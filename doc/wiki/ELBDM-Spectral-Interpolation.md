# Spectral Interpolation in GAMER
This section provides an overview of the spectral interpolation method in GAMER implemented via the Gram-Fourier continuation algorithm in the Jupyter notebook `GramFE.ipynb` located in `tool/table_maker/GramFE`. This algorithm is essential for computing extension and interpolation tables.

## Setup and Configuration

### Compilation and Runtime Settings
- **Compile-Time Flag**: Ensure GAMER is compiled with `SUPPORT_SPECTRAL_INT` (or configured with `--spectral_interpolation`).
<<<<<<< HEAD
- **Runtime Parameters**: Set `OPT__FLU_INT_SCHEME` and `OPT__REF_FLU_INT_SCHEME` to `8` for enabling spectral interpolation. Set `SPEC_INT_TABLE_PATH` to the directory containing `interpolation_tables` and `boundary2extension_tables`. Enable `SPEC_INT_XY_INSTEAD_DEPHA` to interpolate x = density, y = phase instead of the real and imaginary parts away from vortices. `SPEC_INT_VORTEX_THRESHOLD is the threshold for the laplacian of the phase field; setting it to 0 means that the density and phase are never used.
=======
- **Runtime Parameters**: Set `OPT__FLU_INT_SCHEME` and `OPT__REF_FLU_INT_SCHEME` to `8` for enabling spectral interpolation. Set `SPEC_INT_TABLE_PATH` to the directory containing `interpolation_tables` and `boundary2extension_tables`. Enable `SPEC_INT_XY_INSTEAD_DEPHA` to interpolate real and imaginary parts instead of density and phase around vortices, which has the advantage of being well-defined across vortices. `SPEC_INT_VORTEX_THRESHOLD` sets the vortex detection threshold for `SPEC_INT_XY_INSTEAD_DEPHA`. If the laplacian of the phase field exceeds this threshold, we interpolate the real and imaginary parts. `SPEC_INT_GHOST_BOUNDARY` sets the ghost boundary size for spectral interpolation. A large ghost boundary increases interpolation accuracy but can negatively affect performance.
>>>>>>> 0c61f99c

### Obtaining Interpolation Tables

#### Downloading Interpolation Tables

- **Script**: Use `download_spectral_interpolation_tables.sh` located in `example/test_problem/ELBDM/LSS_Hybrid`.

#### Generating Interpolation Tables

- **Script**: Use `compute_interpolation_tables.py` located in `tool/table_maker/GramFE`.
- **Execution**: Run `mpirun -n 16 python3 compute_interpolation_tables.py` for table generation.
- **Time Consumption**: The script may take several hours to execute without additional output.

## Advantages and Disadvantages of the Spectral Interpolation Algorithm

### Advantages
- **Spectral Accuracy**: Offers high-precision interpolation results.
- **Flexibility**: Suitable for various interpolation needs within the GAMER framework.

### Disadvantages
- **Non-conservative and Non-monotonic**: Interpolation results may not always preserve these properties.
- **Computationally Intensive**: Spectral interpolation is slower than polynomial interpolation with a local stencil (i.e. interpolation options `1=MinMod-3D, 2=MinMod-1D, 3=vanLeer, 4=CQuad, 5=Quad, 6=CQuar, 7=Quar`).

## Testing the Spectral Interpolation Algorithm
Different algorithms in GAMER introduce different discretisation errors:
- numerical PDE solvers
- interpolation (new patches during refinement and ghost boundaries for neighbouring patches on different AMR levels)
- time interpolation for flexible time-steps (first-order)
- restriction operation (first-order)
- flux-fixup operation to ensure mass conservation

### Minimising errors

To minimise these errors and measure the performance of different interpolation algorithms, you may consider the following settings
- Use vortex pair test problems
- **Compile time parameters**: `ELBDM_SCHEME=ELBDM_WAVE`, `WAVE_SCHEME=WAVE_GRAMFE` and `GRAMFE_SCHEME == GRAMFE_MAMTUL`
- **Runtime parameters**: Turn `OPT_FIXUP_FLUX`, `OPT_INIT_RESTRICT`, `OPT_FIXUP_RESTRICT`, `OPT_PHASE_INT` off, set `OPT__DT_LEVEL = 1`

## Known Issues

### Negative Density in Spectral Interpolation

- **Problem Description**: The spectral interpolation method may introduce negative density values. This issue arises because the interpolation is non-monotonic.
- **Consequences**: Negative density can lead to NaN (Not a Number) values in both density and flux calculations within the fluid scheme. This problem has been observed to potentially cause `MaxPot == 0.0` errors in certain simulations.
- **Current Investigation**: The issue is under active investigation, with more details and ongoing discussions available on GitHub and Slack. Specific instances of this problem have been shared [here](https://calab-ntu.slack.com/archives/C02JV33GF5Y/p1693032184198239).
- **Proposed Solution**: A preliminary solution involves applying a density floor when preparing density ghost zones in `Flu_Prepare()`. This adjustment could prevent the generation of negative density values during spectral interpolation. Further details and implementation suggestions can be found in the related GitHub comment thread.

#### Recommendations for Users

- Users encountering similar issues or observing unexpected results in density and flux calculations should use GAMER's other more reliable interpolation algorithms (i.e. `6=CQuar` (conservative quartic interpolation)).


## Implementation Details of the Spectral Interpolation Algorithm

### Overview
- The spectral interpolation method in GAMER is implemented through a Gram-Fourier continuation algorithm in the Jupyter notebook `GramFE.ipynb`, located in `tool/table_maker/GramFE`. The basic idea is to find a periodic extension of a given interpolant. This periodic function can then be interpolated using a DFT. This interpolation is not monotonic and not conservative, but highly accurate.
### Algorithm References
- Lyon and Bruno's Original Work:
  - [Journal of Computational Physics, 2009](https://doi.org/10.1016/j.jcp.2009.11.020)
  - [Journal of Computational Physics, 2010](https://doi.org/10.1016/j.jcp.2010.01.006)

### Key Components and Libraries
- **Arbitrary Precision Arithmetic**: Utilizes `mpmath` library.
- **Gram-Schmidt Orthogonalization**: Implements this algorithm for basis computation.
- **SVD Algorithm**: Used for high-precision continuations of Gram polynomials.
- **FFT Computations**: Involves forward and backward FFTs in high precision.
### Algorithm

The Python code generates two types of tables essential for the spectral interpolation algorithm, stored in `interpolation_tables` and `boundary2extension_tables`.

#### Interpolation for Small Input Sizes
- **Precomputed Operation**: The entire interpolation process (`GramFE extension * DFT * shift in k space * IDFT`) is precomputed as a single matrix.
- **Storage**: The resulting matrices are stored in double-precision binary files named `N.bin`, where `N` is the input interpolation size.
- **Efficiency**: This approach is efficient for small values of `N`, requiring `N^2` operations for each matrix multiplication at runtime.
- **Equivalent to Polynomial Interpolation**: Notably, for `m = N`, this method is equivalent to polynomial interpolation of order `N`, as confirmed by numerical tests.

#### Interpolation for Large Input Sizes
- **Runtime Computation**: For large inputs, the extension and DFTs are computed at runtime using the FFT algorithm.
- **Table Utilization**: The tables `%ld_%ld_%d_%d.bin` are used, where `nd`, `m`, `Gamma`, `g` represent the table parameters. By applying these tables to the boundary data (size `2 * m`), an extension of size `nd` is produced.
- **Adaptive Size Selection**: The size `nd` is adaptively chosen during runtime to optimize the FFT algorithm's performance, favoring sizes with small prime factorizations.
- **Matrix and FFT Operations**: The interpolation involves `2 * m * m` matrix operations and additional `O(N log N)` operations for the FFT, managed by the FFTW library.

#### Accuracy Considerations
- **Determining Factors**: The interpolation's accuracy heavily depends on the quality of the periodic extension.
- **Optimal Parameters**: Parameters `Gamma = 150`, `g = 63`, `nd = 32`, and `m = 8` strike a balance between stability and accuracy.
- **Artifacts and Behavior**: Higher values of `m` can lead to interpolation artifacts, while lower values might reduce accuracy but result in smoother interpolation.

The following plots show a number of accuracy comparisons between quartic interpolation and spectral interpolation:

![sine](https://github.com/hyschive/gamer-fork/assets/6187378/34e2f303-916b-443a-8e18-097adfbe32ff)
![exp](https://github.com/hyschive/gamer-fork/assets/6187378/09ec67cb-3362-479c-a901-d212011fcc24)
![high-freq](https://github.com/hyschive/gamer-fork/assets/6187378/374cf84f-4dc1-4a09-86f8-47b31c23b05c)
![runge-function](https://github.com/gamer-project/gamer/assets/6187378/837c1519-1a5b-4425-95f5-8d8f4f9f599b)

The last function demonstrates that while the high-order boundary polynomials used in the boundary matching of the GramFE algorithm suffer from the [Runge phenomenon](https://en.wikipedia.org/wiki/Runge%27s_phenomenon), for larger N the numerical properties of the algorithm are determined by the plane wave basis and convergence sets in.
Potentially, the large error of the GramFE method in this case can be remedied by switching to lower-order boundary polynomials for small N at the cost of sacrificing accuracy for more well-behaved functions.



## Performance
The following plots show a performance comparison between quartic interpolation and spectral interpolation using matrix multiplication and FFT. It demonstrates that for $N < 30$, the matrix multiplication interpolation is faster.

![timing](https://github.com/hyschive/gamer-fork/assets/6187378/1e2f5ecc-8003-45ac-9886-47bb1811ea31)
<|MERGE_RESOLUTION|>--- conflicted
+++ resolved
@@ -5,11 +5,7 @@
 
 ### Compilation and Runtime Settings
 - **Compile-Time Flag**: Ensure GAMER is compiled with `SUPPORT_SPECTRAL_INT` (or configured with `--spectral_interpolation`).
-<<<<<<< HEAD
-- **Runtime Parameters**: Set `OPT__FLU_INT_SCHEME` and `OPT__REF_FLU_INT_SCHEME` to `8` for enabling spectral interpolation. Set `SPEC_INT_TABLE_PATH` to the directory containing `interpolation_tables` and `boundary2extension_tables`. Enable `SPEC_INT_XY_INSTEAD_DEPHA` to interpolate x = density, y = phase instead of the real and imaginary parts away from vortices. `SPEC_INT_VORTEX_THRESHOLD is the threshold for the laplacian of the phase field; setting it to 0 means that the density and phase are never used.
-=======
 - **Runtime Parameters**: Set `OPT__FLU_INT_SCHEME` and `OPT__REF_FLU_INT_SCHEME` to `8` for enabling spectral interpolation. Set `SPEC_INT_TABLE_PATH` to the directory containing `interpolation_tables` and `boundary2extension_tables`. Enable `SPEC_INT_XY_INSTEAD_DEPHA` to interpolate real and imaginary parts instead of density and phase around vortices, which has the advantage of being well-defined across vortices. `SPEC_INT_VORTEX_THRESHOLD` sets the vortex detection threshold for `SPEC_INT_XY_INSTEAD_DEPHA`. If the laplacian of the phase field exceeds this threshold, we interpolate the real and imaginary parts. `SPEC_INT_GHOST_BOUNDARY` sets the ghost boundary size for spectral interpolation. A large ghost boundary increases interpolation accuracy but can negatively affect performance.
->>>>>>> 0c61f99c
 
 ### Obtaining Interpolation Tables
 
