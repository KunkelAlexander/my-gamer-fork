#ifndef __FFTW_H__
#define __FFTW_H__



// ****************************************************************************
// ** This header defines wrappers for functions in the FFTW 2 and 3         **
// ** libraries in single and double precision.                              **
// ****************************************************************************


#include "GAMER.h"


#if ( SUPPORT_FFTW == FFTW2 || SUPPORT_FFTW == FFTW3 )

// forward declaration of std::complex
namespace std {
    template<typename T> class complex;
}

// wrappers for fftw3 single and double precision routines
#if ( SUPPORT_FFTW == FFTW3 )

namespace fftw3_single_precision {
using      fft_real                     = float;
using      fft_complex                  = fftwf_complex;
using      std_complex                  = std::complex<float>;
using      plan                         = fftwf_plan;
using      real_plan_1d                 = fftwf_plan;
using      real_plan_nd                 = fftwf_plan;
using      complex_plan_1d              = fftwf_plan;
using      complex_plan_nd              = fftwf_plan;
const auto fft_malloc                   = fftwf_malloc;
const auto fft_free                     = fftwf_free;
const auto destroy_plan                 = fftwf_destroy_plan;
const auto destroy_real_plan_1d         = fftwf_destroy_plan;
const auto destroy_real_plan_nd         = fftwf_destroy_plan;
const auto destroy_complex_plan_1d      = fftwf_destroy_plan;
const auto destroy_complex_plan_nd      = fftwf_destroy_plan;
const auto execute_dft_r2c_1d           = fftwf_execute_dft_r2c;
const auto execute_dft_c2r_1d           = fftwf_execute_dft_c2r;
const auto execute_dft_c2c_1d           = fftwf_execute_dft;
const auto execute_dft_r2c_nd           = fftwf_execute_dft_r2c;
const auto execute_dft_c2r_nd           = fftwf_execute_dft_c2r;
const auto execute_dft_c2c_nd           = fftwf_execute_dft;
const auto plan_dft_r2c_3d              = fftwf_plan_dft_r2c_3d;
const auto plan_dft_c2r_3d              = fftwf_plan_dft_c2r_3d;
const auto plan_dft_c2c_3d              = fftwf_plan_dft_3d;
const auto plan_dft_c2c_1d              = fftwf_plan_dft_1d;
const auto plan_dft_c2r_1d              = fftwf_plan_dft_c2r_1d;
const auto plan_dft_r2c_1d              = fftwf_plan_dft_r2c_1d;
const auto cleanup                      = fftwf_cleanup;
#ifndef SERIAL
using      real_mpi_plan_nd             = fftwf_plan;
using      complex_mpi_plan_nd          = fftwf_plan;
const auto destroy_real_mpi_plan_nd     = fftwf_destroy_plan;
const auto destroy_complex_mpi_plan_nd  = fftwf_destroy_plan;
const auto mpi_execute_dft_r2c_nd       = fftwf_mpi_execute_dft_r2c;
const auto mpi_execute_dft_c2r_nd       = fftwf_mpi_execute_dft_c2r;
const auto mpi_execute_dft_c2c_nd       = fftwf_mpi_execute_dft;
const auto mpi_plan_dft_r2c_3d          = fftwf_mpi_plan_dft_r2c_3d;
const auto mpi_plan_dft_c2r_3d          = fftwf_mpi_plan_dft_c2r_3d;
const auto mpi_plan_dft_c2c_3d          = fftwf_mpi_plan_dft_3d;
const auto mpi_cleanup                  = fftwf_mpi_cleanup;
#endif // #ifndef SERIAL
};

namespace fftw3_double_precision {
using      fft_real                     = double;
using      fft_complex                  = fftw_complex;
using      std_complex                  = std::complex<double>;
using      plan                         = fftw_plan;
using      real_plan_1d                 = fftw_plan;
using      real_plan_nd                 = fftw_plan;
using      complex_plan_1d              = fftw_plan;
using      complex_plan_nd              = fftw_plan;
const auto fft_malloc                   = fftw_malloc;
const auto fft_free                     = fftw_free;
const auto destroy_plan_1d              = fftw_destroy_plan;
const auto destroy_real_plan_1d         = fftw_destroy_plan;
const auto destroy_real_plan_nd         = fftw_destroy_plan;
const auto destroy_complex_plan_1d      = fftw_destroy_plan;
const auto destroy_complex_plan_nd      = fftw_destroy_plan;
const auto execute_dft_r2c_1d           = fftw_execute_dft_r2c;
const auto execute_dft_c2r_1d           = fftw_execute_dft_c2r;
const auto execute_dft_c2c_1d           = fftw_execute_dft;
const auto execute_dft_r2c_nd           = fftw_execute_dft_r2c;
const auto execute_dft_c2r_nd           = fftw_execute_dft_c2r;
const auto execute_dft_c2c_nd           = fftw_execute_dft;
const auto plan_dft_r2c_3d              = fftw_plan_dft_r2c_3d;
const auto plan_dft_c2r_3d              = fftw_plan_dft_c2r_3d;
const auto plan_dft_c2c_3d              = fftw_plan_dft_3d;
const auto plan_dft_c2c_1d              = fftw_plan_dft_1d;
const auto plan_dft_c2r_1d              = fftw_plan_dft_c2r_1d;
const auto plan_dft_r2c_1d              = fftw_plan_dft_r2c_1d;
const auto cleanup                      = fftw_cleanup;
#ifndef SERIAL
using      real_mpi_plan_nd             = fftw_plan;
using      complex_mpi_plan_nd          = fftw_plan;
const auto destroy_real_mpi_plan_nd     = fftw_destroy_plan;
const auto destroy_complex_mpi_plan_nd  = fftw_destroy_plan;
const auto mpi_execute_dft_r2c_nd       = fftw_mpi_execute_dft_r2c;
const auto mpi_execute_dft_c2r_nd       = fftw_mpi_execute_dft_c2r;
const auto mpi_execute_dft_c2c_nd       = fftw_mpi_execute_dft;
const auto mpi_plan_dft_r2c_3d          = fftw_mpi_plan_dft_r2c_3d;
const auto mpi_plan_dft_c2r_3d          = fftw_mpi_plan_dft_c2r_3d;
const auto mpi_plan_dft_c2c_3d          = fftw_mpi_plan_dft_3d;
const auto mpi_cleanup                  = fftw_mpi_cleanup;
#endif // #ifndef SERIAL
};

#else // #if ( SUPPORT_FFTW == FFTW3 )
namespace fftw2 {
using      fft_real                     = real;
using      fft_complex                  = fftw_complex;
using      std_complex                  = std::complex<real>;
using      real_plan_1d                 =   rfftw_plan;
using      real_plan_nd                 = rfftwnd_plan;
using      complex_plan_1d              =    fftw_plan;
using      complex_plan_nd              =  fftwnd_plan;
const auto fft_malloc                   = malloc;
const auto fft_free                     = free;
const auto destroy_real_plan_1d         =   rfftw_destroy_plan;
const auto destroy_real_plan_nd         = rfftwnd_destroy_plan;
const auto destroy_complex_plan_1d      =    fftw_destroy_plan;
const auto destroy_complex_plan_nd      =  fftwnd_destroy_plan;
const auto execute_dft_r2c_1d           =   rfftw_one;
const auto execute_dft_c2r_1d           =   rfftw_one;
const auto execute_dft_c2c_1d           =    fftw_one;
const auto execute_dft_r2c_nd           = rfftwnd_one_real_to_complex;
const auto execute_dft_c2r_nd           = rfftwnd_one_complex_to_real;
const auto execute_dft_c2c_nd           =  fftwnd_one;
const auto plan_dft_r2c_3d              = rfftw3d_create_plan;
const auto plan_dft_c2r_3d              = rfftw3d_create_plan;
const auto plan_dft_c2c_3d              =  fftw3d_create_plan;
const auto plan_dft_c2c_1d              =  fftw_create_plan;
const auto plan_dft_c2r_1d              = rfftw_create_plan;
const auto plan_dft_r2c_1d              = rfftw_create_plan;
#ifndef SERIAL
using      real_mpi_plan_nd             = rfftwnd_mpi_plan;
using      complex_mpi_plan_nd          =  fftwnd_mpi_plan;
const auto destroy_real_mpi_plan_nd     = rfftwnd_mpi_destroy_plan;
const auto destroy_complex_mpi_plan_nd  =  fftwnd_mpi_destroy_plan;
const auto mpi_execute_dft_r2c_nd       = rfftwnd_mpi;
const auto mpi_execute_dft_c2r_nd       = rfftwnd_mpi;
const auto mpi_execute_dft_c2c_nd       =  fftwnd_mpi;
const auto mpi_plan_dft_r2c_3d          = rfftw3d_mpi_create_plan;
const auto mpi_plan_dft_c2r_3d          = rfftw3d_mpi_create_plan;
const auto mpi_plan_dft_c2c_3d          =  fftw3d_mpi_create_plan;
#endif // #ifndef SERIAL
};
#endif // #if ( SUPPORT_FFTW == FFTW3 ) ... # else

#if ( SUPPORT_FFTW == FFTW3 )
#ifdef FLOAT8
namespace gamer_fftw = fftw3_double_precision;
#else // #ifdef FLOAT8
namespace gamer_fftw = fftw3_single_precision;
#endif // #ifdef FLOAT8 ... # else
#else // #if ( SUPPORT_FFTW == FFTW3 )
namespace gamer_fftw = fftw2;
#endif // #if ( SUPPORT_FFTW == FFTW3 ) ... #else


//real and imaginary part should only be accessed through c_re and c_im since this macro is also defined in FFTW2
# if ( SUPPORT_FFTW == FFTW3 )
# define c_re(c) ((c)[0])
# define c_im(c) ((c)[1])
# endif

// define index types for mpi_local_size function that uses int in FFTW2 and long int in FFTW3
# if ( SUPPORT_FFTW == FFTW3 )
# define mpi_index_int long int
# else
# define mpi_index_int int
# endif


//wrappers for fftw plans and real-to-complex as well as complex to real n-dimensional transforms on the root level of the AMR hierarchy
//used for Poisson solver and for computing power spectra
namespace root_fftw {
const auto malloc               = gamer_fftw::fft_malloc;
const auto free                 = gamer_fftw::fft_free;
#ifdef SERIAL
using      real_plan            = gamer_fftw::real_plan_nd;
using      complex_plan         = gamer_fftw::complex_plan_nd;
const auto destroy_real_plan    = gamer_fftw::destroy_real_plan_nd;
const auto destroy_complex_plan = gamer_fftw::destroy_complex_plan_nd;
#else // #ifdef SERIAL
using      real_plan            = gamer_fftw::real_mpi_plan_nd;
using      complex_plan         = gamer_fftw::complex_mpi_plan_nd;
const auto destroy_real_plan    = gamer_fftw::destroy_real_mpi_plan_nd;
const auto destroy_complex_plan = gamer_fftw::destroy_complex_mpi_plan_nd;
#endif // #endif
};

#if ( SUPPORT_FFTW == FFTW3 )
#ifdef SERIAL
#define root_fftw_create_3d_r2c_plan(size, arr, startup)            gamer_fftw::plan_dft_r2c_3d        ( size[2], size[1], size[0], (gamer_fftw::fft_real*)    arr, (gamer_fftw::fft_complex*) arr,                startup )
#define root_fftw_create_3d_c2r_plan(size, arr, startup)            gamer_fftw::plan_dft_c2r_3d        ( size[2], size[1], size[0], (gamer_fftw::fft_complex*) arr, (gamer_fftw::fft_real*)    arr,                startup )
#define root_fftw_create_3d_forward_c2c_plan(size, arr, startup)    gamer_fftw::plan_dft_c2c_3d        ( size[2], size[1], size[0], (gamer_fftw::fft_complex*) arr, (gamer_fftw::fft_complex*) arr, FFTW_FORWARD , startup )
#define root_fftw_create_3d_backward_c2c_plan(size, arr, startup)   gamer_fftw::plan_dft_c2c_3d        ( size[2], size[1], size[0], (gamer_fftw::fft_complex*) arr, (gamer_fftw::fft_complex*) arr, FFTW_BACKWARD, startup )
#define root_fftw_r2c(plan, arr)                                    gamer_fftw::execute_dft_r2c_nd     ( plan,                      (gamer_fftw::fft_real*)    arr, (gamer_fftw::fft_complex*) arr )
#define root_fftw_c2r(plan, arr)                                    gamer_fftw::execute_dft_c2r_nd     ( plan,                      (gamer_fftw::fft_complex*) arr, (gamer_fftw::fft_real*)    arr )
#define root_fftw_c2c(plan, arr)                                    gamer_fftw::execute_dft_c2c_nd     ( plan,                      (gamer_fftw::fft_complex*) arr, (gamer_fftw::fft_complex*) arr )
#else  // #ifdef SERIAL
#define root_fftw_create_3d_r2c_plan(size, arr, startup)            gamer_fftw::mpi_plan_dft_r2c_3d    ( size[2], size[1], size[0], (gamer_fftw::fft_real*)    arr, (gamer_fftw::fft_complex*) arr, MPI_COMM_WORLD,                startup | FFTW_MPI_TRANSPOSED_OUT )
#define root_fftw_create_3d_c2r_plan(size, arr, startup)            gamer_fftw::mpi_plan_dft_c2r_3d    ( size[2], size[1], size[0], (gamer_fftw::fft_complex*) arr, (gamer_fftw::fft_real*)    arr, MPI_COMM_WORLD,                startup | FFTW_MPI_TRANSPOSED_IN  )
#define root_fftw_create_3d_forward_c2c_plan(size, arr, startup)    gamer_fftw::mpi_plan_dft_c2c_3d    ( size[2], size[1], size[0], (gamer_fftw::fft_complex*) arr, (gamer_fftw::fft_complex*) arr, MPI_COMM_WORLD, FFTW_FORWARD , startup | FFTW_MPI_TRANSPOSED_OUT )
#define root_fftw_create_3d_backward_c2c_plan(size, arr, startup)   gamer_fftw::mpi_plan_dft_c2c_3d    ( size[2], size[1], size[0], (gamer_fftw::fft_complex*) arr, (gamer_fftw::fft_complex*) arr, MPI_COMM_WORLD, FFTW_BACKWARD, startup | FFTW_MPI_TRANSPOSED_IN  )
#define root_fftw_r2c(plan, arr)                                    gamer_fftw::mpi_execute_dft_r2c_nd ( plan,                      (gamer_fftw::fft_real*)    arr, (gamer_fftw::fft_complex*) arr )
#define root_fftw_c2r(plan, arr)                                    gamer_fftw::mpi_execute_dft_c2r_nd ( plan,                      (gamer_fftw::fft_complex*) arr, (gamer_fftw::fft_real*)    arr )
#define root_fftw_c2c(plan, arr)                                    gamer_fftw::mpi_execute_dft_c2c_nd ( plan,                      (gamer_fftw::fft_complex*) arr, (gamer_fftw::fft_complex*) arr )
#endif // #ifdef SERIAL ... # else
#else // # if ( SUPPORT_FFTW == FFTW3 )
#ifdef SERIAL
#define root_fftw_create_3d_r2c_plan(size, arr, startup)            gamer_fftw::plan_dft_r2c_3d        ( size[2], size[1], size[0], FFTW_REAL_TO_COMPLEX, startup | FFTW_IN_PLACE )
#define root_fftw_create_3d_c2r_plan(size, arr, startup)            gamer_fftw::plan_dft_c2r_3d        ( size[2], size[1], size[0], FFTW_COMPLEX_TO_REAL, startup | FFTW_IN_PLACE )
#define root_fftw_create_3d_forward_c2c_plan(size, arr, startup)    gamer_fftw::plan_dft_c2c_3d        ( size[2], size[1], size[0], FFTW_FORWARD        , startup | FFTW_IN_PLACE )
#define root_fftw_create_3d_backward_c2c_plan(size, arr, startup)   gamer_fftw::plan_dft_c2c_3d        ( size[2], size[1], size[0], FFTW_BACKWARD       , startup | FFTW_IN_PLACE )
#define root_fftw_r2c(plan, arr)                                    gamer_fftw::execute_dft_r2c_nd     ( plan,                      (gamer_fftw::fft_real*)    arr, NULL )
#define root_fftw_c2r(plan, arr)                                    gamer_fftw::execute_dft_c2r_nd     ( plan,                      (gamer_fftw::fft_complex*) arr, NULL )
#define root_fftw_c2c(plan, arr)                                    gamer_fftw::execute_dft_c2c_nd     ( plan,                      (gamer_fftw::fft_complex*) arr, NULL )
#else  // #ifdef SERIAL
#define root_fftw_create_3d_r2c_plan(size, arr, startup)            gamer_fftw::mpi_plan_dft_r2c_3d    ( MPI_COMM_WORLD, size[2], size[1], size[0], FFTW_REAL_TO_COMPLEX, startup )
#define root_fftw_create_3d_c2r_plan(size, arr, startup)            gamer_fftw::mpi_plan_dft_c2r_3d    ( MPI_COMM_WORLD, size[2], size[1], size[0], FFTW_COMPLEX_TO_REAL, startup )
#define root_fftw_create_3d_forward_c2c_plan(size, arr, startup)    gamer_fftw::mpi_plan_dft_c2c_3d    ( MPI_COMM_WORLD, size[2], size[1], size[0], FFTW_FORWARD        , startup )
#define root_fftw_create_3d_backward_c2c_plan(size, arr, startup)   gamer_fftw::mpi_plan_dft_c2c_3d    ( MPI_COMM_WORLD, size[2], size[1], size[0], FFTW_BACKWARD       , startup )
#define root_fftw_r2c(plan, arr)                                    gamer_fftw::mpi_execute_dft_r2c_nd ( plan, 1,                   (gamer_fftw::fft_real*)    arr, NULL, FFTW_TRANSPOSED_ORDER )
#define root_fftw_c2r(plan, arr)                                    gamer_fftw::mpi_execute_dft_c2r_nd ( plan, 1,                   (gamer_fftw::fft_real*)    arr, NULL, FFTW_TRANSPOSED_ORDER )
#define root_fftw_c2c(plan, arr)                                    gamer_fftw::mpi_execute_dft_c2c_nd ( plan, 1,                   (gamer_fftw::fft_complex*) arr, NULL, FFTW_TRANSPOSED_ORDER )
#endif // #ifdef SERIAL ... # else
#endif // # if ( SUPPORT_FFTW == FFTW3 )

<<<<<<< HEAD
#if ( SUPPORT_FFTW == FFTW3 )
#ifdef FFTW_FLOAT8
=======

// Accuracy for FFT in Gram-FE extension interpolation (GFEI)
#define GFEI_FFTW_FLOAT8

#if ( SUPPORT_FFTW == FFTW3 )
#ifdef GFEI_FFTW_FLOAT8
>>>>>>> 6ca39e02
namespace gfei_fftw = fftw3_double_precision;
#else // #ifdef GRAMFE_FLOAT8
namespace gfei_fftw = fftw3_single_precision;
#endif // #ifdef GRAMFE_FLOAT8 ... # else
#else // #if ( SUPPORT_FFTW == FFTW3 )
namespace gfei_fftw = fftw2;
#endif // #if ( SUPPORT_FFTW == FFTW3 ) ... #else

//wrappers for fftw plans and complex 1D-transform used in Gram-Fourier extension interpolation algorithm
#if ( SUPPORT_FFTW == FFTW3 )
#define gfei_fftw_c2c(plan, arr)                                    gfei_fftw::execute_dft_c2c ( plan, (gfei_fftw::fft_complex*) arr, (gfei_fftw::fft_complex*) arr )
#define gfei_fftw_r2c(plan, arr)                                    gfei_fftw::execute_dft_r2c ( plan, (gfei_fftw::fft_real*)    arr, (gfei_fftw::fft_complex*) arr )
#define gfei_fftw_c2r(plan, arr)                                    gfei_fftw::execute_dft_c2r ( plan, (gfei_fftw::fft_complex*) arr, (gfei_fftw::fft_real*)    arr )
#define gfei_fftw_create_1d_forward_c2c_plan(size, arr)             gfei_fftw::plan_dft_c2c_1d ( size, (gfei_fftw::fft_complex*) arr, (gfei_fftw::fft_complex*) arr, FFTW_FORWARD , FFTW_MEASURE )
#define gfei_fftw_create_1d_backward_c2c_plan(size, arr)            gfei_fftw::plan_dft_c2c_1d ( size, (gfei_fftw::fft_complex*) arr, (gfei_fftw::fft_complex*) arr, FFTW_BACKWARD, FFTW_MEASURE )
#define gfei_fftw_create_1d_r2c_plan(size, arr)                     gfei_fftw::plan_dft_r2c_1d ( size, (gfei_fftw::fft_real*)    arr, (gfei_fftw::fft_complex*) arr, FFTW_MEASURE )
#define gfei_fftw_create_1d_c2r_plan(size, arr)                     gfei_fftw::plan_dft_c2r_1d ( size, (gfei_fftw::fft_complex*) arr, (gfei_fftw::fft_real*)    arr, FFTW_MEASURE )
#else // #if ( SUPPORT_FFTW == FFTW3 )
#define gfei_fftw_c2c(plan, arr)                                    gfei_fftw::execute_dft_c2c ( plan, (gfei_fftw::fft_complex*) arr, NULL )
#define gfei_fftw_r2c(plan, arr)                                    gfei_fftw::execute_dft_r2c ( plan, (gfei_fftw::fft_real*)    arr, NULL )
#define gfei_fftw_c2r(plan, arr)                                    gfei_fftw::execute_dft_c2r ( plan, (gfei_fftw::fft_real*)    arr, NULL )
#define gfei_fftw_create_1d_forward_c2c_plan(size, arr)             gfei_fftw::plan_dft_c2c_1d ( size, FFTW_FORWARD , FFTW_MEASURE | FFTW_IN_PLACE )
#define gfei_fftw_create_1d_backward_c2c_plan(size, arr)            gfei_fftw::plan_dft_c2c_1d ( size, FFTW_BACKWARD, FFTW_MEASURE | FFTW_IN_PLACE )
#define gfei_fftw_create_1d_r2c_plan(size, arr)                     gfei_fftw::plan_dft_r2c_1d ( size, FFTW_REAL_TO_COMPLEX, FFTW_MEASURE | FFTW_IN_PLACE )
#define gfei_fftw_create_1d_c2r_plan(size, arr)                     gfei_fftw::plan_dft_c2r_1d ( size, FFTW_COMPLEX_TO_REAL, FFTW_MEASURE | FFTW_IN_PLACE )
#endif // #if ( SUPPORT_FFTW == FFTW3 ) ... # else

#if ( SUPPORT_FFTW == FFTW3 )
#ifdef GRAMFE_FLOAT8
namespace gramfe_fftw = fftw3_double_precision;
#else // #ifdef GRAMFE_FLOAT8
namespace gramfe_fftw = fftw3_single_precision;
#endif // #ifdef GRAMFE_FLOAT8 ... # else
#else // #if ( SUPPORT_FFTW == FFTW3 )
namespace gramfe_fftw = fftw2;
#endif // #if ( SUPPORT_FFTW == FFTW3 ) ... #else

//wrappers for fftw plans and complex 1D-transform used in Gram-Fourier extension algorithm
#if ( SUPPORT_FFTW == FFTW3 )
#define gramfe_fftw_c2c(plan, arr)                          gramfe_fftw::execute_1d_dft_c2c ( plan, (gramfe_fftw::fft_complex*) arr, (gramfe_fftw::fft_complex*) arr )
#define gramfe_fftw_r2c(plan, arr)                          gramfe_fftw::execute_1d_dft_r2c ( plan, (gramfe_fftw::fft_real*)    arr, (gramfe_fftw::fft_complex*) arr )
#define gramfe_fftw_c2r(plan, in, out)                      gramfe_fftw::execute_1d_dft_c2r ( plan, (gramfe_fftw::fft_complex*) in,  (gramfe_fftw::fft_real*)    out )
#define gramfe_fftw_create_1d_forward_c2c_plan(size, arr)   gramfe_fftw::plan_dft_c2c_1d ( size, (gramfe_fftw::fft_complex*) arr, (gramfe_fftw::fft_complex*) arr, FFTW_FORWARD , FFTW_PATIENT )
#define gramfe_fftw_create_1d_backward_c2c_plan(size, arr)  gramfe_fftw::plan_dft_c2c_1d ( size, (gramfe_fftw::fft_complex*) arr, (gramfe_fftw::fft_complex*) arr, FFTW_BACKWARD, FFTW_PATIENT )
#else // #if ( SUPPORT_FFTW == FFTW3 )
#define gramfe_fftw_c2c(plan, arr)                          gramfe_fftw::execute_1d_dft_c2c ( plan, (gramfe_fftw::fft_complex*) arr, NULL )
#define gramfe_fftw_r2c(plan, arr)                          gramfe_fftw::execute_1d_dft_r2c ( plan, (gramfe_fftw::fft_real*)    arr, NULL )
#define gramfe_fftw_c2r(plan, in, out)                      gramfe_fftw::execute_1d_dft_c2r ( plan, (gramfe_fftw::fft_complex*) arr, NULL )
#define gramfe_fftw_create_1d_forward_c2c_plan(size, arr)   gramfe_fftw::plan_dft_c2c_1d ( size, FFTW_FORWARD , FFTW_PATIENT | FFTW_IN_PLACE )
#define gramfe_fftw_create_1d_backward_c2c_plan(size, arr)  gramfe_fftw::plan_dft_c2c_1d ( size, FFTW_BACKWARD, FFTW_PATIENT | FFTW_IN_PLACE )
#endif // #if ( SUPPORT_FFTW == FFTW3 ) ... # else

#endif  // #if ( SUPPORT_FFTW == FFTW2 || SUPPORT_FFTW == FFTW3 )

#endif  // #ifndef __FFTW_H__<|MERGE_RESOLUTION|>--- conflicted
+++ resolved
@@ -233,17 +233,22 @@
 #endif // #ifdef SERIAL ... # else
 #endif // # if ( SUPPORT_FFTW == FFTW3 )
 
-<<<<<<< HEAD
 #if ( SUPPORT_FFTW == FFTW3 )
 #ifdef FFTW_FLOAT8
-=======
+namespace gfei_fftw = fftw3_double_precision;
+#else // #ifdef GRAMFE_FLOAT8
+namespace gfei_fftw = fftw3_single_precision;
+#endif // #ifdef GRAMFE_FLOAT8 ... # else
+#else // #if ( SUPPORT_FFTW == FFTW3 )
+namespace gfei_fftw = fftw2;
+#endif // #if ( SUPPORT_FFTW == FFTW3 ) ... #else
+
 
 // Accuracy for FFT in Gram-FE extension interpolation (GFEI)
 #define GFEI_FFTW_FLOAT8
 
 #if ( SUPPORT_FFTW == FFTW3 )
 #ifdef GFEI_FFTW_FLOAT8
->>>>>>> 6ca39e02
 namespace gfei_fftw = fftw3_double_precision;
 #else // #ifdef GRAMFE_FLOAT8
 namespace gfei_fftw = fftw3_single_precision;
