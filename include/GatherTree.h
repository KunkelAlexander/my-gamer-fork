--- conflicted
+++ resolved
@@ -112,11 +112,7 @@
 
    int  Local2Global(const int I, const int XYZ, const long GID) const;
    bool IsInsidePatch(const int X, const int Y, const int Z, const long GID) const;
-<<<<<<< HEAD
-   long FindRefinedCounterpart(const int X, const int Y, const int Z, const long GID, const int MaxLv = NLEVEL) const;
-=======
    long FindRefinedCounterpart(const int X, const int Y, const int Z, const long GID, const int MaxLv = TOP_LEVEL) const;
->>>>>>> c9a298a0
    const LB_GlobalPatch& GetPatch(const long GID) const;
    const LB_PatchCount&  GetLBPatchCount() const;
    long PID2GID(const int PID, const int lv) const;
