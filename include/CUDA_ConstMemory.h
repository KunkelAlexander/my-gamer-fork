#ifndef __CUDA_CONSTMEMORY_H__
#define __CUDA_CONSTMEMORY_H__



#include "Macro.h"
#include "Typedef.h"



#if ( MODEL == HYDRO )
SET_GLOBAL( __constant__ double c_EoS_AuxArray_Flt[EOS_NAUX_MAX  ] );
SET_GLOBAL( __constant__ int    c_EoS_AuxArray_Int[EOS_NAUX_MAX  ] );
SET_GLOBAL( __constant__ real*  c_EoS_Table       [EOS_NTABLE_MAX] );
#endif

#if ( NCOMP_PASSIVE > 0 )
SET_GLOBAL( __constant__ int  c_NormIdx[NCOMP_PASSIVE] );
#else
SET_GLOBAL( __constant__ int *c_NormIdx, NULL );
#endif

#ifdef GRAVITY
SET_GLOBAL( __constant__ double c_ExtAcc_AuxArray    [EXT_ACC_NAUX_MAX] );
SET_GLOBAL( __constant__ double c_ExtPot_AuxArray_Flt[EXT_POT_NAUX_MAX] );
SET_GLOBAL( __constant__ int    c_ExtPot_AuxArray_Int[EXT_POT_NAUX_MAX] );

SET_GLOBAL( __constant__ real c_Mp[3] );
SET_GLOBAL( __constant__ real c_Mm[3] );
#endif

<<<<<<< HEAD
SET_GLOBAL( __constant__ double c_GREP_Lv_Data_New  [EXT_POT_GREP_NAUX_MAX] );
SET_GLOBAL( __constant__ double c_GREP_Lv_Radius_New[EXT_POT_GREP_NAUX_MAX] );
SET_GLOBAL( __constant__ int    c_GREP_Lv_NBin_New                          );
=======
#if ( MODEL == HYDRO )
SET_GLOBAL( __constant__ double c_Src_Dlep_AuxArray_Flt[SRC_NAUX_DLEP] );
SET_GLOBAL( __constant__ int    c_Src_Dlep_AuxArray_Int[SRC_NAUX_DLEP] );
#endif
SET_GLOBAL( __constant__ double c_Src_User_AuxArray_Flt[SRC_NAUX_USER] );
SET_GLOBAL( __constant__ int    c_Src_User_AuxArray_Int[SRC_NAUX_USER] );
>>>>>>> e1b510fc



#endif // #ifndef __CUDA_CONSTMEMORY_H__<|MERGE_RESOLUTION|>--- conflicted
+++ resolved
@@ -29,18 +29,16 @@
 SET_GLOBAL( __constant__ real c_Mm[3] );
 #endif
 
-<<<<<<< HEAD
 SET_GLOBAL( __constant__ double c_GREP_Lv_Data_New  [EXT_POT_GREP_NAUX_MAX] );
 SET_GLOBAL( __constant__ double c_GREP_Lv_Radius_New[EXT_POT_GREP_NAUX_MAX] );
 SET_GLOBAL( __constant__ int    c_GREP_Lv_NBin_New                          );
-=======
+
 #if ( MODEL == HYDRO )
 SET_GLOBAL( __constant__ double c_Src_Dlep_AuxArray_Flt[SRC_NAUX_DLEP] );
 SET_GLOBAL( __constant__ int    c_Src_Dlep_AuxArray_Int[SRC_NAUX_DLEP] );
 #endif
 SET_GLOBAL( __constant__ double c_Src_User_AuxArray_Flt[SRC_NAUX_USER] );
 SET_GLOBAL( __constant__ int    c_Src_User_AuxArray_Int[SRC_NAUX_USER] );
->>>>>>> e1b510fc
 
 
 
