--- conflicted
+++ resolved
@@ -555,20 +555,16 @@
 
 
 // size of auxiliary arrays
-<<<<<<< HEAD
 #if ( MODEL == HYDRO )
 #  define EOS_NAUX_MAX           10    // EoS_AuxArray[]
 #endif
 
-=======
->>>>>>> d3c612b5
 #ifdef GRAVITY
 #  define EXT_POT_NAUX_MAX       10    // ExtPot_AuxArray[]
 #  define EXT_ACC_NAUX_MAX       10    // ExtAcc_AuxArray[]
 #endif
 
 
-<<<<<<< HEAD
 // bitwise reproducibility in flux and electric field fix-up operations
 #if ( MODEL == HYDRO )
 # ifdef BITWISE_REPRODUCIBILITY
@@ -587,8 +583,6 @@
 #endif // HYDRO
 
 
-=======
->>>>>>> d3c612b5
 // extreme values
 #ifndef __INT_MAX__
 #  define __INT_MAX__            2147483647
