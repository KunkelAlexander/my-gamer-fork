#ifndef __MACRO_H__
#define __MACRO_H__



// ****************************************************************************
// ** This header defines the symbolic constants and macros used in GAMER.   **
// ** For clarity, useless options defined in the makefile will be "undef"   **
// ** in the end of this file.                                               **
// ****************************************************************************


// ########################
// ## Symbolic Constants ##
// ########################

// current version
#define VERSION      "gamer-2.1.1.dev"


// option == NONE --> the option is turned off
#define NONE         0


// GPU architecture
#define FERMI        1
#define KEPLER       2
#define MAXWELL      3
#define PASCAL       4
#define VOLTA        5
#define TURING       6
#define AMPERE       7


// models
#define HYDRO        1
//#define MHD        2     // MHD is now regarded as an option of HYDRO
#define ELBDM        3
#define PAR_ONLY     4


// hydrodynamic schemes
#define RTVD         1
#define MHM          3
#define MHM_RP       4
#define CTU          5

// wave schemes
#define WAVE_FD      1
#define WAVE_GRAMFE  2

// elbdm schemes
#define WAVE         1
#define HYBRID       2

// hybrid schemes
#define HYBRID_UPWIND 1
#define HYBRID_MUSCL  2
#define HYBRID_FROMM  3

// data reconstruction schemes
#define PLM          1
#define PPM          2


// Riemann solvers
#define EXACT        1
#define ROE          2
#define HLLE         3
#define HLLC         4
#define HLLD         5


// dual-energy variables
#define DE_ENPY      1
#define DE_EINT      2

#ifdef DUAL_ENERGY
#define DE_UPDATED_BY_ETOT       ('0')
#define DE_UPDATED_BY_DUAL       ('1')
#define DE_UPDATED_BY_MIN_PRES   ('2')
#define DE_UPDATED_BY_ETOT_GRA   ('3')
#endif


// equation of states
#define EOS_GAMMA       1
#define EOS_ISOTHERMAL  2
#define EOS_NUCLEAR     3
#define EOS_TABULAR     4
#define EOS_USER        5


// Poisson solvers
#define SOR          1
#define MG           2


// load-balance parallelization
#define HILBERT      1

// random number implementation
#define RNG_GNU_EXT  1
#define RNG_CPP11    2


// default compile-time options for ELBDM
#if ( MODEL == ELBDM )
// use wave-only scheme by default
#  ifndef ELBDM_SCHEME
#  define ELBDM_SCHEME WAVE
#  endif // # ifndef ELBDM_SCHEME

// use finite-difference scheme by default
#  ifndef WAVE_SCHEME
#  define WAVE_SCHEME WAVE_FD
#  endif // # ifndef WAVE_SCHEME

// use Fromm scheme  by default
#  if ( ELBDM_SCHEME == HYBRID )
#  ifndef HYBRID_SCHEME
#  define HYBRID_SCHEME HYBRID_FROMM
#  endif // # ifndef HYBRID_SCHEME
#  endif // # if ( ELBDM_SCHEME == HYBRID )
#endif // # if ( MODEL == ELBDM )

// NCOMP_FLUID : number of active components in each cell (for patch->fluid[])
//               --> do not include passive components here, which is set by NCOMP_PASSIVE
// NFLUX_FLUID : number of active components in patch->flux[]
//               --> do not include passive components here, which is set by NFLUX_PASSIVE
// NCOMP_MAG   : number of magnetic field components (for patch->magnetic[])
// NCOMP_ELE   : number of electric field components on each cell face (for patch->electric[])
#if   ( MODEL == HYDRO )
#  define NCOMP_FLUID         5
#  define NFLUX_FLUID         NCOMP_FLUID
# ifdef MHD
#  define NCOMP_MAG           3
#  define NCOMP_ELE           2
# else
#  define NCOMP_MAG           0
#  define NCOMP_ELE           0
# endif

// for ELBDM, we only need the density flux
#elif ( MODEL == ELBDM )
#  define NCOMP_FLUID         3
#  define NFLUX_FLUID         1
#  define NCOMP_MAG           0
#  define NCOMP_ELE           0

#elif ( MODEL == PAR_ONLY )
#  define NCOMP_FLUID         0
#  define NFLUX_FLUID         0
#  define NCOMP_MAG           0
#  define NCOMP_ELE           0

#else
#  error : ERROR : unsupported MODEL (please edit NCOMP_FLUID and NFLUX_FLUID for the new MODEL) !!
#endif // MODEL


// number of passively advected components in each cell

// define NCOMP_PASSIVE_USER if not set in the Makefile
#ifndef NCOMP_PASSIVE_USER
#  define NCOMP_PASSIVE_USER  0
#endif

// add built-in scalars
#if ( MODEL == HYDRO )

// dual-energy variable
# ifdef DUAL_ENERGY
#  define NCOMP_PASSIVE_BUILTIN0    1
# else
#  define NCOMP_PASSIVE_BUILTIN0    0
# endif

// cosmic rays
# ifdef COSMIC_RAY
#  define NCOMP_PASSIVE_BUILTIN1    1
# else
#  define NCOMP_PASSIVE_BUILTIN1    0
# endif

// total number of built-in scalars
#  define NCOMP_PASSIVE_BUILTIN     ( NCOMP_PASSIVE_BUILTIN0 + NCOMP_PASSIVE_BUILTIN1 )

#endif // #if ( MODEL == HYDRO )

// define NCOMP_PASSIVE_BUILTIN if not set yet
#ifndef NCOMP_PASSIVE_BUILTIN
#  define NCOMP_PASSIVE_BUILTIN     0
#endif

// total number of passive scalars
#  define NCOMP_PASSIVE       ( NCOMP_PASSIVE_USER + NCOMP_PASSIVE_BUILTIN )

// assuming all passive scalars have the corresponding fluxes
#  define NFLUX_PASSIVE       NCOMP_PASSIVE


// total number of variables in each cell and in the flux array including both active and passive variables
#  define NCOMP_TOTAL         ( NCOMP_FLUID + NCOMP_PASSIVE )
#  define NFLUX_TOTAL         ( NFLUX_FLUID + NFLUX_PASSIVE )


// number of input/output fluid variables in the fluid solver
#if   ( MODEL == HYDRO )
#  define FLU_NIN             NCOMP_TOTAL
#  define FLU_NOUT            NCOMP_TOTAL


// for ELBDM, we do not need to transfer the density component into GPU
// for the hybrid scheme, we carry around the obsolete extra component in FLU_NOUT for now
// this keeps modifications to the existing wave solver code to a
#elif ( MODEL == ELBDM )
#  define FLU_NIN             ( NCOMP_TOTAL - 1 )
#  define FLU_NOUT            ( NCOMP_TOTAL - 0 )

#elif ( MODEL == PAR_ONLY )
#  define FLU_NIN             0
#  define FLU_NOUT            0

#else
#  error : ERROR : unsupported MODEL (please edit FLU_NIN and FLU_NOUT for the new MODEL) !!
#endif // MODEL


// number of input fluid variables in the dt solver
// --> EOS_GAMMA/EOS_ISOTHERMAL do not require passive scalars
#if (  MODEL == HYDRO  &&  ( EOS == EOS_GAMMA || EOS == EOS_ISOTHERMAL )  )
#  define FLU_NIN_T           NCOMP_FLUID
#else
#  define FLU_NIN_T           NCOMP_TOTAL
#endif


// number of input/output fluid variables in the source-term solver
// --> fixed to NCOMP_TOTAL for now
#  define FLU_NIN_S           NCOMP_TOTAL
#  define FLU_NOUT_S          NCOMP_TOTAL


// maximum number of output derived fields
#  define DER_NOUT_MAX        10


// maximum number of fields to be stored in HDF5 snapshots
#  define NFIELD_STORED_MAX   50


// built-in fields in different models
#if   ( MODEL == HYDRO )
// field indices of fluid[] --> element of [0 ... NCOMP_FLUID-1]
// --> must NOT modify their values
// --> in addition, they must be consistent with the order these fields are declared in Init_Field()
#  define DENS                0
#  define MOMX                1
#  define MOMY                2
#  define MOMZ                3
#  define ENGY                4

// field indices of passive[] --> element of [NCOMP_FLUID ... NCOMP_TOTAL-1]
#if ( NCOMP_PASSIVE > 0 )

// always put the built-in variables at the END of the field list
// --> so that their indices (e.g., DUAL/CRAY) can be determined during compilation
// --> convenient (and probably also more efficient) for the fluid solver
#  define PASSIVE_NEXT_IDX0   ( NCOMP_TOTAL - 1   )

# ifdef DUAL_ENERGY
#  define DUAL                ( PASSIVE_NEXT_IDX0 )
#  define PASSIVE_NEXT_IDX1   ( DUAL - 1          )
# else
#  define PASSIVE_NEXT_IDX1   ( PASSIVE_NEXT_IDX0 )
# endif

# ifdef COSMIC_RAY
#  define CRAY                ( PASSIVE_NEXT_IDX1 )
#  define PASSIVE_NEXT_IDX2   ( CRAY - 1          )
# else
#  define PASSIVE_NEXT_IDX2   ( PASSIVE_NEXT_IDX1 )
# endif

#endif // #if ( NCOMP_PASSIVE > 0 )

// field indices of magnetic --> element of [0 ... NCOMP_MAG-1]
# ifdef MHD
#  define MAGX                0
#  define MAGY                1
#  define MAGZ                2
# endif

// flux indices of flux[] --> element of [0 ... NFLUX_FLUID-1]
#  define FLUX_DENS           0
#  define FLUX_MOMX           1
#  define FLUX_MOMY           2
#  define FLUX_MOMZ           3
#  define FLUX_ENGY           4

// flux indices of flux_passive[] --> element of [NFLUX_FLUID ... NFLUX_TOTAL-1]
#if ( NCOMP_PASSIVE > 0 )

// always put the built-in variables at the END of the list
#  define FLUX_NEXT_IDX0   ( NFLUX_TOTAL - 1 )

# ifdef DUAL_ENERGY
#  define FLUX_DUAL        ( FLUX_NEXT_IDX0  )
#  define FLUX_NEXT_IDX1   ( FLUX_DUAL - 1   )
# else
#  define FLUX_NEXT_IDX1   ( FLUX_NEXT_IDX0  )
# endif

# ifdef COSMIC_RAY
#  define FLUX_CRAY        ( FLUX_NEXT_IDX1  )
#  define FLUX_NEXT_IDX2   ( FLUX_CRAY - 1   )
# else
#  define FLUX_NEXT_IDX2   ( FLUX_NEXT_IDX1  )
# endif

#endif // #if ( NCOMP_PASSIVE > 0 )

// bitwise field indices
// --> must have "_VAR_NAME = 1L<<VAR_NAME" (e.g., _DENS == 1L<<DENS)
// --> convenient for determining subsets of fields (e.g., _DENS|_ENGY)
// --> used as function parameters (e.g., Prepare_PatchData(), Flu_FixUp(), Flu_FixUp_Restrict(), Buf_GetBufferData())
#  define _DENS               ( 1L << DENS )
#  define _MOMX               ( 1L << MOMX )
#  define _MOMY               ( 1L << MOMY )
#  define _MOMZ               ( 1L << MOMZ )
#  define _ENGY               ( 1L << ENGY )

#if ( NCOMP_PASSIVE > 0 )

# ifdef DUAL_ENERGY
#  define _DUAL               ( 1L << DUAL )
# endif

# ifdef COSMIC_RAY
#  define _CRAY               ( 1L << CRAY )
# endif

#endif // #if ( NCOMP_PASSIVE > 0 )

// magnetic field
# ifdef MHD
#  define _MAGX               ( 1L << MAGX )
#  define _MAGY               ( 1L << MAGY )
#  define _MAGZ               ( 1L << MAGZ )
#  define _MAG                ( _MAGX | _MAGY | _MAGZ )
# else
#  define _MAG                0
# endif

// bitwise flux indices
#  define _FLUX_DENS          ( 1L << FLUX_DENS )
#  define _FLUX_MOMX          ( 1L << FLUX_MOMX )
#  define _FLUX_MOMY          ( 1L << FLUX_MOMY )
#  define _FLUX_MOMZ          ( 1L << FLUX_MOMZ )
#  define _FLUX_ENGY          ( 1L << FLUX_ENGY )

#if ( NFLUX_PASSIVE > 0 )

# ifdef DUAL_ENERGY
#  define _FLUX_DUAL          ( 1L << FLUX_DUAL )
# endif

# ifdef COSMIC_RAY
#  define _FLUX_CRAY          ( 1L << FLUX_CRAY )
# endif

#endif // #if ( NFLUX_PASSIVE > 0 )

// bitwise indices of derived fields
// --> start from (1L<<NCOMP_TOTAL) to distinguish from the intrinsic fields
// --> remember to define NDERIVE = total number of derived fields
#  define _VELX               ( 1L << (NCOMP_TOTAL+ 0) )
#  define _VELY               ( 1L << (NCOMP_TOTAL+ 1) )
#  define _VELZ               ( 1L << (NCOMP_TOTAL+ 2) )
#  define _VELR               ( 1L << (NCOMP_TOTAL+ 3) )
#  define _PRES               ( 1L << (NCOMP_TOTAL+ 4) )
#  define _TEMP               ( 1L << (NCOMP_TOTAL+ 5) )
#  define _ENTR               ( 1L << (NCOMP_TOTAL+ 6) )
#  define _EINT               ( 1L << (NCOMP_TOTAL+ 7) )
# ifdef MHD
#  define _MAGX_CC            ( 1L << (NCOMP_TOTAL+ 8) )
#  define _MAGY_CC            ( 1L << (NCOMP_TOTAL+ 9) )
#  define _MAGZ_CC            ( 1L << (NCOMP_TOTAL+10) )
#  define _MAGE_CC            ( 1L << (NCOMP_TOTAL+11) )
# else
#  define _MAGX_CC            0
#  define _MAGY_CC            0
#  define _MAGZ_CC            0
#  define _MAGE_CC            0
# endif // #ifdef MHD ... else ...
#  define _DERIVED            ( _VELX | _VELY | _VELZ | _VELR | _PRES | _TEMP | _ENTR | _EINT | _MAGX_CC | _MAGY_CC | _MAGZ_CC | _MAGE_CC )
#  define NDERIVE             12


#elif ( MODEL == ELBDM )
// field indices of fluid[] --> element of [0 ... NCOMP_FLUID-1]
// --> must NOT modify their values
#  define  DENS               0
#  define  REAL               1
#  define  IMAG               2

#if ( ELBDM_SCHEME == HYBRID )
#ifndef DENS
#  define  DENS               0
#endif
#  define  PHAS               1
#  define  STUB               2
#endif // #if ( ELBDM_SCHEME == HYBRID )

// field indices of passive[] --> element of [NCOMP_FLUID ... NCOMP_TOTAL-1]
// none for ELBDM

// flux indices of flux[] --> element of [0 ... NFLUX_FLUID-1]
#  define  FLUX_DENS          0

// bitwise field indices
#  define _DENS               ( 1L << DENS )
#  define _REAL               ( 1L << REAL )
#  define _IMAG               ( 1L << IMAG )
#  define _MAG                0

#if ( ELBDM_SCHEME == HYBRID )
# ifndef _DENS
#  define _DENS               ( 1L << DENS )
# endif
#  define  _PHAS              ( 1L << PHAS )
#  define  _STUB              ( 1L << STUB )
#endif // #if ( ELBDM_SCHEME == HYBRID )


// bitwise flux indices
// for the hybrid scheme, we also only need the density flux
#  define _FLUX_DENS          ( 1L << FLUX_DENS )

// bitwise indices of derived fields
#  define _DERIVED            0
#  define NDERIVE             0


#elif ( MODEL == PAR_ONLY )
#  define _MAG                0
#  define _DERIVED            0
#  define NDERIVE             0


#else
#  error : ERROR : unsupported MODEL !!
#endif // MODEL


// bitwise field indices used by all models
#  define _NONE               0
# ifdef GRAVITY
#  define _POTE               ( 1L << (NCOMP_TOTAL+NDERIVE) )
# endif
#  define _FLUID              (  ( 1L << NCOMP_FLUID ) - 1L           )
#  define _PASSIVE            (  ( 1L << NCOMP_TOTAL ) - 1L - _FLUID  )
#  define _TOTAL              (  ( 1L << NCOMP_TOTAL ) - 1L           )

#  define _FLUX_FLUID         (  ( 1L << NFLUX_FLUID ) - 1L                )
#  define _FLUX_PASSIVE       (  ( 1L << NFLUX_TOTAL ) - 1L - _FLUX_FLUID  )
#  define _FLUX_TOTAL         (  ( 1L << NFLUX_TOTAL ) - 1L                )



// symbolic constants for particles
#ifdef PARTICLE

// number of built-in particle attributes
// (1) mass, position*3, velocity*3, time, and type
#  define PAR_NATT_BUILTIN0   9

// acceleration*3 when STORE_PAR_ACC is adopted
# if ( defined STORE_PAR_ACC  &&  defined GRAVITY )
#  define PAR_NATT_BUILTIN1   3
# else
#  define PAR_NATT_BUILTIN1   0
# endif

// particle creation time when STAR_FORMATION is adopted
# ifdef STAR_FORMATION
#  define PAR_NATT_BUILTIN2   1
# else
#  define PAR_NATT_BUILTIN2   0
# endif

// **total** number of built-in particle attributes
#  define PAR_NATT_BUILTIN    ( PAR_NATT_BUILTIN0 + PAR_NATT_BUILTIN1 + PAR_NATT_BUILTIN2 )


// number of particle attributes that we do not want to store on disk (currently time + acceleration*3)
#  define PAR_NATT_UNSTORED   ( 1 + PAR_NATT_BUILTIN1 )
#  define PAR_NATT_STORED     ( PAR_NATT_TOTAL - PAR_NATT_UNSTORED )


// define PAR_NATT_USER if not set in the Makefile
# ifndef PAR_NATT_USER
#  define PAR_NATT_USER       0
# endif


// total number of particle attributes (built-in + user-defined)
#  define PAR_NATT_TOTAL      ( PAR_NATT_BUILTIN + PAR_NATT_USER )


// indices of built-in particle attributes in Par->Attribute[]
// --> must NOT modify their values
#  define  PAR_MASS           0
#  define  PAR_POSX           1
#  define  PAR_POSY           2
#  define  PAR_POSZ           3
#  define  PAR_VELX           4
#  define  PAR_VELY           5
#  define  PAR_VELZ           6
#  define  PAR_TYPE           7

// always put acceleration and time at the END of the particle attribute list
// --> make it easier to discard them when storing data on disk (see Output_DumpData_Total(_HDF5).cpp)
# if ( defined STORE_PAR_ACC  &&  defined GRAVITY )
#  define  PAR_ACCX           ( PAR_NATT_TOTAL - 4 )
#  define  PAR_ACCY           ( PAR_NATT_TOTAL - 3 )
#  define  PAR_ACCZ           ( PAR_NATT_TOTAL - 2 )
# endif
#  define  PAR_TIME           ( PAR_NATT_TOTAL - 1 )


// bitwise indices of particles
// particle attributes
#  define _PAR_MASS           ( 1L << PAR_MASS )
#  define _PAR_POSX           ( 1L << PAR_POSX )
#  define _PAR_POSY           ( 1L << PAR_POSY )
#  define _PAR_POSZ           ( 1L << PAR_POSZ )
#  define _PAR_VELX           ( 1L << PAR_VELX )
#  define _PAR_VELY           ( 1L << PAR_VELY )
#  define _PAR_VELZ           ( 1L << PAR_VELZ )
#  define _PAR_TYPE           ( 1L << PAR_TYPE )
# if ( defined STORE_PAR_ACC  &&  defined GRAVITY )
#  define _PAR_ACCX           ( 1L << PAR_ACCX )
#  define _PAR_ACCY           ( 1L << PAR_ACCY )
#  define _PAR_ACCZ           ( 1L << PAR_ACCZ )
# endif
#  define _PAR_TIME           ( 1L << PAR_TIME )
#  define _PAR_POS            ( _PAR_POSX | _PAR_POSY | _PAR_POSZ )
#  define _PAR_VEL            ( _PAR_VELX | _PAR_VELY | _PAR_VELZ )
# if ( defined STORE_PAR_ACC  &&  defined GRAVITY )
#  define _PAR_ACC            ( _PAR_ACCX | _PAR_ACCY | _PAR_ACCZ )
# endif
#  define _PAR_TOTAL          (  ( 1L << PAR_NATT_TOTAL ) - 1L )

// grid fields related to particles
// --> note that _POTE = ( 1L << (NCOMP_TOTAL+NDERIVE) )
#  define _PAR_DENS           ( 1L << (NCOMP_TOTAL+NDERIVE+1) )

# if ( MODEL == PAR_ONLY )
#  define _TOTAL_DENS         ( _PAR_DENS )
# else
#  define _TOTAL_DENS         ( 1L << (NCOMP_TOTAL+NDERIVE+2) )
# endif

// particle type macros

// number of particle types (default: 4)
#  define  PAR_NTYPE                4

// particle type indices (must be in the range 0<=index<PAR_NTYPE)
#  define  PTYPE_TRACER          (real)0
#  define  PTYPE_GENERIC_MASSIVE (real)1
#  define  PTYPE_DARK_MATTER     (real)2
#  define  PTYPE_STAR            (real)3

# ifdef GRAVITY
#  define MASSIVE_PARTICLES
# endif

#else // #ifdef PARTICLE

// total density equals gas density if there is no particle
#  define _TOTAL_DENS         ( _DENS )

#endif // #ifdef PARTICLE ... else ...



// number of fluid ghost zones for the fluid solver
#if   ( MODEL == HYDRO )   // hydro
#  if ( FLU_SCHEME == MHM  ||  FLU_SCHEME == MHM_RP  ||  FLU_SCHEME == CTU )
#    if   ( LR_SCHEME == PLM )
#     define LR_GHOST_SIZE          1
#    elif ( LR_SCHEME == PPM )
#     define LR_GHOST_SIZE          2
#    else
#     error : ERROR : unsupported LR_SCHEME !!
#    endif
#  endif // MHM/MHM_RP/CTU

#  if   ( FLU_SCHEME == RTVD )
#     define FLU_GHOST_SIZE         3
#  elif ( FLU_SCHEME == MHM )
#     define FLU_GHOST_SIZE         ( 1 + LR_GHOST_SIZE )
#  elif ( FLU_SCHEME == MHM_RP )
#     define FLU_GHOST_SIZE         ( 2 + LR_GHOST_SIZE )
#  elif ( FLU_SCHEME == CTU )
#    ifdef MHD
#     define FLU_GHOST_SIZE         ( 2 + LR_GHOST_SIZE )
#    else
#     define FLU_GHOST_SIZE         ( 1 + LR_GHOST_SIZE )
#    endif // MHD
#  endif // FLU_SCHEME


#elif ( MODEL == ELBDM )   // ELBDM
<<<<<<< HEAD
=======

>>>>>>> 8146fcd0
#  if ( WAVE_SCHEME == WAVE_FD )
#     ifdef LAPLACIAN_4TH
#        define FLU_GHOST_SIZE         6
#     else
#        define FLU_GHOST_SIZE         3
#     endif
#  elif ( WAVE_SCHEME == WAVE_GRAMFE )
// the accuracy of the local spectral method increases with larger FLU_GHOST_SIZE.
// a minimum of FLU_GHOST_SIZE 6 has been found to be stable with the filter options alpha = 100 and beta = 32 * log(10)
// larger ghost zones should increase stability and accuracy and allow for larger timesteps, but have not extensively tested
// for smaller ghost zones, GRAMFE_ORDER should be decreased to values between 6 and 12 and the filter parameters should be adapted
#        define FLU_GHOST_SIZE         8
#  else  // # if ( WAVE_SCHEME == WAVE_FD ) ... else
#     error : ERROR : unsupported WAVE_SCHEME !!
#  endif // # if ( WAVE_SCHEME == WAVE_GRAMFE ) ... # else
#else
#  error : ERROR : unsupported MODEL !!
#endif // MODEL


<<<<<<< HEAD
#  if ( MODEL == ELBDM && ELBDM_SCHEME == HYBRID )
#       define HYB_GHOST_SIZE         6
#  endif // # if ( MODEL == ELBDM && ELBDM_SCHEME == HYBRID )

// set default parameters of gram extension scheme if not changed in Makefile
=======
// set parameters of gram extension scheme
>>>>>>> 8146fcd0
# if ( MODEL == ELBDM && WAVE_SCHEME == WAVE_GRAMFE )
//  number of evaluation points of Gram polynomials for computing FC(SVD) continuation
#   define GRAMFE_GAMMA  150
//  number of Fourier modes used in the FC(SVD) continuation
//  roughly GRAMFE_G = GRAMFE_GAMMA/2
#   define GRAMFE_G      63
//  number of boundary points used for Gram polynomial space on boundary
#   define GRAMFE_NDELTA 14
//  maximum order of Gram polynomials on boundary
//  for GRAMFE_ORDER < GRAMFE_NDELTA, the boundary information is projected
//  onto a lower-dimensional polynomial space
//  this increases the stability but decreases the accuracy of the algorithm
#   define GRAMFE_ORDER  14

//  a boundary of size GRAMFE_NDELTA can only support polynomials of degree up to GRAMFE_ORDER
#   if ( GRAMFE_ORDER > GRAMFE_NDELTA )
#       error : ERROR : Gram Fourier extension order must not be higher than NDELTA
#   endif

//  size of the extension region
//  total size of extended region = GRAMFE_FLU_NXT = FLU_NXT + GRAMFE_ND
//  default values in order for GRAMFE_FLU_NXT to have small prime factorisations
#   if ( PATCH_SIZE == 8 )
#     define GRAMFE_ND     32  // GRAMFE_FLU_NXT = 2^6
#   elif ( PATCH_SIZE == 16 )
#     define GRAMFE_ND     24  // GRAMFE_FLU_NXT = 2^3 * 3^2
#   elif ( PATCH_SIZE == 32 )
#     define GRAMFE_ND     28  // GRAMFE_FLU_NXT = 2^2 * 3^3
#   elif ( PATCH_SIZE == 64 )
#     define GRAMFE_ND     24  // GRAMFE_FLU_NXT = 2^3 * 3 * 7
#   elif ( PATCH_SIZE == 128 )
#     define GRAMFE_ND     28  // GRAMFE_FLU_NXT = 2^2 * 3 * 5^2
#   else
#     error : ERROR : UNSUPPORTED PATCH_SIZE FOR GRAM FOURIER EXTENSION SCHEME
#   endif // PATCH_SIZE

//  total size of extended region
#   define GRAMFE_FLU_NXT ( FLU_NXT + GRAMFE_ND )

# endif // # if ( MODEL == ELBDM && WAVE_SCHEME == WAVE_GRAMFE )


// self-gravity constants
#ifdef GRAVITY

// number of input and output variables in the gravity solver
#  if   ( MODEL == HYDRO )
#        define GRA_NIN             NCOMP_FLUID

// for ELBDM, we do not need to transfer the density component
// this remains valid for hybrid solver that also has 2 components
#  elif ( MODEL == ELBDM )
#        define GRA_NIN             ( NCOMP_FLUID - 1 )

#  else
#     error Error : unsupported MODEL (please edit GRA_NIN in the new MODEL) !!
#  endif // MODEL


// number of potential ghost zones for evaluating potential (maximum=5) ~ Poisson solver
#        define POT_GHOST_SIZE      5


// number of potential ghost zones for advancing fluid by gravity ~ Gravity solver
#  if   ( MODEL == HYDRO )
#     ifdef STORE_POT_GHOST
#        define GRA_GHOST_SIZE      2
#     else
#        define GRA_GHOST_SIZE      1
//#      define GRA_GHOST_SIZE      2
#     endif

#  elif ( MODEL == ELBDM )
#     ifdef STORE_POT_GHOST
#        define GRA_GHOST_SIZE      2
#     else
#        define GRA_GHOST_SIZE      0
#     endif

#  elif ( MODEL == PAR_ONLY )
#     ifdef STORE_POT_GHOST
#        define GRA_GHOST_SIZE      2
#     else
#        define GRA_GHOST_SIZE      0
#     endif

#  else
#     error : ERROR : unsupported MODEL !!
#  endif // MODEL


// number of potential ghost zones for correcting the half-step velocity if UNSPLIT_GRAVITY is on
// _F/_G: fluid/gravity solvers
#  ifdef UNSPLIT_GRAVITY
#     if   ( MODEL == HYDRO )
#       ifdef MHD
#        define USG_GHOST_SIZE_F    2
#        define USG_GHOST_SIZE_G    1
#       else
#        define USG_GHOST_SIZE_F    1
#        define USG_GHOST_SIZE_G    1
#       endif
#     elif ( MODEL == ELBDM )
#        define USG_GHOST_SIZE_F    0
#        define USG_GHOST_SIZE_G    0
#     else
#        error : ERROR : unsupported MODEL !!
#     endif // MODEL
#  endif // #ifdef UNSPLIT_GRAVITY


// number of density ghost zones for storing the temporary particle mass density in rho_ext[]
#  ifdef PARTICLE
#        define RHOEXT_GHOST_SIZE   2
#  endif


// number of density ghost zones for the Poisson solver
#        define RHO_GHOST_SIZE      ( POT_GHOST_SIZE-1 )

#endif // #ifdef GRAVITY


// number of ghost zones for the source-term solver
// --> fixed to zero for now since ghost zones in source terms are not supported yet
#        define SRC_GHOST_SIZE      0


// number of ghost zones for computing derived fields
#        define DER_GHOST_SIZE      1


// number of ghost zones for feedback
// --> can be changed manually
// --> set to 0 if applicable to improve performance
#ifdef FEEDBACK
#        define FB_GHOST_SIZE       3
#endif



// patch size (number of cells of a single patch in the x/y/z directions)
#define PS1             ( 1*PATCH_SIZE )
#define PS2             ( 2*PATCH_SIZE )
#define PS2P1           ( PS2 + 1 )
#define PS1M1           ( PS1 - 1 )
#define PS1P1           ( PS1 + 1 )


// size of GPU arrays (in one dimension)
//###REVISE: support interpolation schemes requiring 2 ghost cells on each side for POT_NXT
#  define FLU_NXT       ( PS2 + 2*FLU_GHOST_SIZE )                // use patch group as the unit
#  define FLU_NXT_P1    ( FLU_NXT + 1 )

#ifdef GRAVITY
#  define POT_NXT       ( PS1/2 + 2*( (POT_GHOST_SIZE+3)/2 ) )    // assuming interpolation ghost zone == 1
#  define RHO_NXT       ( PS1 + 2*RHO_GHOST_SIZE )                // POT/RHO/GRA_NXT use patch as the unit
#  define GRA_NXT       ( PS1 + 2*GRA_GHOST_SIZE )
#  ifdef UNSPLIT_GRAVITY
#  define USG_NXT_F     ( PS2 + 2*USG_GHOST_SIZE_F )              // we use patch group as unit for the fluid   solver
#  define USG_NXT_G     ( PS1 + 2*USG_GHOST_SIZE_G )              // we use patch       as unit for the gravity solver
#  else
#  define USG_NXT_F     ( 1 )                                     // still define USG_NXT_F/G since many function prototypes
#  define USG_NXT_G     ( 1 )                                     // require it
#  endif
#  ifdef PARTICLE
#  define RHOEXT_NXT    ( PS1 + 2*RHOEXT_GHOST_SIZE )             // array rho_ext of each patch
#  endif
#else
#  define GRA_NXT       ( 1 )                                     // still define GRA_NXT   ...
#  define USG_NXT_F     ( 1 )                                     // still define USG_NXT_F ...
#endif
#  define SRC_NXT       ( PS1 + 2*SRC_GHOST_SIZE )                // use patch as the unit
#  define SRC_NXT_P1    ( SRC_NXT + 1 )
#  define DER_NXT       ( PS1 + 2*DER_GHOST_SIZE )                // use patch as the unit
#ifdef FEEDBACK
#  define FB_NXT        ( PS2 + 2*FB_GHOST_SIZE )                 // use patch group as the unit
#endif
#  if ( MODEL == ELBDM && ELBDM_SCHEME == HYBRID )
#  define HYB_NXT       ( PS2 + 2*HYB_GHOST_SIZE )
#  define HYB_NXT_P1    ( HYB_NXT + 1 )
#  endif // # if ( ELBDM_SCHEME == HYBRID )

// size of auxiliary arrays and EoS tables
#if ( MODEL == HYDRO )
#  define EOS_NAUX_MAX           20    // EoS_AuxArray_Flt/Int[]
#  define EOS_NTABLE_MAX         20    // *_EoS_Table[]
#else
#  define EOS_NAUX_MAX           0
#  define EOS_NTABLE_MAX         0
#endif

#ifdef GRAVITY
#  define EXT_POT_NAUX_MAX       20    // ExtPot_AuxArray[]
#  define EXT_ACC_NAUX_MAX       20    // ExtAcc_AuxArray[]
#  define EXT_POT_NGENE_MAX       6    // h/d_ExtPotGenePtr
#endif

#if ( MODEL == HYDRO )
#  define SRC_NAUX_DLEP          5     // SrcTerms.Dlep_AuxArray_Flt/Int[]
#  define SRC_DLEP_PROF_NVAR     6     // SrcTerms.Dlep_Profile_DataDevPtr[]/RadiusDevPtr[]
#  define SRC_DLEP_PROF_NBINMAX  4000
#else
#  define SRC_NAUX_DLEP          0
#endif
#  define SRC_NAUX_USER          10    // SrcTerms.User_AuxArray_Flt/Int[]


// bitwise reproducibility in flux and electric field fix-up operations
# ifdef BITWISE_REPRODUCIBILITY
#  define BIT_REP_FLUX
# endif

// enable BIT_REP_ELECTRIC by default even when BITWISE_REPRODUCIBILITY is off
// --> ensures that the B field on the common interface between two nearby patches are fully
//     consistent with each other (even the round-off errors are the same)
// --> reduces the div(B) errors significantly
# ifdef MHD
//# ifdef BITWISE_REPRODUCIBILITY
#  define BIT_REP_ELECTRIC
//# endif
# endif // MHD


// only apply iterations to broken cells in Interpolate_Iterate()
#define INTERP_MASK

// used by INTERP_MASK for now but can be applied to other places in the future
#define MASKED                   true
#define UNMASKED                 false


// in FB_AdvanceDt(), store the updated fluid data in a separate array to avoid data racing among different patch groups
#if ( defined FEEDBACK  &&  FB_GHOST_SIZE > 0 )
#  define FB_SEP_FLUOUT
#endif

// enable double precision for WAVE_GRAMFE scheme by default
#if ( MODEL == ELBDM && WAVE_SCHEME == WAVE_GRAMFE )
#   define GRAMFE_FLOAT8
#endif


// extreme values
#ifndef __INT_MAX__
#  define __INT_MAX__            2147483647
#endif

#ifndef __LONG_MAX__
#  define __LONG_MAX__           9223372036854775807L
#endif

#ifndef __UINT_MAX__
#  define __UINT_MAX__           ( __INT_MAX__*2U + 1U )
#endif

#ifndef __ULONG_MAX__
#  define __ULONG_MAX__          18446744073709551615UL     // 2^64-1
#endif

#ifndef __FLT_MAX__
#  define __FLT_MAX__            3.40282347e+38F
#endif

#ifndef __FLT_MIN__
#  define __FLT_MIN__            1.17549435e-38F
#endif

#ifndef __DBL_MAX__
#  define __DBL_MAX__            1.79769313e+308
#endif

#ifndef __DBL_MIN__
#  define __DBL_MIN__            2.22507386e-308
#endif


// extreme value used for various purposes (e.g., floor value for passive scalars)
#ifdef FLOAT8
#  define TINY_NUMBER            __DBL_MIN__
#  define HUGE_NUMBER            __DBL_MAX__
#else
#  define TINY_NUMBER            __FLT_MIN__
#  define HUGE_NUMBER            __FLT_MAX__
#endif


// maximum allowed error for various purposes (e.g., exact Riemann solver, MHD routines, Mis_CompareRealValue())
#define MAX_ERROR_DBL      1.0e-14
#define MAX_ERROR_FLT      1.0e-06f

#ifdef FLOAT8
#  define MAX_ERROR        MAX_ERROR_DBL
#else
#  define MAX_ERROR        MAX_ERROR_FLT
#endif


// sibling index offset for the non-periodic B.C.
#define SIB_OFFSET_NONPERIODIC   ( -100 )


// son index offset for LOAD_BALANCE
#ifdef LOAD_BALANCE
#  define SON_OFFSET_LB          ( -1000 )
#endif


// flag used in "Buf_RecordBoundaryFlag" and "Flag_Buffer" (must be negative)
#ifndef SERIAL
#  define BUFFER_IS_FLAGGED      ( -999 )
#endif


// marker indicating that the array "pot_ext" has NOT been properly set
#if ( defined GRAVITY  &&  defined STORE_POT_GHOST )
#  define POT_EXT_NEED_INIT      __FLT_MAX__
#endif


// marker indicating that the array "rho_ext" has NOT been properly set
#ifdef PARTICLE
#  define RHO_EXT_NEED_INIT      __FLT_MAX__
#endif


// markers for inactive particles
#ifdef PARTICLE
#  define PAR_INACTIVE_OUTSIDE   ( -1.0 )
#  define PAR_INACTIVE_MPI       ( -2.0 )
#endif


// OpenMP scheduling for particle routines
#if ( defined PARTICLE  &&  defined OPENMP )
#  define PAR_OMP_SCHED          dynamic
#  define PAR_OMP_SCHED_CHUNK    1
#endif


// NULL values
#ifndef NULL
#  define NULL             0
#endif

#ifndef NULL_INT
#  define NULL_INT         __INT_MAX__
#endif

#ifndef NULL_REAL
#  define NULL_REAL        __FLT_MAX__
#endif

#ifndef NULL_BOOL
#  define NULL_BOOL        false
#endif


// GAMER status
// --> if we ever want to swap the following values, must check all MPI functions using MPI_BAND or MPI_BOR
#define GAMER_SUCCESS      1
#define GAMER_FAILED       0


// timer switch
#define TIMER_ON           1
#define TIMER_OFF          0


// symbolic constant for Aux_Error()
#define ERROR_INFO         __FILE__, __LINE__, __FUNCTION__


// miscellaneous
#define TOP_LEVEL          ( NLEVEL - 1 )


// maximum length for strings
#define MAX_STRING         512


// MPI floating-point data type
#ifdef FLOAT8
#  define MPI_GAMER_REAL MPI_DOUBLE
#else
#  define MPI_GAMER_REAL MPI_FLOAT
#endif




// ############
// ## Macros ##
// ############

// single/double-precision mathematic functions
#ifdef FLOAT8
#  define  FABS( a )        fabs( a )
#  define  SQRT( a )        sqrt( a )
#  define   SIN( a )         sin( a )
#  define   COS( a )         cos( a )
#  define   LOG( a )         log( a )
#  define   EXP( a )         exp( a )
#  define  ATAN( a )        atan( a )
#  define FLOOR( a )       floor( a )
#  define  FMAX( a, b )     fmax( a, b )
#  define  FMIN( a, b )     fmin( a, b )
#  define   POW( a, b )      pow( a, b )
#  define  FMOD( a, b )     fmod( a, b )
#  define ATAN2( a, b )    atan2( a, b )
#else
#  define  FABS( a )        fabsf( a )
#  define  SQRT( a )        sqrtf( a )
#  define   SIN( a )         sinf( a )
#  define   COS( a )         cosf( a )
#  define   LOG( a )         logf( a )
#  define   EXP( a )         expf( a )
#  define  ATAN( a )        atanf( a )
#  define FLOOR( a )       floorf( a )
#  define  FMAX( a, b )     fmaxf( a, b )
#  define  FMIN( a, b )     fminf( a, b )
#  define   POW( a, b )      powf( a, b )
#  define  FMOD( a, b )     fmodf( a, b )
#  define ATAN2( a, b )    atan2f( a, b )
#endif

// sign function
#define SIGN( a )       (  ( (a) < (real)0.0 ) ? (real)-1.0 : (real)+1.0  )


// max/min functions
#define MAX( a, b )     (  ( (a) > (b) ) ? (a) : (b)  )
#define MIN( a, b )     (  ( (a) < (b) ) ? (a) : (b)  )


#define HAS_DISCONTINUITY( l, c, r ) ((( (r) - (c) ) / ((c) - (l) + (((c) - (l)) == 0) ? 1e-8 : 0)) < 0)

// safe ATAN2 that does not return nan when a = b = 0
#define SATAN2( a, b )   (  ( (a) == (real)0.0  &&  (b) == (real)0.0 ) ? (real)0.0 : ATAN2( (a), (b) )  )


// power functions
#define SQR(  a )       ( (a)*(a)     )
#define CUBE( a )       ( (a)*(a)*(a) )
#define POW4( a )       ( (a)*(a)*(a)*(a) )


// 3D to 1D array indices transformation
#define IDX321( i, j, k, Ni, Nj )   (  ( (k)*(Nj) + (j) )*(Ni) + (i)  )


// 3D to 1D array indices transformation for patch->magnetic[]
#ifdef MHD
#define IDX321_BX( i, j, k, Ni, Nj    )   (  ( (k)*((Nj)  ) + (j) )*((Ni)+1) + (i)  )
#define IDX321_BY( i, j, k, Ni, Nj    )   (  ( (k)*((Nj)+1) + (j) )*((Ni)  ) + (i)  )
#define IDX321_BZ( i, j, k, Ni, Nj    )   (  ( (k)*((Nj)  ) + (j) )*((Ni)  ) + (i)  )
#define IDX321_B(  i, j, k, Ni, Nj, d )   (  ( (d) == 0 ) ? IDX321_BX( i, j, k, Ni, Nj ) : \
                                             ( (d) == 1 ) ? IDX321_BY( i, j, k, Ni, Nj ) : \
                                             ( (d) == 2 ) ? IDX321_BZ( i, j, k, Ni, Nj ) : NULL_INT  )
#endif


// helper macros for printing symbolic constants in macros
// ref: https://stackoverflow.com/questions/3419332/c-preprocessor-stringify-the-result-of-a-macro
#  define QUOTE( str )              #str
#  define EXPAND_AND_QUOTE( str )   QUOTE( str )


// convenient macros for defining and declaring global variables
// ==> predefine DEFINE_GLOBAL in the file actually **defines** these global variables
// ==> there should be one and only one file that defines DEFINE_GLOBAL

// SET_GLOBAL will invoke either SET_GLOBAL_INIT or SET_GLOBAL_NOINIT depending on the number of arguments
// ==> http://stackoverflow.com/questions/11761703/overloading-macro-on-number-of-arguments
#define GET_MACRO( _1, _2, TARGET_MACRO, ... )  TARGET_MACRO
#define SET_GLOBAL( ... )   GET_MACRO( __VA_ARGS__, SET_GLOBAL_INIT, SET_GLOBAL_NOINIT ) ( __VA_ARGS__ )

// SET_GLOBAL_INIT/NOINIT are for global variables with/without initialization
#ifdef DEFINE_GLOBAL
# define SET_GLOBAL_INIT( declaration, init_value )   declaration = init_value
# define SET_GLOBAL_NOINIT( declaration )             declaration
#else
# define SET_GLOBAL_INIT( declaration, init_value )   extern declaration
# define SET_GLOBAL_NOINIT( declaration )             extern declaration
#endif


// macro converting an array index (e.g., DENS) to bitwise index (e.g., _DENS=(1L<<DENS))
#define BIDX( idx )     ( 1L << (idx) )


// ################################
// ## Remove useless definitions ##
// ################################
#if ( MODEL == HYDRO )
#  if ( FLU_SCHEME != MHM  &&  FLU_SCHEME != MHM_RP  &&  FLU_SCHEME != CTU )
#  undef LR_SCHEME
#  endif

#  if ( FLU_SCHEME != MHM  &&  FLU_SCHEME != MHM_RP  &&  FLU_SCHEME != CTU )
#  undef RSOLVER
#  endif
#endif

#if ( MODEL == PAR_ONLY )
#  undef UNSPLIT_GRAVITY
#endif

// currently we always set GPU_ARCH == NONE when GPU is off
#ifndef GPU
#  undef  GPU_ARCH
#  define GPU_ARCH NONE
#endif

// currently we assume that particle acceleration is solely due to gravity
// --> if we ever want to enable STORE_PAR_ACC without GRAVITY, remember to check all STORE_PAR_ACC in this header
#ifndef GRAVITY
#  undef STORE_PAR_ACC
#endif


#endif  // #ifndef __MACRO_H__<|MERGE_RESOLUTION|>--- conflicted
+++ resolved
@@ -615,10 +615,7 @@
 
 
 #elif ( MODEL == ELBDM )   // ELBDM
-<<<<<<< HEAD
-=======
-
->>>>>>> 8146fcd0
+
 #  if ( WAVE_SCHEME == WAVE_FD )
 #     ifdef LAPLACIAN_4TH
 #        define FLU_GHOST_SIZE         6
@@ -639,15 +636,11 @@
 #endif // MODEL
 
 
-<<<<<<< HEAD
 #  if ( MODEL == ELBDM && ELBDM_SCHEME == HYBRID )
 #       define HYB_GHOST_SIZE         6
 #  endif // # if ( MODEL == ELBDM && ELBDM_SCHEME == HYBRID )
 
 // set default parameters of gram extension scheme if not changed in Makefile
-=======
-// set parameters of gram extension scheme
->>>>>>> 8146fcd0
 # if ( MODEL == ELBDM && WAVE_SCHEME == WAVE_GRAMFE )
 //  number of evaluation points of Gram polynomials for computing FC(SVD) continuation
 #   define GRAMFE_GAMMA  150
