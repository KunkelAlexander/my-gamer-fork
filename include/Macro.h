--- conflicted
+++ resolved
@@ -199,14 +199,10 @@
 #  define FLU_NIN             NCOMP_TOTAL
 #  define FLU_NOUT            NCOMP_TOTAL
 
-<<<<<<< HEAD
-// for ELBDM, we do not need to transfer the density component into GPU
-=======
 
 // for ELBDM, we do not need to transfer the density component into GPU;
 // also exclude passive scalars for now since it is not supported yet
 // --> consistent with excluding _PASSIVE when calling Prepare_PatchData() in Flu_Prepare.cpp
->>>>>>> db6a5047
 #elif ( MODEL == ELBDM )
 //#  define FLU_NIN             ( NCOMP_TOTAL - 1 )
 //#  define FLU_NOUT            ( NCOMP_TOTAL - 0 )
