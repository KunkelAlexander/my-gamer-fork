#ifndef __MACRO_H__
#define __MACRO_H__



// ****************************************************************************
// ** This header defines the symbolic constants and macros used in GAMER.   **
// ** For clarity, useless options defined in the makefile will be "undef"   **
// ** in the end of this file.                                               **
// ****************************************************************************


// ########################
// ## Symbolic Constants ##
// ########################

// current version
#define VERSION      "gamer-2.1.1.dev"


// option == NONE --> the option is turned off
#define NONE         0


// GPU architecture
#define FERMI        1
#define KEPLER       2
#define MAXWELL      3
#define PASCAL       4
#define VOLTA        5
#define TURING       6
#define AMPERE       7


// models
#define HYDRO        1
//#define MHD        2     // MHD is now regarded as an option of HYDRO
#define ELBDM        3
#define PAR_ONLY     4


// hydrodynamic schemes
#define RTVD         1
#define MHM          3
#define MHM_RP       4
#define CTU          5


// data reconstruction schemes
#define PLM          1
#define PPM          2


// Riemann solvers
#define EXACT        1
#define ROE          2
#define HLLE         3
#define HLLC         4
#define HLLD         5


// dual-energy variables
#define DE_ENPY      1
#define DE_EINT      2

#ifdef DUAL_ENERGY
#define DE_UPDATED_BY_ETOT       ('0')
#define DE_UPDATED_BY_DUAL       ('1')
#define DE_UPDATED_BY_MIN_PRES   ('2')
#define DE_UPDATED_BY_ETOT_GRA   ('3')
#endif


// equation of states
#define EOS_GAMMA       1
#define EOS_ISOTHERMAL  2
#define EOS_NUCLEAR     3
#define EOS_TABULAR     4
#define EOS_USER        5


// Poisson solvers
#define SOR          1
#define MG           2


// load-balance parallelization
#define HILBERT      1


// random number implementation
#define RNG_GNU_EXT  1
#define RNG_CPP11    2


// NCOMP_FLUID : number of active components in each cell (for patch->fluid[])
//               --> do not include passive components here, which is set by NCOMP_PASSIVE
// NFLUX_FLUID : number of active components in patch->flux[]
//               --> do not include passive components here, which is set by NFLUX_PASSIVE
// NCOMP_MAG   : number of magnetic field components (for patch->magnetic[])
// NCOMP_ELE   : number of electric field components on each cell face (for patch->electric[])
#if   ( MODEL == HYDRO )
#  define NCOMP_FLUID         5
#  define NFLUX_FLUID         NCOMP_FLUID
# ifdef MHD
#  define NCOMP_MAG           3
#  define NCOMP_ELE           2
# else
#  define NCOMP_MAG           0
#  define NCOMP_ELE           0
# endif

// for ELBDM, we only need the density flux
#elif ( MODEL == ELBDM )
#  define NCOMP_FLUID         3
#  define NFLUX_FLUID         1
#  define NCOMP_MAG           0
#  define NCOMP_ELE           0

#elif ( MODEL == PAR_ONLY )
#  define NCOMP_FLUID         0
#  define NFLUX_FLUID         0
#  define NCOMP_MAG           0
#  define NCOMP_ELE           0

#else
#  error : ERROR : unsupported MODEL (please edit NCOMP_FLUID and NFLUX_FLUID for the new MODEL) !!
#endif // MODEL


// number of passively advected components in each cell

// define NCOMP_PASSIVE_USER if not set in the Makefile
#ifndef NCOMP_PASSIVE_USER
#  define NCOMP_PASSIVE_USER  0
#endif

// add built-in scalars
#if ( MODEL == HYDRO )

// dual-energy variable
# ifdef DUAL_ENERGY
#  define NCOMP_PASSIVE_BUILTIN0    1
# else
#  define NCOMP_PASSIVE_BUILTIN0    0
# endif

// cosmic rays
# ifdef COSMIC_RAY
#  define NCOMP_PASSIVE_BUILTIN1    1
# else
#  define NCOMP_PASSIVE_BUILTIN1    0
# endif

// total number of built-in scalars
#  define NCOMP_PASSIVE_BUILTIN     ( NCOMP_PASSIVE_BUILTIN0 + NCOMP_PASSIVE_BUILTIN1 )

#endif // #if ( MODEL == HYDRO )

// define NCOMP_PASSIVE_BUILTIN if not set yet
#ifndef NCOMP_PASSIVE_BUILTIN
#  define NCOMP_PASSIVE_BUILTIN     0
#endif

// total number of passive scalars
#  define NCOMP_PASSIVE       ( NCOMP_PASSIVE_USER + NCOMP_PASSIVE_BUILTIN )

// assuming all passive scalars have the corresponding fluxes
#  define NFLUX_PASSIVE       NCOMP_PASSIVE


// total number of variables in each cell and in the flux array including both active and passive variables
#  define NCOMP_TOTAL         ( NCOMP_FLUID + NCOMP_PASSIVE )
#  define NFLUX_TOTAL         ( NFLUX_FLUID + NFLUX_PASSIVE )


// number of input/output fluid variables in the fluid solver
#if   ( MODEL == HYDRO )
#  define FLU_NIN             NCOMP_TOTAL
#  define FLU_NOUT            NCOMP_TOTAL

// for ELBDM, we do not need to transfer the density component into GPU
#elif ( MODEL == ELBDM )
#  define FLU_NIN             ( NCOMP_TOTAL - 1 )
#  define FLU_NOUT            ( NCOMP_TOTAL - 0 )

#elif ( MODEL == PAR_ONLY )
#  define FLU_NIN             0
#  define FLU_NOUT            0

#else
#  error : ERROR : unsupported MODEL (please edit FLU_NIN and FLU_NOUT for the new MODEL) !!
#endif // MODEL


// number of input fluid variables in the dt solver
// --> EOS_GAMMA/EOS_ISOTHERMAL do not require passive scalars
#if (  MODEL == HYDRO  &&  ( EOS == EOS_GAMMA || EOS == EOS_ISOTHERMAL )  )
#  define FLU_NIN_T           NCOMP_FLUID
#else
#  define FLU_NIN_T           NCOMP_TOTAL
#endif


// number of input/output fluid variables in the source-term solver
// --> fixed to NCOMP_TOTAL for now
#  define FLU_NIN_S           NCOMP_TOTAL
#  define FLU_NOUT_S          NCOMP_TOTAL


// maximum number of output derived fields
#  define DER_NOUT_MAX        10


// maximum number of fields to be stored in HDF5 snapshots
#  define NFIELD_STORED_MAX   50


// built-in fields in different models
#if   ( MODEL == HYDRO )
// field indices of fluid[] --> element of [0 ... NCOMP_FLUID-1]
// --> must NOT modify their values
// --> in addition, they must be consistent with the order these fields are declared in Init_Field()
#  define DENS                0
#  define MOMX                1
#  define MOMY                2
#  define MOMZ                3
#  define ENGY                4

// field indices of passive[] --> element of [NCOMP_FLUID ... NCOMP_TOTAL-1]
#if ( NCOMP_PASSIVE > 0 )

// always put the built-in variables at the END of the field list
// --> so that their indices (e.g., DUAL/CRAY) can be determined during compilation
// --> convenient (and probably also more efficient) for the fluid solver
#  define PASSIVE_NEXT_IDX0   ( NCOMP_TOTAL - 1   )

# ifdef DUAL_ENERGY
#  define DUAL                ( PASSIVE_NEXT_IDX0 )
#  define PASSIVE_NEXT_IDX1   ( DUAL - 1          )
# else
#  define PASSIVE_NEXT_IDX1   ( PASSIVE_NEXT_IDX0 )
# endif

# ifdef COSMIC_RAY
#  define CRAY                ( PASSIVE_NEXT_IDX1 )
#  define PASSIVE_NEXT_IDX2   ( CRAY - 1          )
# else
#  define PASSIVE_NEXT_IDX2   ( PASSIVE_NEXT_IDX1 )
# endif

#endif // #if ( NCOMP_PASSIVE > 0 )

// field indices of magnetic --> element of [0 ... NCOMP_MAG-1]
# ifdef MHD
#  define MAGX                0
#  define MAGY                1
#  define MAGZ                2
# endif

// flux indices of flux[] --> element of [0 ... NFLUX_FLUID-1]
#  define FLUX_DENS           0
#  define FLUX_MOMX           1
#  define FLUX_MOMY           2
#  define FLUX_MOMZ           3
#  define FLUX_ENGY           4

// flux indices of flux_passive[] --> element of [NFLUX_FLUID ... NFLUX_TOTAL-1]
#if ( NCOMP_PASSIVE > 0 )

// always put the built-in variables at the END of the list
#  define FLUX_NEXT_IDX0   ( NFLUX_TOTAL - 1 )

# ifdef DUAL_ENERGY
#  define FLUX_DUAL        ( FLUX_NEXT_IDX0  )
#  define FLUX_NEXT_IDX1   ( FLUX_DUAL - 1   )
# else
#  define FLUX_NEXT_IDX1   ( FLUX_NEXT_IDX0  )
# endif

# ifdef COSMIC_RAY
#  define FLUX_CRAY        ( FLUX_NEXT_IDX1  )
#  define FLUX_NEXT_IDX2   ( FLUX_CRAY - 1   )
# else
#  define FLUX_NEXT_IDX2   ( FLUX_NEXT_IDX1  )
# endif

#endif // #if ( NCOMP_PASSIVE > 0 )

// bitwise field indices
// --> must have "_VAR_NAME = 1L<<VAR_NAME" (e.g., _DENS == 1L<<DENS)
// --> convenient for determining subsets of fields (e.g., _DENS|_ENGY)
// --> used as function parameters (e.g., Prepare_PatchData(), Flu_FixUp(), Flu_FixUp_Restrict(), Buf_GetBufferData())
#  define _DENS               ( 1L << DENS )
#  define _MOMX               ( 1L << MOMX )
#  define _MOMY               ( 1L << MOMY )
#  define _MOMZ               ( 1L << MOMZ )
#  define _ENGY               ( 1L << ENGY )

#if ( NCOMP_PASSIVE > 0 )

# ifdef DUAL_ENERGY
#  define _DUAL               ( 1L << DUAL )
# endif

# ifdef COSMIC_RAY
#  define _CRAY               ( 1L << CRAY )
# endif

#endif // #if ( NCOMP_PASSIVE > 0 )

// magnetic field
# ifdef MHD
#  define _MAGX               ( 1L << MAGX )
#  define _MAGY               ( 1L << MAGY )
#  define _MAGZ               ( 1L << MAGZ )
#  define _MAG                ( _MAGX | _MAGY | _MAGZ )
# else
#  define _MAG                0
# endif

// bitwise flux indices
#  define _FLUX_DENS          ( 1L << FLUX_DENS )
#  define _FLUX_MOMX          ( 1L << FLUX_MOMX )
#  define _FLUX_MOMY          ( 1L << FLUX_MOMY )
#  define _FLUX_MOMZ          ( 1L << FLUX_MOMZ )
#  define _FLUX_ENGY          ( 1L << FLUX_ENGY )

#if ( NFLUX_PASSIVE > 0 )

# ifdef DUAL_ENERGY
#  define _FLUX_DUAL          ( 1L << FLUX_DUAL )
# endif

# ifdef COSMIC_RAY
#  define _FLUX_CRAY          ( 1L << FLUX_CRAY )
# endif

#endif // #if ( NFLUX_PASSIVE > 0 )

// bitwise indices of derived fields
// --> start from (1L<<NCOMP_TOTAL) to distinguish from the intrinsic fields
// --> remember to define NDERIVE = total number of derived fields
#  define _VELX               ( 1L << (NCOMP_TOTAL+ 0) )
#  define _VELY               ( 1L << (NCOMP_TOTAL+ 1) )
#  define _VELZ               ( 1L << (NCOMP_TOTAL+ 2) )
#  define _VELR               ( 1L << (NCOMP_TOTAL+ 3) )
#  define _PRES               ( 1L << (NCOMP_TOTAL+ 4) )
#  define _TEMP               ( 1L << (NCOMP_TOTAL+ 5) )
#  define _ENTR               ( 1L << (NCOMP_TOTAL+ 6) )
#  define _EINT               ( 1L << (NCOMP_TOTAL+ 7) )
# ifdef MHD
#  define _MAGX_CC            ( 1L << (NCOMP_TOTAL+ 8) )
#  define _MAGY_CC            ( 1L << (NCOMP_TOTAL+ 9) )
#  define _MAGZ_CC            ( 1L << (NCOMP_TOTAL+10) )
#  define _MAGE_CC            ( 1L << (NCOMP_TOTAL+11) )
# else
#  define _MAGX_CC            0
#  define _MAGY_CC            0
#  define _MAGZ_CC            0
#  define _MAGE_CC            0
# endif // #ifdef MHD ... else ...
#  define _DERIVED            ( _VELX | _VELY | _VELZ | _VELR | _PRES | _TEMP | _ENTR | _EINT | _MAGX_CC | _MAGY_CC | _MAGZ_CC | _MAGE_CC )
#  define NDERIVE             12


#elif ( MODEL == ELBDM )
// field indices of fluid[] --> element of [0 ... NCOMP_FLUID-1]
// --> must NOT modify their values
#  define  DENS               0
#  define  REAL               1
#  define  IMAG               2

// field indices of passive[] --> element of [NCOMP_FLUID ... NCOMP_TOTAL-1]
// none for ELBDM

// flux indices of flux[] --> element of [0 ... NFLUX_FLUID-1]
#  define  FLUX_DENS          0

// bitwise field indices
#  define _DENS               ( 1L << DENS )
#  define _REAL               ( 1L << REAL )
#  define _IMAG               ( 1L << IMAG )
#  define _MAG                0

// bitwise flux indices
#  define _FLUX_DENS          ( 1L << FLUX_DENS )

// bitwise indices of derived fields
#  define _DERIVED            0
#  define NDERIVE             0


#elif ( MODEL == PAR_ONLY )
#  define _MAG                0
#  define _DERIVED            0
#  define NDERIVE             0


#else
#  error : ERROR : unsupported MODEL !!
#endif // MODEL


// bitwise field indices used by all models
#  define _NONE               0
# ifdef GRAVITY
#  define _POTE               ( 1L << (NCOMP_TOTAL+NDERIVE) )
# endif
#  define _FLUID              (  ( 1L << NCOMP_FLUID ) - 1L           )
#  define _PASSIVE            (  ( 1L << NCOMP_TOTAL ) - 1L - _FLUID  )
#  define _TOTAL              (  ( 1L << NCOMP_TOTAL ) - 1L           )

#  define _FLUX_FLUID         (  ( 1L << NFLUX_FLUID ) - 1L                )
#  define _FLUX_PASSIVE       (  ( 1L << NFLUX_TOTAL ) - 1L - _FLUX_FLUID  )
#  define _FLUX_TOTAL         (  ( 1L << NFLUX_TOTAL ) - 1L                )



// symbolic constants for particles
#ifdef PARTICLE

// number of built-in particle attributes
// (1) mass, position*3, velocity*3, time, and type
#  define PAR_NATT_BUILTIN0   9

// acceleration*3 when STORE_PAR_ACC is adopted
# if ( defined STORE_PAR_ACC  &&  defined GRAVITY )
#  define PAR_NATT_BUILTIN1   3
# else
#  define PAR_NATT_BUILTIN1   0
# endif

// particle creation time when STAR_FORMATION is adopted
# ifdef STAR_FORMATION
#  define PAR_NATT_BUILTIN2   1
# else
#  define PAR_NATT_BUILTIN2   0
# endif

// **total** number of built-in particle attributes
#  define PAR_NATT_BUILTIN    ( PAR_NATT_BUILTIN0 + PAR_NATT_BUILTIN1 + PAR_NATT_BUILTIN2 )


// number of particle attributes that we do not want to store on disk (currently time + acceleration*3)
#  define PAR_NATT_UNSTORED   ( 1 + PAR_NATT_BUILTIN1 )
#  define PAR_NATT_STORED     ( PAR_NATT_TOTAL - PAR_NATT_UNSTORED )


// define PAR_NATT_USER if not set in the Makefile
# ifndef PAR_NATT_USER
#  define PAR_NATT_USER       0
# endif


// total number of particle attributes (built-in + user-defined)
#  define PAR_NATT_TOTAL      ( PAR_NATT_BUILTIN + PAR_NATT_USER )


// indices of built-in particle attributes in Par->Attribute[]
// --> must NOT modify their values
#  define  PAR_MASS           0
#  define  PAR_POSX           1
#  define  PAR_POSY           2
#  define  PAR_POSZ           3
#  define  PAR_VELX           4
#  define  PAR_VELY           5
#  define  PAR_VELZ           6
#  define  PAR_TYPE           7

// always put acceleration and time at the END of the particle attribute list
// --> make it easier to discard them when storing data on disk (see Output_DumpData_Total(_HDF5).cpp)
# if ( defined STORE_PAR_ACC  &&  defined GRAVITY )
#  define  PAR_ACCX           ( PAR_NATT_TOTAL - 4 )
#  define  PAR_ACCY           ( PAR_NATT_TOTAL - 3 )
#  define  PAR_ACCZ           ( PAR_NATT_TOTAL - 2 )
# endif
#  define  PAR_TIME           ( PAR_NATT_TOTAL - 1 )


// bitwise indices of particles
// particle attributes
#  define _PAR_MASS           ( 1L << PAR_MASS )
#  define _PAR_POSX           ( 1L << PAR_POSX )
#  define _PAR_POSY           ( 1L << PAR_POSY )
#  define _PAR_POSZ           ( 1L << PAR_POSZ )
#  define _PAR_VELX           ( 1L << PAR_VELX )
#  define _PAR_VELY           ( 1L << PAR_VELY )
#  define _PAR_VELZ           ( 1L << PAR_VELZ )
#  define _PAR_TYPE           ( 1L << PAR_TYPE )
# if ( defined STORE_PAR_ACC  &&  defined GRAVITY )
#  define _PAR_ACCX           ( 1L << PAR_ACCX )
#  define _PAR_ACCY           ( 1L << PAR_ACCY )
#  define _PAR_ACCZ           ( 1L << PAR_ACCZ )
# endif
#  define _PAR_TIME           ( 1L << PAR_TIME )
#  define _PAR_POS            ( _PAR_POSX | _PAR_POSY | _PAR_POSZ )
#  define _PAR_VEL            ( _PAR_VELX | _PAR_VELY | _PAR_VELZ )
# if ( defined STORE_PAR_ACC  &&  defined GRAVITY )
#  define _PAR_ACC            ( _PAR_ACCX | _PAR_ACCY | _PAR_ACCZ )
# endif
#  define _PAR_TOTAL          (  ( 1L << PAR_NATT_TOTAL ) - 1L )

// grid fields related to particles
// --> note that _POTE = ( 1L << (NCOMP_TOTAL+NDERIVE) )
#  define _PAR_DENS           ( 1L << (NCOMP_TOTAL+NDERIVE+1) )

# if ( MODEL == PAR_ONLY )
#  define _TOTAL_DENS         ( _PAR_DENS )
# else
#  define _TOTAL_DENS         ( 1L << (NCOMP_TOTAL+NDERIVE+2) )
# endif

// particle type macros

// number of particle types (default: 4)
#  define  PAR_NTYPE                4

// particle type indices (must be in the range 0<=index<PAR_NTYPE)
#  define  PTYPE_TRACER          (real)0
#  define  PTYPE_GENERIC_MASSIVE (real)1
#  define  PTYPE_DARK_MATTER     (real)2
#  define  PTYPE_STAR            (real)3

# ifdef GRAVITY
#  define MASSIVE_PARTICLES
# endif

#else // #ifdef PARTICLE

// total density equals gas density if there is no particle
#  define _TOTAL_DENS         ( _DENS )

#endif // #ifdef PARTICLE ... else ...



// number of fluid ghost zones for the fluid solver
#if   ( MODEL == HYDRO )   // hydro
#  if ( FLU_SCHEME == MHM  ||  FLU_SCHEME == MHM_RP  ||  FLU_SCHEME == CTU )
#    if   ( LR_SCHEME == PLM )
#     define LR_GHOST_SIZE          1
#    elif ( LR_SCHEME == PPM )
#     define LR_GHOST_SIZE          2
#    else
#     error : ERROR : unsupported LR_SCHEME !!
#    endif
#  endif // MHM/MHM_RP/CTU

#  if   ( FLU_SCHEME == RTVD )
#     define FLU_GHOST_SIZE         3
#  elif ( FLU_SCHEME == MHM )
#     define FLU_GHOST_SIZE         ( 1 + LR_GHOST_SIZE )
#  elif ( FLU_SCHEME == MHM_RP )
#     define FLU_GHOST_SIZE         ( 2 + LR_GHOST_SIZE )
#  elif ( FLU_SCHEME == CTU )
#    ifdef MHD
#     define FLU_GHOST_SIZE         ( 2 + LR_GHOST_SIZE )
#    else
#     define FLU_GHOST_SIZE         ( 1 + LR_GHOST_SIZE )
#    endif // MHD
#  endif // FLU_SCHEME

#elif ( MODEL == ELBDM )   // ELBDM
#  ifdef LAPLACIAN_4TH
#     define FLU_GHOST_SIZE         6
#  else
#     define FLU_GHOST_SIZE         3
#  endif

#else
#  error : ERROR : unsupported MODEL !!
#endif // MODEL



// self-gravity constants
#ifdef GRAVITY

// number of input and output variables in the gravity solver
#  if   ( MODEL == HYDRO )
#        define GRA_NIN             NCOMP_FLUID

// for ELBDM, we do not need to transfer the density component
#  elif ( MODEL == ELBDM )
#        define GRA_NIN             ( NCOMP_FLUID - 1 )

#  else
#     error Error : unsupported MODEL (please edit GRA_NIN in the new MODEL) !!
#  endif // MODEL


// number of potential ghost zones for evaluating potential (maximum=5) ~ Poisson solver
#        define POT_GHOST_SIZE      5


// number of potential ghost zones for advancing fluid by gravity ~ Gravity solver
#  if   ( MODEL == HYDRO )
#     ifdef STORE_POT_GHOST
#        define GRA_GHOST_SIZE      2
#     else
#        define GRA_GHOST_SIZE      1
//#      define GRA_GHOST_SIZE      2
#     endif

#  elif ( MODEL == ELBDM )
#     ifdef STORE_POT_GHOST
#        define GRA_GHOST_SIZE      2
#     else
#        define GRA_GHOST_SIZE      0
#     endif

#  elif ( MODEL == PAR_ONLY )
#     ifdef STORE_POT_GHOST
#        define GRA_GHOST_SIZE      2
#     else
#        define GRA_GHOST_SIZE      0
#     endif

#  else
#     error : ERROR : unsupported MODEL !!
#  endif // MODEL


// number of potential ghost zones for correcting the half-step velocity if UNSPLIT_GRAVITY is on
// _F/_G: fluid/gravity solvers
#  ifdef UNSPLIT_GRAVITY
#     if   ( MODEL == HYDRO )
#       ifdef MHD
#        define USG_GHOST_SIZE_F    2
#        define USG_GHOST_SIZE_G    1
#       else
#        define USG_GHOST_SIZE_F    1
#        define USG_GHOST_SIZE_G    1
#       endif
#     elif ( MODEL == ELBDM )
#        define USG_GHOST_SIZE_F    0
#        define USG_GHOST_SIZE_G    0
#     else
#        error : ERROR : unsupported MODEL !!
#     endif // MODEL
#  endif // #ifdef UNSPLIT_GRAVITY


// number of density ghost zones for storing the temporary particle mass density in rho_ext[]
#  ifdef PARTICLE
#        define RHOEXT_GHOST_SIZE   2
#  endif


// number of density ghost zones for the Poisson solver
#        define RHO_GHOST_SIZE      ( POT_GHOST_SIZE-1 )

#endif // #ifdef GRAVITY


// number of ghost zones for the source-term solver
// --> fixed to zero for now since ghost zones in source terms are not supported yet
#        define SRC_GHOST_SIZE      0


// number of ghost zones for computing derived fields
#        define DER_GHOST_SIZE      1


// patch size (number of cells of a single patch in the x/y/z directions)
#define PS1             ( 1*PATCH_SIZE )
#define PS2             ( 2*PATCH_SIZE )
#define PS2P1           ( PS2 + 1 )
#define PS1M1           ( PS1 - 1 )
#define PS1P1           ( PS1 + 1 )


// size of GPU arrays (in one dimension)
//###REVISE: support interpolation schemes requiring 2 ghost cells on each side for POT_NXT
#  define FLU_NXT       ( PS2 + 2*FLU_GHOST_SIZE )                // use patch group as the unit
#  define FLU_NXT_P1    ( FLU_NXT + 1 )
#ifdef GRAVITY
#  define POT_NXT       ( PS1/2 + 2*( (POT_GHOST_SIZE+3)/2 ) )    // assuming interpolation ghost zone == 1
#  define RHO_NXT       ( PS1 + 2*RHO_GHOST_SIZE )                // POT/RHO/GRA_NXT use patch as the unit
#  define GRA_NXT       ( PS1 + 2*GRA_GHOST_SIZE )
#  ifdef UNSPLIT_GRAVITY
#  define USG_NXT_F     ( PS2 + 2*USG_GHOST_SIZE_F )              // we use patch group as unit for the fluid   solver
#  define USG_NXT_G     ( PS1 + 2*USG_GHOST_SIZE_G )              // we use patch       as unit for the gravity solver
#  else
#  define USG_NXT_F     ( 1 )                                     // still define USG_NXT_F/G since many function prototypes
#  define USG_NXT_G     ( 1 )                                     // require it
#  endif
#  ifdef PARTICLE
#  define RHOEXT_NXT    ( PS1 + 2*RHOEXT_GHOST_SIZE )             // array rho_ext of each patch
#  endif
#else
#  define GRA_NXT       ( 1 )                                     // still define GRA_NXT   ...
#  define USG_NXT_F     ( 1 )                                     // still define USG_NXT_F ...
#endif
#  define SRC_NXT       ( PS1 + 2*SRC_GHOST_SIZE )                // use patch as the unit
#  define SRC_NXT_P1    ( SRC_NXT + 1 )
#  define DER_NXT       ( PS1 + 2*DER_GHOST_SIZE )                // use patch as the unit


// size of auxiliary arrays and EoS tables
#if ( MODEL == HYDRO )
#  define EOS_NAUX_MAX           20    // EoS_AuxArray_Flt/Int[]
#  define EOS_NTABLE_MAX         20    // *_EoS_Table[]
#else
#  define EOS_NAUX_MAX           0
#  define EOS_NTABLE_MAX         0
#endif

#ifdef GRAVITY
#  define EXT_POT_NAUX_MAX       20    // ExtPot_AuxArray[]
#  define EXT_ACC_NAUX_MAX       20    // ExtAcc_AuxArray[]
#  define EXT_POT_NGENE_MAX       6    // h/d_ExtPotGenePtr
#endif

#if ( MODEL == HYDRO )
#  define SRC_NAUX_DLEP          5     // SrcTerms.Dlep_AuxArray_Flt/Int[]
#  define SRC_DLEP_PROF_NVAR     6     // SrcTerms.Dlep_Profile_DataDevPtr[]/RadiusDevPtr[]
#  define SRC_DLEP_PROF_NBINMAX  4000
#else
#  define SRC_NAUX_DLEP          0
#endif
#  define SRC_NAUX_USER          10    // SrcTerms.User_AuxArray_Flt/Int[]


// bitwise reproducibility in flux and electric field fix-up operations
# ifdef BITWISE_REPRODUCIBILITY
#  define BIT_REP_FLUX
# endif

// enable BIT_REP_ELECTRIC by default even when BITWISE_REPRODUCIBILITY is off
// --> ensures that the B field on the common interface between two nearby patches are fully
//     consistent with each other (even the round-off errors are the same)
// --> reduces the div(B) errors significantly
# ifdef MHD
//# ifdef BITWISE_REPRODUCIBILITY
#  define BIT_REP_ELECTRIC
//# endif
# endif // MHD


// only apply iterations to broken cells in Interpolate_Iterate()
#define INTERP_MASK

// used by INTERP_MASK for now but can be applied to other places in the future
#define MASKED                   true
#define UNMASKED                 false


// extreme values
#ifndef __INT_MAX__
#  define __INT_MAX__            2147483647
#endif

#ifndef __LONG_MAX__
#  define __LONG_MAX__           9223372036854775807L
#endif

#ifndef __UINT_MAX__
#  define __UINT_MAX__           ( __INT_MAX__*2U + 1U )
#endif

#ifndef __ULONG_MAX__
#  define __ULONG_MAX__          18446744073709551615UL     // 2^64-1
#endif

#ifndef __FLT_MAX__
#  define __FLT_MAX__            3.40282347e+38F
#endif

#ifndef __FLT_MIN__
#  define __FLT_MIN__            1.17549435e-38F
#endif

#ifndef __DBL_MAX__
#  define __DBL_MAX__            1.79769313e+308
#endif

#ifndef __DBL_MIN__
#  define __DBL_MIN__            2.22507386e-308
#endif


// extreme value used for various purposes (e.g., floor value for passive scalars)
#ifdef FLOAT8
#  define TINY_NUMBER            __DBL_MIN__
#  define HUGE_NUMBER            __DBL_MAX__
#else
#  define TINY_NUMBER            __FLT_MIN__
#  define HUGE_NUMBER            __FLT_MAX__
#endif


// maximum allowed error for various purposes (e.g., exact Riemann solver, MHD routines, Mis_CompareRealValue())
#define MAX_ERROR_DBL      1.0e-14
#define MAX_ERROR_FLT      1.0e-06f

#ifdef FLOAT8
#  define MAX_ERROR        MAX_ERROR_DBL
#else
#  define MAX_ERROR        MAX_ERROR_FLT
#endif


// sibling index offset for the non-periodic B.C.
#define SIB_OFFSET_NONPERIODIC   ( -100 )


// son index offset for LOAD_BALANCE
#ifdef LOAD_BALANCE
#  define SON_OFFSET_LB          ( -1000 )
#endif


// flag used in "Buf_RecordBoundaryFlag" and "Flag_Buffer" (must be negative)
#ifndef SERIAL
#  define BUFFER_IS_FLAGGED      ( -999 )
#endif


// marker indicating that the array "pot_ext" has NOT been properly set
#if ( defined GRAVITY  &&  defined STORE_POT_GHOST )
#  define POT_EXT_NEED_INIT      __FLT_MAX__
#endif


// marker indicating that the array "rho_ext" has NOT been properly set
#ifdef PARTICLE
#  define RHO_EXT_NEED_INIT      __FLT_MAX__
#endif


// markers for inactive particles
#ifdef PARTICLE
#  define PAR_INACTIVE_OUTSIDE   ( -1.0 )
#  define PAR_INACTIVE_MPI       ( -2.0 )
#endif


// OpenMP scheduling for particle routines
#if ( defined PARTICLE  &&  defined OPENMP )
#  define PAR_OMP_SCHED          dynamic
#  define PAR_OMP_SCHED_CHUNK    1
#endif


// NULL values
#ifndef NULL
#  define NULL             0
#endif

#ifndef NULL_INT
#  define NULL_INT         __INT_MAX__
#endif

#ifndef NULL_REAL
#  define NULL_REAL        __FLT_MAX__
#endif

#ifndef NULL_BOOL
#  define NULL_BOOL        false
#endif


// GAMER status
#define GAMER_SUCCESS      1
#define GAMER_FAILED       0


// timer switch
#define TIMER_ON           1
#define TIMER_OFF          0


// symbolic constant for Aux_Error()
#define ERROR_INFO         __FILE__, __LINE__, __FUNCTION__


// miscellaneous
#define TOP_LEVEL          ( NLEVEL - 1 )


// maximum length for strings
#define MAX_STRING         512


// MPI floating-point data type
#ifdef FLOAT8
#  define MPI_GAMER_REAL MPI_DOUBLE
#else
#  define MPI_GAMER_REAL MPI_FLOAT
#endif




// ############
// ## Macros ##
// ############

// single/double-precision mathematic functions
#ifdef FLOAT8
#  define  FABS( a )        fabs( a )
#  define  SQRT( a )        sqrt( a )
#  define   SIN( a )         sin( a )
#  define   COS( a )         cos( a )
#  define   LOG( a )         log( a )
#  define   EXP( a )         exp( a )
#  define  ATAN( a )        atan( a )
#  define FLOOR( a )       floor( a )
#  define  FMAX( a, b )     fmax( a, b )
#  define  FMIN( a, b )     fmin( a, b )
#  define   POW( a, b )      pow( a, b )
#  define  FMOD( a, b )     fmod( a, b )
#  define ATAN2( a, b )    atan2( a, b )
#else
#  define  FABS( a )        fabsf( a )
#  define  SQRT( a )        sqrtf( a )
#  define   SIN( a )         sinf( a )
#  define   COS( a )         cosf( a )
#  define   LOG( a )         logf( a )
#  define   EXP( a )         expf( a )
#  define  ATAN( a )        atanf( a )
#  define FLOOR( a )       floorf( a )
#  define  FMAX( a, b )     fmaxf( a, b )
#  define  FMIN( a, b )     fminf( a, b )
#  define   POW( a, b )      powf( a, b )
#  define  FMOD( a, b )     fmodf( a, b )
#  define ATAN2( a, b )    atan2f( a, b )
#endif


// sign function
#define SIGN( a )       (  ( (a) < (real)0.0 ) ? (real)-1.0 : (real)+1.0  )


// max/min functions
#define MAX( a, b )     (  ( (a) > (b) ) ? (a) : (b)  )
#define MIN( a, b )     (  ( (a) < (b) ) ? (a) : (b)  )


// safe ATAN2 that does not return nan when a = b = 0
<<<<<<< HEAD
#define SATAN2( a, b )   (  ( (a) == (real)0.0  &&  (b) == (real)0.0 ) ? (real)0.0 : ATAN2( a, b )  )

// power functions
#define SQR(  a )       ( (a)*(a)         )
#define CUBE( a )       ( (a)*(a)*(a)     )
#define POW4( a )       ( (a)*(a)*(a)*(a) )
=======
#define SATAN2( a, b )   (  ( (a) == (real)0.0  &&  (b) == (real)0.0 ) ? (real)0.0 : ATAN2( (a), (b) )  )


// square/cube function
#define SQR(  a )       ( (a)*(a)     )
#define CUBE( a )       ( (a)*(a)*(a) )
>>>>>>> 56553ff1


// 3D to 1D array indices transformation
#define IDX321( i, j, k, Ni, Nj )   (  ( (k)*(Nj) + (j) )*(Ni) + (i)  )


// 3D to 1D array indices transformation for patch->magnetic[]
#ifdef MHD
#define IDX321_BX( i, j, k, Ni, Nj    )   (  ( (k)*((Nj)  ) + (j) )*((Ni)+1) + (i)  )
#define IDX321_BY( i, j, k, Ni, Nj    )   (  ( (k)*((Nj)+1) + (j) )*((Ni)  ) + (i)  )
#define IDX321_BZ( i, j, k, Ni, Nj    )   (  ( (k)*((Nj)  ) + (j) )*((Ni)  ) + (i)  )
#define IDX321_B(  i, j, k, Ni, Nj, d )   (  ( (d) == 0 ) ? IDX321_BX( i, j, k, Ni, Nj ) : \
                                             ( (d) == 1 ) ? IDX321_BY( i, j, k, Ni, Nj ) : \
                                             ( (d) == 2 ) ? IDX321_BZ( i, j, k, Ni, Nj ) : NULL_INT  )
#endif


// helper macros for printing symbolic constants in macros
// ref: https://stackoverflow.com/questions/3419332/c-preprocessor-stringify-the-result-of-a-macro
#  define QUOTE( str )              #str
#  define EXPAND_AND_QUOTE( str )   QUOTE( str )


// convenient macros for defining and declaring global variables
// ==> predefine DEFINE_GLOBAL in the file actually **defines** these global variables
// ==> there should be one and only one file that defines DEFINE_GLOBAL

// SET_GLOBAL will invoke either SET_GLOBAL_INIT or SET_GLOBAL_NOINIT depending on the number of arguments
// ==> http://stackoverflow.com/questions/11761703/overloading-macro-on-number-of-arguments
#define GET_MACRO( _1, _2, TARGET_MACRO, ... )  TARGET_MACRO
#define SET_GLOBAL( ... )   GET_MACRO( __VA_ARGS__, SET_GLOBAL_INIT, SET_GLOBAL_NOINIT ) ( __VA_ARGS__ )

// SET_GLOBAL_INIT/NOINIT are for global variables with/without initialization
#ifdef DEFINE_GLOBAL
# define SET_GLOBAL_INIT( declaration, init_value )   declaration = init_value
# define SET_GLOBAL_NOINIT( declaration )             declaration
#else
# define SET_GLOBAL_INIT( declaration, init_value )   extern declaration
# define SET_GLOBAL_NOINIT( declaration )             extern declaration
#endif


// macro converting an array index (e.g., DENS) to bitwise index (e.g., _DENS=(1L<<DENS))
#define BIDX( idx )     ( 1L << (idx) )


// ################################
// ## Remove useless definitions ##
// ################################
#if ( MODEL == HYDRO )
#  if ( FLU_SCHEME != MHM  &&  FLU_SCHEME != MHM_RP  &&  FLU_SCHEME != CTU )
#  undef LR_SCHEME
#  endif

#  if ( FLU_SCHEME != MHM  &&  FLU_SCHEME != MHM_RP  &&  FLU_SCHEME != CTU )
#  undef RSOLVER
#  endif
#endif

#if ( MODEL == PAR_ONLY )
#  undef UNSPLIT_GRAVITY
#endif

// currently we always set GPU_ARCH == NONE when GPU is off
#ifndef GPU
#  undef  GPU_ARCH
#  define GPU_ARCH NONE
#endif

// currently we assume that particle acceleration is solely due to gravity
// --> if we ever want to enable STORE_PAR_ACC without GRAVITY, remember to check all STORE_PAR_ACC in this header
#ifndef GRAVITY
#  undef STORE_PAR_ACC
#endif



#endif  // #ifndef __MACRO_H__<|MERGE_RESOLUTION|>--- conflicted
+++ resolved
@@ -940,21 +940,13 @@
 
 
 // safe ATAN2 that does not return nan when a = b = 0
-<<<<<<< HEAD
-#define SATAN2( a, b )   (  ( (a) == (real)0.0  &&  (b) == (real)0.0 ) ? (real)0.0 : ATAN2( a, b )  )
+#define SATAN2( a, b )   (  ( (a) == (real)0.0  &&  (b) == (real)0.0 ) ? (real)0.0 : ATAN2( (a), (b) )  )
+
 
 // power functions
-#define SQR(  a )       ( (a)*(a)         )
-#define CUBE( a )       ( (a)*(a)*(a)     )
-#define POW4( a )       ( (a)*(a)*(a)*(a) )
-=======
-#define SATAN2( a, b )   (  ( (a) == (real)0.0  &&  (b) == (real)0.0 ) ? (real)0.0 : ATAN2( (a), (b) )  )
-
-
-// square/cube function
 #define SQR(  a )       ( (a)*(a)     )
 #define CUBE( a )       ( (a)*(a)*(a) )
->>>>>>> 56553ff1
+#define POW4( a )       ( (a)*(a)*(a)*(a) )
 
 
 // 3D to 1D array indices transformation
