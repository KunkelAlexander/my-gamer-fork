#ifndef __MACRO_H__
#define __MACRO_H__



// ****************************************************************************
// ** This header defines the symbolic constants and macros used in GAMER.   **
// ** For clarity, useless options defined in the makefile will be "undef"   **
// ** in the end of this file.                                               **
// ****************************************************************************


// ########################
// ## Symbolic Constants ##
// ########################

// current version
#define VERSION      "gamer-2.1.1.dev"


// option == NONE --> the option is turned off
#define NONE         0


// GPU architecture
#define FERMI        1
#define KEPLER       2
#define MAXWELL      3
#define PASCAL       4
#define VOLTA        5
#define TURING       6
#define AMPERE       7


// models
#define HYDRO        1
//#define MHD        2     // MHD is now regarded as an option of HYDRO
#define ELBDM        3
#define PAR_ONLY     4


// hydrodynamic schemes
#define RTVD         1
#define MHM          3
#define MHM_RP       4
#define CTU          5


// data reconstruction schemes
#define PLM          1
#define PPM          2


// Riemann solvers
#define EXACT        1
#define ROE          2
#define HLLE         3
#define HLLC         4
#define HLLD         5


// dual-energy variables
#define DE_ENPY      1
#define DE_EINT      2

#ifdef DUAL_ENERGY
#define DE_UPDATED_BY_ETOT       ('0')
#define DE_UPDATED_BY_DUAL       ('1')
#define DE_UPDATED_BY_MIN_PRES   ('2')
#define DE_UPDATED_BY_ETOT_GRA   ('3')
#endif


// equation of states
#define EOS_GAMMA       1
#define EOS_ISOTHERMAL  2
#define EOS_NUCLEAR     3
<<<<<<< HEAD
#define EOS_TAUBMATHEWS 4
#define EOS_TABULAR    98
#define EOS_USER       99
=======
#define EOS_TABULAR     4
#define EOS_COSMIC_RAY  5
#define EOS_USER        6
>>>>>>> 0154ee22


// Poisson solvers
#define SOR          1
#define MG           2


// load-balance parallelization
#define HILBERT      1

// random number implementation
#define RNG_GNU_EXT  1
#define RNG_CPP11    2


// NCOMP_FLUID : number of active components in each cell (for patch->fluid[])
//               --> do not include passive components here, which is set by NCOMP_PASSIVE
// NFLUX_FLUID : number of active components in patch->flux[]
//               --> do not include passive components here, which is set by NFLUX_PASSIVE
// NCOMP_MAG   : number of magnetic field components (for patch->magnetic[])
// NCOMP_ELE   : number of electric field components on each cell face (for patch->electric[])
#if   ( MODEL == HYDRO )
#  define NCOMP_FLUID         5
#  define NFLUX_FLUID         NCOMP_FLUID
# ifdef MHD
#  define NCOMP_MAG           3
#  define NCOMP_ELE           2
# else
#  define NCOMP_MAG           0
#  define NCOMP_ELE           0
# endif

// for ELBDM, we only need the density flux
#elif ( MODEL == ELBDM )
#  define NCOMP_FLUID         3
#  define NFLUX_FLUID         1

#elif ( MODEL == PAR_ONLY )
#  define NCOMP_FLUID         0
#  define NFLUX_FLUID         0

#else
#  error : ERROR : unsupported MODEL (please edit NCOMP_FLUID and NFLUX_FLUID for the new MODEL) !!
#endif // MODEL


// number of passively advected components in each cell

// define NCOMP_PASSIVE_USER if not set in the Makefile
#ifndef NCOMP_PASSIVE_USER
#  define NCOMP_PASSIVE_USER  0
#endif

// add built-in scalars
#if ( MODEL == HYDRO )

// dual-energy variable
# ifdef DUAL_ENERGY
#  define NCOMP_PASSIVE_BUILTIN0    1
# else
#  define NCOMP_PASSIVE_BUILTIN0    0
# endif

// cosmic rays
# ifdef COSMIC_RAY
#  define NCOMP_PASSIVE_BUILTIN1    1
# else
#  define NCOMP_PASSIVE_BUILTIN1    0
# endif

// total number of built-in scalars
#  define NCOMP_PASSIVE_BUILTIN     ( NCOMP_PASSIVE_BUILTIN0 + NCOMP_PASSIVE_BUILTIN1 )

#endif // #if ( MODEL == HYDRO )

// define NCOMP_PASSIVE_BUILTIN if not set yet
#ifndef NCOMP_PASSIVE_BUILTIN
#  define NCOMP_PASSIVE_BUILTIN     0
#endif

// total number of passive scalars
#  define NCOMP_PASSIVE       ( NCOMP_PASSIVE_USER + NCOMP_PASSIVE_BUILTIN )

// assuming all passive scalars have the corresponding fluxes
#  define NFLUX_PASSIVE       NCOMP_PASSIVE


// total number of variables in each cell and in the flux array including both active and passive variables
#  define NCOMP_TOTAL         ( NCOMP_FLUID + NCOMP_PASSIVE )
#  define NFLUX_TOTAL         ( NFLUX_FLUID + NFLUX_PASSIVE )


// number of input/output fluid variables in the fluid solver
#if   ( MODEL == HYDRO )
#  define FLU_NIN             NCOMP_TOTAL
#  define FLU_NOUT            NCOMP_TOTAL

// for ELBDM, we do not need to transfer the density component into GPU
#elif ( MODEL == ELBDM )
#  define FLU_NIN             ( NCOMP_TOTAL - 1 )
#  define FLU_NOUT            ( NCOMP_TOTAL - 0 )

#elif ( MODEL == PAR_ONLY )
#  define FLU_NIN             0
#  define FLU_NOUT            0

#else
#  error : ERROR : unsupported MODEL (please edit FLU_NIN and FLU_NOUT for the new MODEL) !!
#endif // MODEL


// number of input fluid variables in the dt solver
// --> EOS_GAMMA/EOS_ISOTHERMAL do not require passive scalars
#if (  MODEL == HYDRO  && ( !defined SRHD ) && ( EOS == EOS_GAMMA || EOS == EOS_ISOTHERMAL )  )
#  define FLU_NIN_T           NCOMP_FLUID
#else
#  define FLU_NIN_T           NCOMP_TOTAL
#endif


// number of input/output fluid variables in the source-term solver
// --> fixed to NCOMP_TOTAL for now
#  define FLU_NIN_S           NCOMP_TOTAL
#  define FLU_NOUT_S          NCOMP_TOTAL


// maximum number of output derived fields
#  define DER_NOUT_MAX        10


// maximum number of fields to be stored in HDF5 snapshots
#  define NFIELD_STORED_MAX   50


// built-in fields in different models
#if   ( MODEL == HYDRO )
// field indices of fluid[] --> element of [0 ... NCOMP_FLUID-1]
// --> must NOT modify their values
// --> in addition, they must be consistent with the order these fields are declared in Init_Field()
#  define DENS                0
#  define MOMX                1
#  define MOMY                2
#  define MOMZ                3
#  define ENGY                4

// field indices of passive[] --> element of [NCOMP_FLUID ... NCOMP_TOTAL-1]
#if ( NCOMP_PASSIVE > 0 )

// always put the built-in variables at the END of the field list
// --> so that their indices (e.g., DUAL/CRAY) can be determined during compilation
// --> convenient (and probably also more efficient) for the fluid solver
#  define PASSIVE_NEXT_IDX0   ( NCOMP_TOTAL - 1   )

# ifdef DUAL_ENERGY
#  define DUAL                ( PASSIVE_NEXT_IDX0 )
#  define PASSIVE_NEXT_IDX1   ( DUAL - 1          )
# else
#  define PASSIVE_NEXT_IDX1   ( PASSIVE_NEXT_IDX0 )
# endif

# ifdef COSMIC_RAY
#  define CRAY                ( PASSIVE_NEXT_IDX1 )
#  define PASSIVE_NEXT_IDX2   ( CRAY - 1          )
# else
#  define PASSIVE_NEXT_IDX2   ( PASSIVE_NEXT_IDX1 )
# endif

#endif // #if ( NCOMP_PASSIVE > 0 )

// field indices of magnetic --> element of [0 ... NCOMP_MAG-1]
# ifdef MHD
#  define MAGX                0
#  define MAGY                1
#  define MAGZ                2
# endif

// flux indices of flux[] --> element of [0 ... NFLUX_FLUID-1]
#  define FLUX_DENS           0
#  define FLUX_MOMX           1
#  define FLUX_MOMY           2
#  define FLUX_MOMZ           3
#  define FLUX_ENGY           4

// flux indices of flux_passive[] --> element of [NFLUX_FLUID ... NFLUX_TOTAL-1]
#if ( NCOMP_PASSIVE > 0 )

// always put the built-in variables at the END of the list
#  define FLUX_NEXT_IDX0   ( NFLUX_TOTAL - 1 )

# ifdef DUAL_ENERGY
#  define FLUX_DUAL        ( FLUX_NEXT_IDX0  )
#  define FLUX_NEXT_IDX1   ( FLUX_DUAL - 1   )
# else
#  define FLUX_NEXT_IDX1   ( FLUX_NEXT_IDX0  )
# endif

# ifdef COSMIC_RAY
#  define FLUX_CRAY        ( FLUX_NEXT_IDX1  )
#  define FLUX_NEXT_IDX2   ( FLUX_CRAY - 1   )
# else
#  define FLUX_NEXT_IDX2   ( FLUX_NEXT_IDX1  )
# endif

#endif // #if ( NCOMP_PASSIVE > 0 )

// bitwise field indices
// --> must have "_VAR_NAME = 1L<<VAR_NAME" (e.g., _DENS == 1L<<DENS)
// --> convenient for determining subsets of fields (e.g., _DENS|_ENGY)
// --> used as function parameters (e.g., Prepare_PatchData(), Flu_FixUp(), Flu_FixUp_Restrict(), Buf_GetBufferData())
#  define _DENS               ( 1L << DENS )
#  define _MOMX               ( 1L << MOMX )
#  define _MOMY               ( 1L << MOMY )
#  define _MOMZ               ( 1L << MOMZ )
#  define _ENGY               ( 1L << ENGY )

#if ( NCOMP_PASSIVE > 0 )

# ifdef DUAL_ENERGY
#  define _DUAL               ( 1L << DUAL )
# endif

# ifdef COSMIC_RAY
#  define _CRAY               ( 1L << CRAY )
# endif

#endif // #if ( NCOMP_PASSIVE > 0 )

// magnetic field
# ifdef MHD
#  define _MAGX               ( 1L << MAGX )
#  define _MAGY               ( 1L << MAGY )
#  define _MAGZ               ( 1L << MAGZ )
#  define _MAG                ( _MAGX | _MAGY | _MAGZ )
# else
#  define _MAG                0
# endif

// bitwise flux indices
#  define _FLUX_DENS          ( 1L << FLUX_DENS )
#  define _FLUX_MOMX          ( 1L << FLUX_MOMX )
#  define _FLUX_MOMY          ( 1L << FLUX_MOMY )
#  define _FLUX_MOMZ          ( 1L << FLUX_MOMZ )
#  define _FLUX_ENGY          ( 1L << FLUX_ENGY )

#if ( NFLUX_PASSIVE > 0 )

# ifdef DUAL_ENERGY
#  define _FLUX_DUAL          ( 1L << FLUX_DUAL )
# endif

# ifdef COSMIC_RAY
#  define _FLUX_CRAY          ( 1L << FLUX_CRAY )
# endif

#endif // #if ( NFLUX_PASSIVE > 0 )

// bitwise indices of derived fields
// --> start from (1L<<NCOMP_TOTAL) to distinguish from the intrinsic fields
// --> remember to define NDERIVE = total number of derived fields
#  define _VELX               ( 1L << (NCOMP_TOTAL+ 0) )
#  define _VELY               ( 1L << (NCOMP_TOTAL+ 1) )
#  define _VELZ               ( 1L << (NCOMP_TOTAL+ 2) )
#  define _VELR               ( 1L << (NCOMP_TOTAL+ 3) )
#  define _PRES               ( 1L << (NCOMP_TOTAL+ 4) )
#  define _TEMP               ( 1L << (NCOMP_TOTAL+ 5) )
#  define _ENTR               ( 1L << (NCOMP_TOTAL+ 6) )
#  define _EINT               ( 1L << (NCOMP_TOTAL+ 7) )
# ifdef MHD
#  define _MAGX_CC            ( 1L << (NCOMP_TOTAL+ 8) )
#  define _MAGY_CC            ( 1L << (NCOMP_TOTAL+ 9) )
#  define _MAGZ_CC            ( 1L << (NCOMP_TOTAL+10) )
#  define _MAGE_CC            ( 1L << (NCOMP_TOTAL+11) )
# else
#  define _MAGX_CC            0
#  define _MAGY_CC            0
#  define _MAGZ_CC            0
#  define _MAGE_CC            0
# endif // #ifdef MHD ... else ...
#  define _DERIVED            ( _VELX | _VELY | _VELZ | _VELR | _PRES | _TEMP | _ENTR | _EINT | _MAGX_CC | _MAGY_CC | _MAGZ_CC | _MAGE_CC )
#  define NDERIVE             12


#elif ( MODEL == ELBDM )
// field indices of fluid[] --> element of [0 ... NCOMP_FLUID-1]
#  define  DENS               0
#  define  REAL               1
#  define  IMAG               2

// field indices of passive[] --> element of [NCOMP_FLUID ... NCOMP_TOTAL-1]
// none for ELBDM

// flux indices of flux[] --> element of [0 ... NFLUX_FLUID-1]
#  define  FLUX_DENS          0

// bitwise field indices
#  define _DENS               ( 1L << DENS )
#  define _REAL               ( 1L << REAL )
#  define _IMAG               ( 1L << IMAG )

// bitwise flux indices
#  define _FLUX_DENS          ( 1L << FLUX_DENS )

// bitwise indices of derived fields
#  define _DERIVED            0
#  define NDERIVE             0


#elif ( MODEL == PAR_ONLY )
#  define _DERIVED            0
#  define NDERIVE             0


#else
#  error : ERROR : unsupported MODEL !!
#endif // MODEL


// bitwise field indices used by all models
#  define _NONE               0
# ifdef GRAVITY
#  define _POTE               ( 1L << (NCOMP_TOTAL+NDERIVE) )
# endif
#  define _FLUID              (  ( 1L << NCOMP_FLUID ) - 1L           )
#  define _PASSIVE            (  ( 1L << NCOMP_TOTAL ) - 1L - _FLUID  )
#  define _TOTAL              (  ( 1L << NCOMP_TOTAL ) - 1L           )

#  define _FLUX_FLUID         (  ( 1L << NFLUX_FLUID ) - 1L                )
#  define _FLUX_PASSIVE       (  ( 1L << NFLUX_TOTAL ) - 1L - _FLUX_FLUID  )
#  define _FLUX_TOTAL         (  ( 1L << NFLUX_TOTAL ) - 1L                )



// symbolic constants for particles
#ifdef PARTICLE

// number of built-in particle attributes
// (1) mass, position*3, velocity*3, time, and type
#  define PAR_NATT_BUILTIN0   9

// acceleration*3 when STORE_PAR_ACC is adopted
# if ( defined STORE_PAR_ACC  &&  defined GRAVITY )
#  define PAR_NATT_BUILTIN1   3
# else
#  define PAR_NATT_BUILTIN1   0
# endif

// particle creation time when STAR_FORMATION is adopted
# ifdef STAR_FORMATION
#  define PAR_NATT_BUILTIN2   1
# else
#  define PAR_NATT_BUILTIN2   0
# endif

// **total** number of built-in particle attributes
#  define PAR_NATT_BUILTIN    ( PAR_NATT_BUILTIN0 + PAR_NATT_BUILTIN1 + PAR_NATT_BUILTIN2 )


// number of particle attributes that we do not want to store on disk (currently time + acceleration*3)
#  define PAR_NATT_UNSTORED   ( 1 + PAR_NATT_BUILTIN1 )
#  define PAR_NATT_STORED     ( PAR_NATT_TOTAL - PAR_NATT_UNSTORED )


// define PAR_NATT_USER if not set in the Makefile
# ifndef PAR_NATT_USER
#  define PAR_NATT_USER       0
# endif


// total number of particle attributes (built-in + user-defined)
#  define PAR_NATT_TOTAL      ( PAR_NATT_BUILTIN + PAR_NATT_USER )


// indices of built-in particle attributes in Par->Attribute[]
// --> must NOT modify their values
#  define  PAR_MASS           0
#  define  PAR_POSX           1
#  define  PAR_POSY           2
#  define  PAR_POSZ           3
#  define  PAR_VELX           4
#  define  PAR_VELY           5
#  define  PAR_VELZ           6
#  define  PAR_TYPE           7

// always put acceleration and time at the END of the particle attribute list
// --> make it easier to discard them when storing data on disk (see Output_DumpData_Total(_HDF5).cpp)
# if ( defined STORE_PAR_ACC  &&  defined GRAVITY )
#  define  PAR_ACCX           ( PAR_NATT_TOTAL - 4 )
#  define  PAR_ACCY           ( PAR_NATT_TOTAL - 3 )
#  define  PAR_ACCZ           ( PAR_NATT_TOTAL - 2 )
# endif
#  define  PAR_TIME           ( PAR_NATT_TOTAL - 1 )


// bitwise indices of particles
// particle attributes
#  define _PAR_MASS           ( 1L << PAR_MASS )
#  define _PAR_POSX           ( 1L << PAR_POSX )
#  define _PAR_POSY           ( 1L << PAR_POSY )
#  define _PAR_POSZ           ( 1L << PAR_POSZ )
#  define _PAR_VELX           ( 1L << PAR_VELX )
#  define _PAR_VELY           ( 1L << PAR_VELY )
#  define _PAR_VELZ           ( 1L << PAR_VELZ )
#  define _PAR_TYPE           ( 1L << PAR_TYPE )
# if ( defined STORE_PAR_ACC  &&  defined GRAVITY )
#  define _PAR_ACCX           ( 1L << PAR_ACCX )
#  define _PAR_ACCY           ( 1L << PAR_ACCY )
#  define _PAR_ACCZ           ( 1L << PAR_ACCZ )
# endif
#  define _PAR_TIME           ( 1L << PAR_TIME )
#  define _PAR_POS            ( _PAR_POSX | _PAR_POSY | _PAR_POSZ )
#  define _PAR_VEL            ( _PAR_VELX | _PAR_VELY | _PAR_VELZ )
# if ( defined STORE_PAR_ACC  &&  defined GRAVITY )
#  define _PAR_ACC            ( _PAR_ACCX | _PAR_ACCY | _PAR_ACCZ )
# endif
#  define _PAR_TOTAL          (  ( 1L << PAR_NATT_TOTAL ) - 1L )

// grid fields related to particles
// --> note that _POTE = ( 1L << (NCOMP_TOTAL+NDERIVE) )
#  define _PAR_DENS           ( 1L << (NCOMP_TOTAL+NDERIVE+1) )

# if ( MODEL == PAR_ONLY )
#  define _TOTAL_DENS         ( _PAR_DENS )
# else
#  define _TOTAL_DENS         ( 1L << (NCOMP_TOTAL+NDERIVE+2) )
# endif

// particle type macros

// number of particle types (default: 4)
#  define  PAR_NTYPE                4

// particle type indices (must be in the range 0<=index<PAR_NTYPE)
#  define  PTYPE_TRACER          (real)0
#  define  PTYPE_GENERIC_MASSIVE (real)1
#  define  PTYPE_DARK_MATTER     (real)2
#  define  PTYPE_STAR            (real)3

# ifdef GRAVITY
#  define MASSIVE_PARTICLES
# endif

#else // #ifdef PARTICLE

// total density equals gas density if there is no particle
#  define _TOTAL_DENS         ( _DENS )

#endif // #ifdef PARTICLE ... else ...



// number of fluid ghost zones for the fluid solver
#if   ( MODEL == HYDRO )   // hydro
#  if ( FLU_SCHEME == MHM  ||  FLU_SCHEME == MHM_RP  ||  FLU_SCHEME == CTU )
#    if   ( LR_SCHEME == PLM )
#     define LR_GHOST_SIZE          1
#    elif ( LR_SCHEME == PPM )
#     define LR_GHOST_SIZE          2
#    else
#     error : ERROR : unsupported LR_SCHEME !!
#    endif
#  endif // MHM/MHM_RP/CTU

#  if   ( FLU_SCHEME == RTVD )
#     define FLU_GHOST_SIZE         3
#  elif ( FLU_SCHEME == MHM )
#     define FLU_GHOST_SIZE         ( 1 + LR_GHOST_SIZE )
#  elif ( FLU_SCHEME == MHM_RP )
#     define FLU_GHOST_SIZE         ( 2 + LR_GHOST_SIZE )
#  elif ( FLU_SCHEME == CTU )
#    ifdef MHD
#     define FLU_GHOST_SIZE         ( 2 + LR_GHOST_SIZE )
#    else
#     define FLU_GHOST_SIZE         ( 1 + LR_GHOST_SIZE )
#    endif // MHD
#  endif // FLU_SCHEME

#elif ( MODEL == ELBDM )   // ELBDM
#  ifdef LAPLACIAN_4TH
#     define FLU_GHOST_SIZE         6
#  else
#     define FLU_GHOST_SIZE         3
#  endif

#else
#  error : ERROR : unsupported MODEL !!
#endif // MODEL



// self-gravity constants
#ifdef GRAVITY

// number of input and output variables in the gravity solver
#  if   ( MODEL == HYDRO )
#        define GRA_NIN             NCOMP_FLUID

// for ELBDM, we do not need to transfer the density component
#  elif ( MODEL == ELBDM )
#        define GRA_NIN             ( NCOMP_FLUID - 1 )

#  else
#     error Error : unsupported MODEL (please edit GRA_NIN in the new MODEL) !!
#  endif // MODEL


// number of potential ghost zones for evaluating potential (maximum=5) ~ Poisson solver
#        define POT_GHOST_SIZE      5


// number of potential ghost zones for advancing fluid by gravity ~ Gravity solver
#  if   ( MODEL == HYDRO )
#     ifdef STORE_POT_GHOST
#        define GRA_GHOST_SIZE      2
#     else
#        define GRA_GHOST_SIZE      1
//#      define GRA_GHOST_SIZE      2
#     endif

#  elif ( MODEL == ELBDM )
#     ifdef STORE_POT_GHOST
#        define GRA_GHOST_SIZE      2
#     else
#        define GRA_GHOST_SIZE      0
#     endif

#  elif ( MODEL == PAR_ONLY )
#     ifdef STORE_POT_GHOST
#        define GRA_GHOST_SIZE      2
#     else
#        define GRA_GHOST_SIZE      0
#     endif

#  else
#     error : ERROR : unsupported MODEL !!
#  endif // MODEL


// number of potential ghost zones for correcting the half-step velocity if UNSPLIT_GRAVITY is on
// _F/_G: fluid/gravity solvers
#  ifdef UNSPLIT_GRAVITY
#     if   ( MODEL == HYDRO )
#       ifdef MHD
#        define USG_GHOST_SIZE_F    2
#        define USG_GHOST_SIZE_G    1
#       else
#        define USG_GHOST_SIZE_F    1
#        define USG_GHOST_SIZE_G    1
#       endif
#     elif ( MODEL == ELBDM )
#        define USG_GHOST_SIZE_F    0
#        define USG_GHOST_SIZE_G    0
#     else
#        error : ERROR : unsupported MODEL !!
#     endif // MODEL
#  endif // #ifdef UNSPLIT_GRAVITY


// number of density ghost zones for storing the temporary particle mass density in rho_ext[]
#  ifdef PARTICLE
#        define RHOEXT_GHOST_SIZE   2
#  endif


// number of density ghost zones for the Poisson solver
#        define RHO_GHOST_SIZE      ( POT_GHOST_SIZE-1 )

#endif // #ifdef GRAVITY


// number of ghost zones for the source-term solver
// --> fixed to zero for now since ghost zones in source terms are not supported yet
#        define SRC_GHOST_SIZE      0


// number of ghost zones for computing derived fields
#        define DER_GHOST_SIZE      1


// number of ghost zones for feedback
// --> can be changed manually
// --> set to 0 if applicable to improve performance
#ifdef FEEDBACK
#        define FB_GHOST_SIZE       3
#endif



// patch size (number of cells of a single patch in the x/y/z directions)
#define PS1             ( 1*PATCH_SIZE )
#define PS2             ( 2*PATCH_SIZE )
#define PS2P1           ( PS2 + 1 )
#define PS1M1           ( PS1 - 1 )
#define PS1P1           ( PS1 + 1 )


// size of GPU arrays (in one dimension)
//###REVISE: support interpolation schemes requiring 2 ghost cells on each side for POT_NXT
#  define FLU_NXT       ( PS2 + 2*FLU_GHOST_SIZE )                // use patch group as the unit
#  define FLU_NXT_P1    ( FLU_NXT + 1 )
#ifdef GRAVITY
#  define POT_NXT       ( PS1/2 + 2*( (POT_GHOST_SIZE+3)/2 ) )    // assuming interpolation ghost zone == 1
#  define RHO_NXT       ( PS1 + 2*RHO_GHOST_SIZE )                // POT/RHO/GRA_NXT use patch as the unit
#  define GRA_NXT       ( PS1 + 2*GRA_GHOST_SIZE )
#  ifdef UNSPLIT_GRAVITY
#  define USG_NXT_F     ( PS2 + 2*USG_GHOST_SIZE_F )              // we use patch group as unit for the fluid   solver
#  define USG_NXT_G     ( PS1 + 2*USG_GHOST_SIZE_G )              // we use patch       as unit for the gravity solver
#  else
#  define USG_NXT_F     ( 1 )                                     // still define USG_NXT_F/G since many function prototypes
#  define USG_NXT_G     ( 1 )                                     // require it
#  endif
#  ifdef PARTICLE
#  define RHOEXT_NXT    ( PS1 + 2*RHOEXT_GHOST_SIZE )             // array rho_ext of each patch
#  endif
#else
#  define GRA_NXT       ( 1 )                                     // still define GRA_NXT   ...
#  define USG_NXT_F     ( 1 )                                     // still define USG_NXT_F ...
#endif
#  define SRC_NXT       ( PS1 + 2*SRC_GHOST_SIZE )                // use patch as the unit
#  define SRC_NXT_P1    ( SRC_NXT + 1 )
#  define DER_NXT       ( PS1 + 2*DER_GHOST_SIZE )                // use patch as the unit
#ifdef FEEDBACK
#  define FB_NXT        ( PS2 + 2*FB_GHOST_SIZE )                 // use patch group as the unit
#endif


// size of auxiliary arrays and EoS tables
#if ( MODEL == HYDRO )
#  define EOS_NAUX_MAX           20    // EoS_AuxArray_Flt/Int[]
#  define EOS_NTABLE_MAX         20    // *_EoS_Table[]
#endif

#ifdef GRAVITY
#  define EXT_POT_NAUX_MAX       20    // ExtPot_AuxArray[]
#  define EXT_ACC_NAUX_MAX       20    // ExtAcc_AuxArray[]
#  define EXT_POT_NGENE_MAX       6    // h/d_ExtPotGenePtr
#endif

#if ( MODEL == HYDRO )
#  define SRC_NAUX_DLEP          5     // SrcTerms.Dlep_AuxArray_Flt/Int[]
#  define SRC_DLEP_PROF_NVAR     6     // SrcTerms.Dlep_Profile_DataDevPtr[]/RadiusDevPtr[]
#  define SRC_DLEP_PROF_NBINMAX  4000
#else
#  define SRC_NAUX_DLEP          0
#endif
#  define SRC_NAUX_USER          10    // SrcTerms.User_AuxArray_Flt/Int[]


// bitwise reproducibility in flux and electric field fix-up operations
# ifdef BITWISE_REPRODUCIBILITY
#  define BIT_REP_FLUX
# endif

// enable BIT_REP_ELECTRIC by default even when BITWISE_REPRODUCIBILITY is off
// --> ensures that the B field on the common interface between two nearby patches are fully
//     consistent with each other (even the round-off errors are the same)
// --> reduces the div(B) errors significantly
# ifdef MHD
//# ifdef BITWISE_REPRODUCIBILITY
#  define BIT_REP_ELECTRIC
//# endif
# endif // MHD


// only apply iterations to broken cells in Interpolate_Iterate()
#define INTERP_MASK

// used by INTERP_MASK for now but can be applied to other places in the future
#define MASKED                   true
#define UNMASKED                 false


// in FB_AdvanceDt(), store the updated fluid data in a separate array to avoid data racing among different patch groups
#if ( defined FEEDBACK  &&  FB_GHOST_SIZE > 0 )
#  define FB_SEP_FLUOUT
#endif


// extreme values
#ifndef __INT_MAX__
#  define __INT_MAX__            2147483647
#endif

#ifndef __LONG_MAX__
#  define __LONG_MAX__           9223372036854775807L
#endif

#ifndef __UINT_MAX__
#  define __UINT_MAX__           ( __INT_MAX__*2U + 1U )
#endif

#ifndef __ULONG_MAX__
#  define __ULONG_MAX__          18446744073709551615UL     // 2^64-1
#endif

#ifndef __FLT_MAX__
#  define __FLT_MAX__            3.40282347e+38F
#endif

#ifndef __FLT_MIN__
#  define __FLT_MIN__            1.17549435e-38F
#endif

#ifndef __DBL_MAX__
#  define __DBL_MAX__            1.79769313e+308
#endif

#ifndef __DBL_MIN__
#  define __DBL_MIN__            2.22507386e-308
#endif


// extreme value used for various purposes (e.g., floor value for passive scalars)
#ifdef FLOAT8
#  define TINY_NUMBER            __DBL_MIN__
#  define HUGE_NUMBER            __DBL_MAX__
#else
#  define TINY_NUMBER            __FLT_MIN__
#  define HUGE_NUMBER            __FLT_MAX__
#endif


// maximum allowed error for various purposes (e.g., exact Riemann solver, MHD routines, Mis_CompareRealValue())
#define MAX_ERROR_DBL      1.0e-14
#define MAX_ERROR_FLT      1.0e-06f

#ifdef FLOAT8
#  define MACHINE_EPSILON  __DBL_EPSILON__
#  define MAX_ERROR        MAX_ERROR_DBL
#else
#  define MACHINE_EPSILON  __FLT_EPSILON__
#  define MAX_ERROR        MAX_ERROR_FLT
#endif


// sibling index offset for the non-periodic B.C.
#define SIB_OFFSET_NONPERIODIC   ( -100 )


// son index offset for LOAD_BALANCE
#ifdef LOAD_BALANCE
#  define SON_OFFSET_LB          ( -1000 )
#endif


// flag used in "Buf_RecordBoundaryFlag" and "Flag_Buffer" (must be negative)
#ifndef SERIAL
#  define BUFFER_IS_FLAGGED      ( -999 )
#endif


// marker indicating that the array "pot_ext" has NOT been properly set
#if ( defined GRAVITY  &&  defined STORE_POT_GHOST )
#  define POT_EXT_NEED_INIT      __FLT_MAX__
#endif


// marker indicating that the array "rho_ext" has NOT been properly set
#ifdef PARTICLE
#  define RHO_EXT_NEED_INIT      __FLT_MAX__
#endif


// markers for inactive particles
#ifdef PARTICLE
#  define PAR_INACTIVE_OUTSIDE   ( -1.0 )
#  define PAR_INACTIVE_MPI       ( -2.0 )
#endif


// OpenMP scheduling for particle routines
#if ( defined PARTICLE  &&  defined OPENMP )
#  define PAR_OMP_SCHED          dynamic
#  define PAR_OMP_SCHED_CHUNK    1
#endif


// NULL values
#ifndef NULL
#  define NULL             0
#endif

#ifndef NULL_INT
#  define NULL_INT         __INT_MAX__
#endif

#ifndef NULL_REAL
#  define NULL_REAL        __FLT_MAX__
#endif

#ifndef NULL_BOOL
#  define NULL_BOOL        false
#endif


// GAMER status
// --> if we ever want to swap the following values, must check all MPI functions using MPI_BAND or MPI_BOR
#define GAMER_SUCCESS      1
#define GAMER_FAILED       0


// timer switch
#define TIMER_ON           1
#define TIMER_OFF          0


// symbolic constant for Aux_Error()
#define ERROR_INFO         __FILE__, __LINE__, __FUNCTION__


// miscellaneous
#define TOP_LEVEL          ( NLEVEL - 1 )


// maximum length for strings
#define MAX_STRING         512


// MPI floating-point data type
#ifdef FLOAT8
#  define MPI_GAMER_REAL MPI_DOUBLE
#else
#  define MPI_GAMER_REAL MPI_FLOAT
#endif




// ############
// ## Macros ##
// ############

// single/double-precision mathematic functions
#ifdef FLOAT8
#  define  FABS( a )        fabs( a )
#  define  SQRT( a )        sqrt( a )
#  define   SIN( a )         sin( a )
#  define   COS( a )         cos( a )
#  define   LOG( a )         log( a )
#  define   EXP( a )         exp( a )
#  define  ATAN( a )        atan( a )
#  define FLOOR( a )       floor( a )
#  define  FMAX( a, b )     fmax( a, b )
#  define  FMIN( a, b )     fmin( a, b )
#  define   POW( a, b )      pow( a, b )
#  define  FMOD( a, b )     fmod( a, b )
#  define ATAN2( a, b )    atan2( a, b )
#else
#  define  FABS( a )        fabsf( a )
#  define  SQRT( a )        sqrtf( a )
#  define   SIN( a )         sinf( a )
#  define   COS( a )         cosf( a )
#  define   LOG( a )         logf( a )
#  define   EXP( a )         expf( a )
#  define  ATAN( a )        atanf( a )
#  define FLOOR( a )       floorf( a )
#  define  FMAX( a, b )     fmaxf( a, b )
#  define  FMIN( a, b )     fminf( a, b )
#  define   POW( a, b )      powf( a, b )
#  define  FMOD( a, b )     fmodf( a, b )
#  define ATAN2( a, b )    atan2f( a, b )
#endif


// sign function
#define SIGN( a )       (  ( (a) < (real)0.0 ) ? (real)-1.0 : (real)+1.0  )


// max/min functions
#define MAX( a, b )     (  ( (a) > (b) ) ? (a) : (b)  )
#define MIN( a, b )     (  ( (a) < (b) ) ? (a) : (b)  )


// safe ATAN2 that does not return nan when a = b = 0
#define SATAN2( a, b )   (  ( (a) == (real)0.0  &&  (b) == (real)0.0 ) ? (real)0.0 : ATAN2( (a), (b) )  )


// square/cube function
#define SQR(  a )       ( (a)*(a)     )
#define CUBE( a )       ( (a)*(a)*(a) )


// 3D to 1D array indices transformation
#define IDX321( i, j, k, Ni, Nj )   (  ( (k)*(Nj) + (j) )*(Ni) + (i)  )


// 3D to 1D array indices transformation for patch->magnetic[]
#ifdef MHD
#define IDX321_BX( i, j, k, Ni, Nj    )   (  ( (k)*((Nj)  ) + (j) )*((Ni)+1) + (i)  )
#define IDX321_BY( i, j, k, Ni, Nj    )   (  ( (k)*((Nj)+1) + (j) )*((Ni)  ) + (i)  )
#define IDX321_BZ( i, j, k, Ni, Nj    )   (  ( (k)*((Nj)  ) + (j) )*((Ni)  ) + (i)  )
#define IDX321_B(  i, j, k, Ni, Nj, d )   (  ( (d) == 0 ) ? IDX321_BX( i, j, k, Ni, Nj ) : \
                                             ( (d) == 1 ) ? IDX321_BY( i, j, k, Ni, Nj ) : \
                                             ( (d) == 2 ) ? IDX321_BZ( i, j, k, Ni, Nj ) : NULL_INT  )
#endif


// helper macros for printing symbolic constants in macros
// ref: https://stackoverflow.com/questions/3419332/c-preprocessor-stringify-the-result-of-a-macro
#  define QUOTE( str )              #str
#  define EXPAND_AND_QUOTE( str )   QUOTE( str )


// convenient macros for defining and declaring global variables
// ==> predefine DEFINE_GLOBAL in the file actually **defines** these global variables
// ==> there should be one and only one file that defines DEFINE_GLOBAL

// SET_GLOBAL will invoke either SET_GLOBAL_INIT or SET_GLOBAL_NOINIT depending on the number of arguments
// ==> http://stackoverflow.com/questions/11761703/overloading-macro-on-number-of-arguments
#define GET_MACRO( _1, _2, TARGET_MACRO, ... )  TARGET_MACRO
#define SET_GLOBAL( ... )   GET_MACRO( __VA_ARGS__, SET_GLOBAL_INIT, SET_GLOBAL_NOINIT ) ( __VA_ARGS__ )

// SET_GLOBAL_INIT/NOINIT are for global variables with/without initialization
#ifdef DEFINE_GLOBAL
# define SET_GLOBAL_INIT( declaration, init_value )   declaration = init_value
# define SET_GLOBAL_NOINIT( declaration )             declaration
#else
# define SET_GLOBAL_INIT( declaration, init_value )   extern declaration
# define SET_GLOBAL_NOINIT( declaration )             extern declaration
#endif


// macro converting an array index (e.g., DENS) to bitwise index (e.g., _DENS=(1L<<DENS))
#define BIDX( idx )     ( 1L << (idx) )


// helper macro for printing warning messages when resetting parameters
#  define FORMAT_INT       %- 21d
#  define FORMAT_LONG      %- 21ld
#  define FORMAT_UINT      %- 21u
#  define FORMAT_ULONG     %- 21lu
#  define FORMAT_BOOL      %- 21d
#  define FORMAT_REAL      %- 21.14e
#  define PRINT_RESET_PARA( name, format, reason )                                                       \
   {                                                                                                     \
      if ( MPI_Rank == 0 )                                                                               \
         Aux_Message( stderr, "WARNING : parameter [%-30s] is reset to [" EXPAND_AND_QUOTE(format) "] "  \
                              "%s\n", #name, name, reason );                                             \
   }


// ################################
// ## Remove useless definitions ##
// ################################
#if ( MODEL == HYDRO )
#  if ( FLU_SCHEME != MHM  &&  FLU_SCHEME != MHM_RP  &&  FLU_SCHEME != CTU )
#  undef LR_SCHEME
#  endif

#  if ( FLU_SCHEME != MHM  &&  FLU_SCHEME != MHM_RP  &&  FLU_SCHEME != CTU )
#  undef RSOLVER
#  endif
#endif

#if ( MODEL == PAR_ONLY )
#  undef UNSPLIT_GRAVITY
#endif

// currently we always set GPU_ARCH == NONE when GPU is off
#ifndef GPU
#  undef  GPU_ARCH
#  define GPU_ARCH NONE
#endif

// currently we assume that particle acceleration is solely due to gravity
// --> if we ever want to enable STORE_PAR_ACC without GRAVITY, remember to check all STORE_PAR_ACC in this header
#ifndef GRAVITY
#  undef STORE_PAR_ACC
#endif


#endif  // #ifndef __MACRO_H__<|MERGE_RESOLUTION|>--- conflicted
+++ resolved
@@ -75,15 +75,10 @@
 #define EOS_GAMMA       1
 #define EOS_ISOTHERMAL  2
 #define EOS_NUCLEAR     3
-<<<<<<< HEAD
-#define EOS_TAUBMATHEWS 4
-#define EOS_TABULAR    98
-#define EOS_USER       99
-=======
 #define EOS_TABULAR     4
 #define EOS_COSMIC_RAY  5
-#define EOS_USER        6
->>>>>>> 0154ee22
+#define EOS_TAUBMATHEWS 6
+#define EOS_USER        7
 
 
 // Poisson solvers
