#ifndef __MACRO_H__
#define __MACRO_H__



// ****************************************************************************
// ** This header defines the symbolic constants and macros used in GAMER.   **
// ** For clarity, useless options defined in the makefile will be "undef"   **
// ** in the end of this file.                                               **
// ****************************************************************************


// ########################
// ## Symbolic Constants ##
// ########################

// current version
#define VERSION      "gamer-2.1.1.dev"


// option == NONE --> the option is turned off
#define NONE         0


// GPU architecture
#define FERMI        1
#define KEPLER       2
#define MAXWELL      3
#define PASCAL       4
#define VOLTA        5
#define TURING       6
#define AMPERE       7


// models
#define HYDRO        1
//#define MHD        2     // MHD is now regarded as an option of HYDRO
#define ELBDM        3
#define PAR_ONLY     4


// hydrodynamic schemes
#define RTVD         1
#define MHM          3
#define MHM_RP       4
#define CTU          5

// elbdm schemes
#define ELBDM_WAVE   1
#define ELBDM_HYBRID 2

// wave schemes
#define WAVE_FD      1
#define WAVE_GRAMFE  2

<<<<<<< HEAD
// hybrid schemes
#define HYBRID_UPWIND 1
#define HYBRID_MUSCL  2
#define HYBRID_FROMM  3
=======
// gramfe schemes
#define GRAMFE_FFT    1
#define GRAMFE_MATMUL 2
>>>>>>> b90dff17

// data reconstruction schemes
#define PLM          1
#define PPM          2


// Riemann solvers
#define EXACT        1
#define ROE          2
#define HLLE         3
#define HLLC         4
#define HLLD         5


// dual-energy variables
#define DE_ENPY      1
#define DE_EINT      2

#ifdef DUAL_ENERGY
#define DE_UPDATED_BY_ETOT       ('0')
#define DE_UPDATED_BY_DUAL       ('1')
#define DE_UPDATED_BY_MIN_PRES   ('2')
#define DE_UPDATED_BY_ETOT_GRA   ('3')
#endif


// equation of states
#define EOS_GAMMA       1
#define EOS_ISOTHERMAL  2
#define EOS_NUCLEAR     3
#define EOS_TABULAR     4
#define EOS_USER        5


// Poisson solvers
#define SOR          1
#define MG           2


// load-balance parallelization
#define HILBERT      1

// random number implementation
#define RNG_GNU_EXT  1
#define RNG_CPP11    2


// NCOMP_FLUID : number of active components in each cell (for patch->fluid[])
//               --> do not include passive components here, which is set by NCOMP_PASSIVE
// NFLUX_FLUID : number of active components in patch->flux[]
//               --> do not include passive components here, which is set by NFLUX_PASSIVE
// NCOMP_MAG   : number of magnetic field components (for patch->magnetic[])
// NCOMP_ELE   : number of electric field components on each cell face (for patch->electric[])
#if   ( MODEL == HYDRO )
#  define NCOMP_FLUID         5
#  define NFLUX_FLUID         NCOMP_FLUID
# ifdef MHD
#  define NCOMP_MAG           3
#  define NCOMP_ELE           2
# else
#  define NCOMP_MAG           0
#  define NCOMP_ELE           0
# endif

// for ELBDM, we only need the density flux
#elif ( MODEL == ELBDM )
#  define NCOMP_FLUID         3
#  define NFLUX_FLUID         1
#  define NCOMP_MAG           0
#  define NCOMP_ELE           0

#elif ( MODEL == PAR_ONLY )
#  define NCOMP_FLUID         0
#  define NFLUX_FLUID         0
#  define NCOMP_MAG           0
#  define NCOMP_ELE           0

#else
#  error : ERROR : unsupported MODEL (please edit NCOMP_FLUID and NFLUX_FLUID for the new MODEL) !!
#endif // MODEL


// number of passively advected components in each cell

// define NCOMP_PASSIVE_USER if not set in the Makefile
#ifndef NCOMP_PASSIVE_USER
#  define NCOMP_PASSIVE_USER  0
#endif

// add built-in scalars
#if ( MODEL == HYDRO )

// dual-energy variable
# ifdef DUAL_ENERGY
#  define NCOMP_PASSIVE_BUILTIN0    1
# else
#  define NCOMP_PASSIVE_BUILTIN0    0
# endif

// cosmic rays
# ifdef COSMIC_RAY
#  define NCOMP_PASSIVE_BUILTIN1    1
# else
#  define NCOMP_PASSIVE_BUILTIN1    0
# endif

// total number of built-in scalars
#  define NCOMP_PASSIVE_BUILTIN     ( NCOMP_PASSIVE_BUILTIN0 + NCOMP_PASSIVE_BUILTIN1 )

#endif // #if ( MODEL == HYDRO )

// define NCOMP_PASSIVE_BUILTIN if not set yet
#ifndef NCOMP_PASSIVE_BUILTIN
#  define NCOMP_PASSIVE_BUILTIN     0
#endif

// total number of passive scalars
#  define NCOMP_PASSIVE       ( NCOMP_PASSIVE_USER + NCOMP_PASSIVE_BUILTIN )

// assuming all passive scalars have the corresponding fluxes
#  define NFLUX_PASSIVE       NCOMP_PASSIVE


// total number of variables in each cell and in the flux array including both active and passive variables
#  define NCOMP_TOTAL         ( NCOMP_FLUID + NCOMP_PASSIVE )
#  define NFLUX_TOTAL         ( NFLUX_FLUID + NFLUX_PASSIVE )


// number of input/output fluid variables in the fluid solver
#if   ( MODEL == HYDRO )
#  define FLU_NIN             NCOMP_TOTAL
#  define FLU_NOUT            NCOMP_TOTAL


// for ELBDM, we do not need to transfer the density component into GPU
// for the hybrid scheme, we carry around the obsolete extra component in FLU_NOUT for now
// this keeps modifications to the existing wave solver code to a
#elif ( MODEL == ELBDM )
#  define FLU_NIN             ( NCOMP_TOTAL - 1 )
#  define FLU_NOUT            ( NCOMP_TOTAL - 0 )

#elif ( MODEL == PAR_ONLY )
#  define FLU_NIN             0
#  define FLU_NOUT            0

#else
#  error : ERROR : unsupported MODEL (please edit FLU_NIN and FLU_NOUT for the new MODEL) !!
#endif // MODEL


// number of input fluid variables in the dt solver
// --> EOS_GAMMA/EOS_ISOTHERMAL do not require passive scalars
#if (  MODEL == HYDRO  &&  ( EOS == EOS_GAMMA || EOS == EOS_ISOTHERMAL )  )
#  define FLU_NIN_T           NCOMP_FLUID
#else
#  define FLU_NIN_T           NCOMP_TOTAL
#endif


// number of input/output fluid variables in the source-term solver
// --> fixed to NCOMP_TOTAL for now
#  define FLU_NIN_S           NCOMP_TOTAL
#  define FLU_NOUT_S          NCOMP_TOTAL


// maximum number of output derived fields
#  define DER_NOUT_MAX        10


// maximum number of fields to be stored in HDF5 snapshots
#  define NFIELD_STORED_MAX   50


// built-in fields in different models
#if   ( MODEL == HYDRO )
// field indices of fluid[] --> element of [0 ... NCOMP_FLUID-1]
// --> must NOT modify their values
// --> in addition, they must be consistent with the order these fields are declared in Init_Field()
#  define DENS                0
#  define MOMX                1
#  define MOMY                2
#  define MOMZ                3
#  define ENGY                4

// field indices of passive[] --> element of [NCOMP_FLUID ... NCOMP_TOTAL-1]
#if ( NCOMP_PASSIVE > 0 )

// always put the built-in variables at the END of the field list
// --> so that their indices (e.g., DUAL/CRAY) can be determined during compilation
// --> convenient (and probably also more efficient) for the fluid solver
#  define PASSIVE_NEXT_IDX0   ( NCOMP_TOTAL - 1   )

# ifdef DUAL_ENERGY
#  define DUAL                ( PASSIVE_NEXT_IDX0 )
#  define PASSIVE_NEXT_IDX1   ( DUAL - 1          )
# else
#  define PASSIVE_NEXT_IDX1   ( PASSIVE_NEXT_IDX0 )
# endif

# ifdef COSMIC_RAY
#  define CRAY                ( PASSIVE_NEXT_IDX1 )
#  define PASSIVE_NEXT_IDX2   ( CRAY - 1          )
# else
#  define PASSIVE_NEXT_IDX2   ( PASSIVE_NEXT_IDX1 )
# endif

#endif // #if ( NCOMP_PASSIVE > 0 )

// field indices of magnetic --> element of [0 ... NCOMP_MAG-1]
# ifdef MHD
#  define MAGX                0
#  define MAGY                1
#  define MAGZ                2
# endif

// flux indices of flux[] --> element of [0 ... NFLUX_FLUID-1]
#  define FLUX_DENS           0
#  define FLUX_MOMX           1
#  define FLUX_MOMY           2
#  define FLUX_MOMZ           3
#  define FLUX_ENGY           4

// flux indices of flux_passive[] --> element of [NFLUX_FLUID ... NFLUX_TOTAL-1]
#if ( NCOMP_PASSIVE > 0 )

// always put the built-in variables at the END of the list
#  define FLUX_NEXT_IDX0   ( NFLUX_TOTAL - 1 )

# ifdef DUAL_ENERGY
#  define FLUX_DUAL        ( FLUX_NEXT_IDX0  )
#  define FLUX_NEXT_IDX1   ( FLUX_DUAL - 1   )
# else
#  define FLUX_NEXT_IDX1   ( FLUX_NEXT_IDX0  )
# endif

# ifdef COSMIC_RAY
#  define FLUX_CRAY        ( FLUX_NEXT_IDX1  )
#  define FLUX_NEXT_IDX2   ( FLUX_CRAY - 1   )
# else
#  define FLUX_NEXT_IDX2   ( FLUX_NEXT_IDX1  )
# endif

#endif // #if ( NCOMP_PASSIVE > 0 )

// bitwise field indices
// --> must have "_VAR_NAME = 1L<<VAR_NAME" (e.g., _DENS == 1L<<DENS)
// --> convenient for determining subsets of fields (e.g., _DENS|_ENGY)
// --> used as function parameters (e.g., Prepare_PatchData(), Flu_FixUp(), Flu_FixUp_Restrict(), Buf_GetBufferData())
#  define _DENS               ( 1L << DENS )
#  define _MOMX               ( 1L << MOMX )
#  define _MOMY               ( 1L << MOMY )
#  define _MOMZ               ( 1L << MOMZ )
#  define _ENGY               ( 1L << ENGY )

#if ( NCOMP_PASSIVE > 0 )

# ifdef DUAL_ENERGY
#  define _DUAL               ( 1L << DUAL )
# endif

# ifdef COSMIC_RAY
#  define _CRAY               ( 1L << CRAY )
# endif

#endif // #if ( NCOMP_PASSIVE > 0 )

// magnetic field
# ifdef MHD
#  define _MAGX               ( 1L << MAGX )
#  define _MAGY               ( 1L << MAGY )
#  define _MAGZ               ( 1L << MAGZ )
#  define _MAG                ( _MAGX | _MAGY | _MAGZ )
# else
#  define _MAG                0
# endif

// bitwise flux indices
#  define _FLUX_DENS          ( 1L << FLUX_DENS )
#  define _FLUX_MOMX          ( 1L << FLUX_MOMX )
#  define _FLUX_MOMY          ( 1L << FLUX_MOMY )
#  define _FLUX_MOMZ          ( 1L << FLUX_MOMZ )
#  define _FLUX_ENGY          ( 1L << FLUX_ENGY )

#if ( NFLUX_PASSIVE > 0 )

# ifdef DUAL_ENERGY
#  define _FLUX_DUAL          ( 1L << FLUX_DUAL )
# endif

# ifdef COSMIC_RAY
#  define _FLUX_CRAY          ( 1L << FLUX_CRAY )
# endif

#endif // #if ( NFLUX_PASSIVE > 0 )

// bitwise indices of derived fields
// --> start from (1L<<NCOMP_TOTAL) to distinguish from the intrinsic fields
// --> remember to define NDERIVE = total number of derived fields
#  define _VELX               ( 1L << (NCOMP_TOTAL+ 0) )
#  define _VELY               ( 1L << (NCOMP_TOTAL+ 1) )
#  define _VELZ               ( 1L << (NCOMP_TOTAL+ 2) )
#  define _VELR               ( 1L << (NCOMP_TOTAL+ 3) )
#  define _PRES               ( 1L << (NCOMP_TOTAL+ 4) )
#  define _TEMP               ( 1L << (NCOMP_TOTAL+ 5) )
#  define _ENTR               ( 1L << (NCOMP_TOTAL+ 6) )
#  define _EINT               ( 1L << (NCOMP_TOTAL+ 7) )
# ifdef MHD
#  define _MAGX_CC            ( 1L << (NCOMP_TOTAL+ 8) )
#  define _MAGY_CC            ( 1L << (NCOMP_TOTAL+ 9) )
#  define _MAGZ_CC            ( 1L << (NCOMP_TOTAL+10) )
#  define _MAGE_CC            ( 1L << (NCOMP_TOTAL+11) )
# else
#  define _MAGX_CC            0
#  define _MAGY_CC            0
#  define _MAGZ_CC            0
#  define _MAGE_CC            0
# endif // #ifdef MHD ... else ...
#  define _DERIVED            ( _VELX | _VELY | _VELZ | _VELR | _PRES | _TEMP | _ENTR | _EINT | _MAGX_CC | _MAGY_CC | _MAGZ_CC | _MAGE_CC )
#  define NDERIVE             12


#elif ( MODEL == ELBDM )
// field indices of fluid[] --> element of [0 ... NCOMP_FLUID-1]
// --> must NOT modify their values
#  define  DENS               0
#  define  REAL               1
#  define  IMAG               2

#if ( ELBDM_SCHEME == ELBDM_HYBRID )
#  define  PHAS               1
#  define  STUB               2
#endif // #if ( ELBDM_SCHEME == ELBDM_HYBRID )

// field indices of passive[] --> element of [NCOMP_FLUID ... NCOMP_TOTAL-1]
// none for ELBDM

// flux indices of flux[] --> element of [0 ... NFLUX_FLUID-1]
#  define  FLUX_DENS          0

// bitwise field indices
#  define _DENS               ( 1L << DENS )
#  define _REAL               ( 1L << REAL )
#  define _IMAG               ( 1L << IMAG )
#  define _MAG                0
#if ( ELBDM_SCHEME == ELBDM_HYBRID )
#  define _PHAS               ( 1L << PHAS )
#  define _STUB               ( 1L << STUB )
#endif // #if ( ELBDM_SCHEME == ELBDM_HYBRID )


// bitwise flux indices
// for the hybrid scheme, we also only need the density flux
#  define _FLUX_DENS          ( 1L << FLUX_DENS )

// bitwise indices of derived fields
#  define _DERIVED            0
#  define NDERIVE             0


#elif ( MODEL == PAR_ONLY )
#  define _MAG                0
#  define _DERIVED            0
#  define NDERIVE             0


#else
#  error : ERROR : unsupported MODEL !!
#endif // MODEL


// bitwise field indices used by all models
#  define _NONE               0
# ifdef GRAVITY
#  define _POTE               ( 1L << (NCOMP_TOTAL+NDERIVE) )
# endif
#  define _FLUID              (  ( 1L << NCOMP_FLUID ) - 1L           )
#  define _PASSIVE            (  ( 1L << NCOMP_TOTAL ) - 1L - _FLUID  )
#  define _TOTAL              (  ( 1L << NCOMP_TOTAL ) - 1L           )

#  define _FLUX_FLUID         (  ( 1L << NFLUX_FLUID ) - 1L                )
#  define _FLUX_PASSIVE       (  ( 1L << NFLUX_TOTAL ) - 1L - _FLUX_FLUID  )
#  define _FLUX_TOTAL         (  ( 1L << NFLUX_TOTAL ) - 1L                )



// symbolic constants for particles
#ifdef PARTICLE

// number of built-in particle attributes
// (1) mass, position*3, velocity*3, time, and type
#  define PAR_NATT_BUILTIN0   9

// acceleration*3 when STORE_PAR_ACC is adopted
# if ( defined STORE_PAR_ACC  &&  defined GRAVITY )
#  define PAR_NATT_BUILTIN1   3
# else
#  define PAR_NATT_BUILTIN1   0
# endif

// particle creation time when STAR_FORMATION is adopted
# ifdef STAR_FORMATION
#  define PAR_NATT_BUILTIN2   1
# else
#  define PAR_NATT_BUILTIN2   0
# endif

// **total** number of built-in particle attributes
#  define PAR_NATT_BUILTIN    ( PAR_NATT_BUILTIN0 + PAR_NATT_BUILTIN1 + PAR_NATT_BUILTIN2 )


// number of particle attributes that we do not want to store on disk (currently time + acceleration*3)
#  define PAR_NATT_UNSTORED   ( 1 + PAR_NATT_BUILTIN1 )
#  define PAR_NATT_STORED     ( PAR_NATT_TOTAL - PAR_NATT_UNSTORED )


// define PAR_NATT_USER if not set in the Makefile
# ifndef PAR_NATT_USER
#  define PAR_NATT_USER       0
# endif


// total number of particle attributes (built-in + user-defined)
#  define PAR_NATT_TOTAL      ( PAR_NATT_BUILTIN + PAR_NATT_USER )


// indices of built-in particle attributes in Par->Attribute[]
// --> must NOT modify their values
#  define  PAR_MASS           0
#  define  PAR_POSX           1
#  define  PAR_POSY           2
#  define  PAR_POSZ           3
#  define  PAR_VELX           4
#  define  PAR_VELY           5
#  define  PAR_VELZ           6
#  define  PAR_TYPE           7

// always put acceleration and time at the END of the particle attribute list
// --> make it easier to discard them when storing data on disk (see Output_DumpData_Total(_HDF5).cpp)
# if ( defined STORE_PAR_ACC  &&  defined GRAVITY )
#  define  PAR_ACCX           ( PAR_NATT_TOTAL - 4 )
#  define  PAR_ACCY           ( PAR_NATT_TOTAL - 3 )
#  define  PAR_ACCZ           ( PAR_NATT_TOTAL - 2 )
# endif
#  define  PAR_TIME           ( PAR_NATT_TOTAL - 1 )


// bitwise indices of particles
// particle attributes
#  define _PAR_MASS           ( 1L << PAR_MASS )
#  define _PAR_POSX           ( 1L << PAR_POSX )
#  define _PAR_POSY           ( 1L << PAR_POSY )
#  define _PAR_POSZ           ( 1L << PAR_POSZ )
#  define _PAR_VELX           ( 1L << PAR_VELX )
#  define _PAR_VELY           ( 1L << PAR_VELY )
#  define _PAR_VELZ           ( 1L << PAR_VELZ )
#  define _PAR_TYPE           ( 1L << PAR_TYPE )
# if ( defined STORE_PAR_ACC  &&  defined GRAVITY )
#  define _PAR_ACCX           ( 1L << PAR_ACCX )
#  define _PAR_ACCY           ( 1L << PAR_ACCY )
#  define _PAR_ACCZ           ( 1L << PAR_ACCZ )
# endif
#  define _PAR_TIME           ( 1L << PAR_TIME )
#  define _PAR_POS            ( _PAR_POSX | _PAR_POSY | _PAR_POSZ )
#  define _PAR_VEL            ( _PAR_VELX | _PAR_VELY | _PAR_VELZ )
# if ( defined STORE_PAR_ACC  &&  defined GRAVITY )
#  define _PAR_ACC            ( _PAR_ACCX | _PAR_ACCY | _PAR_ACCZ )
# endif
#  define _PAR_TOTAL          (  ( 1L << PAR_NATT_TOTAL ) - 1L )

// grid fields related to particles
// --> note that _POTE = ( 1L << (NCOMP_TOTAL+NDERIVE) )
#  define _PAR_DENS           ( 1L << (NCOMP_TOTAL+NDERIVE+1) )

# if ( MODEL == PAR_ONLY )
#  define _TOTAL_DENS         ( _PAR_DENS )
# else
#  define _TOTAL_DENS         ( 1L << (NCOMP_TOTAL+NDERIVE+2) )
# endif

// particle type macros

// number of particle types (default: 4)
#  define  PAR_NTYPE                4

// particle type indices (must be in the range 0<=index<PAR_NTYPE)
#  define  PTYPE_TRACER          (real)0
#  define  PTYPE_GENERIC_MASSIVE (real)1
#  define  PTYPE_DARK_MATTER     (real)2
#  define  PTYPE_STAR            (real)3

# ifdef GRAVITY
#  define MASSIVE_PARTICLES
# endif

#else // #ifdef PARTICLE

// total density equals gas density if there is no particle
#  define _TOTAL_DENS         ( _DENS )

#endif // #ifdef PARTICLE ... else ...



// number of fluid ghost zones for the fluid solver
#if   ( MODEL == HYDRO )   // hydro
#  if ( FLU_SCHEME == MHM  ||  FLU_SCHEME == MHM_RP  ||  FLU_SCHEME == CTU )
#    if   ( LR_SCHEME == PLM )
#     define LR_GHOST_SIZE          1
#    elif ( LR_SCHEME == PPM )
#     define LR_GHOST_SIZE          2
#    else
#     error : ERROR : unsupported LR_SCHEME !!
#    endif
#  endif // MHM/MHM_RP/CTU

#  if   ( FLU_SCHEME == RTVD )
#     define FLU_GHOST_SIZE         3
#  elif ( FLU_SCHEME == MHM )
#     define FLU_GHOST_SIZE         ( 1 + LR_GHOST_SIZE )
#  elif ( FLU_SCHEME == MHM_RP )
#     define FLU_GHOST_SIZE         ( 2 + LR_GHOST_SIZE )
#  elif ( FLU_SCHEME == CTU )
#    ifdef MHD
#     define FLU_GHOST_SIZE         ( 2 + LR_GHOST_SIZE )
#    else
#     define FLU_GHOST_SIZE         ( 1 + LR_GHOST_SIZE )
#    endif // MHD
#  endif // FLU_SCHEME


#elif ( MODEL == ELBDM )   // ELBDM
#  if ( WAVE_SCHEME == WAVE_FD )
#     ifdef LAPLACIAN_4TH
#        define FLU_GHOST_SIZE         6
#     else
#        define FLU_GHOST_SIZE         3
#     endif
#  elif ( WAVE_SCHEME == WAVE_GRAMFE )
// the accuracy of the local spectral method increases with larger FLU_GHOST_SIZE.
// a minimum of FLU_GHOST_SIZE 6 has been found to be stable with the filter options alpha = 100 and beta = 32 * log(10)
// larger ghost zones should increase stability and accuracy and allow for larger timesteps, but have not extensively tested
// for smaller ghost zones, GRAMFE_ORDER should be decreased to values between 6 and 12 and the filter parameters should be adapted
#        define FLU_GHOST_SIZE         8
#  else  // # if ( WAVE_SCHEME == WAVE_FD ) ... else
#     error : ERROR : unsupported WAVE_SCHEME !!
#  endif // # if ( WAVE_SCHEME == WAVE_GRAMFE ) ... # else
#else
#  error : ERROR : unsupported MODEL !!
#endif // MODEL

// define fluid ghost boundary size for hybrid scheme
// it must be smaller than FLU_GHOST_SIZE because the same fluid arrays are used for both the wave and fluid solvers
#  if ( MODEL == ELBDM && ELBDM_SCHEME == ELBDM_HYBRID )
#       define HYB_GHOST_SIZE         6
#  endif // # if ( MODEL == ELBDM && ELBDM_SCHEME == ELBDM_HYBRID )

// set default parameters of gram extension scheme
# if ( MODEL == ELBDM && WAVE_SCHEME == WAVE_GRAMFE )
//  number of evaluation points of Gram polynomials for computing FC(SVD) continuation
#   define GRAMFE_GAMMA  150
//  number of Fourier modes used in the FC(SVD) continuation
//  roughly GRAMFE_G = GRAMFE_GAMMA/2
#   define GRAMFE_G      63
//  number of boundary points used for Gram polynomial space on boundary
#   define GRAMFE_NDELTA 14
//  maximum order of Gram polynomials on boundary
//  for GRAMFE_ORDER < GRAMFE_NDELTA, the boundary information is projected
//  onto a lower-dimensional polynomial space
//  this increases the stability but decreases the accuracy of the algorithm
#   define GRAMFE_ORDER  14

//  a boundary of size GRAMFE_NDELTA can only support polynomials of degree up to GRAMFE_ORDER
#   if ( GRAMFE_ORDER > GRAMFE_NDELTA )
#       error : ERROR : Gram Fourier extension order must not be higher than NDELTA
#   endif

//  size of the extension region
//  total size of extended region = GRAMFE_FLU_NXT = FLU_NXT + GRAMFE_ND

#   if ( GRAMFE_SCHEME == GRAMFE_FFT )
//  default values in order for GRAMFE_FLU_NXT to have small prime factorisations
#   if ( PATCH_SIZE == 8 )
#     define GRAMFE_ND     32  // GRAMFE_FLU_NXT = 2^6
#   elif ( PATCH_SIZE == 16 )
#     define GRAMFE_ND     24  // GRAMFE_FLU_NXT = 2^3 * 3^2
#   elif ( PATCH_SIZE == 32 )
#     define GRAMFE_ND     28  // GRAMFE_FLU_NXT = 2^2 * 3^3
#   elif ( PATCH_SIZE == 64 )
#     define GRAMFE_ND     24  // GRAMFE_FLU_NXT = 2^3 * 3 * 7
#   elif ( PATCH_SIZE == 128 )
#     define GRAMFE_ND     28  // GRAMFE_FLU_NXT = 2^2 * 3 * 5^2
#   else
#     error : ERROR : Unsupported PATCH_SIZE for Gram Fourier extension scheme
#   endif // PATCH_SIZE
#   elif ( GRAMFE_SCHEME == GRAMFE_MATMUL )
#     define GRAMFE_ND     32  // GRAMFE_FLU_NXT = 2^6
#   else
#     error : ERROR : Unsupported GRAMFE_SCHEME
#   endif

//  total size of extended region
#   define GRAMFE_FLU_NXT ( FLU_NXT + GRAMFE_ND )

# endif // # if ( MODEL == ELBDM && WAVE_SCHEME == WAVE_GRAMFE )


// self-gravity constants
#ifdef GRAVITY

// number of input and output variables in the gravity solver
#  if   ( MODEL == HYDRO )
#        define GRA_NIN             NCOMP_FLUID

// for ELBDM, we do not need to transfer the density component
// this remains valid for hybrid solver that also has 2 components
#  elif ( MODEL == ELBDM )
#        define GRA_NIN             ( NCOMP_FLUID - 1 )

#  else
#     error Error : unsupported MODEL (please edit GRA_NIN in the new MODEL) !!
#  endif // MODEL


// number of potential ghost zones for evaluating potential (maximum=5) ~ Poisson solver
#        define POT_GHOST_SIZE      5


// number of potential ghost zones for advancing fluid by gravity ~ Gravity solver
#  if   ( MODEL == HYDRO )
#     ifdef STORE_POT_GHOST
#        define GRA_GHOST_SIZE      2
#     else
#        define GRA_GHOST_SIZE      1
//#      define GRA_GHOST_SIZE      2
#     endif

#  elif ( MODEL == ELBDM )
#     ifdef STORE_POT_GHOST
#        define GRA_GHOST_SIZE      2
#     else
#        define GRA_GHOST_SIZE      0
#     endif

#  elif ( MODEL == PAR_ONLY )
#     ifdef STORE_POT_GHOST
#        define GRA_GHOST_SIZE      2
#     else
#        define GRA_GHOST_SIZE      0
#     endif

#  else
#     error : ERROR : unsupported MODEL !!
#  endif // MODEL


// number of potential ghost zones for correcting the half-step velocity if UNSPLIT_GRAVITY is on
// _F/_G: fluid/gravity solvers
#  ifdef UNSPLIT_GRAVITY
#     if   ( MODEL == HYDRO )
#       ifdef MHD
#        define USG_GHOST_SIZE_F    2
#        define USG_GHOST_SIZE_G    1
#       else
#        define USG_GHOST_SIZE_F    1
#        define USG_GHOST_SIZE_G    1
#       endif
#     elif ( MODEL == ELBDM )
#        define USG_GHOST_SIZE_F    0
#        define USG_GHOST_SIZE_G    0
#     else
#        error : ERROR : unsupported MODEL !!
#     endif // MODEL
#  endif // #ifdef UNSPLIT_GRAVITY


// number of density ghost zones for storing the temporary particle mass density in rho_ext[]
#  ifdef PARTICLE
#        define RHOEXT_GHOST_SIZE   2
#  endif


// number of density ghost zones for the Poisson solver
#        define RHO_GHOST_SIZE      ( POT_GHOST_SIZE-1 )

#endif // #ifdef GRAVITY


// number of ghost zones for the source-term solver
// --> fixed to zero for now since ghost zones in source terms are not supported yet
#        define SRC_GHOST_SIZE      0


// number of ghost zones for computing derived fields
#        define DER_GHOST_SIZE      1


// number of ghost zones for feedback
// --> can be changed manually
// --> set to 0 if applicable to improve performance
#ifdef FEEDBACK
#        define FB_GHOST_SIZE       3
#endif



// patch size (number of cells of a single patch in the x/y/z directions)
#define PS1             ( 1*PATCH_SIZE )
#define PS2             ( 2*PATCH_SIZE )
#define PS2P1           ( PS2 + 1 )
#define PS1M1           ( PS1 - 1 )
#define PS1P1           ( PS1 + 1 )


// size of GPU arrays (in one dimension)
//###REVISE: support interpolation schemes requiring 2 ghost cells on each side for POT_NXT
#  define FLU_NXT       ( PS2 + 2*FLU_GHOST_SIZE )                // use patch group as the unit
#  define FLU_NXT_P1    ( FLU_NXT + 1 )

#ifdef GRAVITY
#  define POT_NXT       ( PS1/2 + 2*( (POT_GHOST_SIZE+3)/2 ) )    // assuming interpolation ghost zone == 1
#  define RHO_NXT       ( PS1 + 2*RHO_GHOST_SIZE )                // POT/RHO/GRA_NXT use patch as the unit
#  define GRA_NXT       ( PS1 + 2*GRA_GHOST_SIZE )
#  ifdef UNSPLIT_GRAVITY
#  define USG_NXT_F     ( PS2 + 2*USG_GHOST_SIZE_F )              // we use patch group as unit for the fluid   solver
#  define USG_NXT_G     ( PS1 + 2*USG_GHOST_SIZE_G )              // we use patch       as unit for the gravity solver
#  else
#  define USG_NXT_F     ( 1 )                                     // still define USG_NXT_F/G since many function prototypes
#  define USG_NXT_G     ( 1 )                                     // require it
#  endif
#  ifdef PARTICLE
#  define RHOEXT_NXT    ( PS1 + 2*RHOEXT_GHOST_SIZE )             // array rho_ext of each patch
#  endif
#else
#  define GRA_NXT       ( 1 )                                     // still define GRA_NXT   ...
#  define USG_NXT_F     ( 1 )                                     // still define USG_NXT_F ...
#endif
#  define SRC_NXT       ( PS1 + 2*SRC_GHOST_SIZE )                // use patch as the unit
#  define SRC_NXT_P1    ( SRC_NXT + 1 )
#  define DER_NXT       ( PS1 + 2*DER_GHOST_SIZE )                // use patch as the unit
#ifdef FEEDBACK
#  define FB_NXT        ( PS2 + 2*FB_GHOST_SIZE )                 // use patch group as the unit
#endif
#  if ( MODEL == ELBDM && ELBDM_SCHEME == ELBDM_HYBRID )
#  define HYB_NXT       ( PS2 + 2*HYB_GHOST_SIZE )
#  define HYB_NXT_P1    ( HYB_NXT + 1 )
#  endif // # if ( MODEL == ELBDM && ELBDM_SCHEME == ELBDM_HYBRID )

// size of auxiliary arrays and EoS tables
#if ( MODEL == HYDRO )
#  define EOS_NAUX_MAX           20    // EoS_AuxArray_Flt/Int[]
#  define EOS_NTABLE_MAX         20    // *_EoS_Table[]
#else
#  define EOS_NAUX_MAX           0
#  define EOS_NTABLE_MAX         0
#endif

#ifdef GRAVITY
#  define EXT_POT_NAUX_MAX       20    // ExtPot_AuxArray[]
#  define EXT_ACC_NAUX_MAX       20    // ExtAcc_AuxArray[]
#  define EXT_POT_NGENE_MAX       6    // h/d_ExtPotGenePtr
#endif

#if ( MODEL == HYDRO )
#  define SRC_NAUX_DLEP          5     // SrcTerms.Dlep_AuxArray_Flt/Int[]
#  define SRC_DLEP_PROF_NVAR     6     // SrcTerms.Dlep_Profile_DataDevPtr[]/RadiusDevPtr[]
#  define SRC_DLEP_PROF_NBINMAX  4000
#else
#  define SRC_NAUX_DLEP          0
#endif
#  define SRC_NAUX_USER          10    // SrcTerms.User_AuxArray_Flt/Int[]


// bitwise reproducibility in flux and electric field fix-up operations
# ifdef BITWISE_REPRODUCIBILITY
#  define BIT_REP_FLUX
# endif

// enable BIT_REP_ELECTRIC by default even when BITWISE_REPRODUCIBILITY is off
// --> ensures that the B field on the common interface between two nearby patches are fully
//     consistent with each other (even the round-off errors are the same)
// --> reduces the div(B) errors significantly
# ifdef MHD
//# ifdef BITWISE_REPRODUCIBILITY
#  define BIT_REP_ELECTRIC
//# endif
# endif // MHD


// only apply iterations to broken cells in Interpolate_Iterate()
#define INTERP_MASK

// used by INTERP_MASK for now but can be applied to other places in the future
#define MASKED                   true
#define UNMASKED                 false


// in FB_AdvanceDt(), store the updated fluid data in a separate array to avoid data racing among different patch groups
#if ( defined FEEDBACK  &&  FB_GHOST_SIZE > 0 )
#  define FB_SEP_FLUOUT
#endif

// enable double precision for WAVE_GRAMFE FFT scheme by default
#if ( MODEL == ELBDM && WAVE_SCHEME == WAVE_GRAMFE && GRAMFE_SCHEME == GRAMFE_FFT )
#   define GRAMFE_FFT_FLOAT8
#endif // #if ( MODEL == ELBDM && WAVE_SCHEME == WAVE_GRAMFE && GRAMFE_SCHEME == GRAMFE_FFT )


// extreme values
#ifndef __INT_MAX__
#  define __INT_MAX__            2147483647
#endif

#ifndef __LONG_MAX__
#  define __LONG_MAX__           9223372036854775807L
#endif

#ifndef __UINT_MAX__
#  define __UINT_MAX__           ( __INT_MAX__*2U + 1U )
#endif

#ifndef __ULONG_MAX__
#  define __ULONG_MAX__          18446744073709551615UL     // 2^64-1
#endif

#ifndef __FLT_MAX__
#  define __FLT_MAX__            3.40282347e+38F
#endif

#ifndef __FLT_MIN__
#  define __FLT_MIN__            1.17549435e-38F
#endif

#ifndef __DBL_MAX__
#  define __DBL_MAX__            1.79769313e+308
#endif

#ifndef __DBL_MIN__
#  define __DBL_MIN__            2.22507386e-308
#endif


// extreme value used for various purposes (e.g., floor value for passive scalars)
#ifdef FLOAT8
#  define TINY_NUMBER            __DBL_MIN__
#  define HUGE_NUMBER            __DBL_MAX__
#else
#  define TINY_NUMBER            __FLT_MIN__
#  define HUGE_NUMBER            __FLT_MAX__
#endif


// maximum allowed error for various purposes (e.g., exact Riemann solver, MHD routines, Mis_CompareRealValue())
#define MAX_ERROR_DBL      1.0e-14
#define MAX_ERROR_FLT      1.0e-06f

#ifdef FLOAT8
#  define MAX_ERROR        MAX_ERROR_DBL
#else
#  define MAX_ERROR        MAX_ERROR_FLT
#endif


// sibling index offset for the non-periodic B.C.
#define SIB_OFFSET_NONPERIODIC   ( -100 )


// son index offset for LOAD_BALANCE
#ifdef LOAD_BALANCE
#  define SON_OFFSET_LB          ( -1000 )
#endif


// flag used in "Buf_RecordBoundaryFlag" and "Flag_Buffer" (must be negative)
#ifndef SERIAL
#  define BUFFER_IS_FLAGGED      ( -999 )
#endif


// marker indicating that the array "pot_ext" has NOT been properly set
#if ( defined GRAVITY  &&  defined STORE_POT_GHOST )
#  define POT_EXT_NEED_INIT      __FLT_MAX__
#endif


// marker indicating that the array "rho_ext" has NOT been properly set
#ifdef PARTICLE
#  define RHO_EXT_NEED_INIT      __FLT_MAX__
#endif


// markers for inactive particles
#ifdef PARTICLE
#  define PAR_INACTIVE_OUTSIDE   ( -1.0 )
#  define PAR_INACTIVE_MPI       ( -2.0 )
#endif


// OpenMP scheduling for particle routines
#if ( defined PARTICLE  &&  defined OPENMP )
#  define PAR_OMP_SCHED          dynamic
#  define PAR_OMP_SCHED_CHUNK    1
#endif


// NULL values
#ifndef NULL
#  define NULL             0
#endif

#ifndef NULL_INT
#  define NULL_INT         __INT_MAX__
#endif

#ifndef NULL_REAL
#  define NULL_REAL        __FLT_MAX__
#endif

#ifndef NULL_BOOL
#  define NULL_BOOL        false
#endif


// GAMER status
// --> if we ever want to swap the following values, must check all MPI functions using MPI_BAND or MPI_BOR
#define GAMER_SUCCESS      1
#define GAMER_FAILED       0


// timer switch
#define TIMER_ON           1
#define TIMER_OFF          0


// symbolic constant for Aux_Error()
#define ERROR_INFO         __FILE__, __LINE__, __FUNCTION__


// miscellaneous
#define TOP_LEVEL          ( NLEVEL - 1 )


// maximum length for strings
#define MAX_STRING         512


// MPI floating-point data type
#ifdef FLOAT8
#  define MPI_GAMER_REAL MPI_DOUBLE
#else
#  define MPI_GAMER_REAL MPI_FLOAT
#endif




// ############
// ## Macros ##
// ############

// single/double-precision mathematic functions
#ifdef FLOAT8
#  define  FABS( a )        fabs( a )
#  define  SQRT( a )        sqrt( a )
#  define   SIN( a )         sin( a )
#  define   COS( a )         cos( a )
#  define   LOG( a )         log( a )
#  define   EXP( a )         exp( a )
#  define  ATAN( a )        atan( a )
#  define FLOOR( a )       floor( a )
#  define  FMAX( a, b )     fmax( a, b )
#  define  FMIN( a, b )     fmin( a, b )
#  define   POW( a, b )      pow( a, b )
#  define  FMOD( a, b )     fmod( a, b )
#  define ATAN2( a, b )    atan2( a, b )
#else
#  define  FABS( a )        fabsf( a )
#  define  SQRT( a )        sqrtf( a )
#  define   SIN( a )         sinf( a )
#  define   COS( a )         cosf( a )
#  define   LOG( a )         logf( a )
#  define   EXP( a )         expf( a )
#  define  ATAN( a )        atanf( a )
#  define FLOOR( a )       floorf( a )
#  define  FMAX( a, b )     fmaxf( a, b )
#  define  FMIN( a, b )     fminf( a, b )
#  define   POW( a, b )      powf( a, b )
#  define  FMOD( a, b )     fmodf( a, b )
#  define ATAN2( a, b )    atan2f( a, b )
#endif

// sign function
#define SIGN( a )       (  ( (a) < (real)0.0 ) ? (real)-1.0 : (real)+1.0  )


// max/min functions
#define MAX( a, b )     (  ( (a) > (b) ) ? (a) : (b)  )
#define MIN( a, b )     (  ( (a) < (b) ) ? (a) : (b)  )


#define HAS_DISCONTINUITY( l, c, r ) ((( (r) - (c) ) / ((c) - (l) + (((c) - (l)) == 0) ? 1e-8 : 0)) < 0)

// safe ATAN2 that does not return nan when a = b = 0
#define SATAN2( a, b )   (  ( (a) == (real)0.0  &&  (b) == (real)0.0 ) ? (real)0.0 : ATAN2( (a), (b) )  )


// power functions
#define SQR(  a )       ( (a)*(a)     )
#define CUBE( a )       ( (a)*(a)*(a) )
#define POW4( a )       ( (a)*(a)*(a)*(a) )


// 3D to 1D array indices transformation
#define IDX321( i, j, k, Ni, Nj )   (  ( (k)*(Nj) + (j) )*(Ni) + (i)  )


// 3D to 1D array indices transformation for patch->magnetic[]
#ifdef MHD
#define IDX321_BX( i, j, k, Ni, Nj    )   (  ( (k)*((Nj)  ) + (j) )*((Ni)+1) + (i)  )
#define IDX321_BY( i, j, k, Ni, Nj    )   (  ( (k)*((Nj)+1) + (j) )*((Ni)  ) + (i)  )
#define IDX321_BZ( i, j, k, Ni, Nj    )   (  ( (k)*((Nj)  ) + (j) )*((Ni)  ) + (i)  )
#define IDX321_B(  i, j, k, Ni, Nj, d )   (  ( (d) == 0 ) ? IDX321_BX( i, j, k, Ni, Nj ) : \
                                             ( (d) == 1 ) ? IDX321_BY( i, j, k, Ni, Nj ) : \
                                             ( (d) == 2 ) ? IDX321_BZ( i, j, k, Ni, Nj ) : NULL_INT  )
#endif


// helper macros for printing symbolic constants in macros
// ref: https://stackoverflow.com/questions/3419332/c-preprocessor-stringify-the-result-of-a-macro
#  define QUOTE( str )              #str
#  define EXPAND_AND_QUOTE( str )   QUOTE( str )


// convenient macros for defining and declaring global variables
// ==> predefine DEFINE_GLOBAL in the file actually **defines** these global variables
// ==> there should be one and only one file that defines DEFINE_GLOBAL

// SET_GLOBAL will invoke either SET_GLOBAL_INIT or SET_GLOBAL_NOINIT depending on the number of arguments
// ==> http://stackoverflow.com/questions/11761703/overloading-macro-on-number-of-arguments
#define GET_MACRO( _1, _2, TARGET_MACRO, ... )  TARGET_MACRO
#define SET_GLOBAL( ... )   GET_MACRO( __VA_ARGS__, SET_GLOBAL_INIT, SET_GLOBAL_NOINIT ) ( __VA_ARGS__ )

// SET_GLOBAL_INIT/NOINIT are for global variables with/without initialization
#ifdef DEFINE_GLOBAL
# define SET_GLOBAL_INIT( declaration, init_value )   declaration = init_value
# define SET_GLOBAL_NOINIT( declaration )             declaration
#else
# define SET_GLOBAL_INIT( declaration, init_value )   extern declaration
# define SET_GLOBAL_NOINIT( declaration )             extern declaration
#endif


// macro converting an array index (e.g., DENS) to bitwise index (e.g., _DENS=(1L<<DENS))
#define BIDX( idx )     ( 1L << (idx) )


// ################################
// ## Remove useless definitions ##
// ################################
#if ( MODEL == HYDRO )
#  if ( FLU_SCHEME != MHM  &&  FLU_SCHEME != MHM_RP  &&  FLU_SCHEME != CTU )
#  undef LR_SCHEME
#  endif

#  if ( FLU_SCHEME != MHM  &&  FLU_SCHEME != MHM_RP  &&  FLU_SCHEME != CTU )
#  undef RSOLVER
#  endif
#endif

#if ( MODEL == PAR_ONLY )
#  undef UNSPLIT_GRAVITY
#endif

// currently we always set GPU_ARCH == NONE when GPU is off
#ifndef GPU
#  undef  GPU_ARCH
#  define GPU_ARCH NONE
#endif

// currently we assume that particle acceleration is solely due to gravity
// --> if we ever want to enable STORE_PAR_ACC without GRAVITY, remember to check all STORE_PAR_ACC in this header
#ifndef GRAVITY
#  undef STORE_PAR_ACC
#endif


#endif  // #ifndef __MACRO_H__<|MERGE_RESOLUTION|>--- conflicted
+++ resolved
@@ -53,16 +53,14 @@
 #define WAVE_FD      1
 #define WAVE_GRAMFE  2
 
-<<<<<<< HEAD
 // hybrid schemes
 #define HYBRID_UPWIND 1
 #define HYBRID_MUSCL  2
 #define HYBRID_FROMM  3
-=======
+
 // gramfe schemes
 #define GRAMFE_FFT    1
 #define GRAMFE_MATMUL 2
->>>>>>> b90dff17
 
 // data reconstruction schemes
 #define PLM          1
