--- conflicted
+++ resolved
@@ -205,21 +205,12 @@
 // bitwise field indices
 // --> must have "_VAR_NAME = 1L<<VAR_NAME" (e.g., _DENS == 1L<<DENS)
 // --> convenient for determining subsets of fields (e.g., _DENS|_ENGY)
-<<<<<<< HEAD
 // --> used as function parameters (e.g., Prepare_PatchData(), Flu_FixUp(), Flu_FixUp_Restrict(), Buf_GetBufferData())
-#  define _DENS               ( 1 << DENS )
-#  define _MOMX               ( 1 << MOMX )
-#  define _MOMY               ( 1 << MOMY )
-#  define _MOMZ               ( 1 << MOMZ )
-#  define _ENGY               ( 1 << ENGY )
-=======
-// --> used as function parameters (e.g., Prepare_PatchData(), Flu_FixUp(), Flu_Restrict(), Buf_GetBufferData())
 #  define _DENS               ( 1L << DENS )
 #  define _MOMX               ( 1L << MOMX )
 #  define _MOMY               ( 1L << MOMY )
 #  define _MOMZ               ( 1L << MOMZ )
 #  define _ENGY               ( 1L << ENGY )
->>>>>>> 05938d27
 
 #if ( NCOMP_PASSIVE > 0 )
 # if   ( DUAL_ENERGY == DE_ENPY )
@@ -231,9 +222,9 @@
 
 // magnetic field
 # ifdef MHD
-#  define _MAGX               ( 1 << MAGX )
-#  define _MAGY               ( 1 << MAGY )
-#  define _MAGZ               ( 1 << MAGZ )
+#  define _MAGX               ( 1L << MAGX )
+#  define _MAGY               ( 1L << MAGY )
+#  define _MAGZ               ( 1L << MAGZ )
 #  define _MAG                ( _MAGX | _MAGY | _MAGZ )
 # else
 #  define _MAG                0
@@ -257,27 +248,19 @@
 // bitwise indices of derived fields
 // --> start from (1L<<NCOMP_TOTAL) to distinguish from the intrinsic fields
 // --> remember to define NDERIVE = total number of derived fields
-<<<<<<< HEAD
-#  define _VELX               ( 1 << (NCOMP_TOTAL+0) )
-#  define _VELY               ( 1 << (NCOMP_TOTAL+1) )
-#  define _VELZ               ( 1 << (NCOMP_TOTAL+2) )
-#  define _PRES               ( 1 << (NCOMP_TOTAL+3) )
-#  define _TEMP               ( 1 << (NCOMP_TOTAL+4) )
-# ifdef MHD
-#  define _MAGX_CC            ( 1 << (NCOMP_TOTAL+6) )
-#  define _MAGY_CC            ( 1 << (NCOMP_TOTAL+7) )
-#  define _MAGZ_CC            ( 1 << (NCOMP_TOTAL+8) )
-#  define _MAG_ENGY_CC        ( 1 << (NCOMP_TOTAL+9) )
-#  define _DERIVED            ( _VELX | _VELY | _VELZ | _PRES | _TEMP | _MAGX_CC | _MAGY_CC | _MAGZ_CC | _MAG_ENGY_CC )
-#  define NDERIVE             9
-# else
-=======
 #  define _VELX               ( 1L << (NCOMP_TOTAL+0) )
 #  define _VELY               ( 1L << (NCOMP_TOTAL+1) )
 #  define _VELZ               ( 1L << (NCOMP_TOTAL+2) )
 #  define _PRES               ( 1L << (NCOMP_TOTAL+3) )
 #  define _TEMP               ( 1L << (NCOMP_TOTAL+4) )
->>>>>>> 05938d27
+# ifdef MHD
+#  define _MAGX_CC            ( 1L << (NCOMP_TOTAL+6) )
+#  define _MAGY_CC            ( 1L << (NCOMP_TOTAL+7) )
+#  define _MAGZ_CC            ( 1L << (NCOMP_TOTAL+8) )
+#  define _MAG_ENGY_CC        ( 1L << (NCOMP_TOTAL+9) )
+#  define _DERIVED            ( _VELX | _VELY | _VELZ | _PRES | _TEMP | _MAGX_CC | _MAGY_CC | _MAGZ_CC | _MAG_ENGY_CC )
+#  define NDERIVE             9
+# else
 #  define _DERIVED            ( _VELX | _VELY | _VELZ | _PRES | _TEMP )
 #  define NDERIVE             5
 # endif
