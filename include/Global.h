#ifndef __GLOBAL_H__
#define __GLOBAL_H__



#include "Macro.h"
#include "AMR.h"
#ifdef SUPPORT_LIBYT
#include <libyt.h>
#endif


// **********************************************************************************************************
// ** Variables in CAPITAL letters are loaded from the parameter file "Input__Parameter". Please refer to  **
// ** that file for detailed descritpions of each variable.                                                **
// **********************************************************************************************************


// 1. common global variables
// ============================================================================================================
extern AMR_t     *amr;                                // AMR tree structure
extern double     Time[NLEVEL];                       // "present"  physical time at each level
extern double     Time_Prev[NLEVEL];                  // "previous" physical time at each level
extern double     dTime_AllLv[NLEVEL];                // current evolution physical time interval at each level
extern long       AdvanceCounter[NLEVEL];             // number of sub-steps that each level has been evolved
extern long       NCorrUnphy[NLEVEL];                 // number of cells corrected by either OPT__1ST_FLUX_CORR or MIN_DENS/PRES
extern long       Step;                               // number of main steps
extern double     dTime_Base;                         // physical time interval at the base level

extern double     FlagTable_Rho        [NLEVEL-1];    // refinement criterion of density
extern double     FlagTable_RhoGradient[NLEVEL-1];    // refinement criterion of density gradient
extern double     FlagTable_Lohner     [NLEVEL-1][4]; // refinement criterion based on Lohner's error estimator
extern double    *FlagTable_User       [NLEVEL-1];    // user-defined refinement criterion
extern double    *DumpTable;                          // dump table recording the physical times to output data
extern int        DumpTable_NDump;                    // number of data dumps in the dump table
extern int        DumpID;                             // index of the current output file
extern double     DumpTime;                           // time of the next dump (for OPT__OUTPUT_MODE=1)

extern int        MPI_Rank;                           // MPI rank ID in the MPI_COMM_WORLD
extern int        MPI_Rank_X[3];                      // order of this MPI process in x/y/z directions
extern int        MPI_SibRank[26];                    // sibling MPI rank ID: same order as sibling[26]
extern int        NX0[3];                             //  of base-level cells per process in x/y/z directions
extern int        NPatchTotal[NLEVEL];                // total number of patches in all ranks
extern int       *BaseP;                              // table recording the IDs of the base-level patches
extern int        Flu_ParaBuf;                        // number of parallel buffers to exchange all fluid
                                                      // variables for the fluid solver and fluid refinement

extern int        PassiveNorm_NVar;
extern int        PassiveNorm_VarIdx[NCOMP_PASSIVE];

extern double     BOX_SIZE, DT__MAX, DT__FLUID, DT__FLUID_INIT, END_T, OUTPUT_DT, DT__SYNC_PARENT_LV, DT__SYNC_CHILDREN_LV;
extern long int   END_STEP;
extern int        NX0_TOT[3], OUTPUT_STEP, REGRID_COUNT, FLU_GPU_NPGROUP, SRC_GPU_NPGROUP, OMP_NTHREAD;
extern int        MPI_NRank, MPI_NRank_X[3];
extern int        GPU_NSTREAM, FLAG_BUFFER_SIZE, FLAG_BUFFER_SIZE_MAXM1_LV, FLAG_BUFFER_SIZE_MAXM2_LV, MAX_LEVEL;

extern int        OPT__UM_IC_LEVEL, OPT__UM_IC_NVAR, OPT__UM_IC_LOAD_NRANK, OPT__GPUID_SELECT, OPT__PATCH_COUNT;
extern int        INIT_DUMPID, INIT_SUBSAMPLING_NCELL, OPT__TIMING_BARRIER, OPT__REUSE_MEMORY, RESTART_LOAD_NRANK;
extern double     OUTPUT_PART_X, OUTPUT_PART_Y, OUTPUT_PART_Z, AUTO_REDUCE_DT_FACTOR, AUTO_REDUCE_DT_FACTOR_MIN;
extern double     OPT__CK_MEMFREE, INT_MONO_COEFF, UNIT_L, UNIT_M, UNIT_T, UNIT_V, UNIT_D, UNIT_E, UNIT_P;
extern bool       OPT__FLAG_RHO, OPT__FLAG_RHO_GRADIENT, OPT__FLAG_USER, OPT__FLAG_LOHNER_DENS, OPT__FLAG_REGION;
extern int        OPT__FLAG_USER_NUM;
extern bool       OPT__DT_USER, OPT__RECORD_DT, OPT__RECORD_MEMORY, OPT__MEMORY_POOL, OPT__RESTART_RESET;
extern bool       OPT__FIXUP_RESTRICT, OPT__INIT_RESTRICT, OPT__VERBOSE, OPT__MANUAL_CONTROL, OPT__UNIT;
extern bool       OPT__INT_TIME, OPT__OUTPUT_USER, OPT__OUTPUT_BASE, OPT__OVERLAP_MPI, OPT__TIMING_BALANCE;
extern bool       OPT__OUTPUT_BASEPS, OPT__CK_REFINE, OPT__CK_PROPER_NESTING, OPT__CK_FINITE, OPT__RECORD_PERFORMANCE;
extern bool       OPT__CK_RESTRICT, OPT__CK_PATCH_ALLOCATE, OPT__FIXUP_FLUX, OPT__CK_FLUX_ALLOCATE, OPT__CK_NORMALIZE_PASSIVE;
extern bool       OPT__UM_IC_DOWNGRADE, OPT__UM_IC_REFINE, OPT__TIMING_MPI;
extern bool       OPT__CK_CONSERVATION, OPT__RESET_FLUID, OPT__RECORD_USER, OPT__NORMALIZE_PASSIVE, AUTO_REDUCE_DT;
extern bool       OPT__OPTIMIZE_AGGRESSIVE, OPT__INIT_GRID_WITH_OMP, OPT__NO_FLAG_NEAR_BOUNDARY;
extern bool       OPT__RECORD_NOTE, OPT__RECORD_UNPHY, INT_OPP_SIGN_0TH_ORDER;

extern UM_IC_Format_t     OPT__UM_IC_FORMAT;
extern TestProbID_t       TESTPROB_ID;
extern OptInit_t          OPT__INIT;
extern IntScheme_t        OPT__FLU_INT_SCHEME, OPT__REF_FLU_INT_SCHEME;
extern OptOutputFormat_t  OPT__OUTPUT_TOTAL;
extern OptOutputPart_t    OPT__OUTPUT_PART;
extern OptOutputMode_t    OPT__OUTPUT_MODE;
extern OptFluBC_t         OPT__BC_FLU[6];          // boundary conditions of fluid at (-x,+x,-y,+y,-z,+z) faces
extern OptLohnerForm_t    OPT__FLAG_LOHNER_FORM;
extern OptCorrAfterSync_t OPT__CORR_AFTER_ALL_SYNC;
extern OptTimeStepLevel_t OPT__DT_LEVEL;



// 2. global variables for different applications
// ============================================================================================================
// (2-1) fluid solver in different models
#if   ( MODEL == HYDRO )
extern double           FlagTable_PresGradient[NLEVEL-1], FlagTable_Vorticity[NLEVEL-1], FlagTable_Jeans[NLEVEL-1];
extern double           GAMMA, MINMOD_COEFF, MOLECULAR_WEIGHT, ISO_TEMP;
extern LR_Limiter_t     OPT__LR_LIMITER;
extern Opt1stFluxCorr_t OPT__1ST_FLUX_CORR;
extern OptRSolver1st_t  OPT__1ST_FLUX_CORR_SCHEME;
extern bool             OPT__FLAG_PRES_GRADIENT, OPT__FLAG_LOHNER_ENGY, OPT__FLAG_LOHNER_PRES, OPT__FLAG_LOHNER_TEMP;
extern bool             OPT__FLAG_VORTICITY, OPT__FLAG_JEANS, JEANS_MIN_PRES, OPT__LAST_RESORT_FLOOR;
extern int              OPT__CK_NEGATIVE, JEANS_MIN_PRES_LEVEL, JEANS_MIN_PRES_NCELL;
extern double           MIN_DENS, MIN_PRES, MIN_EINT;
#ifdef DUAL_ENERGY
extern double           DUAL_ENERGY_SWITCH;
#endif
#ifdef MHD
extern double           FlagTable_Current[NLEVEL-1];
extern IntScheme_t      OPT__MAG_INT_SCHEME, OPT__REF_MAG_INT_SCHEME;
extern bool             OPT__FIXUP_ELECTRIC, OPT__CK_INTERFACE_B, OPT__OUTPUT_CC_MAG, OPT__FLAG_CURRENT;
extern int              OPT__CK_DIVERGENCE_B;
extern double           UNIT_B;
extern bool             OPT__INIT_BFIELD_BYFILE;
#endif

#elif ( MODEL == ELBDM )
extern double           DT__PHASE, FlagTable_EngyDensity[NLEVEL-1][2];
extern bool             OPT__FLAG_ENGY_DENSITY, OPT__INT_PHASE, ELBDM_TAYLOR3_AUTO;
extern double           ELBDM_TAYLOR3_COEFF, ELBDM_MASS, ELBDM_PLANCK_CONST, ELBDM_ETA, MIN_DENS;
#ifdef QUARTIC_SELF_INTERACTION
extern double           ELBDM_LAMBDA;
#endif

#else
#  error : ERROR : unsupported MODEL !!
#endif // MODEL


// (2-2) self-gravity
// ============================================================================================================
#ifdef GRAVITY
extern double        AveDensity_Init;     // initial average mass density (in all levels)
extern int           Pot_ParaBuf;         // number of parallel buffers to exchange potential for the
                                          // Poisson/Gravity solvers and the potential refinement
extern int           Rho_ParaBuf;         // number of parallel buffers to exchange density for the Poisson solver
extern real         *GreenFuncK;
extern double        GFUNC_COEFF0;
extern double        DT__GRAVITY;
extern double        NEWTON_G;
extern int           POT_GPU_NPGROUP;
extern bool          OPT__OUTPUT_POT, OPT__GRA_P5_GRADIENT, OPT__SELF_GRAVITY, OPT__GRAVITY_EXTRA_MASS;
extern double        SOR_OMEGA;
extern int           SOR_MAX_ITER, SOR_MIN_ITER;
extern double        MG_TOLERATED_ERROR;
extern int           MG_MAX_ITER, MG_NPRE_SMOOTH, MG_NPOST_SMOOTH;
extern char          EXT_POT_TABLE_NAME[MAX_STRING];
extern double        EXT_POT_TABLE_DH, EXT_POT_TABLE_EDGEL[3];
extern int           EXT_POT_TABLE_NPOINT[3], EXT_POT_TABLE_FLOAT8;
extern IntScheme_t   OPT__POT_INT_SCHEME, OPT__RHO_INT_SCHEME, OPT__GRA_INT_SCHEME, OPT__REF_POT_INT_SCHEME;
extern OptPotBC_t    OPT__BC_POT;
extern OptExtAcc_t   OPT__EXT_ACC;
extern OptExtPot_t   OPT__EXT_POT;

extern double ExtAcc_AuxArray    [EXT_ACC_NAUX_MAX];
extern double ExtPot_AuxArray_Flt[EXT_POT_NAUX_MAX];
extern int    ExtPot_AuxArray_Int[EXT_POT_NAUX_MAX];
extern ExtAcc_t CPUExtAcc_Ptr;
extern ExtPot_t CPUExtPot_Ptr;
#ifdef GPU
extern ExtAcc_t GPUExtAcc_Ptr;
extern ExtPot_t GPUExtPot_Ptr;
#endif
#endif // #ifdef GRAVITY


// (2-3) cosmology simulations
// ============================================================================================================
#ifdef COMOVING
extern double     A_INIT, OMEGA_M0, DT__MAX_DELTA_A, HUBBLE0;
#endif


// (2-4) load balance
// ============================================================================================================
#ifdef LOAD_BALANCE
extern double     LB_INPUT__WLI_MAX;                  // LB->WLI_Max loaded from "Input__Parameter"
#ifdef PARTICLE
extern double     LB_INPUT__PAR_WEIGHT;               // LB->Par_Weight loaded from "Input__Parameter"
#endif
extern bool       OPT__RECORD_LOAD_BALANCE;
#endif
extern bool       OPT__MINIMIZE_MPI_BARRIER;


// (2-5) particle
// ============================================================================================================
#ifdef PARTICLE
extern double          DT__PARVEL, DT__PARVEL_MAX, DT__PARACC;
extern bool            OPT__OUTPUT_PAR_TEXT, OPT__CK_PARTICLE, OPT__FLAG_NPAR_CELL, OPT__FLAG_PAR_MASS_CELL;
extern int             OPT__PARTICLE_COUNT, OPT__FLAG_NPAR_PATCH, FlagTable_NParPatch[NLEVEL-1], FlagTable_NParCell[NLEVEL-1];
extern double          FlagTable_ParMassCell[NLEVEL-1];
extern ParOutputDens_t OPT__OUTPUT_PAR_DENS;
#endif


// (2-6) yt inline analysis
// ============================================================================================================
#ifdef SUPPORT_LIBYT
extern char            YT_SCRIPT[MAX_STRING];
extern yt_verbose      YT_VERBOSE;
#endif


// (2-7) Grackle
// ============================================================================================================
#ifdef SUPPORT_GRACKLE
extern bool            GRACKLE_ACTIVATE;
extern bool            GRACKLE_VERBOSE;
extern bool            GRACKLE_COOLING;
extern GracklePriChe_t GRACKLE_PRIMORDIAL;
extern bool            GRACKLE_METAL;
extern bool            GRACKLE_UV;
extern bool            GRACKLE_CMB_FLOOR;
extern bool            GRACKLE_PE_HEATING;
extern double          GRACKLE_PE_HEATING_RATE;
extern char            GRACKLE_CLOUDY_TABLE[MAX_STRING];
extern int             GRACKLE_THREE_BODY_RATE;
extern bool            GRACKLE_CIE_COOLING;
extern int             GRACKLE_H2_OPA_APPROX;
extern int             CHE_GPU_NPGROUP;
#endif


// (2-8) star formation
// ============================================================================================================
#ifdef STAR_FORMATION
extern SF_CreateStarScheme_t SF_CREATE_STAR_SCHEME;
extern int                   SF_CREATE_STAR_RSEED;
extern int                   SF_CREATE_STAR_DET_RANDOM;
extern int                   SF_CREATE_STAR_MIN_LEVEL;
extern double                SF_CREATE_STAR_MIN_GAS_DENS;
extern double                SF_CREATE_STAR_MASS_EFF;
extern double                SF_CREATE_STAR_MIN_STAR_MASS;
extern double                SF_CREATE_STAR_MAX_STAR_MFRAC;
#endif


// (2-9) equation of state
// =======================================================================================================
#if ( MODEL == HYDRO )
extern double EoS_AuxArray_Flt[EOS_NAUX_MAX];
extern int    EoS_AuxArray_Int[EOS_NAUX_MAX];
extern EoS_DE2P_t EoS_DensEint2Pres_CPUPtr;
extern EoS_DP2E_t EoS_DensPres2Eint_CPUPtr;
extern EoS_DP2C_t EoS_DensPres2CSqr_CPUPtr;
#ifdef GPU
extern EoS_DE2P_t EoS_DensEint2Pres_GPUPtr;
extern EoS_DP2E_t EoS_DensPres2Eint_GPUPtr;
extern EoS_DP2C_t EoS_DensPres2CSqr_GPUPtr;
#endif
#if ( EOS == EOS_NUCLEAR )
extern char NUC_TABLE[MAX_STRING];
#endif
#endif // HYDRO


<<<<<<< HEAD
// (2-10) GREP
// =======================================================================================================
extern int    GREP_CENTER_METHOD;
extern int    GREP_MAXITER;
extern bool   GREP_LOGBIN;
extern double GREP_LOGBINRATIO;
extern double GREP_MAXRADIUS;
extern double GREP_MINBINSIZE;

=======
// (2-10) source terms
// =======================================================================================================
extern SrcTerms_t SrcTerms;
#if ( MODEL == HYDRO )
extern double     Src_Dlep_AuxArray_Flt[SRC_NAUX_DLEP];
extern int        Src_Dlep_AuxArray_Int[SRC_NAUX_DLEP];
#endif
extern double     Src_User_AuxArray_Flt[SRC_NAUX_USER];
extern int        Src_User_AuxArray_Int[SRC_NAUX_USER];
>>>>>>> e1b510fc



// 3. CPU (host) arrays for transferring data between CPU and GPU
// ============================================================================================================
extern real       (*h_Flu_Array_F_In [2])[FLU_NIN ][ CUBE(FLU_NXT) ];
extern real       (*h_Flu_Array_F_Out[2])[FLU_NOUT][ CUBE(PS2) ];
extern real       (*h_Flux_Array[2])[9][NFLUX_TOTAL][ SQR(PS2) ];
extern double     (*h_Corner_Array_F [2])[3];
#ifdef DUAL_ENERGY
extern char       (*h_DE_Array_F_Out [2])[ CUBE(PS2) ];
#endif
#ifdef MHD
extern real       (*h_Mag_Array_F_In [2])[NCOMP_MAG][ FLU_NXT_P1*SQR(FLU_NXT) ];
extern real       (*h_Mag_Array_F_Out[2])[NCOMP_MAG][ PS2P1*SQR(PS2)          ];
extern real       (*h_Ele_Array      [2])[9][NCOMP_ELE][ PS2P1*PS2 ];
#endif

#ifdef GRAVITY
extern real       (*h_Rho_Array_P     [2])[RHO_NXT][RHO_NXT][RHO_NXT];
extern real       (*h_Pot_Array_P_In  [2])[POT_NXT][POT_NXT][POT_NXT];
extern real       (*h_Pot_Array_P_Out [2])[GRA_NXT][GRA_NXT][GRA_NXT];
extern real       (*h_Flu_Array_G     [2])[GRA_NIN][PS1][PS1][PS1];
extern double     (*h_Corner_Array_PGT[2])[3];
#ifdef DUAL_ENERGY
extern char       (*h_DE_Array_G      [2])[PS1][PS1][PS1];
#endif
#ifdef MHD
extern real       (*h_Emag_Array_G    [2])[PS1][PS1][PS1];
#endif
extern real        *h_ExtPotTable;

#ifdef UNSPLIT_GRAVITY
extern real       (*h_Pot_Array_USG_F [2])[ CUBE(USG_NXT_F) ];
extern real       (*h_Pot_Array_USG_G [2])[USG_NXT_G ][USG_NXT_G ][USG_NXT_G ];
extern real       (*h_Flu_Array_USG_G [2])[GRA_NIN-1][PS1][PS1][PS1];
#endif
#endif // #ifdef GRAVITY

#ifdef SUPPORT_GRACKLE
extern real       (*h_Che_Array[2]);
// do not declare Grackle variables for CUDA source files since they do not include <grackle.h>
#ifndef __CUDACC__
extern grackle_field_data *Che_FieldData;
extern code_units Che_Units;
#endif
#endif

extern real        *h_dt_Array_T[2];
extern real       (*h_Flu_Array_T[2])[FLU_NIN_T][ CUBE(PS1) ];
#ifdef GRAVITY
extern real       (*h_Pot_Array_T[2])[ CUBE(GRA_NXT) ];
#endif
#ifdef MHD
extern real       (*h_Mag_Array_T[2])[NCOMP_MAG][ PS1P1*SQR(PS1) ];
#endif

#if ( MODEL == HYDRO )
extern real        *h_EoS_Table[EOS_NTABLE_MAX];
#endif

extern real       (*h_Flu_Array_S_In [2])[FLU_NIN_S ][ CUBE(SRC_NXT)           ];
extern real       (*h_Flu_Array_S_Out[2])[FLU_NOUT_S][ CUBE(PS1)               ];
#ifdef MHD
extern real       (*h_Mag_Array_S_In [2])[NCOMP_MAG ][ SRC_NXT_P1*SQR(SRC_NXT) ];
#endif
extern double     (*h_Corner_Array_S[2])[3];
#if ( MODEL == HYDRO )
extern real       (*h_SrcDlepProf_Data)[SRC_DLEP_PROF_NBINMAX];
extern real        *h_SrcDlepProf_Radius;
#endif



// 4/5. GPU (device) global memory arrays and timers
// ============================================================================================================
/*** These global variables are NOT included here. Instead, they are included by individual files
     only if necessary. ***/



// 6. global variables related to different fields
// ============================================================================================================
/*** Defined in Field.h ***/



#endif // #ifndef __GLOBAL_H__<|MERGE_RESOLUTION|>--- conflicted
+++ resolved
@@ -250,7 +250,6 @@
 #endif // HYDRO
 
 
-<<<<<<< HEAD
 // (2-10) GREP
 // =======================================================================================================
 extern int    GREP_CENTER_METHOD;
@@ -260,8 +259,8 @@
 extern double GREP_MAXRADIUS;
 extern double GREP_MINBINSIZE;
 
-=======
-// (2-10) source terms
+
+// (2-11) source terms
 // =======================================================================================================
 extern SrcTerms_t SrcTerms;
 #if ( MODEL == HYDRO )
@@ -270,7 +269,6 @@
 #endif
 extern double     Src_User_AuxArray_Flt[SRC_NAUX_USER];
 extern int        Src_User_AuxArray_Int[SRC_NAUX_USER];
->>>>>>> e1b510fc
 
 
 
