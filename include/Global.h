#ifndef __GLOBAL_H__
#define __GLOBAL_H__



#include "Macro.h"
#include "AMR.h"
#ifdef SUPPORT_LIBYT
#include <libyt.h>
#endif


// **********************************************************************************************************
// ** Variables in CAPITAL letters are loaded from the parameter file "Input__Parameter". Please refer to  **
// ** that file for detailed descritpions of each variable.                                                **
// **********************************************************************************************************


// 1. common global variables
// ============================================================================================================
extern AMR_t     *amr;                                // AMR tree structure
extern double     Time[NLEVEL];                       // "present"  physical time at each level
extern double     Time_Prev[NLEVEL];                  // "previous" physical time at each level
extern double     dTime_AllLv[NLEVEL];                // current evolution physical time interval at each level
extern long       AdvanceCounter[NLEVEL];             // number of sub-steps that each level has been evolved
extern long       NCorrUnphy[NLEVEL];                 // number of cells corrected by either OPT__1ST_FLUX_CORR or MIN_DENS/PRES
extern long       Step;                               // number of main steps
extern double     dTime_Base;                         // physical time interval at the base level

extern double     FlagTable_Rho        [NLEVEL-1];    // refinement criterion of density
extern double     FlagTable_RhoGradient[NLEVEL-1];    // refinement criterion of density gradient
extern double     FlagTable_Lohner     [NLEVEL-1][5]; // refinement criterion based on Lohner's error estimator
extern double    *FlagTable_User       [NLEVEL-1];    // user-defined refinement criterion
extern double    *DumpTable;                          // dump table recording the physical times to output data
extern int        DumpTable_NDump;                    // number of data dumps in the dump table
extern int        DumpID;                             // index of the current output file
extern double     DumpTime;                           // time of the next dump (for OPT__OUTPUT_MODE=1)
extern int       *UM_IC_RefineRegion;                 // refinement region for OPT__UM_IC_NLEVEL>1

extern int        MPI_Rank;                           // MPI rank ID in the MPI_COMM_WORLD
extern int        MPI_Rank_X[3];                      // order of this MPI process in x/y/z directions
extern int        MPI_SibRank[26];                    // sibling MPI rank ID: same order as sibling[26]
extern int        NX0[3];                             //  of base-level cells per process in x/y/z directions
extern int        NPatchTotal[NLEVEL];                // total number of patches in all ranks
extern int       *BaseP;                              // table recording the IDs of the base-level patches
extern int        Flu_ParaBuf;                        // number of parallel buffers to exchange all fluid
                                                      // variables for the fluid solver and fluid refinement

extern long       FixUpVar_Flux, FixUpVar_Restrict;
extern int        PassiveNorm_NVar, PassiveNorm_VarIdx[NCOMP_PASSIVE];
extern int        PassiveIntFrac_NVar, PassiveIntFrac_VarIdx[NCOMP_PASSIVE];

extern int        StrLen_Flt;
extern char       BlankPlusFormat_Flt[MAX_STRING];

extern double     BOX_SIZE, DT__MAX, DT__FLUID, DT__FLUID_INIT, END_T, OUTPUT_DT, OUTPUT_WALLTIME, DT__SYNC_PARENT_LV, DT__SYNC_CHILDREN_LV;
extern long int   END_STEP;
extern int        NX0_TOT[3], OUTPUT_STEP, OUTPUT_WALLTIME_UNIT, REGRID_COUNT, REFINE_NLEVEL, FLU_GPU_NPGROUP, SRC_GPU_NPGROUP, OMP_NTHREAD;
extern int        MPI_NRank, MPI_NRank_X[3];
extern int        GPU_NSTREAM, FLAG_BUFFER_SIZE, FLAG_BUFFER_SIZE_MAXM1_LV, FLAG_BUFFER_SIZE_MAXM2_LV, MAX_LEVEL;

extern int        OPT__UM_IC_LEVEL, OPT__UM_IC_NLEVEL, OPT__UM_IC_NVAR, OPT__UM_IC_LOAD_NRANK, OPT__GPUID_SELECT, OPT__PATCH_COUNT;
extern int        INIT_DUMPID, INIT_SUBSAMPLING_NCELL, OPT__TIMING_BARRIER, OPT__REUSE_MEMORY, RESTART_LOAD_NRANK;
extern double     OUTPUT_PART_X, OUTPUT_PART_Y, OUTPUT_PART_Z, AUTO_REDUCE_DT_FACTOR, AUTO_REDUCE_DT_FACTOR_MIN;
extern double     AUTO_REDUCE_INT_MONO_FACTOR, AUTO_REDUCE_INT_MONO_MIN;
extern double     OPT__CK_MEMFREE, INT_MONO_COEFF, UNIT_L, UNIT_M, UNIT_T, UNIT_V, UNIT_D, UNIT_E, UNIT_P;
extern bool       OPT__FLAG_RHO, OPT__FLAG_RHO_GRADIENT, OPT__FLAG_USER, OPT__FLAG_LOHNER_DENS, OPT__FLAG_REGION;
extern int        OPT__FLAG_USER_NUM, MONO_MAX_ITER, OPT__RESET_FLUID_INIT;
extern bool       OPT__DT_USER, OPT__RECORD_DT, OPT__RECORD_MEMORY, OPT__MEMORY_POOL, OPT__RESTART_RESET;
extern bool       OPT__FIXUP_RESTRICT, OPT__INIT_RESTRICT, OPT__VERBOSE, OPT__MANUAL_CONTROL, OPT__UNIT;
extern bool       OPT__INT_TIME, OPT__OUTPUT_USER, OPT__OUTPUT_BASE, OPT__OUTPUT_RESTART, OPT__OVERLAP_MPI, OPT__TIMING_BALANCE;
extern bool       OPT__OUTPUT_BASEPS, OPT__CK_REFINE, OPT__CK_PROPER_NESTING, OPT__CK_FINITE, OPT__RECORD_PERFORMANCE;
extern bool       OPT__CK_RESTRICT, OPT__CK_PATCH_ALLOCATE, OPT__FIXUP_FLUX, OPT__CK_FLUX_ALLOCATE, OPT__CK_NORMALIZE_PASSIVE;
extern bool       OPT__UM_IC_DOWNGRADE, OPT__UM_IC_REFINE, OPT__TIMING_MPI;
extern bool       OPT__CK_CONSERVATION, OPT__RESET_FLUID, OPT__FREEZE_FLUID, OPT__RECORD_CENTER, OPT__RECORD_USER, OPT__NORMALIZE_PASSIVE, AUTO_REDUCE_DT;
extern bool       OPT__OPTIMIZE_AGGRESSIVE, OPT__INIT_GRID_WITH_OMP, OPT__NO_FLAG_NEAR_BOUNDARY;
extern bool       OPT__RECORD_NOTE, OPT__RECORD_UNPHY, INT_OPP_SIGN_0TH_ORDER;
extern bool       OPT__INT_FRAC_PASSIVE_LR, OPT__CK_INPUT_FLUID, OPT__SORT_PATCH_BY_LBIDX;
extern char       OPT__OUTPUT_TEXT_FORMAT_FLT[MAX_STRING-1];
extern int        OPT__UM_IC_FLOAT8;
<<<<<<< HEAD
extern double     ANGMOM_ORIGIN_X, ANGMOM_ORIGIN_Y, ANGMOM_ORIGIN_Z;
=======
extern double     COM_CEN_X, COM_CEN_Y, COM_CEN_Z, COM_MAX_R, COM_MIN_RHO, COM_TOLERR_R;
extern int        COM_MAX_ITER;
>>>>>>> 4ff46e3f

extern UM_IC_Format_t     OPT__UM_IC_FORMAT;
extern TestProbID_t       TESTPROB_ID;
extern OptInit_t          OPT__INIT;
extern IntScheme_t        OPT__FLU_INT_SCHEME, OPT__REF_FLU_INT_SCHEME;
extern OptOutputFormat_t  OPT__OUTPUT_TOTAL;
extern OptOutputPart_t    OPT__OUTPUT_PART;
extern OptOutputMode_t    OPT__OUTPUT_MODE;
extern OptFluBC_t         OPT__BC_FLU[6];          // boundary conditions of fluid at (-x,+x,-y,+y,-z,+z) faces
extern OptLohnerForm_t    OPT__FLAG_LOHNER_FORM;
extern OptCorrAfterSync_t OPT__CORR_AFTER_ALL_SYNC;
extern OptTimeStepLevel_t OPT__DT_LEVEL;



// 2. global variables for different applications
// ============================================================================================================
// (2-1) fluid solver in different models
#if   ( MODEL == HYDRO )
extern double           FlagTable_PresGradient[NLEVEL-1], FlagTable_Vorticity[NLEVEL-1], FlagTable_Jeans[NLEVEL-1];
extern double           GAMMA, MINMOD_COEFF, AUTO_REDUCE_MINMOD_FACTOR, AUTO_REDUCE_MINMOD_MIN, MOLECULAR_WEIGHT, MU_NORM, ISO_TEMP;
extern LR_Limiter_t     OPT__LR_LIMITER;
extern Opt1stFluxCorr_t OPT__1ST_FLUX_CORR;
extern OptRSolver1st_t  OPT__1ST_FLUX_CORR_SCHEME;
extern bool             OPT__FLAG_PRES_GRADIENT, OPT__FLAG_LOHNER_ENGY, OPT__FLAG_LOHNER_PRES, OPT__FLAG_LOHNER_TEMP, OPT__FLAG_LOHNER_ENTR;
extern bool             OPT__FLAG_VORTICITY, OPT__FLAG_JEANS, JEANS_MIN_PRES, OPT__LAST_RESORT_FLOOR;
extern bool             OPT__OUTPUT_DIVVEL, OPT__OUTPUT_MACH, OPT__OUTPUT_PRES, OPT__OUTPUT_CS;
extern bool             OPT__OUTPUT_TEMP, OPT__OUTPUT_ENTR, OPT__INT_PRIM;
extern int              OPT__CK_NEGATIVE, JEANS_MIN_PRES_LEVEL, JEANS_MIN_PRES_NCELL, OPT__CHECK_PRES_AFTER_FLU;
extern int              MINMOD_MAX_ITER;
extern double           MIN_DENS, MIN_PRES, MIN_EINT, MIN_TEMP, MIN_ENTR;
#ifdef DUAL_ENERGY
extern double           DUAL_ENERGY_SWITCH;
#endif
#ifdef MHD
extern double           FlagTable_Current[NLEVEL-1], INT_MONO_COEFF_B;
extern IntScheme_t      OPT__MAG_INT_SCHEME, OPT__REF_MAG_INT_SCHEME;
extern bool             OPT__FIXUP_ELECTRIC, OPT__CK_INTERFACE_B, OPT__OUTPUT_CC_MAG, OPT__FLAG_CURRENT;
extern bool             OPT__OUTPUT_DIVMAG;
extern int              OPT__CK_DIVERGENCE_B;
extern double           UNIT_B;
extern bool             OPT__SAME_INTERFACE_B;

extern OptInitMagByVecPot_t OPT__INIT_BFIELD_BYVECPOT;
#endif

#ifdef SRHD
extern double           FlagTable_LrtzGradient[NLEVEL-1];
extern bool             DT__SPEED_OF_LIGHT;
extern bool             OPT__FLAG_LRTZ_GRADIENT;
extern bool             OPT__OUTPUT_LORENTZ;
extern bool             OPT__OUTPUT_3VELOCITY;
extern bool             OPT__OUTPUT_ENTHALPY;
#endif

#elif ( MODEL == ELBDM )
extern double           DT__PHASE, FlagTable_EngyDensity[NLEVEL-1][2];
extern bool             OPT__FLAG_ENGY_DENSITY, OPT__INT_PHASE, ELBDM_TAYLOR3_AUTO;
extern double           ELBDM_TAYLOR3_COEFF, ELBDM_MASS, ELBDM_PLANCK_CONST, ELBDM_ETA, MIN_DENS;
#ifdef QUARTIC_SELF_INTERACTION
extern double           ELBDM_LAMBDA;
#endif

#else
#  error : ERROR : unsupported MODEL !!
#endif // MODEL


// (2-2) self-gravity
// ============================================================================================================
#ifdef GRAVITY
extern double        AveDensity_Init;     // initial average mass density (in all levels)
extern int           Pot_ParaBuf;         // number of parallel buffers to exchange potential for the
                                          // Poisson/Gravity solvers and the potential refinement
extern int           Rho_ParaBuf;         // number of parallel buffers to exchange density for the Poisson solver
extern real         *GreenFuncK;
extern double        GFUNC_COEFF0;
extern double        DT__GRAVITY;
extern double        NEWTON_G;
extern int           POT_GPU_NPGROUP;
extern bool          OPT__OUTPUT_POT, OPT__GRA_P5_GRADIENT, OPT__SELF_GRAVITY, OPT__GRAVITY_EXTRA_MASS;
extern double        SOR_OMEGA;
extern int           SOR_MAX_ITER, SOR_MIN_ITER;
extern double        MG_TOLERATED_ERROR;
extern int           MG_MAX_ITER, MG_NPRE_SMOOTH, MG_NPOST_SMOOTH;
extern char          EXT_POT_TABLE_NAME[MAX_STRING];
extern double        EXT_POT_TABLE_DH[3], EXT_POT_TABLE_EDGEL[3];
extern int           EXT_POT_TABLE_NPOINT[3], EXT_POT_TABLE_FLOAT8;
extern IntScheme_t   OPT__POT_INT_SCHEME, OPT__RHO_INT_SCHEME, OPT__GRA_INT_SCHEME, OPT__REF_POT_INT_SCHEME;
extern OptPotBC_t    OPT__BC_POT;
extern OptExtAcc_t   OPT__EXT_ACC;
extern OptExtPot_t   OPT__EXT_POT;

extern double ExtAcc_AuxArray    [EXT_ACC_NAUX_MAX];
extern double ExtPot_AuxArray_Flt[EXT_POT_NAUX_MAX];
extern int    ExtPot_AuxArray_Int[EXT_POT_NAUX_MAX];
extern ExtAcc_t CPUExtAcc_Ptr;
extern ExtPot_t CPUExtPot_Ptr;
#ifdef GPU
extern ExtAcc_t GPUExtAcc_Ptr;
extern ExtPot_t GPUExtPot_Ptr;
#endif
#endif // #ifdef GRAVITY


// (2-3) cosmology simulations
// ============================================================================================================
#ifdef COMOVING
extern double     A_INIT, OMEGA_M0, DT__MAX_DELTA_A, HUBBLE0;
#endif


// (2-4) load balance
// ============================================================================================================
#ifdef LOAD_BALANCE
extern double     LB_INPUT__WLI_MAX;                  // LB->WLI_Max loaded from "Input__Parameter"
#ifdef PARTICLE
extern double     LB_INPUT__PAR_WEIGHT;               // LB->Par_Weight loaded from "Input__Parameter"
#endif
extern bool       OPT__RECORD_LOAD_BALANCE;
#endif
extern bool       OPT__MINIMIZE_MPI_BARRIER;
#ifdef SUPPORT_FFTW
extern int        OPT__FFTW_STARTUP;
#if ( SUPPORT_FFTW == FFTW3 )
extern bool       FFTW3_Double_OMP_Enabled, FFTW3_Single_OMP_Enabled;
#endif // # if ( SUPPORT_FFTW == FFTW3 )
#endif // # ifdef SUPPORT_FFTW

// (2-5) particle
// ============================================================================================================
#ifdef PARTICLE
extern double          DT__PARVEL, DT__PARVEL_MAX, DT__PARACC;
extern bool            OPT__CK_PARTICLE, OPT__FLAG_NPAR_CELL, OPT__FLAG_PAR_MASS_CELL, OPT__FREEZE_PAR;
extern int             OPT__OUTPUT_PAR_MODE, OPT__PARTICLE_COUNT, OPT__FLAG_NPAR_PATCH, FlagTable_NParPatch[NLEVEL-1], FlagTable_NParCell[NLEVEL-1];
extern double          FlagTable_ParMassCell[NLEVEL-1];
extern ParOutputDens_t OPT__OUTPUT_PAR_DENS;
extern int             PAR_IC_FLOAT8;
#endif


// (2-6) yt inline analysis
// ============================================================================================================
#ifdef SUPPORT_LIBYT
extern char            YT_SCRIPT[MAX_STRING];
extern yt_verbose      YT_VERBOSE;
extern char            YT_FIG_BASENAME[MAX_STRING];
extern int             YT_GID_Offset[NLEVEL];
#ifdef LIBYT_JUPYTER
extern bool            YT_JUPYTER_USE_CONNECTION_FILE;
#endif
#endif


// (2-7) Grackle
// ============================================================================================================
#ifdef SUPPORT_GRACKLE
extern bool            GRACKLE_ACTIVATE;
extern bool            GRACKLE_VERBOSE;
extern bool            GRACKLE_COOLING;
extern GracklePriChe_t GRACKLE_PRIMORDIAL;
extern bool            GRACKLE_METAL;
extern bool            GRACKLE_UV;
extern bool            GRACKLE_CMB_FLOOR;
extern bool            GRACKLE_PE_HEATING;
extern double          GRACKLE_PE_HEATING_RATE;
extern char            GRACKLE_CLOUDY_TABLE[MAX_STRING];
extern int             GRACKLE_THREE_BODY_RATE;
extern bool            GRACKLE_CIE_COOLING;
extern int             GRACKLE_H2_OPA_APPROX;
extern int             CHE_GPU_NPGROUP;
#endif


// (2-8) star formation
// ============================================================================================================
#ifdef STAR_FORMATION
extern SF_CreateStarScheme_t SF_CREATE_STAR_SCHEME;
extern int                   SF_CREATE_STAR_RSEED;
extern int                   SF_CREATE_STAR_DET_RANDOM;
extern int                   SF_CREATE_STAR_MIN_LEVEL;
extern double                SF_CREATE_STAR_MIN_GAS_DENS;
extern double                SF_CREATE_STAR_MASS_EFF;
extern double                SF_CREATE_STAR_MIN_STAR_MASS;
extern double                SF_CREATE_STAR_MAX_STAR_MFRAC;
#endif


// (2-9) equation of state
// =======================================================================================================
#if ( MODEL == HYDRO )
extern double EoS_AuxArray_Flt[EOS_NAUX_MAX];
extern int    EoS_AuxArray_Int[EOS_NAUX_MAX];
extern EoS_GUESS_t   EoS_GuessHTilde_CPUPtr;
extern EoS_H2TEM_t   EoS_HTilde2Temp_CPUPtr;
extern EoS_TEM2H_t   EoS_Temp2HTilde_CPUPtr;
extern EoS_DE2P_t    EoS_DensEint2Pres_CPUPtr;
extern EoS_DP2E_t    EoS_DensPres2Eint_CPUPtr;
extern EoS_DP2C_t    EoS_DensPres2CSqr_CPUPtr;
extern EoS_DE2T_t    EoS_DensEint2Temp_CPUPtr;
extern EoS_DT2P_t    EoS_DensTemp2Pres_CPUPtr;
extern EoS_DE2S_t    EoS_DensEint2Entr_CPUPtr;
extern EoS_GENE_t    EoS_General_CPUPtr;
#ifdef COSMIC_RAY
extern EoS_CRE2CRP_t EoS_CREint2CRPres_CPUPtr;
#endif
#ifdef GPU
extern EoS_GUESS_t   EoS_GuessHTilde_GPUPtr;
extern EoS_H2TEM_t   EoS_HTilde2Temp_GPUPtr;
extern EoS_TEM2H_t   EoS_Temp2HTilde_GPUPtr;
extern EoS_DE2P_t    EoS_DensEint2Pres_GPUPtr;
extern EoS_DP2E_t    EoS_DensPres2Eint_GPUPtr;
extern EoS_DP2C_t    EoS_DensPres2CSqr_GPUPtr;
extern EoS_DE2T_t    EoS_DensEint2Temp_GPUPtr;
extern EoS_DT2P_t    EoS_DensTemp2Pres_GPUPtr;
extern EoS_DE2S_t    EoS_DensEint2Entr_GPUPtr;
extern EoS_GENE_t    EoS_General_GPUPtr;
#ifdef COSMIC_RAY
extern EoS_CRE2CRP_t EoS_CREint2CRPres_GPUPtr;
#endif
#endif
extern EoS_t EoS;
#endif // HYDRO


// (2-10) source terms
// =======================================================================================================
extern SrcTerms_t SrcTerms;
#if ( MODEL == HYDRO )
extern double     Src_Dlep_AuxArray_Flt[SRC_NAUX_DLEP];
extern int        Src_Dlep_AuxArray_Int[SRC_NAUX_DLEP];
#endif
extern double     Src_User_AuxArray_Flt[SRC_NAUX_USER];
extern int        Src_User_AuxArray_Int[SRC_NAUX_USER];


// (2-11) user-defined derived fields
// =======================================================================================================
extern bool OPT__OUTPUT_USER_FIELD;
extern int  UserDerField_Num;
extern char (*UserDerField_Label)[MAX_STRING];
extern char (*UserDerField_Unit )[MAX_STRING];
// Flu_DerivedField_User_Ptr is defined in Flu_DerivedField_User.cpp
extern void (*Flu_DerivedField_User_Ptr)( real Out[], const real FluIn[], const real MagIn[], const int NFieldOut,
                                          const int NCellInX, const int NCellInY, const int NCellInZ,
                                          const int NGhost, const double dh );


// (2-12) feedback
// =======================================================================================================
#ifdef FEEDBACK
extern int  FB_LEVEL, FB_RSEED;
extern bool FB_SNE, FB_USER;
extern bool FB_Any;
extern int  FB_ParaBuf;
#endif


// (2-13) cosmic ray
// =======================================================================================================
#ifdef COSMIC_RAY
extern double GAMMA_CR;
extern bool OPT__FLAG_CRAY, OPT__FLAG_LOHNER_CRAY;
extern double FlagTable_CRay[NLEVEL-1];
#endif


// (2-14) microphysics
// =======================================================================================================
extern MicroPhy_t MicroPhy;
#ifdef CR_DIFFUSION
extern double CR_DIFF_PARA;
extern double CR_DIFF_PERP;
extern double DT__CR_DIFFUSION;
extern double CR_DIFF_MIN_B;
#endif



// 3. CPU (host) arrays for transferring data between CPU and GPU
// ============================================================================================================
extern real       (*h_Flu_Array_F_In [2])[FLU_NIN ][ CUBE(FLU_NXT) ];
extern real       (*h_Flu_Array_F_Out[2])[FLU_NOUT][ CUBE(PS2) ];
extern real       (*h_Flux_Array[2])[9][NFLUX_TOTAL][ SQR(PS2) ];
extern double     (*h_Corner_Array_F [2])[3];
#ifdef DUAL_ENERGY
extern char       (*h_DE_Array_F_Out [2])[ CUBE(PS2) ];
#endif
#ifdef MHD
extern real       (*h_Mag_Array_F_In [2])[NCOMP_MAG][ FLU_NXT_P1*SQR(FLU_NXT) ];
extern real       (*h_Mag_Array_F_Out[2])[NCOMP_MAG][ PS2P1*SQR(PS2)          ];
extern real       (*h_Ele_Array      [2])[9][NCOMP_ELE][ PS2P1*PS2 ];
#endif

#ifdef GRAVITY
extern real       (*h_Rho_Array_P     [2])[RHO_NXT][RHO_NXT][RHO_NXT];
extern real       (*h_Pot_Array_P_In  [2])[POT_NXT][POT_NXT][POT_NXT];
extern real       (*h_Pot_Array_P_Out [2])[GRA_NXT][GRA_NXT][GRA_NXT];
extern real       (*h_Flu_Array_G     [2])[GRA_NIN][PS1][PS1][PS1];
extern double     (*h_Corner_Array_PGT[2])[3];
#ifdef DUAL_ENERGY
extern char       (*h_DE_Array_G      [2])[PS1][PS1][PS1];
#endif
#ifdef MHD
extern real       (*h_Emag_Array_G    [2])[PS1][PS1][PS1];
#endif
extern real        *h_ExtPotTable;
extern void       **h_ExtPotGenePtr;

#ifdef UNSPLIT_GRAVITY
extern real       (*h_Pot_Array_USG_F [2])[ CUBE(USG_NXT_F) ];
extern real       (*h_Pot_Array_USG_G [2])[USG_NXT_G ][USG_NXT_G ][USG_NXT_G ];
extern real       (*h_Flu_Array_USG_G [2])[GRA_NIN-1][PS1][PS1][PS1];
#endif
#endif // #ifdef GRAVITY

#ifdef SUPPORT_GRACKLE
extern real       (*h_Che_Array[2]);
// do not declare Grackle variables for CUDA source files since they do not include <grackle.h>
#ifndef __CUDACC__
extern grackle_field_data *Che_FieldData;
extern code_units Che_Units;
#endif
#endif

extern real        *h_dt_Array_T[2];
extern real       (*h_Flu_Array_T[2])[FLU_NIN_T][ CUBE(PS1) ];
#ifdef GRAVITY
extern real       (*h_Pot_Array_T[2])[ CUBE(GRA_NXT) ];
#endif
#ifdef MHD
extern real       (*h_Mag_Array_T[2])[NCOMP_MAG][ PS1P1*SQR(PS1) ];
#endif

#if ( MODEL == HYDRO )
extern real        *h_EoS_Table[EOS_NTABLE_MAX];
#endif

extern real       (*h_Flu_Array_S_In [2])[FLU_NIN_S ][ CUBE(SRC_NXT)           ];
extern real       (*h_Flu_Array_S_Out[2])[FLU_NOUT_S][ CUBE(PS1)               ];
#ifdef MHD
extern real       (*h_Mag_Array_S_In [2])[NCOMP_MAG ][ SRC_NXT_P1*SQR(SRC_NXT) ];
#endif
extern double     (*h_Corner_Array_S[2])[3];
#if ( MODEL == HYDRO )
extern real       (*h_SrcDlepProf_Data)[SRC_DLEP_PROF_NBINMAX];
extern real        *h_SrcDlepProf_Radius;
#endif



// 4/5. GPU (device) global memory arrays and timers
// ============================================================================================================
/*** These global variables are NOT included here. Instead, they are included by individual files
     only if necessary. ***/



// 6. global variables related to different fields
// ============================================================================================================
/*** Defined in Field.h ***/



#endif // #ifndef __GLOBAL_H__<|MERGE_RESOLUTION|>--- conflicted
+++ resolved
@@ -78,12 +78,9 @@
 extern bool       OPT__INT_FRAC_PASSIVE_LR, OPT__CK_INPUT_FLUID, OPT__SORT_PATCH_BY_LBIDX;
 extern char       OPT__OUTPUT_TEXT_FORMAT_FLT[MAX_STRING-1];
 extern int        OPT__UM_IC_FLOAT8;
-<<<<<<< HEAD
-extern double     ANGMOM_ORIGIN_X, ANGMOM_ORIGIN_Y, ANGMOM_ORIGIN_Z;
-=======
 extern double     COM_CEN_X, COM_CEN_Y, COM_CEN_Z, COM_MAX_R, COM_MIN_RHO, COM_TOLERR_R;
 extern int        COM_MAX_ITER;
->>>>>>> 4ff46e3f
+extern double     ANGMOM_ORIGIN_X, ANGMOM_ORIGIN_Y, ANGMOM_ORIGIN_Z;
 
 extern UM_IC_Format_t     OPT__UM_IC_FORMAT;
 extern TestProbID_t       TESTPROB_ID;
