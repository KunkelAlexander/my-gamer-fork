#ifndef __GLOBAL_H__
#define __GLOBAL_H__



#include "Macro.h"
#include "AMR.h"
#ifdef SUPPORT_LIBYT
#include <libyt.h>
#endif


// **********************************************************************************************************
// ** Variables in CAPITAL letters are loaded from the parameter file "Input__Parameter". Please refer to  **
// ** that file for detailed descritpions of each variable.                                                **
// **********************************************************************************************************


// 1. common global variables
// ============================================================================================================
extern AMR_t     *amr;                                // AMR tree structure
extern double     Time[NLEVEL];                       // "present"  physical time at each level
extern double     Time_Prev[NLEVEL];                  // "previous" physical time at each level
extern double     dTime_AllLv[NLEVEL];                // current evolution physical time interval at each level
extern long       AdvanceCounter[NLEVEL];             // number of sub-steps that each level has been evolved
extern long       NCorrUnphy[NLEVEL];                 // number of cells corrected by either OPT__1ST_FLUX_CORR or MIN_DENS/PRES
extern long       Step;                               // number of main steps
extern double     dTime_Base;                         // physical time interval at the base level

extern double     FlagTable_Rho        [NLEVEL-1];    // refinement criterion of density
extern double     FlagTable_RhoGradient[NLEVEL-1];    // refinement criterion of density gradient
extern double     FlagTable_Lohner     [NLEVEL-1][4]; // refinement criterion based on Lohner's error estimator
extern double     FlagTable_User       [NLEVEL-1];    // user-defined refinement criterion
extern double    *DumpTable;                          // dump table recording the physical times to output data
extern int        DumpTable_NDump;                    // number of data dumps in the dump table
extern int        DumpID;                             // index of the current output file
extern double     DumpTime;                           // time of the next dump (for OPT__OUTPUT_MODE=1)

extern int        MPI_Rank;                           // MPI rank ID in the MPI_COMM_WORLD
extern int        MPI_Rank_X[3];                      // order of this MPI process in x/y/z directions
extern int        MPI_SibRank[26];                    // sibling MPI rank ID: same order as sibling[26]
extern int        NX0[3];                             //  of base-level cells per process in x/y/z directions
extern int        NPatchTotal[NLEVEL];                // total number of patches in all ranks
extern int       *BaseP;                              // table recording the IDs of the base-level patches
extern int        Flu_ParaBuf;                        // number of parallel buffers to exchange all fluid
                                                      // variables for the fluid solver and fluid refinement

extern int        PassiveNorm_NVar;
extern int        PassiveNorm_VarIdx[NCOMP_PASSIVE];

extern double     DT__FLUID, DT__FLUID_INIT, END_T, OUTPUT_DT, DT__SYNC_PARENT_LV, DT__SYNC_CHILDREN_LV;
extern long int   END_STEP;
extern int        NX0_TOT[3], OUTPUT_STEP, REGRID_COUNT, FLU_GPU_NPGROUP, DT_GPU_NPGROUP, OMP_NTHREAD;
extern int        MPI_NRank, MPI_NRank_X[3];
extern int        GPU_NSTREAM, FLAG_BUFFER_SIZE, FLAG_BUFFER_SIZE_MAXM1_LV, FLAG_BUFFER_SIZE_MAXM2_LV, MAX_LEVEL;

extern int        OPT__UM_IC_LEVEL, OPT__UM_IC_NVAR, OPT__UM_IC_LOAD_NRANK, OPT__GPUID_SELECT, OPT__PATCH_COUNT;
extern int        INIT_DUMPID, INIT_SUBSAMPLING_NCELL, OPT__TIMING_BARRIER, OPT__REUSE_MEMORY, RESTART_LOAD_NRANK;
extern double     OUTPUT_PART_X, OUTPUT_PART_Y, OUTPUT_PART_Z, AUTO_REDUCE_DT_FACTOR, AUTO_REDUCE_DT_FACTOR_MIN;
extern double     OPT__CK_MEMFREE, INT_MONO_COEFF, UNIT_L, UNIT_M, UNIT_T, UNIT_V, UNIT_D, UNIT_E, UNIT_P;
extern bool       OPT__FLAG_RHO, OPT__FLAG_RHO_GRADIENT, OPT__FLAG_USER, OPT__FLAG_LOHNER_DENS, OPT__FLAG_REGION;
extern bool       OPT__DT_USER, OPT__RECORD_DT, OPT__RECORD_MEMORY, OPT__MEMORY_POOL, OPT__RESTART_RESET;
extern bool       OPT__FIXUP_RESTRICT, OPT__INIT_RESTRICT, OPT__VERBOSE, OPT__MANUAL_CONTROL, OPT__UNIT;
extern bool       OPT__INT_TIME, OPT__OUTPUT_USER, OPT__OUTPUT_BASE, OPT__OVERLAP_MPI, OPT__TIMING_BALANCE;
extern bool       OPT__OUTPUT_BASEPS, OPT__CK_REFINE, OPT__CK_PROPER_NESTING, OPT__CK_FINITE, OPT__RECORD_PERFORMANCE;
extern bool       OPT__CK_RESTRICT, OPT__CK_PATCH_ALLOCATE, OPT__FIXUP_FLUX, OPT__CK_FLUX_ALLOCATE, OPT__CK_NORMALIZE_PASSIVE;
extern bool       OPT__UM_IC_DOWNGRADE, OPT__UM_IC_REFINE, OPT__TIMING_MPI;
extern bool       OPT__CK_CONSERVATION, OPT__RESET_FLUID, OPT__RECORD_USER, OPT__NORMALIZE_PASSIVE, AUTO_REDUCE_DT;
extern bool       OPT__OPTIMIZE_AGGRESSIVE, OPT__INIT_GRID_WITH_OMP, OPT__NO_FLAG_NEAR_BOUNDARY;

extern UM_IC_Format_t     OPT__UM_IC_FORMAT;
extern TestProbID_t       TESTPROB_ID;
extern OptInit_t          OPT__INIT;
extern IntScheme_t        OPT__FLU_INT_SCHEME, OPT__REF_FLU_INT_SCHEME;
extern OptOutputFormat_t  OPT__OUTPUT_TOTAL;
extern OptOutputPart_t    OPT__OUTPUT_PART;
extern OptOutputMode_t    OPT__OUTPUT_MODE;
extern OptFluBC_t         OPT__BC_FLU[6];          // boundary conditions of fluid at (-x,+x,-y,+y,-z,+z) faces
extern OptLohnerForm_t    OPT__FLAG_LOHNER_FORM;
extern OptCorrAfterSync_t OPT__CORR_AFTER_ALL_SYNC;
extern OptTimeStepLevel_t OPT__DT_LEVEL;



// 2. global variables for different applications
// ============================================================================================================
// (2-1) fluid solver in different models
#if   ( MODEL == HYDRO )
extern double           FlagTable_PresGradient[NLEVEL-1], FlagTable_Vorticity[NLEVEL-1], FlagTable_Jeans[NLEVEL-1];
extern double           GAMMA, MINMOD_COEFF, MOLECULAR_WEIGHT;
extern LR_Limiter_t     OPT__LR_LIMITER;
extern Opt1stFluxCorr_t OPT__1ST_FLUX_CORR;
extern OptRSolver1st_t  OPT__1ST_FLUX_CORR_SCHEME;
extern bool             OPT__FLAG_PRES_GRADIENT, OPT__FLAG_LOHNER_ENGY, OPT__FLAG_LOHNER_PRES, OPT__FLAG_LOHNER_TEMP;
extern bool             OPT__FLAG_VORTICITY, OPT__FLAG_JEANS, JEANS_MIN_PRES;
extern int              OPT__CK_NEGATIVE, JEANS_MIN_PRES_LEVEL, JEANS_MIN_PRES_NCELL;
extern double           MIN_DENS, MIN_PRES;
#ifdef DUAL_ENERGY
extern double           DUAL_ENERGY_SWITCH;
#endif

#elif ( MODEL == MHD )
#warning WAIT MHD !!!
extern double           MIN_DENS, MIN_PRES;
#ifdef DUAL_ENERGY
extern double           DUAL_ENERGY_SWITCH;
#endif

#elif ( MODEL == ELBDM )
extern double           DT__PHASE, FlagTable_EngyDensity[NLEVEL-1][2];
extern bool             OPT__FLAG_ENGY_DENSITY, OPT__INT_PHASE, ELBDM_TAYLOR3_AUTO;
extern double           ELBDM_TAYLOR3_COEFF, ELBDM_MASS, ELBDM_PLANCK_CONST, ELBDM_ETA, MIN_DENS;
#ifdef QUARTIC_SELF_INTERACTION
extern double           ELBDM_LAMBDA;
#endif

#else
#  error : ERROR : unsupported MODEL !!
#endif // MODEL


// (2-2) self-gravity
// ============================================================================================================
#ifdef GRAVITY
extern double     AveDensity_Init;                    // initial average mass density (in all levels)
extern int        Pot_ParaBuf;                        // number of parallel buffers to exchange potential for the
                                                      // Poisson/Gravity solvers and the potential refinement
extern int        Rho_ParaBuf;                        // number of parallel buffers to exchange density for the Poisson solver

extern real      *GreenFuncK;
extern double     GFUNC_COEFF0;
extern double     DT__GRAVITY;
extern double     NEWTON_G;
extern int        POT_GPU_NPGROUP;
extern bool       OPT__OUTPUT_POT, OPT__GRA_P5_GRADIENT, OPT__EXTERNAL_POT;
extern double     SOR_OMEGA;
extern int        SOR_MAX_ITER, SOR_MIN_ITER;
extern double     MG_TOLERATED_ERROR;
extern int        MG_MAX_ITER, MG_NPRE_SMOOTH, MG_NPOST_SMOOTH;

extern IntScheme_t      OPT__POT_INT_SCHEME, OPT__RHO_INT_SCHEME, OPT__GRA_INT_SCHEME, OPT__REF_POT_INT_SCHEME;
extern OptPotBC_t       OPT__BC_POT;
extern OptGravityType_t OPT__GRAVITY_TYPE;
#endif


// (2-3) cosmology simulations
// ============================================================================================================
#ifdef COMOVING
extern double     A_INIT, OMEGA_M0, DT__MAX_DELTA_A, HUBBLE0;
#endif


// (2-4) load balance
// ============================================================================================================
#ifdef LOAD_BALANCE
extern double     LB_INPUT__WLI_MAX;                  // LB->WLI_Max loaded from "Input__Parameter"
#ifdef PARTICLE
extern double     LB_INPUT__PAR_WEIGHT;               // LB->Par_Weight loaded from "Input__Parameter"
#endif
extern bool       OPT__RECORD_LOAD_BALANCE;
#endif
extern bool       OPT__MINIMIZE_MPI_BARRIER;


// (2-5) particle
// ============================================================================================================
#ifdef PARTICLE
extern double          DT__PARVEL, DT__PARVEL_MAX, DT__PARACC;
extern bool            OPT__OUTPUT_PAR_TEXT, OPT__CK_PARTICLE, OPT__FLAG_NPAR_CELL, OPT__FLAG_PAR_MASS_CELL;
extern int             OPT__PARTICLE_COUNT, OPT__FLAG_NPAR_PATCH, FlagTable_NParPatch[NLEVEL-1], FlagTable_NParCell[NLEVEL-1];
extern double          FlagTable_ParMassCell[NLEVEL-1];
extern ParOutputDens_t OPT__OUTPUT_PAR_DENS;
#endif


// (2-6) yt inline analysis
// ============================================================================================================
#ifdef SUPPORT_LIBYT
extern char            YT_SCRIPT[MAX_STRING];
extern yt_verbose      YT_VERBOSE;
#endif


// (2-7) Grackle
// ============================================================================================================
#ifdef SUPPORT_GRACKLE
extern bool            GRACKLE_ACTIVATE;
extern bool            GRACKLE_VERBOSE;
extern bool            GRACKLE_COOLING;
extern GracklePriChe_t GRACKLE_PRIMORDIAL;
extern bool            GRACKLE_METAL;
extern bool            GRACKLE_UV;
extern bool            GRACKLE_CMB_FLOOR;
extern bool            GRACKLE_PE_HEATING;
extern double          GRACKLE_PE_HEATING_RATE;
extern char            GRACKLE_CLOUDY_TABLE[MAX_STRING];
extern int             CHE_GPU_NPGROUP;
#endif


// (2-8) star formation
// ============================================================================================================
#ifdef STAR_FORMATION
extern SF_CreateStarScheme_t SF_CREATE_STAR_SCHEME;
extern int                   SF_CREATE_STAR_RSEED;
extern int                   SF_CREATE_STAR_DET_RANDOM;
extern int                   SF_CREATE_STAR_MIN_LEVEL;
extern double                SF_CREATE_STAR_MIN_GAS_DENS;
extern double                SF_CREATE_STAR_MASS_EFF;
extern double                SF_CREATE_STAR_MIN_STAR_MASS;
extern double                SF_CREATE_STAR_MAX_STAR_MFRAC;
#endif



// 3. CPU (host) arrays for transferring data between CPU and GPU
// ============================================================================================================
<<<<<<< HEAD
extern real       (*h_Flu_Array_F_In [2])[FLU_NIN ][  FLU_NXT   *FLU_NXT   *FLU_NXT   ];
extern real       (*h_Flu_Array_F_Out[2])[FLU_NOUT][8*PATCH_SIZE*PATCH_SIZE*PATCH_SIZE];
extern real       (*h_Flux_Array     [2])[9][NFLUX_TOTAL][4*PATCH_SIZE*PATCH_SIZE];
=======
extern real       (*h_Flu_Array_F_In [2])[FLU_NIN ][ CUBE(FLU_NXT) ];
extern real       (*h_Flu_Array_F_Out[2])[FLU_NOUT][ CUBE(PS2) ];
extern real       (*h_Flux_Array[2])[9][NFLUX_TOTAL][ SQR(PS2) ];
>>>>>>> 023513cc
extern double     (*h_Corner_Array_F [2])[3];
#ifdef DUAL_ENERGY
extern char       (*h_DE_Array_F_Out [2])[ CUBE(PS2) ];
#endif

#ifdef GRAVITY
extern real       (*h_Rho_Array_P    [2])[RHO_NXT][RHO_NXT][RHO_NXT];
extern real       (*h_Pot_Array_P_In [2])[POT_NXT][POT_NXT][POT_NXT];
extern real       (*h_Pot_Array_P_Out[2])[GRA_NXT][GRA_NXT][GRA_NXT];
extern real       (*h_Flu_Array_G    [2])[GRA_NIN][PATCH_SIZE][PATCH_SIZE][PATCH_SIZE];
extern double     (*h_Corner_Array_G [2])[3];
#ifdef DUAL_ENERGY
extern char       (*h_DE_Array_G     [2])[PATCH_SIZE][PATCH_SIZE][PATCH_SIZE];
#endif

#ifdef UNSPLIT_GRAVITY
extern real       (*h_Pot_Array_USG_F[2])[ CUBE(USG_NXT_F) ];
extern real       (*h_Pot_Array_USG_G[2])[USG_NXT_G ][USG_NXT_G ][USG_NXT_G ];
extern real       (*h_Flu_Array_USG_G[2])[GRA_NIN-1][PS1][PS1][PS1];
#endif
#endif

#ifdef SUPPORT_GRACKLE
extern real       (*h_Che_Array[2]);
// do not declare Grackle variables for CUDA source files since they do not include <grackle.h>
#ifndef __CUDACC__
extern grackle_field_data *Che_FieldData;
extern code_units Che_Units;
#endif
#endif

extern real        *h_dt_Array_T    [2];
extern real       (*h_Flu_Array_T   [2])[NCOMP_FLUID][ CUBE(PS1) ];
extern double     (*h_Corner_Array_T[2])[3];
#ifdef GRAVITY
extern real       (*h_Pot_Array_T   [2])[ CUBE(GRA_NXT) ];
#endif



// 4. GPU (device) global memory arrays and timers
// ============================================================================================================
/*** These global variables are NOT included here. Instead, they are included by individual files
     only if necessary. ***/



// 5. global variables related to different fields
// ============================================================================================================
/*** Defined in Field.h ***/



#endif // #ifndef __GLOBAL_H__<|MERGE_RESOLUTION|>--- conflicted
+++ resolved
@@ -216,15 +216,9 @@
 
 // 3. CPU (host) arrays for transferring data between CPU and GPU
 // ============================================================================================================
-<<<<<<< HEAD
-extern real       (*h_Flu_Array_F_In [2])[FLU_NIN ][  FLU_NXT   *FLU_NXT   *FLU_NXT   ];
-extern real       (*h_Flu_Array_F_Out[2])[FLU_NOUT][8*PATCH_SIZE*PATCH_SIZE*PATCH_SIZE];
-extern real       (*h_Flux_Array     [2])[9][NFLUX_TOTAL][4*PATCH_SIZE*PATCH_SIZE];
-=======
 extern real       (*h_Flu_Array_F_In [2])[FLU_NIN ][ CUBE(FLU_NXT) ];
 extern real       (*h_Flu_Array_F_Out[2])[FLU_NOUT][ CUBE(PS2) ];
 extern real       (*h_Flux_Array[2])[9][NFLUX_TOTAL][ SQR(PS2) ];
->>>>>>> 023513cc
 extern double     (*h_Corner_Array_F [2])[3];
 #ifdef DUAL_ENERGY
 extern char       (*h_DE_Array_F_Out [2])[ CUBE(PS2) ];
