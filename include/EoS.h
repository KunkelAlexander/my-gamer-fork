--- conflicted
+++ resolved
@@ -13,14 +13,11 @@
 // Structure   :  EoS_t
 // Description :  Data structure storing the EoS variables to be passed to the CPU/GPU solvers
 //
-<<<<<<< HEAD
-// Note        :  1. When MODEL != HYDRO, we still define EoS_t for compilation but remove all data members
-=======
-// Note        :  This object stores the GPU addresses and thus should never be used in CPU codes
-//                (except for codes shared by both CPU and GPU with a function parameter EoS_t EoS)
-//                --> For CPU-only codes, use the global variables EoS_AuxArray_Flt/Int, EoS_*_CPUPtr,
-//                    and h_EoS_Table[] instead
->>>>>>> 09101b24
+// Note        :  1. This object stores the GPU addresses and thus should never be used in CPU codes
+//                   (except for codes shared by both CPU and GPU with a function parameter EoS_t EoS)
+//                   --> For CPU-only codes, use the global variables EoS_AuxArray_Flt/Int, EoS_*_CPUPtr,
+//                       and h_EoS_Table[] instead
+//                2. When MODEL != HYDRO, we still define EoS_t for compilation but remove all data members
 //
 // Data Member :  *_AuxArrayDevPtr_* : Auxiliary array pointers
 //                *_FuncPtr          : Function pointers to the major EoS functions
