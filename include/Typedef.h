--- conflicted
+++ resolved
@@ -382,26 +382,17 @@
 
 
 // function pointers
-<<<<<<< HEAD
-typedef real (*EoS_DE2P_t)( const real Dens, const real Eint, const real Passive[], const double UserArray[] );
-typedef real (*EoS_DP2E_t)( const real Dens, const real Pres, const real Passive[], const double UserArray[] );
-typedef real (*EoS_DP2C_t)( const real Dens, const real Pres, const real Passive[], const double UserArray[] );
-typedef void (*ExtAcc_t)( real Acc[], const double x, const double y, const double z, const double Time,
-                          const double UserArray[] );
-typedef real (*ExtPot_t)( const double x, const double y, const double z, const double Time,
-                          const double UserArray_Flt[], const int UserArray_Int[],
-                          const ExtPotUsage_t Usage, const real PotTable[] );
-=======
 typedef real (*EoS_DE2P_t)( const real Dens, const real Eint, const real Passive[], const double AuxArray_Flt[],
                             const int AuxArray_Int[], const real *const Table[EOS_NTABLE_MAX] );
 typedef real (*EoS_DP2E_t)( const real Dens, const real Pres, const real Passive[], const double AuxArray_Flt[],
                             const int AuxArray_Int[], const real *const Table[EOS_NTABLE_MAX] );
 typedef real (*EoS_DP2C_t)( const real Dens, const real Pres, const real Passive[], const double AuxArray_Flt[],
                             const int AuxArray_Int[], const real *const Table[EOS_NTABLE_MAX] );
-typedef void (*ExtAcc_t)( real Acc[], const double x, const double y, const double z, const double Time, const double UserArray[] );
-typedef real (*ExtPot_t)( const double x, const double y, const double z, const double Time, const double UserArray[],
-                          const ExtPotUsage_t Usage );
->>>>>>> 330b7651
+typedef void (*ExtAcc_t)( real Acc[], const double x, const double y, const double z, const double Time,
+                          const double UserArray[] );
+typedef real (*ExtPot_t)( const double x, const double y, const double z, const double Time,
+                          const double UserArray_Flt[], const int UserArray_Int[],
+                          const ExtPotUsage_t Usage, const real PotTable[] );
 
 
 // options in Aux_ComputeProfile()
