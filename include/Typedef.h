--- conflicted
+++ resolved
@@ -50,11 +50,8 @@
    TESTPROB_HYDRO_MHD_ORSZAG_TANG_VORTEX       =   14,
    TESTPROB_HYDRO_MHD_LINEAR_WAVE              =   15,
    TESTPROB_HYDRO_JEANS_INSTABILITY            =   16,
-<<<<<<< HEAD
    TESTPROB_HYDRO_NFW                          =   17,
-=======
    TESTPROB_HYDRO_BARRED_POT                   =   51,
->>>>>>> a266c1ec
 
    TESTPROB_ELBDM_EXTPOT                       = 1000;
 
