--- conflicted
+++ resolved
@@ -152,9 +152,6 @@
    OUTPUT_DIAG      = 7;
 
 
-<<<<<<< HEAD
-// options in Prepare_PatchData()
-=======
 // OPT_OUTPUT_PAR_MODE options
 typedef int OptOutputParMode_t;
 const OptOutputParMode_t
@@ -163,8 +160,7 @@
    OUTPUT_PAR_CBIN = 2;
 
 
-// options in "Prepare_PatchData"
->>>>>>> 20734eec
+// options in Prepare_PatchData()
 typedef int PrepUnit_t;
 const PrepUnit_t
    UNIT_PATCH      = 1,
