--- conflicted
+++ resolved
@@ -65,11 +65,8 @@
    TESTPROB_ELBDM_ISOLATED_HALO                = 1007,
    TESTPROB_ELBDM_GAUSSIAN_WAVE_PACKET         = 1008,
    TESTPROB_ELBDM_LSS                          = 1009,
-<<<<<<< HEAD
-   TESTPROB_ELBDM_PERTURBATION                 = 1010;
-=======
    TESTPROB_ELBDM_PLANE_WAVE                   = 1010;
->>>>>>> 0d401124
+   TESTPROB_ELBDM_PERTURBATION                 = 1011;
 
 
 // program initialization options
