--- conflicted
+++ resolved
@@ -161,11 +161,7 @@
    NSIDE_26 = 26;
 
 
-<<<<<<< HEAD
-// use the load-balance alternative function in Buf_GetBufferData() and Flag_Real()
-=======
 // use the load-balance alternative functions
->>>>>>> 7ef41848
 typedef int UseLBFunc_t;
 const UseLBFunc_t
    USELB_NO  = 0,
@@ -179,11 +175,7 @@
    CHECK_ON  = 1;
 
 
-<<<<<<< HEAD
-// target solver in InvokeSolvers()
-=======
 // target solver in InvokeSolver()
->>>>>>> 7ef41848
 // --> must start from 0 because of the current TIMING_SOLVER implementation
 // --> when adding new solvers, please modify the NSOLVER constant accordingly
 const int NSOLVER = 7;
