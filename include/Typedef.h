--- conflicted
+++ resolved
@@ -286,15 +286,6 @@
 #endif // #ifdef PARTICLE
 
 
-<<<<<<< HEAD
-// gravity types (this type needs to be defined for the Fluid solver even when GRAVITY is off)
-typedef int OptGravityType_t;
-const OptGravityType_t
-   GRAVITY_NONE     = 0,
-   GRAVITY_SELF     = 1,
-   GRAVITY_EXTERNAL = 2,
-   GRAVITY_BOTH     = 3;
-=======
 // external acceleration (must be defined for the fluid solver even when GRAVITY is off)
 typedef int OptExtAcc_t;
 const OptExtAcc_t
@@ -320,7 +311,6 @@
    EXT_POT_USAGE_ADD      = 0,
    EXT_POT_USAGE_SUB      = 1,
    EXT_POT_USAGE_SUB_TINT = 2;
->>>>>>> e1b52f99
 
 
 // forms of the Lohner's error estimator
@@ -401,7 +391,6 @@
 #endif
 
 
-<<<<<<< HEAD
 // ELBDM_REMOVE_MOTION_CM options
 #if ( MODEL == ELBDM )
 typedef int ELBDMRemoveMotionCM_t;
@@ -412,15 +401,7 @@
 #endif
 
 
-// function pointers
-typedef void (*ExtAcc_t)( real Acc[], const double x, const double y, const double z, const double Time, const double UserArray[] );
-typedef real (*ExtPot_t)( const double x, const double y, const double z, const double Time, const double UserArray[] );
-
-
-// options in "Aux_ComputeProfile"
-=======
 // options in Aux_ComputeProfile()
->>>>>>> e1b52f99
 typedef int PatchType_t;
 const PatchType_t
    PATCH_LEAF                 = 0,
