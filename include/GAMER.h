--- conflicted
+++ resolved
@@ -25,11 +25,7 @@
 #  include <omp.h>
 #endif
 
-<<<<<<< HEAD
-#if defined GRAVITY || ( MODEL == ELBDM )
-=======
 #ifdef SUPPORT_FFTW
->>>>>>> 4e94205b
 #  ifdef FLOAT8
 #     ifdef SERIAL
 #        include <drfftw.h>
