#ifndef __PROTOTYPE_H__
#define __PROTOTYPE_H__



#include "Macro.h"
#include "Typedef.h"
#include "AMR.h"


// Auxiliary
void Aux_Check_MemFree( const double MinMemFree_Total, const char *comment );
void Aux_Check_Conservation( const char *comment );
void Aux_Check_NormalizePassive( const int lv, const char *comment );
void Aux_Check();
void Aux_Check_Finite( const int lv, const char *comment );
void Aux_Check_FluxAllocate( const int lv, const char *comment );
void Aux_Check_Parameter();
void Aux_Check_PatchAllocate( const int lv, const char *comment );
void Aux_Check_ProperNesting( const int lv, const char *comment );
void Aux_Check_Refinement( const int lv, const char *comment );
void Aux_Check_Restrict( const int lv, const char *comment );
void Aux_Error( const char *File, const int Line, const char *Func, const char *Format, ... );
bool Aux_CheckFileExist( const char *FileName );
void Aux_GetCPUInfo( const char *FileName );
void Aux_GetMemInfo();
void Aux_Message( FILE *Type, const char *Format, ... );
void Aux_TakeNote();
void Aux_CreateTimer();
void Aux_DeleteTimer();
void Aux_ResetTimer();
void Aux_AccumulatedTiming( const double TotalT, double InitT, double OtherT );
void Aux_Record_Timing();
void Aux_Record_PatchCount();
void Aux_Record_Performance( const double ElapsedTime );
void Aux_Record_CorrUnphy();
int  Aux_CountRow( const char *FileName );
void Aux_ComputeProfile( Profile_t *Prof[], const double Center[], const double r_max_input, const double dr_min,
                         const bool LogBin, const double LogBinRatio, const bool RemoveEmpty, const long TVarBitIdx[],
                         const int NProf, const int SingleLv, const int MaxLv, const PatchType_t PatchType,
                         const double PrepTime );
#ifndef SERIAL
void Aux_Record_BoundaryPatch( const int lv, int *NList, int **IDList, int **PosList );
#endif
void Aux_SwapPointer( void **Ptr1, void **Ptr2 );
template <typename T> void Aux_AllocateArray2D( T** &Array, const int J, const int I );
template <typename T> void Aux_AllocateArray3D( T*** &Array, const int K, const int J, const int I );
template <typename T> void Aux_DeallocateArray2D( T** &Array );
template <typename T> void Aux_DeallocateArray3D( T*** &Array );
template <typename T> int  Aux_LoadTable( T *&Data, const char *FileName, const int NCol_Target, const int TCol[],
                                          const bool RowMajor, const bool AllocMem );
int Aux_IsFinite( const float x );
int Aux_IsFinite( const double x );


// Buffer
#ifndef SERIAL
void Buf_AllocateBufferPatch_Base( AMR_t *Tamr );
void Buf_AllocateBufferPatch( AMR_t *Tamr, const int lv );
void Buf_GetBufferData( const int lv, const int FluSg, const int MagSg, const int PotSg, const GetBufMode_t GetBufMode,
                        const long TVarCC, const long TVarFC, const int ParaBuf, const UseLBFunc_t UseLBFunc );
void Buf_RecordBoundaryFlag( const int lv );
void Buf_RecordBoundaryPatch_Base();
void Buf_RecordBoundaryPatch( const int lv );
void Buf_RecordExchangeDataPatchID( const int lv );
void Buf_RecordExchangeFluxPatchID( const int lv );
void Buf_ResetBufferFlux( const int lv );
void Buf_SortBoundaryPatch( const int NPatch, int *IDList, int *PosList );
#endif // #ifndef SERIAL


// Hydrodynamics
void CPU_FluidSolver( real h_Flu_Array_In[][FLU_NIN][ CUBE(FLU_NXT) ],
                      real h_Flu_Array_Out[][FLU_NOUT][ CUBE(PS2) ],
                      real h_Mag_Array_In[][NCOMP_MAG][ FLU_NXT_P1*SQR(FLU_NXT) ],
                      real h_Mag_Array_Out[][NCOMP_MAG][ PS2P1*SQR(PS2) ],
                      char h_DE_Array_Out[][ CUBE(PS2) ],
                      real h_Flux_Array[][9][NFLUX_TOTAL][ SQR(PS2) ],
                      real h_Ele_Array[][9][NCOMP_ELE][ PS2P1*PS2 ],
                      const double h_Corner_Array[][3],
                      const real h_Pot_Array_USG[][ CUBE(USG_NXT_F) ],
                      const int NPatchGroup, const real dt, const real dh,
                      const bool StoreFlux, const bool StoreElectric,
                      const bool XYZ, const LR_Limiter_t LR_Limiter, const real MinMod_Coeff,
                      const real ELBDM_Eta, real ELBDM_Taylor3_Coeff, const bool ELBDM_Taylor3_Auto,
                      const double Time, const OptGravityType_t GravityType,
                      const real MinDens, const real MinPres, const real MinEint, const real DualEnergySwitch,
                      const bool NormPassive, const int NNorm, const int NormIdx[],
                      const bool JeansMinPres, const real JeansMinPres_Coeff );
<<<<<<< HEAD
real Hydro_Fluid2Pres( const real Dens, const real MomX, const real MomY, const real MomZ, const real Engy,
                       const bool CheckMinPres, const real MinPres, const real EngyB,
                       EoS_DE2P_t EoS_DensEint2Pres, const double EoS_AuxArray[] );
real Hydro_Fluid2Eint( const real Dens, const real MomX, const real MomY, const real MomZ, const real Engy,
                       const bool CheckMinEint, const real MinEint, const real EngyB );
real Hydro_ConEint2Etot( const real Dens, const real MomX, const real MomY, const real MomZ, const real Eint, const real EngyB );
real Hydro_Fluid2Temp( const real Dens, const real MomX, const real MomY, const real MomZ, const real Engy,
                       const bool CheckMinPres, const real MinPres, const real Emag,
                       EoS_DE2P_t EoS_DensEint2Pres, const double EoS_AuxArray[] );
double Hydro_Temp2Pres( const double Dens, const double Temp, const double mu, const double m_H,
                        const bool CheckMinPres, const double MinPres );
=======
real Hydro_GetPressure( const real Dens, const real MomX, const real MomY, const real MomZ, const real Engy,
                        const real Gamma_m1, const bool CheckMinPres, const real MinPres, const real Emag );
real Hydro_GetTemperature( const real Dens, const real MomX, const real MomY, const real MomZ, const real Engy,
                           const real Gamma_m1, const bool CheckMinPres, const real MinPres, const real Emag );
double Hydro_Temperature2Pressure( const double Dens, const double Temp, const double mu, const double m_H,
                                   const bool CheckMinPres, const double MinPres );
>>>>>>> d99f52ce
real Hydro_CheckMinPres( const real InPres, const real MinPres );
real Hydro_CheckMinEint( const real InEint, const real MinEint );
void Hydro_NormalizePassive( const real GasDens, real Passive[], const int NNorm, const int NormIdx[] );
#ifdef DUAL_ENERGY
void Hydro_DualEnergyFix( const real Dens, const real MomX, const real MomY, const real MomZ,
                          real &Etot, real &Enpy, char &DE_Status, const real Gamma_m1, const real _Gamma_m1,
                          const bool CheckMinPres, const real MinPres, const real DualEnergySwitch,
                          const real Emag );
#if ( DUAL_ENERGY == DE_ENPY )
real Hydro_Fluid2Entropy( const real Dens, const real MomX, const real MomY, const real MomZ, const real Engy, const real Gamma_m1,
                          const real Emag );
real Hydro_DensPres2Entropy( const real Dens, const real Pres, const real Gamma_m1 );
real Hydro_DensEntropy2Pres( const real Dens, const real Enpy, const real Gamma_m1,
                             const bool CheckMinPres, const real MinPres );
#endif
#endif
<<<<<<< HEAD
real Hydro_CheckMinEintInEngy( const real Dens, const real MomX, const real MomY, const real MomZ, const real InEngy,
                               const real MinEint, const real EngyB );
=======
real Hydro_CheckMinPresInEngy( const real Dens, const real MomX, const real MomY, const real MomZ, const real Engy,
                               const real Gamma_m1, const real _Gamma_m1, const real MinPres, const real Emag );
>>>>>>> d99f52ce
int Flu_AdvanceDt( const int lv, const double TimeNew, const double TimeOld, const double dt,
                   const int SaveSg_Flu, const int SaveSg_Mag, const bool OverlapMPI, const bool Overlap_Sync );
void Flu_AllocateFluxArray( const int lv );
void Flu_Close( const int lv, const int SaveSg_Flu, const int SaveSg_Mag,
                real h_Flux_Array[][9][NFLUX_TOTAL][ SQR(PS2) ],
                real h_Ele_Array[][9][NCOMP_ELE][ PS2P1*PS2 ],
                real h_Flu_Array_F_Out[][FLU_NOUT][ CUBE(PS2) ],
                real h_Mag_Array_F_Out[][NCOMP_MAG][ PS2P1*SQR(PS2) ],
                char h_DE_Array_F_Out[][ CUBE(PS2) ],
                const int NPG, const int *PID0_List,
                const real h_Flu_Array_F_In[][FLU_NIN][ CUBE(FLU_NXT) ],
                const real h_Mag_Array_In[][NCOMP_MAG][ FLU_NXT_P1*SQR(FLU_NXT) ],
                const double dt );
void Flu_Prepare( const int lv, const double PrepTime,
                  real h_Flu_Array_F_In[][FLU_NIN][ CUBE(FLU_NXT) ],
                  real h_Mag_Array_F_In[][NCOMP_MAG][ FLU_NXT_P1*SQR(FLU_NXT) ],
                  real h_Pot_Array_USG_F[][ CUBE(USG_NXT_F) ],
                  double h_Corner_Array_F[][3], const int NPG, const int *PID0_List );
void Flu_FixUp_Flux( const int lv );
void Flu_FixUp_Restrict( const int FaLv, const int SonFluSg, const int FaFluSg, const int SonMagSg, const int FaMagSg,
                         const int SonPotSg, const int FaPotSg, const long TVarCC, const long TVarFC );
void Flu_BoundaryCondition_User( real *Array, const int NVar_Flu, const int ArraySizeX, const int ArraySizeY,
                                 const int ArraySizeZ, const int Idx_Start[], const int Idx_End[],
                                 const int TFluVarIdxList[], const double Time, const double dh, const double *Corner,
                                 const long TVar, const int lv );
void Hydro_BoundaryCondition_Outflow( real *Array, const int BC_Face, const int NVar, const int GhostSize,
                                      const int ArraySizeX, const int ArraySizeY, const int ArraySizeZ,
                                      const int Idx_Start[], const int Idx_End[] );
void Flu_CorrAfterAllSync();
#ifndef SERIAL
void Flu_AllocateFluxArray_Buffer( const int lv );
#endif


// GAMER
void EvolveLevel( const int lv, const double dTime_FaLv );
void InvokeSolver( const Solver_t TSolver, const int lv, const double TimeNew, const double TimeOld, const double dt,
                   const double Poi_Coeff, const int SaveSg_Flu, const int SaveSg_Mag, const int SaveSg_Pot,
                   const bool OverlapMPI, const bool Overlap_Sync );
void Prepare_PatchData( const int lv, const double PrepTime, real *OutputCC, real *OutputFC,
                        const int GhostSize, const int NPG, const int *PID0_List, long TVarCC, long TVarFC,
                        const IntScheme_t IntScheme_CC, const IntScheme_t IntScheme_FC, const PrepUnit_t PrepUnit,
                        const NSide_t NSide, const bool IntPhase, const OptFluBC_t FluBC[], const OptPotBC_t PotBC,
                        const real MinDens, const real MinPres, const bool DE_Consistency );


// Init
void End_GAMER();
void End_MemFree();
void End_MemFree_Fluid();
void End_StopManually( int &Terminate_global );
void Init_BaseLevel();
void Init_GAMER( int *argc, char ***argv );
void Init_Load_DumpTable();
void Init_Load_FlagCriteria();
void Init_Load_Parameter();
void Init_MemoryPool();
void Init_ResetParameter();
void Init_MemAllocate();
void Init_MemAllocate_Fluid( const int Flu_NPatchGroup, const int Pot_NPatchGroup );
void Init_Parallelization();
void Init_RecordBasePatch();
void Init_Refine( const int lv );
void Init_ByRestart();
void Init_Unit();
void Init_Reload_OldFormat();
void Init_ByFunction();
void Init_TestProb();
void Init_ByFile();
void Init_UniformGrid( const int lv, const bool FindHomePatchForPar );
void Init_Field();
FieldIdx_t AddField( char *InputLabel, const NormPassive_t Norm );
FieldIdx_t GetFieldIndex( char *InputLabel, const Check_t Check );
#ifdef OPENMP
void Init_OpenMP();
#endif
#ifdef SUPPORT_HDF5
void Init_ByRestart_HDF5( const char *FileName );
#endif


// Interpolation
void Int_Table( const IntScheme_t IntScheme, int &NSide, int &NGhost );
void Interpolate( real CData [], const int CSize[3], const int CStart[3], const int CRange[3],
                  real FData [], const int FSize[3], const int FStart[3],
                  const int NComp, const IntScheme_t IntScheme, const bool UnwrapPhase, const bool Monotonic[] );


// Miscellaneous
template <typename T> void  Mis_Idx1D2Idx3D( const int Size[], const T Idx1D, int Idx3D[] );
template <typename T> int   Mis_BinarySearch( const T Array[], int Min, int Max, const T Key );
template <typename T> int   Mis_BinarySearch_Real( const T Array[], int Min, int Max, const T Key );
template <typename T> T     Mis_InterpolateFromTable( const int N, const T Table_x[], const T Table_y[], const T x );
template <typename T> ulong Mis_Idx3D2Idx1D( const int Size[], const int Idx3D[] );
template <typename T> void  Mis_Heapsort( const int N, T Array[], int IdxTable[] );
template <typename T> int   Mis_Matching_char( const int N, const T Array[], const int M, const T Key[], char Match[] );
template <typename T> int   Mis_Matching_int( const int N, const T Array[], const int M, const T Key[], int Match[] );
template <typename T> bool  Mis_CompareRealValue( const T Input1, const T Input2, const char *comment, const bool Verbose );
ulong  Mis_Idx3D2Idx1D( const int Size[], const int Idx3D[] );
double Mis_GetTimeStep( const int lv, const double dTime_SyncFaLv, const double AutoReduceDtCoeff );
double Mis_dTime2dt( const double Time_In, const double dTime_In );
void   Mis_GetTotalPatchNumber( const int lv );
double Mis_Scale2PhySize( const int Scale );
double Mis_Cell2PhySize( const int NCell, const int lv );
int    Mis_Scale2Cell( const int Scale, const int lv );
int    Mis_Cell2Scale( const int NCell, const int lv );
double dt_InvokeSolver( const Solver_t TSolver, const int lv );
void   dt_Prepare_Flu( const int lv, real h_Flu_Array_T[][NCOMP_FLUID][ CUBE(PS1) ],
                       real h_Mag_Array_T[][NCOMP_MAG][ PS1P1*SQR(PS1) ], const int NPG, const int *PID0_List );
#ifdef GRAVITY
void   dt_Prepare_Pot( const int lv, real h_Pot_Array_T[][ CUBE(GRA_NXT) ], const int NPG, const int *PID0_List,
                       const double PrepTime );
#endif
void   dt_Close( const real h_dt_Array_T[], const int NPG );
void   CPU_dtSolver( const Solver_t TSolver, real dt_Array[], const real Flu_Array[][NCOMP_FLUID][ CUBE(PS1) ],
                     const real Mag_Array[][NCOMP_MAG][ PS1P1*SQR(PS1) ], const real Pot_Array[][ CUBE(GRA_NXT) ],
                     const double Corner_Array[][3], const int NPatchGroup, const real dh, const real Safety,
                     const real MinPres, const bool P5_Gradient, const OptGravityType_t GravityType,
                     const bool ExtPot, const double TargetTime );


// MPI
#ifndef SERIAL
void Init_MPI( int *argc, char ***argv );
void MPI_ExchangeBoundaryFlag( const int lv );
void MPI_ExchangeBufferPosition( int NSend[26], int NRecv[26], int *Send_PosList[26], int *Recv_PosList[26] );
void MPI_ExchangeData( const int TargetRank[2], const int SendSize[2], const int RecvSize[2],
                       real *SendBuffer[2], real *RecvBuffer[2] );
void MPI_Exit();
#endif // #ifndef SERIAL


// Output
void Output_DumpData( const int Stage );
void Output_DumpData_Part( const OptOutputPart_t Part, const bool BaseOnly, const double x, const double y,
                           const double z, const char *FileName );
void Output_DumpData_Total( const char *FileName );
#ifdef SUPPORT_HDF5
void Output_DumpData_Total_HDF5( const char *FileName );
#endif
void Output_DumpManually( int &Dump_global );
void Output_FlagMap( const int lv, const int xyz, const char *comment );
void Output_Flux( const int lv, const int PID, const int Sib, const char *comment );
void Output_PatchCorner( const int lv, const char *comment );
void Output_Patch( const int lv, const int PID, const int FluSg, const int MagSg, const int PotSg, const char *comment );
void Output_PatchMap( const int lv, const int PID, const int TSg, const int Comp, const char *comment );
void Output_PreparedPatch_Fluid( const int TLv, const int TPID,
                                 const real h_Flu_Array[][FLU_NIN][ CUBE(FLU_NXT) ],
                                 const real h_Mag_Array[][NCOMP_MAG][ FLU_NXT_P1*SQR(FLU_NXT) ],
                                 const int NPG, const int *PID0_List, const int CLv, const char *comment );
void Output_BasePowerSpectrum( const char *FileName );
void Output_L1Error( void (*AnalFunc_Flu)( real fluid[], const double x, const double y, const double z, const double Time,
                                           const int lv, double AuxArray[] ),
                     void (*AnalFunc_Mag)( real magnetic[], const double x, const double y, const double z, const double Time,
                                           const int lv, double AuxArray[] ),
                     const char *Prefix, const OptOutputPart_t Part, const double x, const double y, const double z );
#ifndef SERIAL
void Output_ExchangePatchMap( const int lv, const int xyz, const char *comment );
void Output_ExchangeFluxPatchList( const int option, const int lv, const char *comment );
void Output_ExchangeDataPatchList( const int option, const int lv, const char *comment );
void Output_BoundaryFlagList( const int option, const int lv, const char *comment );
#endif


// Refine
void FindFather( const int lv, const int Mode );
void Flag_Real( const int lv, const UseLBFunc_t UseLBFunc );
bool Flag_Check( const int lv, const int PID, const int i, const int j, const int k, const real dv,
                 const real Fluid[][PS1][PS1][PS1], const real Pot[][PS1][PS1], const real MagCC[][PS1][PS1][PS1],
                 const real Vel[][PS1][PS1][PS1], const real Pres[][PS1][PS1],
                 const real *Lohner_Var, const real *Lohner_Ave, const real *Lohner_Slope, const int Lohner_NVar,
                 const real ParCount[][PS1][PS1], const real ParDens[][PS1][PS1], const real JeansCoeff );
bool Flag_Region( const int i, const int j, const int k, const int lv, const int PID );
bool Flag_Lohner( const int i, const int j, const int k, const OptLohnerForm_t Form, const real *Var1D, const real *Ave1D,
                  const real *Slope1D, const int NVar, const double Threshold, const double Filter, const double Soften );
void Refine( const int lv, const UseLBFunc_t UseLBFunc );
void SiblingSearch( const int lv );
void SiblingSearch_Base();
#ifndef SERIAL
void Flag_Buffer( const int lv );
void Refine_Buffer( const int lv, const int *SonTable, const int *GrandTable );
#endif


// SelfGravity
#ifdef GRAVITY
void CPU_PoissonGravitySolver( const real h_Rho_Array    [][RHO_NXT][RHO_NXT][RHO_NXT],
                               const real h_Pot_Array_In [][POT_NXT][POT_NXT][POT_NXT],
                                     real h_Pot_Array_Out[][GRA_NXT][GRA_NXT][GRA_NXT],
                                     real h_Flu_Array    [][GRA_NIN][PS1][PS1][PS1],
                               const double h_Corner_Array [][3],
                               const real h_Pot_Array_USG[][USG_NXT_G][USG_NXT_G][USG_NXT_G],
                               const real h_Flu_Array_USG[][GRA_NIN-1][PS1][PS1][PS1],
                                     char h_DE_Array     [][PS1][PS1][PS1],
                               const real h_Emag_Array   [][PS1][PS1][PS1],
                               const int NPatchGroup, const real dt, const real dh, const int SOR_Min_Iter,
                               const int SOR_Max_Iter, const real SOR_Omega, const int MG_Max_Iter,
                               const int MG_NPre_Smooth, const int MG_NPost_Smooth, const real MG_Tolerated_Error,
                               const real Poi_Coeff, const IntScheme_t IntScheme, const bool P5_Gradient,
                               const real ELBDM_Eta, const real ELBDM_Lambda, const bool Poisson, const bool GraAcc,
                               const OptGravityType_t GravityType, const double TimeNew, const double TimeOld,
                               const bool ExtPot, const real MinEint );
void CPU_PoissonSolver_FFT( const real Poi_Coeff, const int SaveSg, const double PrepTime );
void Patch2Slab( real *RhoK, real *SendBuf_Rho, real *RecvBuf_Rho, long *SendBuf_SIdx, long *RecvBuf_SIdx,
                 int **List_PID, int **List_k, int *List_NSend_Rho, int *List_NRecv_Rho,
                 const int *List_z_start, const int local_nz, const int FFT_Size[], const int NRecvSlice,
                 const double PrepTime );
void Slab2Patch( const real *RhoK, real *SendBuf, real *RecvBuf, const int SaveSg, const long *List_SIdx,
                 int **List_PID, int **List_k, int *List_NSend, int *List_NRecv, const int local_nz, const int FFT_Size[],
                 const int NSendSlice );
void End_MemFree_PoissonGravity();
void Gra_AdvanceDt( const int lv, const double TimeNew, const double TimeOld, const double dt,
                    const int SaveSg_Flu, const int SaveSg_Pot, const bool Poisson, const bool Gravity,
                    const bool OverlapMPI, const bool Overlap_Sync );
void Gra_Close( const int lv, const int SaveSg, const real h_Flu_Array_G[][GRA_NIN][PS1][PS1][PS1],
                const char h_DE_Array_G[][PS1][PS1][PS1], const real h_Emag_Array_G[][PS1][PS1][PS1],
                const int NPG, const int *PID0_List );
void Gra_Prepare_Flu( const int lv, real h_Flu_Array_G[][GRA_NIN][PS1][PS1][PS1], char h_DE_Array_G[][PS1][PS1][PS1],
                      real h_Emag_Array_G[][PS1][PS1][PS1], const int NPG, const int *PID0_List );
void Gra_Prepare_Pot( const int lv, const double PrepTime, real h_Pot_Array_P_Out[][GRA_NXT][GRA_NXT][GRA_NXT],
                      const int NPG, const int *PID0_List );
void Gra_Prepare_Corner( const int lv, double h_Corner_Array[][3], const int NPG, const int *PID0_List );
#ifdef UNSPLIT_GRAVITY
void Gra_Prepare_USG( const int lv, const double PrepTime,
                      real h_Pot_Array_USG_G[][USG_NXT_G][USG_NXT_G][USG_NXT_G],
                      real h_Flu_Array_USG_G[][GRA_NIN-1][PS1][PS1][PS1], const int NPG, const int *PID0_List );
#endif
void End_FFTW();
void Init_FFTW();
void Init_ExtAccPot( const bool OnlyInitAuxArray );
void Init_GreenFuncK();
void Init_MemAllocate_PoissonGravity( const int Pot_NPatchGroup );
void Init_Set_Default_MG_Parameter( int &Max_Iter, int &NPre_Smooth, int &NPost_Smooth, double &Tolerated_Error );
void Init_Set_Default_SOR_Parameter( double &SOR_Omega, int &SOR_Max_Iter, int &SOR_Min_Iter );
void Output_PreparedPatch_Poisson( const int TLv, const int TPID, const int TComp,
                                   const real h_Rho_Array_P   [][RHO_NXT][RHO_NXT][RHO_NXT],
                                   const real h_Pot_Array_P_In[][POT_NXT][POT_NXT][POT_NXT],
                                   const int NPG, const int *PID0_List, const int CLv, const char *comment );
void Poi_Close( const int lv, const int SaveSg, const real h_Pot_Array_P_Out[][GRA_NXT][GRA_NXT][GRA_NXT],
                const int NPG, const int *PID0_List );
void Poi_BoundaryCondition_Extrapolation( real *Array, const int BC_Face, const int NVar, const int GhostSize,
                                          const int ArraySizeX, const int ArraySizeY, const int ArraySizeZ,
                                          const int Idx_Start[], const int Idx_End[] );
void Poi_GetAverageDensity();
void Poi_Prepare_Pot( const int lv, const double PrepTime, real h_Pot_Array_P_In[][POT_NXT][POT_NXT][POT_NXT],
                      const int NPG, const int *PID0_List );
void Poi_Prepare_Rho( const int lv, const double PrepTime, real h_Rho_Array_P[][RHO_NXT][RHO_NXT][RHO_NXT],
                      const int NPG, const int *PID0_List );
#ifdef STORE_POT_GHOST
void Poi_StorePotWithGhostZone( const int lv, const int PotSg, const bool AllPatch );
#endif
#endif // #ifdef GRAVITY


// Tables
template <typename T> T TABLE_01( const int SibIndex, const char dim, const T w0, const T w1, const T w2 );
template <typename T> T TABLE_02( const int LocalID, const char dim, const T w0, const T w1 );
int TABLE_03( const int SibID, const int Count );
int TABLE_04( const int SibID );
int TABLE_05( const int SibID );
int TABLE_06( const int SibID, const int FlagLayer );
int TABLE_07( const int SibID, const int Count );
void TABLE_SiblingSharingSameEdge( const int EdgeID, int SibID[], int SibSibID[] );


// LoadBalance
long LB_Corner2Index( const int lv, const int Corner[], const Check_t Check );
#ifdef LOAD_BALANCE
void LB_AllocateBufferPatch_Father( const int SonLv, const bool SearchAllSon, const int NInput, int* TargetSonPID0,
                                    const bool RecordFaPID, int* NNewFaBuf0, int** NewFaBufPID0 );
void LB_AllocateBufferPatch_Sibling_Base();
void LB_AllocateBufferPatch_Sibling( const int lv );
void LB_AllocateFluxArray( const int FaLv );
void LB_ExchangeFlaggedBuffer( const int lv );
void LB_FindFather( const int SonLv, const bool SearchAllSon, const int NInput, int* TargetSonPID0, const bool ResetSonID );
void LB_FindSonNotHome( const int FaLv, const bool SearchAllFa, const int NInput, int* TargetFaPID );
void LB_GetBufferData( const int lv, const int FluSg, const int MagSg, const int PotSg, const GetBufMode_t GetBufMode,
                       const long TVarCC, const long TVarFC, const int ParaBuf );
real*LB_GetBufferData_MemAllocate_Send( const int NSend );
real*LB_GetBufferData_MemAllocate_Recv( const int NRecv );
void LB_GrandsonCheck( const int lv );
void LB_Init_LoadBalance( const bool Redistribute, const double ParWeight, const bool Reset, const int TLv );
void LB_Init_ByFunction();
void LB_Init_Refine( const int FaLv );
void LB_SetCutPoint( const int lv, const int NPG_Total, long *CutPoint, const bool InputLBIdx0AndLoad,
                     long *LBIdx0_AllRank_Input, double *Load_AllRank_Input, const double ParWeight );
void LB_EstimateWorkload_AllPatchGroup( const int lv, const double ParWeight, double *Load_PG );
double LB_EstimateLoadImbalance();
void LB_SetCutPoint( const int lv, long *CutPoint, const bool InputLBIdx0AndLoad, long *LBIdx0_AllRank_Input,
                     double *Load_AllRank_Input, const double ParWeight );
void LB_Output_LBIdx( const int lv );
void LB_RecordExchangeDataPatchID( const int Lv, const bool AfterRefine );
void LB_RecordExchangeFixUpDataPatchID( const int Lv );
void LB_RecordExchangeRestrictDataPatchID( const int FaLv );
void LB_RecordOverlapMPIPatchID( const int Lv );
void LB_Refine( const int FaLv );
void LB_SiblingSearch( const int lv, const bool SearchAllPID, const int NInput, int *TargetPID0 );
void LB_Index2Corner( const int lv, const long Index, int Corner[], const Check_t Check );
int  LB_Index2Rank( const int lv, const long LB_Idx, const Check_t Check );
#endif // #ifdef LOAD_BALANCE


// Hydro model
#if    ( MODEL == HYDRO )
void Hydro_Aux_Check_Negative( const int lv, const int Mode, const char *comment );
void Hydro_GetTimeStep_Gravity( double &dt, double &dTime, int &MinDtLv, real &MinDtVar, const double dt_dTime );
void Hydro_GetMaxAcc( real MaxAcc[] );
void Hydro_Init_ByFunction_AssignData( const int lv );
void Hydro_BoundaryCondition_Reflecting( real *Array, const int BC_Face, const int NVar_Flu, const int GhostSize,
                                         const int ArraySizeX, const int ArraySizeY, const int ArraySizeZ,
                                         const int Idx_Start[], const int Idx_End[], const int TFluVarIdxList[],
                                         const int NVar_Der, const long TDerVarList[] );
#ifdef MHD
void MHD_GetCellCenteredBField( real B_CC[], const real Bx_FC[], const real By_FC[], const real Bz_FC[],
                                const int Nx, const int Ny, const int Nz, const int i, const int j, const int k );
real MHD_GetCellCenteredBEnergy( const real Bx_FC[], const real By_FC[], const real Bz_FC[],
                                 const int Nx, const int Ny, const int Nz, const int i, const int j, const int k );
void MHD_GetCellCenteredBFieldInPatch( real B[], const int lv, const int PID, const int i, const int j, const int k,
                                       const int MagSg );
real MHD_GetCellCenteredBEnergyInPatch( const int lv, const int PID, const int i, const int j, const int k,
                                        const int MagSg );
void MHD_InterpolateBField( const real **CData, const int CSize[3][3], const int CStart[3][3], const int CRange[3],
                                  real **FData, const int FSize[3][3], const int FStart[3][3],
                            const real *FInterface[6], const IntScheme_t IntScheme, const bool Monotonic );
void MHD_AllocateElectricArray( const int lv );
void MHD_Aux_Check_InterfaceB( const char *comment );
void MHD_Aux_Check_DivergenceB( const bool Verbose, const char *comment );
void MHD_FixUp_Electric( const int lv );
void MHD_CopyPatchInterfaceBField( const int lv, const int PID, const int SibID, const int MagSg );
void MHD_BoundaryCondition_Outflow( real **Array, const int BC_Face, const int NVar, const int GhostSize,
                                    const int ArraySizeX, const int ArraySizeY, const int ArraySizeZ,
                                    const int Idx_Start[], const int Idx_End[], const int TVarIdxList[] );
void MHD_BoundaryCondition_Reflecting( real **Array, const int BC_Face, const int NVar, const int GhostSize,
                                       const int ArraySizeX, const int ArraySizeY, const int ArraySizeZ,
                                       const int Idx_Start[], const int Idx_End[], const int TVarIdxList[] );
void MHD_BoundaryCondition_User( real **Array, const int BC_Face, const int NVar,
                                 const int ArraySizeX, const int ArraySizeY, const int ArraySizeZ,
                                 const int Idx_Start[], const int Idx_End[], const int TVarIdxList[],
                                 const double Time, const double dh, const double *Corner, const int lv );
void MHD_Init_BField_ByFile( const int B_lv );
#ifdef LOAD_BALANCE
void MHD_LB_EnsureBFieldConsistencyAfterRestrict( const int lv );
void MHD_LB_AllocateElectricArray( const int FaLv );
void MHD_LB_ResetBufferElectric( const int lv );
#endif
#endif // #ifdef MHD


// ELBDM model
#elif ( MODEL == ELBDM )
void   ELBDM_Init_ByFunction_AssignData( const int lv );
void   ELBDM_Init_ByFile_AssignData( const int lv, real *UM_Data, const int NVar );
double ELBDM_GetTimeStep_Fluid( const int lv );
double ELBDM_GetTimeStep_Gravity( const int lv );
double ELBDM_GetTimeStep_Phase( const int lv );
bool   ELBDM_Flag_EngyDensity( const int i, const int j, const int k, const real Real_Array[],
                               const real Imag_Array[], const double Angle_2pi, const double Eps );
real   ELBDM_UnwrapPhase( const real Phase_Ref, const real Phase_Wrapped );
real   ELBDM_SetTaylor3Coeff( const real dt, const real dh, const real Eta );


#else
#error : ERROR : unsupported MODEL !!
#endif


// GPU API
#ifdef GPU
void CUAPI_Asyn_FluidSolver( real h_Flu_Array_In[][FLU_NIN ][ CUBE(FLU_NXT) ],
                             real h_Flu_Array_Out[][FLU_NOUT][ CUBE(PS2) ],
                             real h_Mag_Array_In[][NCOMP_MAG][ FLU_NXT_P1*SQR(FLU_NXT) ],
                             real h_Mag_Array_Out[][NCOMP_MAG][ PS2P1*SQR(PS2) ],
                             char h_DE_Array_Out[][ CUBE(PS2) ],
                             real h_Flux_Array[][9][NFLUX_TOTAL][ SQR(PS2) ],
                             real h_Ele_Array[][9][NCOMP_ELE][ PS2P1*PS2 ],
                             const double h_Corner_Array[][3],
                             real h_Pot_Array_USG[][ CUBE(USG_NXT_F) ],
                             const int NPatchGroup, const real dt, const real dh,
                             const bool StoreFlux, const bool StoreElectric,
                             const bool XYZ, const LR_Limiter_t LR_Limiter, const real MinMod_Coeff,
                             const real ELBDM_Eta, real ELBDM_Taylor3_Coeff, const bool ELBDM_Taylor3_Auto,
                             const double Time, const OptGravityType_t GravityType,
                             const int GPU_NStream, const real MinDens, const real MinPres, const real MinEint,
                             const real DualEnergySwitch, const bool NormPassive, const int NNorm,
                             const bool JeansMinPres, const real JeansMinPres_Coeff );
void CUAPI_Asyn_dtSolver( const Solver_t TSolver, real h_dt_Array[], const real h_Flu_Array[][NCOMP_FLUID][ CUBE(PS1) ],
                          const real h_Mag_Array[][NCOMP_MAG][ PS1P1*SQR(PS1) ], const real h_Pot_Array[][ CUBE(GRA_NXT) ],
                          const double h_Corner_Array[][3], const int NPatchGroup, const real dh, const real Safety,
                          const real MinPres, const bool P5_Gradient, const OptGravityType_t GravityType,
                          const bool ExtPot, const double TargetTime, const int GPU_NStream );
void CUAPI_DiagnoseDevice();
void CUAPI_MemAllocate_Fluid( const int Flu_NPG, const int Pot_NPG, const int GPU_NStream );
void CUAPI_MemFree_Fluid( const int GPU_NStream );
void CUAPI_Set_Default_GPU_Parameter( int &GPU_NStream, int &Flu_GPU_NPGroup, int &Pot_GPU_NPGroup, int &Che_GPU_NPGroup );
void CUAPI_SetDevice( const int Mode );
void CUAPI_SetConstMemory();
void CUAPI_Synchronize();
#ifdef GRAVITY
void CUAPI_SetConstMemory_ExtAccPot();
void CUAPI_Asyn_PoissonGravitySolver( const real h_Rho_Array    [][RHO_NXT][RHO_NXT][RHO_NXT],
                                      const real h_Pot_Array_In [][POT_NXT][POT_NXT][POT_NXT],
                                            real h_Pot_Array_Out[][GRA_NXT][GRA_NXT][GRA_NXT],
                                            real h_Flu_Array    [][GRA_NIN][PS1][PS1][PS1],
                                      const double h_Corner_Array[][3],
                                      const real h_Pot_Array_USG[][USG_NXT_G][USG_NXT_G][USG_NXT_G],
                                      const real h_Flu_Array_USG[][GRA_NIN-1][PS1][PS1][PS1],
                                            char h_DE_Array     [][PS1][PS1][PS1],
                                      const real h_Emag_Array   [][PS1][PS1][PS1],
                                      const int NPatchGroup, const real dt, const real dh, const int SOR_Min_Iter,
                                      const int SOR_Max_Iter, const real SOR_Omega, const int MG_Max_Iter,
                                      const int MG_NPre_Smooth, const int MG_NPost_Smooth,
                                      const real MG_Tolerated_Error, const real Poi_Coeff,
                                      const IntScheme_t IntScheme, const bool P5_Gradient, const real ELBDM_Eta,
                                      const real ELBDM_Lambda, const bool Poisson, const bool GraAcc, const int GPU_NStream,
                                      const OptGravityType_t GravityType, const double TimeNew, const double TimeOld,
                                      const bool ExtPot, const real MinEint );
void CUAPI_MemAllocate_PoissonGravity( const int Pot_NPatchGroup );
void CUAPI_MemFree_PoissonGravity();
#endif // #ifdef GRAVITY
#endif // #ifdef GPU


// Particle
#ifdef PARTICLE
void Par_Init_ByFile();
void Par_Output_TextFile( const char *comment );
void Par_FindHomePatch_UniformGrid( const int lv, const bool OldParOnly,
                                    const long NNewPar, real *NewParAtt[PAR_NATT_TOTAL] );
void Par_PassParticle2Son_SinglePatch( const int FaLv, const int FaPID );
void Par_PassParticle2Son_MultiPatch( const int FaLv, const ParPass2Son_t Mode, const bool TimingSendPar,
                                      const int NFaPatch, const int *FaPIDList );
void Par_PassParticle2Father( const int FaLv, const int FaPID );
void Par_Aux_Check_Particle( const char *comment );
void Par_MassAssignment( const long *ParList, const long NPar, const ParInterp_t IntScheme, real *Rho,
                         const int RhoSize, const double *EdgeL, const double dh, const bool PredictPos,
                         const double TargetTime, const bool InitZero, const bool Periodic[], const int PeriodicSize[3],
                         const bool UnitDens, const bool CheckFarAway, const bool UseInputMassPos, real **InputMassPos );
void Par_UpdateParticle( const int lv, const double TimeNew, const double TimeOld, const ParUpStep_t UpdateStep,
                         const bool StoreAcc, const bool UseStoredAcc );
void Par_GetTimeStep_VelAcc( double &dt_vel, double &dt_acc, const int lv );
void Par_PassParticle2Sibling( const int lv, const bool TimingSendPar );
bool Par_WithinActiveRegion( const real x, const real y, const real z );
int  Par_CountParticleInDescendant( const int FaLv, const int FaPID );
void Par_Aux_GetConservedQuantity( double &Mass, double &MomX, double &MomY, double &MomZ, double &Ek, double &Ep );
void Par_Aux_InitCheck();
void Par_Aux_Record_ParticleCount();
void Par_CollectParticle2OneLevel( const int FaLv, const bool PredictPos, const double TargetTime,
                                   const bool SibBufPatch, const bool FaSibBufPatch, const bool JustCountNPar,
                                   const bool TimingSendPar );
void Par_CollectParticle2OneLevel_FreeMemory( const int FaLv, const bool SibBufPatch, const bool FaSibBufPatch );
int  Par_Synchronize( const double SyncTime, const ParSync_t SyncOption );
void Par_Synchronize_Restore( const double SyncTime );
void Prepare_PatchData_InitParticleDensityArray( const int lv );
void Prepare_PatchData_FreeParticleDensityArray( const int lv );
void Par_PredictPos( const long NPar, const long *ParList, real *ParPosX, real *ParPosY, real *ParPosZ,
                     const double TargetTime );
void Par_Init_Attribute();
void Par_AddParticleAfterInit( const long NNewPar, real *NewParAtt[PAR_NATT_TOTAL] );
FieldIdx_t AddParticleAttribute( char *InputLabel );
FieldIdx_t GetParticleAttributeIndex( char *InputLabel, const Check_t Check );
#ifdef LOAD_BALANCE
void Par_LB_CollectParticle2OneLevel( const int FaLv, const bool PredictPos, const double TargetTime,
                                      const bool SibBufPatch, const bool FaSibBufPatch, const bool JustCountNPar,
                                      const bool TimingSendPar );
void Par_LB_CollectParticle2OneLevel_FreeMemory( const int lv, const bool SibBufPatch, const bool FaSibBufPatch );
void Par_LB_CollectParticleFromRealPatch( const int lv,
                                          const int Buff_NPatchTotal, const int *Buff_PIDList, int *Buff_NPatchEachRank,
                                          const int Real_NPatchTotal, const int *Real_PIDList, int *Real_NPatchEachRank,
                                          const bool PredictPos, const double TargetTime,
                                          Timer_t *Timer, const char *Timer_Comment );
void Par_LB_ExchangeParticleBetweenPatch( const int lv,
                                          const int Send_NPatchTotal, const int *Send_PIDList, int *Send_NPatchEachRank,
                                          const int Recv_NPatchTotal, const int *Recv_PIDList, int *Recv_NPatchEachRank,
                                          Timer_t *Timer, const char *Timer_Comment );
void Par_LB_SendParticleData( const int NParAtt, int *SendBuf_NPatchEachRank, int *SendBuf_NParEachPatch,
                              long *SendBuf_LBIdxEachPatch, real *SendBuf_ParDataEachPatch, const int NSendParTotal,
                              int *&RecvBuf_NPatchEachRank, int *&RecvBuf_NParEachPatch, long *&RecvBuf_LBIdxEachPatch,
                              real *&RecvBuf_ParDataEachPatch, int &NRecvPatchTotal, int &NRecvParTotal,
                              const bool Exchange_NPatchEachRank, const bool Exchange_LBIdxEachRank,
                              const bool Exchange_ParDataEachRank, Timer_t *Timer, const char *Timer_Comment );
void Par_LB_RecordExchangeParticlePatchID( const int MainLv );
void Par_LB_MapBuffer2RealPatch( const int lv, const int  Buff_NPatchTotal, int *&Buff_PIDList, int *Buff_NPatchEachRank,
                                                     int &Real_NPatchTotal, int *&Real_PIDList, int *Real_NPatchEachRank,
                                 const bool UseInputLBIdx, long *Buff_LBIdxList_Input );
#endif
#endif // #ifdef PARTICLE


// yt inline analysis
#ifdef SUPPORT_LIBYT
void YT_Init( int argc, char *argv[] );
void YT_End();
void YT_Inline();
#endif // #ifdef SUPPORT_LIBYT


// Grackle
#ifdef SUPPORT_GRACKLE
void Grackle_Init();
void Grackle_Init_FieldData();
void Grackle_End();
void Init_MemAllocate_Grackle( const int Che_NPG );
void End_MemFree_Grackle();
void Grackle_Prepare( const int lv, real h_Che_Array[], const int NPG, const int *PID0_List );
void Grackle_Close( const int lv, const int SaveSg, const real h_Che_Array[], const int NPG, const int *PID0_List );
void Grackle_AdvanceDt( const int lv, const double TimeNew, const double TimeOld, const double dt, const int SaveSg,
                        const bool OverlapMPI, const bool Overlap_Sync );
void CPU_GrackleSolver( grackle_field_data *Che_FieldData, code_units Che_Units, const int NPatchGroup, const real dt );
#endif // #ifdef SUPPORT_GRACKLE


// star formation
#ifdef STAR_FORMATION
void SF_CreateStar( const int lv, const real TimeNew, const real dt );
void SF_FreeRNG();
void SF_CreateStar_AGORA( const int lv, const real TimeNew, const real dt, RandomNumber_t *RNG,
                          const real GasDensThres, const real Efficiency, const real MinStarMass, const real MaxStarMFrac,
                          const bool DetRandom, const bool UseMetal );
#endif


// EoS in hydrodynamics
#if ( MODEL == HYDRO )
void EoS_Init();
#endif



#endif // __PROTOTYPE_H__<|MERGE_RESOLUTION|>--- conflicted
+++ resolved
@@ -87,26 +87,17 @@
                       const real MinDens, const real MinPres, const real MinEint, const real DualEnergySwitch,
                       const bool NormPassive, const int NNorm, const int NormIdx[],
                       const bool JeansMinPres, const real JeansMinPres_Coeff );
-<<<<<<< HEAD
 real Hydro_Fluid2Pres( const real Dens, const real MomX, const real MomY, const real MomZ, const real Engy,
-                       const bool CheckMinPres, const real MinPres, const real EngyB,
+                       const bool CheckMinPres, const real MinPres, const real Emag,
                        EoS_DE2P_t EoS_DensEint2Pres, const double EoS_AuxArray[] );
 real Hydro_Fluid2Eint( const real Dens, const real MomX, const real MomY, const real MomZ, const real Engy,
-                       const bool CheckMinEint, const real MinEint, const real EngyB );
-real Hydro_ConEint2Etot( const real Dens, const real MomX, const real MomY, const real MomZ, const real Eint, const real EngyB );
+                       const bool CheckMinEint, const real MinEint, const real Emag );
+real Hydro_ConEint2Etot( const real Dens, const real MomX, const real MomY, const real MomZ, const real Eint, const real Emag );
 real Hydro_Fluid2Temp( const real Dens, const real MomX, const real MomY, const real MomZ, const real Engy,
                        const bool CheckMinPres, const real MinPres, const real Emag,
                        EoS_DE2P_t EoS_DensEint2Pres, const double EoS_AuxArray[] );
 double Hydro_Temp2Pres( const double Dens, const double Temp, const double mu, const double m_H,
                         const bool CheckMinPres, const double MinPres );
-=======
-real Hydro_GetPressure( const real Dens, const real MomX, const real MomY, const real MomZ, const real Engy,
-                        const real Gamma_m1, const bool CheckMinPres, const real MinPres, const real Emag );
-real Hydro_GetTemperature( const real Dens, const real MomX, const real MomY, const real MomZ, const real Engy,
-                           const real Gamma_m1, const bool CheckMinPres, const real MinPres, const real Emag );
-double Hydro_Temperature2Pressure( const double Dens, const double Temp, const double mu, const double m_H,
-                                   const bool CheckMinPres, const double MinPres );
->>>>>>> d99f52ce
 real Hydro_CheckMinPres( const real InPres, const real MinPres );
 real Hydro_CheckMinEint( const real InEint, const real MinEint );
 void Hydro_NormalizePassive( const real GasDens, real Passive[], const int NNorm, const int NormIdx[] );
@@ -123,13 +114,8 @@
                              const bool CheckMinPres, const real MinPres );
 #endif
 #endif
-<<<<<<< HEAD
 real Hydro_CheckMinEintInEngy( const real Dens, const real MomX, const real MomY, const real MomZ, const real InEngy,
-                               const real MinEint, const real EngyB );
-=======
-real Hydro_CheckMinPresInEngy( const real Dens, const real MomX, const real MomY, const real MomZ, const real Engy,
-                               const real Gamma_m1, const real _Gamma_m1, const real MinPres, const real Emag );
->>>>>>> d99f52ce
+                               const real MinEint, const real Emag );
 int Flu_AdvanceDt( const int lv, const double TimeNew, const double TimeOld, const double dt,
                    const int SaveSg_Flu, const int SaveSg_Mag, const bool OverlapMPI, const bool Overlap_Sync );
 void Flu_AllocateFluxArray( const int lv );
