#ifndef __PROTOTYPE_H__
#define __PROTOTYPE_H__



#include "Macro.h"
#include "Typedef.h"
#include "AMR.h"


// Auxiliary
void Aux_Check_MemFree( const double MinMemFree_Total, const char *comment );
void Aux_Check_Conservation( const char *comment );
void Aux_Check_NormalizePassive( const int lv, const char *comment );
void Aux_Check();
void Aux_Check_Finite( const int lv, const char *comment );
void Aux_Check_FluxAllocate( const int lv, const char *comment );
void Aux_Check_Parameter();
void Aux_Check_PatchAllocate( const int lv, const char *comment );
void Aux_Check_ProperNesting( const int lv, const char *comment );
void Aux_Check_Refinement( const int lv, const char *comment );
void Aux_Check_Restrict( const int lv, const char *comment );
void Aux_Error( const char *File, const int Line, const char *Func, const char *Format, ... );
bool Aux_CheckFileExist( const char *FileName );
void Aux_GetCPUInfo( const char *FileName );
void Aux_GetMemInfo();
void Aux_Message( FILE *Type, const char *Format, ... );
void Aux_TakeNote();
void Aux_CreateTimer();
void Aux_DeleteTimer();
void Aux_ResetTimer();
void Aux_AccumulatedTiming( const double TotalT, double InitT, double OtherT );
void Aux_Record_Timing();
void Aux_Record_PatchCount();
void Aux_Record_Performance( const double ElapsedTime );
void Aux_Record_CorrUnphy();
int  Aux_CountRow( const char *FileName );
#ifndef SERIAL
void Aux_Record_BoundaryPatch( const int lv, int *NList, int **IDList, int **PosList );
#endif
void Aux_SwapPointer( void **Ptr1, void **Ptr2 );
double Aux_Coord_CellIdx2AdoptedCoord( const int lv, const int PID, const int dim, const int idx );
double Aux_Coord_CellIdx2Volume( const int lv, const int PID, const int i, const int j, const int k );
void Aux_Coord_CellIdx2CartesianCoord( const int lv, const int PID, const int i, const int j, const int k, double xyz[] );
void Aux_Coord_Adopted2CartesianCoord( const double in[], double out[] );
void Aux_Coord_Cartesian2AdoptedCoord( const double in[], double out[] );
template <typename T> void Aux_AllocateArray2D( T** &Array, const int J, const int I );
template <typename T> void Aux_AllocateArray3D( T*** &Array, const int K, const int J, const int I );
template <typename T> void Aux_DeallocateArray2D( T** &Array );
template <typename T> void Aux_DeallocateArray3D( T*** &Array );
template <typename T> int  Aux_LoadTable( T *&Data, const char *FileName, const int NCol_Target, const int TCol[],
                                          const bool RowMajor, const bool AllocMem );
int Aux_IsFinite( const float x );
int Aux_IsFinite( const double x );


// Buffer
#ifndef SERIAL
void Buf_AllocateBufferPatch_Base( AMR_t *Tamr );
void Buf_AllocateBufferPatch( AMR_t *Tamr, const int lv );
void Buf_GetBufferData( const int lv, const int FluSg, const int PotSg, const GetBufMode_t GetBufMode,
                        const int TVar, const int ParaBuffer, const UseLBFunc_t UseLBFunc );
void Buf_RecordBoundaryFlag( const int lv );
void Buf_RecordBoundaryPatch_Base();
void Buf_RecordBoundaryPatch( const int lv );
void Buf_RecordExchangeDataPatchID( const int lv );
void Buf_RecordExchangeFluxPatchID( const int lv );
void Buf_ResetBufferFlux( const int lv );
void Buf_SortBoundaryPatch( const int NPatch, int *IDList, int *PosList );
#endif // #ifndef SERIAL


// Hydrodynamics
void CPU_FluidSolver( real h_Flu_Array_In [][FLU_NIN    ][ FLU_NXT*FLU_NXT*FLU_NXT ],
                      real h_Flu_Array_Out[][FLU_NOUT   ][ PS2*PS2*PS2 ],
                      char h_DE_Array_Out[][ PS2*PS2*PS2 ],
                      real h_Flux_Array[][9][NFLUX_TOTAL][ PS2*PS2 ],
                      const double h_Corner_Array[][3],
                      const real h_Pot_Array_USG[][USG_NXT_F][USG_NXT_F][USG_NXT_F],
                      const int NPatchGroup, const real dt, const real dh[], const real Gamma, const bool StoreFlux,
                      const bool XYZ, const LR_Limiter_t LR_Limiter, const real MinMod_Coeff, const real EP_Coeff,
                      const WAF_Limiter_t WAF_Limiter, const real ELBDM_Eta, real ELBDM_Taylor3_Coeff,
                      const bool ELBDM_Taylor3_Auto, const double Time, const OptGravityType_t GravityType,
                      const real MinDens, const real MinPres, const real DualEnergySwitch,
                      const bool NormPassive, const int NNorm, const int NormIdx[],
                      const bool JeansMinPres, const real JeansMinPres_Coeff );
real CPU_GetPressure( const real Dens, const real MomX, const real MomY, const real MomZ, const real Engy,
                      const real Gamma_m1, const bool CheckMinPres, const real MinPres );
real CPU_GetTemperature( const real Dens, const real MomX, const real MomY, const real MomZ, const real Engy,
                         const real Gamma_m1, const bool CheckMinPres, const real MinPres );
double CPU_Temperature2Pressure( const double Dens, const double Temp, const double mu, const double m_H,
                                 const bool CheckMinPres, const double MinPres );
real CPU_CheckMinPres( const real InPres, const real MinPres );
void CPU_NormalizePassive( const real GasDens, real Passive[], const int NNorm, const int NormIdx[] );
#ifdef DUAL_ENERGY
void CPU_DualEnergyFix( const real Dens, const real MomX, const real MomY, const real MomZ,
                        real &Etot, real &Enpy, char &DE_Status, const real Gamma_m1, const real _Gamma_m1,
                        const bool CheckMinPres, const real MinPres, const real DualEnergySwitch );
#if ( DUAL_ENERGY == DE_ENPY )
real CPU_Fluid2Entropy( const real Dens, const real MomX, const real MomY, const real MomZ, const real Engy, const real Gamma_m1 );
real CPU_DensPres2Entropy( const real Dens, const real Pres, const real Gamma_m1 );
real CPU_DensEntropy2Pres( const real Dens, const real Enpy, const real Gamma_m1,
                           const bool CheckMinPres, const real MinPres );
#endif
#endif
real CPU_CheckMinPresInEngy( const real Dens, const real MomX, const real MomY, const real MomZ, const real Engy,
                             const real Gamma_m1, const real _Gamma_m1, const real MinPres );
int Flu_AdvanceDt( const int lv, const double TimeNew, const double TimeOld, const double dt, const int SaveSg,
                   const bool OverlapMPI, const bool Overlap_Sync );
void Flu_AllocateFluxArray( const int lv );
void Flu_Close( const int lv, const int SaveSg, real h_Flux_Array[][9][NFLUX_TOTAL][4*PATCH_SIZE*PATCH_SIZE],
                real h_Flu_Array_F_Out[][FLU_NOUT][8*PATCH_SIZE*PATCH_SIZE*PATCH_SIZE],
                char h_DE_Array_F_Out[][8*PATCH_SIZE*PATCH_SIZE*PATCH_SIZE],
                const int NPG, const int *PID0_List, const real h_Flu_Array_F_In[][FLU_NIN][FLU_NXT*FLU_NXT*FLU_NXT],
                const double dt );
void Flu_FixUp( const int lv );
void Flu_Prepare( const int lv, const double PrepTime, real h_Flu_Array_F_In[], real h_Pot_Array_USG_F[],
                  double h_Corner_Array_F[][3], const int NPG, const int *PID0_List );
void Flu_Restrict( const int FaLv, const int SonFluSg, const int FaFluSg, const int SonPotSg, const int FaPotSg,
                   const int TVar );
void Flu_BoundaryCondition_User( real *Array, const int NVar_Flu, const int ArraySizeX, const int ArraySizeY,
                                 const int ArraySizeZ, const int Idx_Start[], const int Idx_End[],
                                 const int TFluVarIdxList[], const double Time, const double dh[], const double *Corner,
                                 const int TVar, const int lv );
void Flu_BoundaryCondition_Outflow( real *Array, const int BC_Face, const int NVar, const int GhostSize,
                                    const int ArraySizeX, const int ArraySizeY, const int ArraySizeZ,
                                    const int Idx_Start[], const int Idx_End[] );
void Flu_CorrAfterAllSync();
#ifndef SERIAL
void Flu_AllocateFluxArray_Buffer( const int lv );
#endif


// GAMER
void EvolveLevel( const int lv, const double dTime_FaLv );
void InvokeSolver( const Solver_t TSolver, const int lv, const double TimeNew, const double TimeOld, const double dt,
                   const double Poi_Coeff, const int SaveSg_Flu, const int SaveSg_Pot,
                   const bool OverlapMPI, const bool Overlap_Sync );
void Prepare_PatchData( const int lv, const double PrepTime, real *h_Input_Array,
                        const int GhostSize, const int NPG, const int *PID0_List, int TVar,
                        const IntScheme_t IntScheme, const PrepUnit_t PrepUnit, const NSide_t NSide,
                        const bool IntPhase, const OptFluBC_t FluBC[], const OptPotBC_t PotBC,
                        const real MinDens, const real MinPres, const bool DE_Consistency );


// Init
void End_GAMER();
void End_MemFree();
void End_MemFree_Fluid();
void End_MemFree_dt();
void End_MemFree_PassiveFieldName();
void End_StopManually( int &Terminate_global );
void Init_BaseLevel();
void Init_GAMER( int *argc, char ***argv );
void Init_Load_DumpTable();
void Init_Load_FlagCriteria();
void Init_Load_Parameter();
void Init_MemoryPool();
void Init_ResetParameter();
void Init_MemAllocate();
<<<<<<< HEAD
void Init_MemAllocate_Fluid( const int Flu_NPatchGroup );
void Init_MemAllocate_dt( const int dt_NPatchGroup );
=======
void Init_MemAllocate_Fluid( const int Flu_NPatchGroup, const int Pot_NPatchGroup );
>>>>>>> 19162aca
void Init_Parallelization();
void Init_RecordBasePatch();
void Init_Refine( const int lv );
void Init_ByRestart();
void Init_Unit();
void Init_PassiveVariable();
#ifdef SUPPORT_HDF5
void Init_ByRestart_HDF5( const char *FileName );
#endif
void Init_Reload_OldFormat();
void Init_ByFunction();
void Init_TestProb();
void Init_ByFile();
#ifdef OPENMP
void Init_OpenMP();
#endif


// Interpolation
void Int_Table( const IntScheme_t IntScheme, int &NSide, int &NGhost );
void Interpolate( real CData [], const int CSize[3], const int CStart[3], const int CRange[3],
                  real FData [], const int FSize[3], const int FStart[3],
                  const int NComp, const IntScheme_t IntScheme, const bool UnwrapPhase, const bool Monotonic[],
                  const double CPhyCorner[3], const double dh[3] );


// Miscellaneous
template <typename T> void  Mis_Idx1D2Idx3D( const int Size[], const T Idx1D, int Idx3D[] );
template <typename T> int   Mis_BinarySearch( const T Array[], int Min, int Max, const T Key );
template <typename T> int   Mis_BinarySearch_Real( const T Array[], int Min, int Max, const T Key );
template <typename T> T     Mis_InterpolateFromTable( const int N, const T Table_x[], const T Table_y[], const T x );
template <typename T> ulong Mis_Idx3D2Idx1D( const int Size[], const int Idx3D[] );
template <typename T> void  Mis_Heapsort( const int N, T Array[], int IdxTable[] );
template <typename T> int   Mis_Matching_char( const int N, const T Array[], const int M, const T Key[], char Match[] );
template <typename T> int   Mis_Matching_int( const int N, const T Array[], const int M, const T Key[], int Match[] );
template <typename T> bool  Mis_CompareRealValue( const T Input1, const T Input2, const char *comment, const bool Verbose );
ulong  Mis_Idx3D2Idx1D( const int Size[], const int Idx3D[] );
double Mis_GetTimeStep( const int lv, const double dTime_SyncFaLv, const double AutoReduceDtCoeff );
double Mis_dTime2dt( const double Time_In, const double dTime_In );
void   Mis_GetTotalPatchNumber( const int lv );
double dt_InvokeSolver( const Solver_t TSolver, const int lv );
void   dt_Prepare_Flu( const int lv, real h_Flu_Array_T[][NCOMP_FLUID][ CUBE(PS1) ], const int NPG, const int *PID0_List );
#ifdef GRAVITY
void   dt_Prepare_Pot( const int lv, real h_Pot_Array_T[][ CUBE(GRA_NXT) ], const int NPG, const int *PID0_List,
                       const double PrepTime );
#endif
void   dt_Prepare_Corner( const int lv, double h_Corner_Array_T[][3], const int NPG, const int *PID0_List );
void   dt_Close( const real h_dt_Array_T[], const int NPG );
void   CPU_dtSolver( const Solver_t TSolver, real dt_Array[], const real Flu_Array[][NCOMP_FLUID][ CUBE(PS1) ],
                     const real Pot_Array[][ CUBE(GRA_NXT) ], const double Corner_Array[][3],
                     const int NPatchGroup, const real dh[], const real Safety, const real Gamma, const real MinPres,
                     const bool P5_Gradient, const OptGravityType_t GravityType, const bool ExtPot, const double TargetTime );


// MPI
#ifndef SERIAL
void Init_MPI( int *argc, char ***argv );
void MPI_ExchangeBoundaryFlag( const int lv );
void MPI_ExchangeBufferPosition( int NSend[26], int NRecv[26], int *Send_PosList[26], int *Recv_PosList[26] );
void MPI_ExchangeData( const int TargetRank[2], const int SendSize[2], const int RecvSize[2],
                       real *SendBuffer[2], real *RecvBuffer[2] );
void MPI_Exit();
#endif // #ifndef SERIAL


// Output
void Output_DumpData( const int Stage );
void Output_DumpData_Part( const OptOutputPart_t Part, const bool BaseOnly, const double X, const double Y,
                           const double Z, const char *FileName );
void Output_DumpData_Total( const char *FileName );
#ifdef SUPPORT_HDF5
void Output_DumpData_Total_HDF5( const char *FileName );
#endif
void Output_DumpManually( int &Dump_global );
void Output_FlagMap( const int lv, const int xyz, const char *comment );
void Output_Flux( const int lv, const int PID, const int Sib, const char *comment );
void Output_PatchCorner( const int lv, const char *comment );
void Output_Patch( const int lv, const int PID, const int FluSg, const int PotSg, const char *comment );
void Output_PatchMap( const int lv, const int PID, const int TSg, const int Comp, const char *comment );
void Output_PreparedPatch_Fluid( const int TLv, const int TPID,
                                 const real h_Flu_Array[][FLU_NIN][FLU_NXT*FLU_NXT*FLU_NXT],
                                 const int NPG, const int *PID0_List, const int CLv, const char *comment );
void Output_BasePowerSpectrum( const char *FileName );
void Output_L1Error( void (*AnalFunc)( real fluid[], const double X, const double Y, const double Z, const double Time,
                                       const int lv, double AuxArray[] ),
                     const char *Prefix, const OptOutputPart_t Part, const double X, const double Y, const double Z );
#ifndef SERIAL
void Output_ExchangePatchMap( const int lv, const int xyz, const char *comment );
void Output_ExchangeFluxPatchList( const int option, const int lv, const char *comment );
void Output_ExchangeDataPatchList( const int option, const int lv, const char *comment );
void Output_BoundaryFlagList( const int option, const int lv, const char *comment );
#endif


// Refine
void FindFather( const int lv, const int Mode );
void Flag_Real( const int lv, const UseLBFunc_t UseLBFunc );
bool Flag_Check( const int lv, const int PID, const int i, const int j, const int k, const real dv,
                 const real Fluid[][PS1][PS1][PS1], const real Pot[][PS1][PS1], const real Pres[][PS1][PS1],
                 const real *Lohner_Var, const real *Lohner_Ave, const real *Lohner_Slope, const int Lohner_NVar,
                 const real ParCount[][PS1][PS1], const real ParDens[][PS1][PS1], const real JeansCoeff );
bool Flag_Region( const int i, const int j, const int k, const int lv, const int PID );
bool Flag_Lohner( const int i, const int j, const int k, const OptLohnerForm_t Form, const real *Var1D, const real *Ave1D,
                  const real *Slope1D, const int NVar, const double Threshold, const double Filter, const double Soften );
void Refine( const int lv, const UseLBFunc_t UseLBFunc );
void SiblingSearch( const int lv );
void SiblingSearch_Base();
#ifndef SERIAL
void Flag_Buffer( const int lv );
void Refine_Buffer( const int lv, const int *SonTable, const int *GrandTable );
#endif


// SelfGravity
#ifdef GRAVITY
void CPU_ExternalAcc( real Acc[], const double X, const double Y, const double Z, const double Time, const double UserArray[] );
real CPU_ExternalPot( const double X, const double Y, const double Z, const double Time, const double UserArray[] );
void CPU_PoissonGravitySolver( const real h_Rho_Array    [][RHO_NXT][RHO_NXT][RHO_NXT],
                               const real h_Pot_Array_In [][POT_NXT][POT_NXT][POT_NXT],
                                     real h_Pot_Array_Out[][GRA_NXT][GRA_NXT][GRA_NXT],
                                     real h_Flu_Array    [][GRA_NIN][PS1][PS1][PS1],
                               const double h_Corner_Array [][3],
                               const real h_Pot_Array_USG[][USG_NXT_G][USG_NXT_G][USG_NXT_G],
                               const real h_Flu_Array_USG[][GRA_NIN-1][PS1][PS1][PS1],
                                     char h_DE_Array     [][PS1][PS1][PS1],
                               const int NPatchGroup, const real dt, const real dh[], const int SOR_Min_Iter,
                               const int SOR_Max_Iter, const real SOR_Omega, const int MG_Max_Iter,
                               const int MG_NPre_Smooth, const int MG_NPost_Smooth, const real MG_Tolerated_Error,
                               const real Poi_Coeff, const IntScheme_t IntScheme, const bool P5_Gradient,
                               const real ELBDM_Eta, const real ELBDM_Lambda, const bool Poisson, const bool GraAcc,
                               const OptGravityType_t GravityType, const double TimeNew, const double TimeOld,
                               const bool ExtPot, const real MinEint );
void CPU_PoissonSolver_FFT( const real Poi_Coeff, const int SaveSg, const double PrepTime );
void Patch2Slab( real *RhoK, real *SendBuf_Rho, real *RecvBuf_Rho, long *SendBuf_SIdx, long *RecvBuf_SIdx,
                 int **List_PID, int **List_k, int *List_NSend_Rho, int *List_NRecv_Rho,
                 const int *List_z_start, const int local_nz, const int FFT_Size[], const int NRecvSlice,
                 const double PrepTime );
void Slab2Patch( const real *RhoK, real *SendBuf, real *RecvBuf, const int SaveSg, const long *List_SIdx,
                 int **List_PID, int **List_k, int *List_NSend, int *List_NRecv, const int local_nz, const int FFT_Size[],
                 const int NSendSlice );
void End_MemFree_PoissonGravity();
void Gra_AdvanceDt( const int lv, const double TimeNew, const double TimeOld, const double dt,
                    const int SaveSg_Flu, const int SaveSg_Pot, const bool Poisson, const bool Gravity,
                    const bool OverlapMPI, const bool Overlap_Sync );
void Gra_Close( const int lv, const int SaveSg, const real h_Flu_Array_G[][GRA_NIN][PS1][PS1][PS1],
                const char h_DE_Array_G[][PS1][PS1][PS1], const int NPG, const int *PID0_List );
void Gra_Prepare_Flu( const int lv, real h_Flu_Array_G[][GRA_NIN][PS1][PS1][PS1], char h_DE_Array[][PS1][PS1][PS1],
                      const int NPG, const int *PID0_List );
void Gra_Prepare_Pot( const int lv, const double PrepTime, real h_Pot_Array_P_Out[][GRA_NXT][GRA_NXT][GRA_NXT],
                      const int NPG, const int *PID0_List );
void Gra_Prepare_Corner( const int lv, double h_Corner_Array[][3], const int NPG, const int *PID0_List );
#ifdef UNSPLIT_GRAVITY
void Gra_Prepare_USG( const int lv, const double PrepTime,
                      real h_Pot_Array_USG_G[][USG_NXT_G][USG_NXT_G][USG_NXT_G],
                      real h_Flu_Array_USG_G[][GRA_NIN-1][PS1][PS1][PS1], const int NPG, const int *PID0_List );
#endif
void End_FFTW();
void Init_FFTW();
void Init_ExternalAccPot();
void Init_GreenFuncK();
void Init_MemAllocate_PoissonGravity( const int Pot_NPatchGroup );
void Init_Set_Default_MG_Parameter( int &Max_Iter, int &NPre_Smooth, int &NPost_Smooth, double &Tolerated_Error );
void Init_Set_Default_SOR_Parameter( double &SOR_Omega, int &SOR_Max_Iter, int &SOR_Min_Iter );
void Output_PreparedPatch_Poisson( const int TLv, const int TPID, const int TComp,
                                   const real h_Rho_Array_P   [][RHO_NXT][RHO_NXT][RHO_NXT],
                                   const real h_Pot_Array_P_In[][POT_NXT][POT_NXT][POT_NXT],
                                   const int NPG, const int *PID0_List, const int CLv, const char *comment );
void Poi_Close( const int lv, const int SaveSg, const real h_Pot_Array_P_Out[][GRA_NXT][GRA_NXT][GRA_NXT],
                const int NPG, const int *PID0_List );
void Poi_BoundaryCondition_Extrapolation( real *Array, const int BC_Face, const int NVar, const int GhostSize,
                                          const int ArraySizeX, const int ArraySizeY, const int ArraySizeZ,
                                          const int Idx_Start[], const int Idx_End[] );
void Poi_GetAverageDensity();
void Poi_Prepare_Pot( const int lv, const double PrepTime, real h_Pot_Array_P_In[][POT_NXT][POT_NXT][POT_NXT],
                      const int NPG, const int *PID0_List );
void Poi_Prepare_Rho( const int lv, const double PrepTime, real h_Rho_Array_P[][RHO_NXT][RHO_NXT][RHO_NXT],
                      const int NPG, const int *PID0_List );
#ifdef STORE_POT_GHOST
void Poi_StorePotWithGhostZone( const int lv, const int PotSg, const bool AllPatch );
#endif
#endif // #ifdef GRAVITY


// Tables
int TABLE_01( const int SibIndex, const char dim, const int w0, const int w1, const int w2 );
int TABLE_02( const int LocalID, const char dim, const int w0, const int w1 );
int TABLE_03( const int SibID, const int Count );
int TABLE_04( const int SibID );
int TABLE_05( const int SibID );
int TABLE_06( const int SibID, const int FlagLayer );
int TABLE_07( const int SibID, const int Count );


// LoadBalance
long LB_Corner2Index( const int lv, const int Corner[], const Check_t Check );
#ifdef LOAD_BALANCE
void LB_AllocateBufferPatch_Father( const int SonLv, const bool SearchAllSon, const int NInput, int* TargetSonPID0,
                                    const bool RecordFaPID, int* NNewFaBuf0, int** NewFaBufPID0 );
void LB_AllocateBufferPatch_Sibling_Base();
void LB_AllocateBufferPatch_Sibling( const int lv );
void LB_AllocateFluxArray( const int FaLv );
void LB_ExchangeFlaggedBuffer( const int lv );
void LB_FindFather( const int SonLv, const bool SearchAllSon, const int NInput, int* TargetSonPID0 );
void LB_FindSonNotHome( const int FaLv, const bool SearchAllFa, const int NInput, int* TargetFaPID );
void LB_GetBufferData( const int lv, const int FluSg, const int PotSg, const GetBufMode_t GetBufMode,
                       const int TVar, const int ParaBuf );
real*LB_GetBufferData_MemAllocate_Send( const int NSend );
real*LB_GetBufferData_MemAllocate_Recv( const int NRecv );
void LB_GrandsonCheck( const int lv );
void LB_Init_LoadBalance( const bool Redistribute, const double ParWeight, const bool Reset );
void LB_EstimateWorkload_AllPatchGroup( const int lv, const double ParWeight, double *Load_PG );
double LB_EstimateLoadImbalance();
void LB_SetCutPoint( const int lv, long *CutPoint, const bool InputLBIdx0AndLoad, long *LBIdx0_AllRank_Input,
                     double *Load_AllRank_Input, const double ParWeight );
void LB_Output_LBIdx( const int lv );
void LB_RecordExchangeDataPatchID( const int Lv, const bool AfterRefine );
void LB_RecordExchangeFixUpDataPatchID( const int Lv );
void LB_RecordExchangeRestrictDataPatchID( const int FaLv );
void LB_RecordOverlapMPIPatchID( const int Lv );
void LB_Refine( const int FaLv );
void LB_SiblingSearch( const int lv, const bool SearchAllPID, const int NInput, int *TargetPID0 );
void LB_Index2Corner( const int lv, const long Index, int Corner[], const Check_t Check );
int  LB_Index2Rank( const int lv, const long LB_Idx, const Check_t Check );
#endif // #ifdef LOAD_BALANCE


// Hydro model
#if    ( MODEL == HYDRO )
void Hydro_Aux_Check_Negative( const int lv, const int Mode, const char *comment );
void Hydro_GetTimeStep_Gravity( double &dt, double &dTime, int &MinDtLv, real &MinDtVar, const double dt_dTime );
void Hydro_GetMaxAcc( real MaxAcc[] );
void Hydro_Init_ByFunction_AssignData( const int lv );
void Hydro_Init_ByFile_AssignData( const int lv, real *UM_Data, const int NVar );
void Hydro_BoundaryCondition_Reflecting( real *Array, const int BC_Face, const int NVar_Flu, const int GhostSize,
                                         const int ArraySizeX, const int ArraySizeY, const int ArraySizeZ,
                                         const int Idx_Start[], const int Idx_End[], const int TFluVarIdxList[],
                                         const int NVar_Der, const int TDerVarList[] );
bool Hydro_Flag_Vorticity( const int i, const int j, const int k, const int lv, const int PID, const double Threshold );


// MHD model
#elif ( MODEL == MHD )
#warning : WAIT MHD !!!


// ELBDM model
#elif ( MODEL == ELBDM )
void   ELBDM_Init_ByFunction_AssignData( const int lv );
void   ELBDM_Init_ByFile_AssignData( const int lv, real *UM_Data, const int NVar );
double ELBDM_GetTimeStep_Fluid( const int lv );
double ELBDM_GetTimeStep_Gravity( const int lv );
double ELBDM_GetTimeStep_Phase( const int lv );
bool   ELBDM_Flag_EngyDensity( const int i, const int j, const int k, const real Real_Array[],
                               const real Imag_Array[], const double Angle_2pi, const double Eps );
real   ELBDM_UnwrapPhase( const real Phase_Ref, const real Phase_Wrapped );
real   ELBDM_SetTaylor3Coeff( const real dt, const real dh, const real Eta );


#else
#error : ERROR : unsupported MODEL !!
#endif


// GPU API
#ifdef GPU
void CUAPI_Asyn_FluidSolver( real h_Flu_Array_In [][FLU_NIN    ][ FLU_NXT*FLU_NXT*FLU_NXT ],
                             real h_Flu_Array_Out[][FLU_NOUT   ][ PS2*PS2*PS2 ],
                             char h_DE_Array_Out[][ PS2*PS2*PS2 ],
                             real h_Flux_Array[][9][NFLUX_TOTAL][ PS2*PS2 ],
                             const double h_Corner_Array[][3],
                             real h_Pot_Array_USG[][USG_NXT_F][USG_NXT_F][USG_NXT_F],
                             const int NPatchGroup, const real dt, const real dh[], const real Gamma, const bool StoreFlux,
                             const bool XYZ, const LR_Limiter_t LR_Limiter, const real MinMod_Coeff, const real EP_Coeff,
                             const WAF_Limiter_t WAF_Limiter, const real ELBDM_Eta, real ELBDM_Taylor3_Coeff,
                             const bool ELBDM_Taylor3_Auto, const double Time, const OptGravityType_t GravityType,
                             const int GPU_NStream, const real MinDens, const real MinPres, const real DualEnergySwitch,
                             const bool NormPassive, const int NNorm,
                             const bool JeansMinPres, const real JeansMinPres_Coeff );
void CUAPI_Asyn_dtSolver( const Solver_t TSolver, real h_dt_Array[], const real h_Flu_Array[][NCOMP_FLUID][ CUBE(PS1) ],
                          const real h_Pot_Array[][ CUBE(GRA_NXT) ], const double h_Corner_Array[][3],
                          const int NPatchGroup, const real dh[], const real Safety, const real Gamma, const real MinPres,
                          const bool P5_Gradient, const OptGravityType_t GravityType, const bool ExtPot,
                          const double TargetTime, const int GPU_NStream );
void CUAPI_DiagnoseDevice();
void CUAPI_MemAllocate_Fluid( const int Flu_NPG, const int GPU_NStream );
void CUAPI_MemAllocate_dt( const int dt_NPG );
void CUAPI_MemFree_Fluid( const int GPU_NStream );
void CUAPI_MemFree_dt();
void CUAPI_Set_Default_GPU_Parameter( int &GPU_NStream, int &Flu_GPU_NPGroup, int &Pot_GPU_NPGroup,
                                      int &Che_GPU_NPGroup, int &dt_GPU_NPGroup );
void CUAPI_Init_ExternalAccPot();
void CUAPI_SetDevice( const int Mode );
void CUAPI_Synchronize();
#ifdef GRAVITY
void CUAPI_Asyn_PoissonGravitySolver( const real h_Rho_Array    [][RHO_NXT][RHO_NXT][RHO_NXT],
                                      const real h_Pot_Array_In [][POT_NXT][POT_NXT][POT_NXT],
                                            real h_Pot_Array_Out[][GRA_NXT][GRA_NXT][GRA_NXT],
                                            real h_Flu_Array    [][GRA_NIN][PS1][PS1][PS1],
                                      const double h_Corner_Array [][3],
                                      const real h_Pot_Array_USG[][USG_NXT_G][USG_NXT_G][USG_NXT_G],
                                      const real h_Flu_Array_USG[][GRA_NIN-1][PS1][PS1][PS1],
                                            char h_DE_Array     [][PS1][PS1][PS1],
                                      const int NPatchGroup, const real dt, const real dh[], const int SOR_Min_Iter,
                                      const int SOR_Max_Iter, const real SOR_Omega, const int MG_Max_Iter,
                                      const int MG_NPre_Smooth, const int MG_NPost_Smooth,
                                      const real MG_Tolerated_Error, const real Poi_Coeff,
                                      const IntScheme_t IntScheme, const bool P5_Gradient, const real ELBDM_Eta,
                                      const real ELBDM_Lambda, const bool Poisson, const bool GraAcc, const int GPU_NStream,
                                      const OptGravityType_t GravityType, const double TimeNew, const double TimeOld,
                                      const bool ExtPot, const real MinEint );
void CUAPI_MemAllocate_PoissonGravity( const int Pot_NPatchGroup );
void CUAPI_MemFree_PoissonGravity();
#endif // #ifdef GRAVITY
#ifdef SUPPORT_GRACKLE
void CUAPI_MemAllocate_Grackle( const int Che_NPG );
void CUAPI_MemFree_Grackle();
#endif
#endif // #ifdef GPU


// Particle
#ifdef PARTICLE
void Par_Init_ByFile();
void Par_Output_TextFile( const char *comment );
void Par_FindHomePatch_Base( const int *BaseP );
void Par_PassParticle2Son( const int FaLv, const int FaPID );
void Par_PassParticle2Son_AllPatch( const int FaLv, const bool TimingSendPar );
void Par_PassParticle2Father( const int FaLv, const int FaPID );
void Par_Aux_Check_Particle( const char *comment );
void Par_MassAssignment( const long *ParList, const long NPar, const ParInterp_t IntScheme, real *Rho,
<<<<<<< HEAD
                         const int RhoSize, const double *EdgeL, const double dh3[], const bool PredictPos,
                         const double TargetTime, const bool InitZero, const bool Periodic, const int PeriodicSize[3],
=======
                         const int RhoSize, const double *EdgeL, const double dh, const bool PredictPos,
                         const double TargetTime, const bool InitZero, const bool Periodic[], const int PeriodicSize[3],
>>>>>>> 19162aca
                         const bool UnitDens, const bool CheckFarAway, const bool UseInputMassPos, real **InputMassPos );
void Par_UpdateParticle( const int lv, const double TimeNew, const double TimeOld, const ParUpStep_t UpdateStep,
                         const bool StoreAcc, const bool UseStoredAcc );
void Par_GetTimeStep_VelAcc( double &dt_vel, double &dt_acc, const int lv );
void Par_PassParticle2Sibling( const int lv, const bool TimingSendPar );
bool Par_WithinActiveRegion( const real x, const real y, const real z );
int  Par_CountParticleInDescendant( const int FaLv, const int FaPID );
void Par_Aux_GetConservedQuantity( double &Mass, double &MomX, double &MomY, double &MomZ, double &Ek, double &Ep );
void Par_Aux_InitCheck();
void Par_Aux_Record_ParticleCount();
void Par_CollectParticle2OneLevel( const int FaLv, const bool PredictPos, const double TargetTime,
                                   const bool SibBufPatch, const bool FaSibBufPatch, const bool JustCountNPar,
                                   const bool TimingSendPar );
void Par_CollectParticle2OneLevel_FreeMemory( const int FaLv, const bool SibBufPatch, const bool FaSibBufPatch );
int  Par_Synchronize( const double SyncTime, const ParSync_t SyncOption );
void Par_Synchronize_Restore( const double SyncTime );
void Prepare_PatchData_InitParticleDensityArray( const int lv );
void Prepare_PatchData_FreeParticleDensityArray( const int lv );
void Par_PredictPos( const long NPar, const long *ParList, real *ParPosX, real *ParPosY, real *ParPosZ,
                     const double TargetTime );
#ifdef LOAD_BALANCE
void Par_LB_Init_RedistributeByRectangular();
void Par_LB_CollectParticle2OneLevel( const int FaLv, const bool PredictPos, const double TargetTime,
                                      const bool SibBufPatch, const bool FaSibBufPatch, const bool JustCountNPar,
                                      const bool TimingSendPar );
void Par_LB_CollectParticle2OneLevel_FreeMemory( const int lv, const bool SibBufPatch, const bool FaSibBufPatch );
void Par_LB_CollectParticleFromRealPatch( const int lv,
                                          const int Buff_NPatchTotal, const int *Buff_PIDList, int *Buff_NPatchEachRank,
                                          const int Real_NPatchTotal, const int *Real_PIDList, int *Real_NPatchEachRank,
                                          const bool PredictPos, const double TargetTime,
                                          Timer_t *Timer, const char *Timer_Comment );
void Par_LB_ExchangeParticleBetweenPatch( const int lv,
                                          const int Send_NPatchTotal, const int *Send_PIDList, int *Send_NPatchEachRank,
                                          const int Recv_NPatchTotal, const int *Recv_PIDList, int *Recv_NPatchEachRank,
                                          Timer_t *Timer, const char *Timer_Comment );
void Par_LB_SendParticleData( const int NParVar, int *SendBuf_NPatchEachRank, int *SendBuf_NParEachPatch,
                              long *SendBuf_LBIdxEachPatch, real *SendBuf_ParDataEachPatch, const int NSendParTotal,
                              int *&RecvBuf_NPatchEachRank, int *&RecvBuf_NParEachPatch, long *&RecvBuf_LBIdxEachPatch,
                              real *&RecvBuf_ParDataEachPatch, int &NRecvPatchTotal, int &NRecvParTotal,
                              const bool Exchange_NPatchEachRank, const bool Exchange_LBIdxEachRank,
                              const bool Exchange_ParDataEachRank, Timer_t *Timer, const char *Timer_Comment );
void Par_LB_RecordExchangeParticlePatchID( const int MainLv );
void Par_LB_MapBuffer2RealPatch( const int lv, const int  Buff_NPatchTotal, int *&Buff_PIDList, int *Buff_NPatchEachRank,
                                                     int &Real_NPatchTotal, int *&Real_PIDList, int *Real_NPatchEachRank,
                                 const bool UseInputLBIdx, long *Buff_LBIdxList_Input );
#endif
#endif // #ifdef PARTICLE


// yt inline analysis
#ifdef SUPPORT_LIBYT
void YT_Init( int argc, char *argv[] );
void YT_End();
void YT_Inline();
#endif // #ifdef SUPPORT_LIBYT


// Grackle
#ifdef SUPPORT_GRACKLE
void Grackle_Init();
void Grackle_End();
void Init_MemAllocate_Grackle( const int Che_NPG );
void End_MemFree_Grackle();
void Grackle_Prepare( const int lv, real h_Che_Array[], const int NPG, const int *PID0_List );
void Grackle_Close( const int lv, const int SaveSg, const real h_Che_Array[], const int NPG, const int *PID0_List );
void Grackle_Init_FieldData( const int Che_NPG );
void Grackle_AdvanceDt( const int lv, const double TimeNew, const double TimeOld, const double dt, const int SaveSg,
                        const bool OverlapMPI, const bool Overlap_Sync );
void CPU_GrackleSolver_Original( grackle_field_data *Che_FieldData, code_units Che_Units, const int NPatchGroup, const real dt );
#endif // #ifdef SUPPORT_GRACKLE


// star formation
#ifdef STAR_FORMATION
void SF_CreateStar( const int lv, const real TimeNew, const real dt );
void SF_FreeRNG();
void SF_CreateStar_AGORA( const int lv, const real TimeNew, const real dt, RandomNumber_t *RNG,
                          const real GasDensThres, const real Efficiency, const real MinStarMass, const real MaxStarMFrac,
                          const bool DetRandom, const bool UseMetal );
#endif



#endif // __PROTOTYPE_H__<|MERGE_RESOLUTION|>--- conflicted
+++ resolved
@@ -158,12 +158,8 @@
 void Init_MemoryPool();
 void Init_ResetParameter();
 void Init_MemAllocate();
-<<<<<<< HEAD
 void Init_MemAllocate_Fluid( const int Flu_NPatchGroup );
 void Init_MemAllocate_dt( const int dt_NPatchGroup );
-=======
-void Init_MemAllocate_Fluid( const int Flu_NPatchGroup, const int Pot_NPatchGroup );
->>>>>>> 19162aca
 void Init_Parallelization();
 void Init_RecordBasePatch();
 void Init_Refine( const int lv );
@@ -494,13 +490,8 @@
 void Par_PassParticle2Father( const int FaLv, const int FaPID );
 void Par_Aux_Check_Particle( const char *comment );
 void Par_MassAssignment( const long *ParList, const long NPar, const ParInterp_t IntScheme, real *Rho,
-<<<<<<< HEAD
                          const int RhoSize, const double *EdgeL, const double dh3[], const bool PredictPos,
-                         const double TargetTime, const bool InitZero, const bool Periodic, const int PeriodicSize[3],
-=======
-                         const int RhoSize, const double *EdgeL, const double dh, const bool PredictPos,
                          const double TargetTime, const bool InitZero, const bool Periodic[], const int PeriodicSize[3],
->>>>>>> 19162aca
                          const bool UnitDens, const bool CheckFarAway, const bool UseInputMassPos, real **InputMassPos );
 void Par_UpdateParticle( const int lv, const double TimeNew, const double TimeOld, const ParUpStep_t UpdateStep,
                          const bool StoreAcc, const bool UseStoredAcc );
