--- conflicted
+++ resolved
@@ -76,19 +76,11 @@
                       char h_DE_Array_Out[][ CUBE(PS2) ],
                       real h_Flux_Array[][9][NFLUX_TOTAL][ SQR(PS2) ],
                       const double h_Corner_Array[][3],
-<<<<<<< HEAD
-                      const real h_Pot_Array_USG[][USG_NXT_F][USG_NXT_F][USG_NXT_F],
+                      const real h_Pot_Array_USG[][ CUBE(USG_NXT_F) ],
                       const int NPatchGroup, const real dt, const real dh[], const real Gamma, const bool StoreFlux,
-                      const bool XYZ, const LR_Limiter_t LR_Limiter, const real MinMod_Coeff, const real EP_Coeff,
-                      const WAF_Limiter_t WAF_Limiter, const real ELBDM_Eta, real ELBDM_Taylor3_Coeff,
-                      const bool ELBDM_Taylor3_Auto, const double Time, const OptGravityType_t GravityType,
-=======
-                      const real h_Pot_Array_USG[][ CUBE(USG_NXT_F) ],
-                      const int NPatchGroup, const real dt, const real dh, const real Gamma, const bool StoreFlux,
                       const bool XYZ, const LR_Limiter_t LR_Limiter, const real MinMod_Coeff,
                       const real ELBDM_Eta, real ELBDM_Taylor3_Coeff, const bool ELBDM_Taylor3_Auto,
                       const double Time, const OptGravityType_t GravityType,
->>>>>>> 023513cc
                       const real MinDens, const real MinPres, const real DualEnergySwitch,
                       const bool NormPassive, const int NNorm, const int NormIdx[],
                       const bool JeansMinPres, const real JeansMinPres_Coeff );
@@ -285,13 +277,8 @@
 
 // SelfGravity
 #ifdef GRAVITY
-<<<<<<< HEAD
-void CPU_ExternalAcc( real Acc[], const double X, const double Y, const double Z, const double Time, const double UserArray[] );
-real CPU_ExternalPot( const double X, const double Y, const double Z, const double Time, const double UserArray[] );
-=======
 void ExternalAcc( real Acc[], const double x, const double y, const double z, const double Time, const double UserArray[] );
 real ExternalPot( const double x, const double y, const double z, const double Time, const double UserArray[] );
->>>>>>> 023513cc
 void CPU_PoissonGravitySolver( const real h_Rho_Array    [][RHO_NXT][RHO_NXT][RHO_NXT],
                                const real h_Pot_Array_In [][POT_NXT][POT_NXT][POT_NXT],
                                      real h_Pot_Array_Out[][GRA_NXT][GRA_NXT][GRA_NXT],
@@ -448,19 +435,11 @@
                              char h_DE_Array_Out[][ CUBE(PS2) ],
                              real h_Flux_Array[][9][NFLUX_TOTAL][ SQR(PS2) ],
                              const double h_Corner_Array[][3],
-<<<<<<< HEAD
-                             real h_Pot_Array_USG[][USG_NXT_F][USG_NXT_F][USG_NXT_F],
+                             real h_Pot_Array_USG[][ CUBE(USG_NXT_F) ],
                              const int NPatchGroup, const real dt, const real dh[], const real Gamma, const bool StoreFlux,
-                             const bool XYZ, const LR_Limiter_t LR_Limiter, const real MinMod_Coeff, const real EP_Coeff,
-                             const WAF_Limiter_t WAF_Limiter, const real ELBDM_Eta, real ELBDM_Taylor3_Coeff,
-                             const bool ELBDM_Taylor3_Auto, const double Time, const OptGravityType_t GravityType,
-=======
-                             real h_Pot_Array_USG[][ CUBE(USG_NXT_F) ],
-                             const int NPatchGroup, const real dt, const real dh, const real Gamma, const bool StoreFlux,
                              const bool XYZ, const LR_Limiter_t LR_Limiter, const real MinMod_Coeff,
                              const real ELBDM_Eta, real ELBDM_Taylor3_Coeff, const bool ELBDM_Taylor3_Auto,
                              const double Time, const OptGravityType_t GravityType,
->>>>>>> 023513cc
                              const int GPU_NStream, const real MinDens, const real MinPres, const real DualEnergySwitch,
                              const bool NormPassive, const int NNorm,
                              const bool JeansMinPres, const real JeansMinPres_Coeff );
