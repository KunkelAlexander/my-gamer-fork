--- conflicted
+++ resolved
@@ -53,13 +53,8 @@
 #ifndef SERIAL
 void Buf_AllocateBufferPatch_Base( AMR_t *Tamr );
 void Buf_AllocateBufferPatch( AMR_t *Tamr, const int lv );
-<<<<<<< HEAD
 void Buf_GetBufferData( const int lv, const int FluSg, const int MagSg, const int PotSg, const GetBufMode_t GetBufMode,
-                        const int TVarCC, const int TVarFC, const int ParaBuf, const UseLBFunc_t UseLBFunc );
-=======
-void Buf_GetBufferData( const int lv, const int FluSg, const int PotSg, const GetBufMode_t GetBufMode,
-                        const long TVar, const int ParaBuffer, const UseLBFunc_t UseLBFunc );
->>>>>>> 05938d27
+                        const long TVarCC, const long TVarFC, const int ParaBuf, const UseLBFunc_t UseLBFunc );
 void Buf_RecordBoundaryFlag( const int lv );
 void Buf_RecordBoundaryPatch_Base();
 void Buf_RecordBoundaryPatch( const int lv );
@@ -129,15 +124,9 @@
                   real h_Mag_Array_F_In[][NCOMP_MAG][ FLU_NXT_P1*SQR(FLU_NXT) ],
                   real h_Pot_Array_USG_F[][ CUBE(USG_NXT_F) ],
                   double h_Corner_Array_F[][3], const int NPG, const int *PID0_List );
-<<<<<<< HEAD
-void Flu_FixUp( const int lv );
 void Flu_FixUp_Flux( const int lv );
 void Flu_FixUp_Restrict( const int FaLv, const int SonFluSg, const int FaFluSg, const int SonMagSg, const int FaMagSg,
-                         const int SonPotSg, const int FaPotSg, const int TVarCC, const int TVarFC );
-=======
-void Flu_Restrict( const int FaLv, const int SonFluSg, const int FaFluSg, const int SonPotSg, const int FaPotSg,
-                   const long TVar );
->>>>>>> 05938d27
+                         const int SonPotSg, const int FaPotSg, const long TVarCC, const long TVarFC );
 void Flu_BoundaryCondition_User( real *Array, const int NVar_Flu, const int ArraySizeX, const int ArraySizeY,
                                  const int ArraySizeZ, const int Idx_Start[], const int Idx_End[],
                                  const int TFluVarIdxList[], const double Time, const double dh, const double *Corner,
@@ -156,17 +145,10 @@
 void InvokeSolver( const Solver_t TSolver, const int lv, const double TimeNew, const double TimeOld, const double dt,
                    const double Poi_Coeff, const int SaveSg_Flu, const int SaveSg_Mag, const int SaveSg_Pot,
                    const bool OverlapMPI, const bool Overlap_Sync );
-<<<<<<< HEAD
 void Prepare_PatchData( const int lv, const double PrepTime, real *OutputCC, real *OutputFC,
-                        const int GhostSize, const int NPG, const int *PID0_List, int TVarCC, int TVarFC,
+                        const int GhostSize, const int NPG, const int *PID0_List, long TVarCC, long TVarFC,
                         const IntScheme_t IntScheme_CC, const IntScheme_t IntScheme_FC, const PrepUnit_t PrepUnit,
                         const NSide_t NSide, const bool IntPhase, const OptFluBC_t FluBC[], const OptPotBC_t PotBC,
-=======
-void Prepare_PatchData( const int lv, const double PrepTime, real *h_Input_Array,
-                        const int GhostSize, const int NPG, const int *PID0_List, long TVar,
-                        const IntScheme_t IntScheme, const PrepUnit_t PrepUnit, const NSide_t NSide,
-                        const bool IntPhase, const OptFluBC_t FluBC[], const OptPotBC_t PotBC,
->>>>>>> 05938d27
                         const real MinDens, const real MinPres, const bool DE_Consistency );
 
 
@@ -402,13 +384,8 @@
 void LB_ExchangeFlaggedBuffer( const int lv );
 void LB_FindFather( const int SonLv, const bool SearchAllSon, const int NInput, int* TargetSonPID0, const bool ResetSonID );
 void LB_FindSonNotHome( const int FaLv, const bool SearchAllFa, const int NInput, int* TargetFaPID );
-<<<<<<< HEAD
 void LB_GetBufferData( const int lv, const int FluSg, const int MagSg, const int PotSg, const GetBufMode_t GetBufMode,
-                       const int TVarCC, const int TVarFC, const int ParaBuf );
-=======
-void LB_GetBufferData( const int lv, const int FluSg, const int PotSg, const GetBufMode_t GetBufMode,
-                       const long TVar, const int ParaBuf );
->>>>>>> 05938d27
+                       const long TVarCC, const long TVarFC, const int ParaBuf );
 real*LB_GetBufferData_MemAllocate_Send( const int NSend );
 real*LB_GetBufferData_MemAllocate_Recv( const int NRecv );
 void LB_GrandsonCheck( const int lv );
@@ -442,8 +419,7 @@
 void Hydro_BoundaryCondition_Reflecting( real *Array, const int BC_Face, const int NVar_Flu, const int GhostSize,
                                          const int ArraySizeX, const int ArraySizeY, const int ArraySizeZ,
                                          const int Idx_Start[], const int Idx_End[], const int TFluVarIdxList[],
-<<<<<<< HEAD
-                                         const int NVar_Der, const int TDerVarList[] );
+                                         const int NVar_Der, const long TDerVarList[] );
 #ifdef MHD
 void MHD_GetCellCenteredBField( real B_CC[], const real Bx_FC[], const real By_FC[], const real Bz_FC[],
                                 const int Nx, const int Ny, const int Nz, const int i, const int j, const int k );
@@ -478,15 +454,6 @@
 void MHD_LB_ResetBufferElectric( const int lv );
 #endif
 #endif // #ifdef MHD
-=======
-                                         const int NVar_Der, const long TDerVarList[] );
-bool Hydro_Flag_Vorticity( const int i, const int j, const int k, const int lv, const int PID, const double Threshold );
-
-
-// MHD model
-#elif ( MODEL == MHD )
-#warning : WAIT MHD !!!
->>>>>>> 05938d27
 
 
 // ELBDM model
