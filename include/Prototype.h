#ifndef __PROTOTYPE_H__
#define __PROTOTYPE_H__



#include "Macro.h"
#include "Typedef.h"
#include "AMR.h"

// Auxiliary
void Aux_Check_MemFree( const double MinMemFree_Total, const char *comment );
void Aux_Check_Conservation( const char *comment );
void Aux_Check_NormalizePassive( const int lv, const char *comment );
void Aux_Check();
void Aux_Check_Finite( const int lv, const char *comment );
void Aux_Check_FluxAllocate( const int lv, const char *comment );
void Aux_Check_Parameter();
void Aux_Check_PatchAllocate( const int lv, const char *comment );
void Aux_Check_ProperNesting( const int lv, const char *comment );
void Aux_Check_Refinement( const int lv, const char *comment );
void Aux_Check_Restrict( const int lv, const char *comment );
void Aux_Error( const char *File, const int Line, const char *Func, const char *Format, ... );
bool Aux_CheckFileExist( const char *FileName );
void Aux_GetCPUInfo( const char *FileName );
void Aux_GetMemInfo();
void Aux_Message( FILE *Type, const char *Format, ... );
void Aux_TakeNote();
void Aux_CreateTimer();
void Aux_DeleteTimer();
void Aux_ResetTimer();
void Aux_AccumulatedTiming( const double TotalT, double InitT, double OtherT );
void Aux_Record_Timing();
void Aux_Record_PatchCount();
void Aux_Record_Performance( const double ElapsedTime );
void Aux_Record_CorrUnphy();
void Aux_Record_Center();
int  Aux_CountRow( const char *FileName );
void Aux_ComputeProfile( Profile_t *Prof[], const double Center[], const double r_max_input, const double dr_min,
                         const bool LogBin, const double LogBinRatio, const bool RemoveEmpty, const long TVarBitIdx[],
                         const int NProf, const int MinLv, const int MaxLv, const PatchType_t PatchType,
                         const double PrepTimeIn );
void Aux_FindExtrema( Extrema_t *Extrema, const ExtremaMode_t Mode, const int MinLv, const int MaxLv,
                      const PatchType_t PatchType );
void Aux_FindWeightedAverageCenter( double WeightedAverageCenter[], const double Center_ref[], const double MaxR, const double MinWD,
                                    const long WeightingDensityField, const double TolErrR, const int MaxIter, double *FinaldR, int *FinalNIter );
#ifndef SERIAL
void Aux_Record_BoundaryPatch( const int lv, int *NList, int **IDList, int **PosList );
#endif
void Aux_SwapPointer( void **Ptr1, void **Ptr2 );
template <typename T> void Aux_AllocateArray2D( T** &Array, const int J, const int I );
template <typename T> void Aux_AllocateArray3D( T*** &Array, const int K, const int J, const int I );
template <typename T> void Aux_DeallocateArray2D( T** &Array );
template <typename T> void Aux_DeallocateArray3D( T*** &Array );
template <typename T> int  Aux_LoadTable( T *&Data, const char *FileName, const int NCol_Target, const int TCol[],
                                          const bool RowMajor, const bool AllocMem );
int Aux_IsFinite( const float x );
int Aux_IsFinite( const double x );
void Aux_PauseManually();


// Buffer
#ifndef SERIAL
void Buf_AllocateBufferPatch_Base( AMR_t *Tamr );
void Buf_AllocateBufferPatch( AMR_t *Tamr, const int lv );
void Buf_GetBufferData( const int lv, const int FluSg, const int MagSg, const int PotSg, const GetBufMode_t GetBufMode,
                        const long TVarCC, const long TVarFC, const int ParaBuf, const UseLBFunc_t UseLBFunc );
void Buf_RecordBoundaryFlag( const int lv );
void Buf_RecordBoundaryPatch_Base();
void Buf_RecordBoundaryPatch( const int lv );
void Buf_RecordExchangeDataPatchID( const int lv );
void Buf_RecordExchangeFluxPatchID( const int lv );
void Buf_ResetBufferFlux( const int lv );
void Buf_SortBoundaryPatch( const int NPatch, int *IDList, int *PosList );
#endif // #ifndef SERIAL


// Forward declare classes defined in GatherTree.h
class LB_PatchCount;
class LB_LocalPatchExchangeList;
class LB_GlobalPatchExchangeList;
class LB_GlobalPatch;
class LB_GlobalTree;

// Hydrodynamics
void CPU_FluidSolver( real h_Flu_Array_In[][FLU_NIN][ CUBE(FLU_NXT) ],
                      real h_Flu_Array_Out[][FLU_NOUT][ CUBE(PS2) ],
                      real h_Mag_Array_In[][NCOMP_MAG][ FLU_NXT_P1*SQR(FLU_NXT) ],
                      real h_Mag_Array_Out[][NCOMP_MAG][ PS2P1*SQR(PS2) ],
                      char h_DE_Array_Out[][ CUBE(PS2) ],
                      real h_Flux_Array[][9][NFLUX_TOTAL][ SQR(PS2) ],
                      real h_Ele_Array[][9][NCOMP_ELE][ PS2P1*PS2 ],
                      const double h_Corner_Array[][3],
                      const real h_Pot_Array_USG[][ CUBE(USG_NXT_F) ],
                      const bool h_IsCompletelyRefined[],
                      const bool h_HasWaveCounterpart[][ CUBE(HYB_NXT) ],
                      gramfe_matmul_float h_GramFE_TimeEvo[][ 2*FLU_NXT ],
                      const int NPatchGroup, const real dt, const real dh,
                      const bool StoreFlux, const bool StoreElectric,
                      const bool XYZ, const LR_Limiter_t LR_Limiter, const real MinMod_Coeff, const int MinMod_MaxIter,
                      const real ELBDM_Eta, real ELBDM_Taylor3_Coeff, const bool ELBDM_Taylor3_Auto,
                      const double Time, const bool UsePot, const OptExtAcc_t ExtAcc, const MicroPhy_t MicroPhy,
                      const real MinDens, const real MinPres, const real MinEint,
                      const real DualEnergySwitch,
                      const bool NormPassive, const int NNorm, const int NormIdx[],
                      const bool FracPassive, const int NFrac, const int FracIdx[],
                      const bool JeansMinPres, const real JeansMinPres_Coeff,
                      const bool UseWaveFlag );
void Hydro_NormalizePassive( const real GasDens, real Passive[], const int NNorm, const int NormIdx[] );
#if ( MODEL == HYDRO )
real Hydro_Con2Pres( const real Dens, const real MomX, const real MomY, const real MomZ, const real Engy,
                     const real Passive[], const bool CheckMinPres, const real MinPres, const real Emag,
                     const EoS_DE2P_t EoS_DensEint2Pres, const EoS_GUESS_t EoS_GuessHTilde,
                     const EoS_H2TEM_t EoS_HTilde2Temp, const double EoS_AuxArray_Flt[],
                     const int EoS_AuxArray_Int[], const real *const EoS_Table[EOS_NTABLE_MAX], real *EintOut );
real Hydro_Con2Eint( const real Dens, const real MomX, const real MomY, const real MomZ, const real Engy,
                     const bool CheckMinEint, const real MinEint, const real Emag,
                     const EoS_GUESS_t EoS_GuessHTilde, const EoS_H2TEM_t EoS_HTilde2Temp,
                     const double EoS_AuxArray_Flt[], const int EoS_AuxArray_Int[],
                     const real *const EoS_Table[EOS_NTABLE_MAX] );
real Hydro_ConEint2Etot( const real Dens, const real MomX, const real MomY, const real MomZ, const real Eint, const real Emag );
real Hydro_Con2Temp( const real Dens, const real MomX, const real MomY, const real MomZ, const real Engy,
                     const real Passive[], const bool CheckMinTemp, const real MinTemp, const real Emag,
                     const EoS_DE2T_t EoS_DensEint2Temp, const EoS_GUESS_t EoS_GuessHTilde, const EoS_H2TEM_t EoS_HTilde2Temp,
                     const double EoS_AuxArray_Flt[], const int EoS_AuxArray_Int[],
                     const real *const EoS_Table[EOS_NTABLE_MAX] );
real Hydro_Con2Entr( const real Dens, const real MomX, const real MomY, const real MomZ, const real Engy,
                     const real Passive[], const bool CheckMinEntr, const real MinEntr, const real Emag,
                     const EoS_DE2S_t EoS_DensEint2Entr, const double EoS_AuxArray_Flt[], const int EoS_AuxArray_Int[],
                     const real *const EoS_Table[EOS_NTABLE_MAX] );
real Hydro_CheckMinPres( const real InPres, const real MinPres );
real Hydro_CheckMinEint( const real InEint, const real MinEint );
real Hydro_CheckMinTemp( const real InTemp, const real MinTemp );
real Hydro_CheckMinEntr( const real InEntr, const real MinEntr );
real Hydro_CheckMinEintInEngy( const real Dens, const real MomX, const real MomY, const real MomZ, const real InEngy,
                               const real MinEint, const real Emag );
bool Hydro_IsUnphysical( const IsUnphyMode_t Mode, const real Fields[], const char SingleFieldName[],
                         const real Min, const real Max, const real Emag,
                         const EoS_DE2P_t EoS_DensEint2Pres,
                         const EoS_GUESS_t EoS_GuessHTilde, const EoS_H2TEM_t EoS_HTilde2Temp,
                         const double EoS_AuxArray_Flt[], const int EoS_AuxArray_Int[],
                         const real *const EoS_Table[EOS_NTABLE_MAX],
                         const char File[], const int Line, const char Function[], const IsUnphVerb_t Verbose );
#ifdef DUAL_ENERGY
void Hydro_DualEnergyFix( const real Dens, const real MomX, const real MomY, const real MomZ,
                          real &Etot, real &Dual, char &DE_Status, const real Gamma_m1, const real _Gamma_m1,
                          const bool CheckMinPres, const real MinPres, const real DualEnergySwitch,
                          const real Emag );
real Hydro_Con2Dual( const real Dens, const real MomX, const real MomY, const real MomZ, const real Engy,
                     const real Emag, const EoS_DE2P_t EoS_DensEint2Pres, const double EoS_AuxArray_Flt[],
                     const int EoS_AuxArray_Int[], const real *const EoS_Table[EOS_NTABLE_MAX] );
real Hydro_DensPres2Dual( const real Dens, const real Pres, const real Gamma_m1 );
real Hydro_DensDual2Pres( const real Dens, const real Dual, const real Gamma_m1,
                          const bool CheckMinPres, const real MinPres );
#endif // #ifdef DUAL_ENERGY
#endif // #if ( MODEL == HYDRO )
#ifdef SRHD
real Hydro_Con2HTilde( const real Con[], const EoS_GUESS_t EoS_GuessHTilde, const EoS_H2TEM_t EoS_HTilde2Temp,
                       const double EoS_AuxArray_Flt[], const int EoS_AuxArray_Int[],
                       const real *const EoS_Table[EOS_NTABLE_MAX] );
#endif
int Flu_AdvanceDt( const int lv, const double TimeNew, const double TimeOld, const double dt,
                   const int SaveSg_Flu, const int SaveSg_Mag, const bool OverlapMPI, const bool Overlap_Sync );
void Flu_AllocateFluxArray( const int lv );
void Flu_Close( const int lv, const int SaveSg_Flu, const int SaveSg_Mag,
                real h_Flux_Array[][9][NFLUX_TOTAL][ SQR(PS2) ],
                real h_Ele_Array[][9][NCOMP_ELE][ PS2P1*PS2 ],
                real h_Flu_Array_F_Out[][FLU_NOUT][ CUBE(PS2) ],
                real h_Mag_Array_F_Out[][NCOMP_MAG][ PS2P1*SQR(PS2) ],
                char h_DE_Array_F_Out[][ CUBE(PS2) ],
                const int NPG, const int *PID0_List,
                const real h_Flu_Array_F_In[][FLU_NIN][ CUBE(FLU_NXT) ],
                const real h_Mag_Array_In[][NCOMP_MAG][ FLU_NXT_P1*SQR(FLU_NXT) ],
                const double dt );
void Flu_Prepare( const int lv, const double PrepTime,
                  real h_Flu_Array_F_In[][FLU_NIN][ CUBE(FLU_NXT) ],
                  real h_Mag_Array_F_In[][NCOMP_MAG][ FLU_NXT_P1*SQR(FLU_NXT) ],
                  real h_Pot_Array_USG_F[][ CUBE(USG_NXT_F) ],
<<<<<<< HEAD
                  double h_Corner_Array_F[][3],
                  bool h_IsCompletelyRefined[],
                  bool h_HasWaveCounterpart[][ CUBE(HYB_NXT) ],
                  const int NPG, const int *PID0_List, LB_GlobalTree* GlobalTree);
void Flu_FixUp_Flux( const int lv );
=======
                  double h_Corner_Array_F[][3], const int NPG, const int *PID0_List );
void Flu_FixUp_Flux( const int lv, const long TVar );
>>>>>>> 09101b24
void Flu_FixUp_Restrict( const int FaLv, const int SonFluSg, const int FaFluSg, const int SonMagSg, const int FaMagSg,
                         const int SonPotSg, const int FaPotSg, const long TVarCC, const long TVarFC );
void Flu_BoundaryCondition_User( real *Array, const int NVar_Flu, const int GhostSize, const int ArraySizeX, const int ArraySizeY,
                                 const int ArraySizeZ, const int Idx_Start[], const int Idx_End[],
                                 const int TFluVarIdxList[], const double Time, const double dh, const double *Corner,
                                 const long TVar, const int lv );
void Hydro_BoundaryCondition_Outflow( real *Array, const int BC_Face, const int NVar, const int GhostSize,
                                      const int ArraySizeX, const int ArraySizeY, const int ArraySizeZ,
                                      const int Idx_Start[], const int Idx_End[] );
void Flu_CorrAfterAllSync();
#ifndef SERIAL
void Flu_AllocateFluxArray_Buffer( const int lv );
#endif
#if ( MODEL == HYDRO )
void Flu_DerivedField_DivVel( real Out[], const real FluIn[], const real MagIn[], const int NFieldOut,
                              const int NCellInX, const int NCellInY, const int NCellInZ,
                              const int NGhost, const double dh );
void Flu_DerivedField_Mach( real Out[], const real FluIn[], const real MagIn[], const int NFieldOut,
                            const int NCellInX, const int NCellInY, const int NCellInZ,
                            const int NGhost, const double dh );
#endif


// GAMER
void EvolveLevel( const int lv, const double dTime_FaLv );
void InvokeSolver( const Solver_t TSolver, const int lv, const double TimeNew, const double TimeOld, const double dt_in,
                   const double Poi_Coeff, const int SaveSg_Flu, const int SaveSg_Mag, const int SaveSg_Pot,
                   const bool OverlapMPI, const bool Overlap_Sync );
void Prepare_PatchData( const int lv, const double PrepTime, real *OutputCC, real *OutputFC,
                        const int GhostSize, const int NPG, const int *PID0_List, long TVarCC, long TVarFC,
                        const IntScheme_t IntScheme_CC, const IntScheme_t IntScheme_FC, const PrepUnit_t PrepUnit,
                        const NSide_t NSide, const bool IntPhase, const OptFluBC_t FluBC[], const OptPotBC_t PotBC,
                        const real MinDens, const real MinPres, const real MinTemp, const real MinEntr, const bool DE_Consistency );

#if ( ELBDM_SCHEME == ELBDM_HYBRID )
void Prepare_PatchData_HasWaveCounterpart( const int lv, bool h_HasWaveCounterpart[][ CUBE(HYB_NXT) ],
                                           const int GhostSize, const int NPG, const int *PID0_List,
                                           const NSide_t NSide, LB_GlobalTree* GlobalTree );
#endif

// Init
void End_GAMER();
void End_MemFree();
void End_MemFree_Fluid();
void End_StopManually( int &Terminate_global );
void Init_BaseLevel();
void Init_GAMER( int *argc, char ***argv );
void Init_Load_DumpTable();
void Init_Load_FlagCriteria();
void Init_Load_Parameter();
void Init_MemoryPool();
void Init_ResetParameter();
void Init_MemAllocate();
void Init_MemAllocate_Fluid( const int Flu_NPatchGroup, const int Pot_NPatchGroup, const int Src_NPatchGroup );
void Init_Parallelization();
void Init_RecordBasePatch();
void Init_Refine( const int lv );
void Init_ByRestart();
void Init_Unit();
void Init_Reload_OldFormat();
void Init_ByFunction();
void Init_TestProb();
void Init_ByFile();
void Init_UniformGrid( const int lv, const bool FindHomePatchForPar );
void Init_Field();
FieldIdx_t AddField( const char *InputLabel, const FixUpFlux_t FixUp_Flux, const FixUpRestrict_t FixUp_Restrict,
                     const NormPassive_t Norm, const IntFracPassive_t IntFrac );
FieldIdx_t GetFieldIndex( const char *InputLabel, const Check_t Check );
#ifdef OPENMP
void Init_OpenMP();
#endif
#ifdef SUPPORT_HDF5
void Init_ByRestart_HDF5( const char *FileName );
#endif
#ifdef SUPPORT_FFTW
void End_FFTW();
void Init_FFTW();
void Patch2Slab( real *VarS, real *SendBuf_Var, real *RecvBuf_Var, long *SendBuf_SIdx, long *RecvBuf_SIdx,
                 int **List_PID, int **List_k, long *List_NSend_Var, long *List_NRecv_Var,
                 const int *List_z_start, const int local_nz, const int FFT_Size[], const int NRecvSlice,
                 const double PrepTime, const long TVar, const bool InPlacePad, const bool ForPoisson, const bool AddExtraMass );
void Slab2Patch( const real *VarS, real *SendBuf, real *RecvBuf, const int SaveSg, const long *List_SIdx,
                 int **List_PID, int **List_k, long *List_NSend, long *List_NRecv, const int local_nz, const int FFT_Size[],
                 const int NSendSlice, const long TVar, const bool InPlacePad );
#endif // #ifdef SUPPORT_FFTW
void Microphysics_Init();
void Microphysics_End();


// Interpolation
void Interpolate( real CData[], const int CSize[3], const int CStart[3], const int CRange[3],
                  real FData[], const int FSize[3], const int FStart[3],
                  const int NComp, const IntScheme_t IntScheme, const bool UnwrapPhase,
                  const bool Monotonic[], const bool OppSign0thOrder, const bool AllCons,
                  const IntPrim_t IntPrim, const ReduceOrFixMonoCoeff_t ReduceMonoCoeff,
                  const real CMag_IntIter[], const real FMag_IntIter[][NCOMP_MAG] );
void Int_Table( const IntScheme_t IntScheme, int &NSide, int &NGhost );


// Miscellaneous
template <typename T> void  Mis_Idx1D2Idx3D( const int Size[], const T Idx1D, int Idx3D[] );
template <typename U, typename T> U Mis_BinarySearch( const T Array[], U Min, U Max, const T Key );
template <typename U, typename T> U Mis_BinarySearch_Real( const T Array[], U Min, U Max, const T Key );
template <typename T> T     Mis_InterpolateFromTable( const int N, const T Table_x[], const T Table_y[], const T x );
template <typename T> ulong Mis_Idx3D2Idx1D( const int Size[], const int Idx3D[] );
template <typename U, typename T> void  Mis_Heapsort( const U N, T Array[], U IdxTable[] );
template <typename T> int   Mis_Matching_char( const int N, const T Array[], const int M, const T Key[], char Match[] );
template <typename U, typename T> U Mis_Matching_int( const U N, const T Array[], const U M, const T Key[], U Match[] );
template <typename T> bool  Mis_CompareRealValue( const T Input1, const T Input2, const char *comment, const bool Verbose );
ulong  Mis_Idx3D2Idx1D( const int Size[], const int Idx3D[] );
double Mis_GetTimeStep( const int lv, const double dTime_SyncFaLv, const double AutoReduceDtCoeff );
double Mis_dTime2dt( const double Time_In, const double dTime_In );
void   Mis_GetTotalPatchNumber( const int lv );
double Mis_Scale2PhySize( const int Scale );
double Mis_Cell2PhySize( const int NCell, const int lv );
int    Mis_Scale2Cell( const int Scale, const int lv );
int    Mis_Cell2Scale( const int NCell, const int lv );
double dt_InvokeSolver( const Solver_t TSolver, const int lv );
void   dt_Prepare_Flu( const int lv, real h_Flu_Array_T[][FLU_NIN_T][ CUBE(PS1) ],
                       real h_Mag_Array_T[][NCOMP_MAG][ PS1P1*SQR(PS1) ], const int NPG, const int *PID0_List );
#ifdef GRAVITY
void   dt_Prepare_Pot( const int lv, real h_Pot_Array_T[][ CUBE(GRA_NXT) ], const int NPG, const int *PID0_List,
                       const double PrepTime );
#endif
void   dt_Close( const real h_dt_Array_T[], const int NPG );
void   CPU_dtSolver( const Solver_t TSolver, real dt_Array[], const real Flu_Array[][FLU_NIN_T][ CUBE(PS1) ],
                     const real Mag_Array[][NCOMP_MAG][ PS1P1*SQR(PS1) ], const real Pot_Array[][ CUBE(GRA_NXT) ],
                     const double Corner_Array[][3], const int NPatchGroup, const real dh, const real Safety,
                     const MicroPhy_t MicroPhy, const real MinPres, const bool P5_Gradient,
                     const bool UsePot, const OptExtAcc_t ExtAcc, const double TargetTime );


// MPI
#ifndef SERIAL
void Init_MPI( int *argc, char ***argv );
void MPI_ExchangeBoundaryFlag( const int lv );
void MPI_ExchangeBufferPosition( int NSend[26], int NRecv[26], int *Send_PosList[26], int *Recv_PosList[26] );
void MPI_ExchangeData( const int TargetRank[2], const int SendSize[2], const int RecvSize[2],
                       real *SendBuffer[2], real *RecvBuffer[2] );
void MPI_Exit();
template <typename T> void MPI_Alltoallv_GAMER( T * SendBuf, long *Send_NCount, long *Send_NDisp, MPI_Datatype Send_Datatype, T *RecvBuf, long *Recv_NCount, long *Recv_NDisp, MPI_Datatype Recv_DataType, MPI_Comm comm );
#endif // #ifndef SERIAL


// Output
void Output_DumpData( const int Stage );
void Output_DumpData_Part( const OptOutputPart_t Part, const bool BaseOnly, const double x, const double y,
                           const double z, const char *FileName );
void Output_DumpData_Total( const char *FileName );
#ifdef SUPPORT_HDF5
void Output_DumpData_Total_HDF5( const char *FileName );
#endif
void Output_DumpManually( int &Dump_global );
void Output_FlagMap( const int lv, const int xyz, const char *comment );
void Output_Flux( const int lv, const int PID, const int Sib, const char *comment );
void Output_PatchCorner( const int lv, const char *comment );
void Output_Patch( const int lv, const int PID, const int FluSg, const int MagSg, const int PotSg, const char *comment );
void Output_PatchMap( const int lv, const int PID, const int TSg, const int Comp, const char *comment );
void Output_PreparedPatch_Fluid( const int TLv, const int TPID,
                                 const real h_Flu_Array[][FLU_NIN][ CUBE(FLU_NXT) ],
                                 const real h_Mag_Array[][NCOMP_MAG][ FLU_NXT_P1*SQR(FLU_NXT) ],
                                 const int NPG, const int *PID0_List, const int CLv, const char *comment );
#ifdef SUPPORT_FFTW
void Output_BasePowerSpectrum( const char *FileName, const long TVar );
#endif
void Output_L1Error( void (*AnalFunc_Flu)( real fluid[], const double x, const double y, const double z, const double Time,
                                           const int lv, double AuxArray[] ),
                     void (*AnalFunc_Mag)( real magnetic[], const double x, const double y, const double z, const double Time,
                                           const int lv, double AuxArray[] ),
                     const char *Prefix, const OptOutputPart_t Part, const double x, const double y, const double z );
#ifndef SERIAL
void Output_ExchangePatchMap( const int lv, const int xyz, const char *comment );
void Output_ExchangeFluxPatchList( const int option, const int lv, const char *comment );
void Output_ExchangeDataPatchList( const int option, const int lv, const char *comment );
void Output_BoundaryFlagList( const int option, const int lv, const char *comment );
#endif


// Refine
void FindFather( const int lv, const int Mode );
void Flag_Real( const int lv, const UseLBFunc_t UseLBFunc );
bool Flag_Check( const int lv, const int PID, const int i, const int j, const int k, const real dv,
                 const real Fluid[][PS1][PS1][PS1], const real Pot[][PS1][PS1], const real MagCC[][PS1][PS1][PS1],
                 const real Vel[][PS1][PS1][PS1], const real Pres[][PS1][PS1],  const real Lrtz[][PS1][PS1],
                 const real *Lohner_Var, const real *Lohner_Ave, const real *Lohner_Slope, const int Lohner_NVar,
                 const real ParCount[][PS1][PS1], const real ParDens[][PS1][PS1], const real JeansCoeff,
                 const real *Interf_Var, const real Spectral_Cond );
bool Flag_Lohner( const int i, const int j, const int k, const OptLohnerForm_t Form, const real *Var1D, const real *Ave1D,
                  const real *Slope1D, const int NVar, const double Threshold, const double Filter, const double Soften );
void Refine( const int lv, const UseLBFunc_t UseLBFunc );
void SiblingSearch( const int lv );
void SiblingSearch_Base();
#ifndef SERIAL
void Flag_Buffer( const int lv );
void Refine_Buffer( const int lv, const int *SonTable, const int *GrandTable );
#endif
#if ( ELBDM_SCHEME == ELBDM_HYBRID )
void Sync_UseWaveFlag( const int lv );
#endif


// SelfGravity
#ifdef GRAVITY
void CPU_PoissonGravitySolver( const real h_Rho_Array    [][RHO_NXT][RHO_NXT][RHO_NXT],
                               const real h_Pot_Array_In [][POT_NXT][POT_NXT][POT_NXT],
                                     real h_Pot_Array_Out[][GRA_NXT][GRA_NXT][GRA_NXT],
                                     real h_Flu_Array    [][GRA_NIN][PS1][PS1][PS1],
                               const double h_Corner_Array[][3],
                               const real h_Pot_Array_USG[][USG_NXT_G][USG_NXT_G][USG_NXT_G],
                               const real h_Flu_Array_USG[][GRA_NIN-1][PS1][PS1][PS1],
                                     char h_DE_Array     [][PS1][PS1][PS1],
                               const real h_Emag_Array   [][PS1][PS1][PS1],
                               const int NPatchGroup, const real dt, const real dh, const int SOR_Min_Iter,
                               const int SOR_Max_Iter, const real SOR_Omega, const int MG_Max_Iter,
                               const int MG_NPre_Smooth, const int MG_NPost_Smooth, const real MG_Tolerated_Error,
                               const real Poi_Coeff, const IntScheme_t IntScheme, const bool P5_Gradient,
                               const real ELBDM_Eta, const real ELBDM_Lambda, const bool Poisson, const bool GraAcc,
                               const bool SelfGravity, const OptExtPot_t ExtPot, const OptExtAcc_t ExtAcc,
                               const double TimeNew, const double TimeOld, const real MinEint,
                               const bool UseWaveFlag );
void CPU_ExtPotSolver_BaseLevel( const ExtPot_t Func, const double AuxArray_Flt[], const int AuxArray_Int[],
                                 const real Table[], void **GenePtr,
                                 const double Time, const bool PotIsInit, const int SaveSg );
#ifdef SUPPORT_FFTW
void CPU_PoissonSolver_FFT( const real Poi_Coeff, const int SaveSg, const double PrepTime );
void Init_GreenFuncK();
#endif
void End_MemFree_PoissonGravity();
void Gra_AdvanceDt( const int lv, const double TimeNew, const double TimeOld, const double dt,
                    const int SaveSg_Flu, const int SaveSg_Pot, const bool Poisson, const bool Gravity,
                    const bool OverlapMPI, const bool Overlap_Sync, const bool Timing );
void Gra_Close( const int lv, const int SaveSg, const real h_Flu_Array_G[][GRA_NIN][PS1][PS1][PS1],
                const char h_DE_Array_G[][PS1][PS1][PS1], const real h_Emag_Array_G[][PS1][PS1][PS1],
                const int NPG, const int *PID0_List );
void Gra_Prepare_Flu( const int lv, real h_Flu_Array_G[][GRA_NIN][PS1][PS1][PS1], char h_DE_Array_G[][PS1][PS1][PS1],
                      real h_Emag_Array_G[][PS1][PS1][PS1], const int NPG, const int *PID0_List );
void Gra_Prepare_Pot( const int lv, const double PrepTime, real h_Pot_Array_P_Out[][GRA_NXT][GRA_NXT][GRA_NXT],
                      const int NPG, const int *PID0_List );
void Gra_Prepare_Corner( const int lv, double h_Corner_Array[][3], const int NPG, const int *PID0_List );
#ifdef UNSPLIT_GRAVITY
void Gra_Prepare_USG( const int lv, const double PrepTime,
                      real h_Pot_Array_USG_G[][USG_NXT_G][USG_NXT_G][USG_NXT_G],
                      real h_Flu_Array_USG_G[][GRA_NIN-1][PS1][PS1][PS1], const int NPG, const int *PID0_List );
#endif
void Init_ExtAccPot();
void End_ExtAccPot();
void Init_LoadExtPotTable();
void Init_MemAllocate_PoissonGravity( const int Pot_NPatchGroup );
void Init_Set_Default_MG_Parameter();
void Init_Set_Default_SOR_Parameter();
void Output_PreparedPatch_Poisson( const int TLv, const int TPID, const int TComp,
                                   const real h_Rho_Array_P   [][RHO_NXT][RHO_NXT][RHO_NXT],
                                   const real h_Pot_Array_P_In[][POT_NXT][POT_NXT][POT_NXT],
                                   const int NPG, const int *PID0_List, const int CLv, const char *comment );
void Poi_Close( const int lv, const int SaveSg, const real h_Pot_Array_P_Out[][GRA_NXT][GRA_NXT][GRA_NXT],
                const int NPG, const int *PID0_List );
void Poi_BoundaryCondition_Extrapolation( real *Array, const int BC_Face, const int NVar, const int GhostSize,
                                          const int ArraySizeX, const int ArraySizeY, const int ArraySizeZ,
                                          const int Idx_Start[], const int Idx_End[] );
void Poi_GetAverageDensity();
void Poi_Prepare_Pot( const int lv, const double PrepTime, real h_Pot_Array_P_In[][POT_NXT][POT_NXT][POT_NXT],
                      const int NPG, const int *PID0_List );
void Poi_Prepare_Rho( const int lv, const double PrepTime, real h_Rho_Array_P[][RHO_NXT][RHO_NXT][RHO_NXT],
                      const int NPG, const int *PID0_List );
#ifdef STORE_POT_GHOST
void Poi_StorePotWithGhostZone( const int lv, const int PotSg, const bool AllPatch );
#endif
#endif // #ifdef GRAVITY


// Tables
template <typename T> T TABLE_01( const int SibIndex, const char dim, const T w0, const T w1, const T w2 );
template <typename T> T TABLE_02( const int LocalID, const char dim, const T w0, const T w1 );
int TABLE_03( const int SibID, const int Count );
int TABLE_04( const int SibID );
int TABLE_05( const int SibID );
int TABLE_06( const int SibID, const int FlagLayer );
int TABLE_07( const int SibID, const int Count );
void TABLE_SiblingSharingSameEdge( const int EdgeID, int SibID[], int SibSibID[] );
void TABLE_GetSibPID_Delta( int NSibPatch[], int *SibPID_Delta[] );
void TABLE_GetSibPID_Based( const int lv, const int PID0, int SibPID_Based[] );


// LoadBalance
long LB_Corner2Index( const int lv, const int Corner[], const Check_t Check );

<<<<<<< HEAD
=======
// Declare classes defined in GatherTree.h
struct LB_PatchCount;
struct LB_LocalPatchExchangeList;
struct LB_GlobalPatchExchangeList;
struct LB_GlobalPatch;

>>>>>>> 09101b24
void LB_GetPID( const int GID, int& level, int& PID, int* GID_Offset );
void LB_AllgatherPatchCount( LB_PatchCount& pc );
void LB_AllgatherLBIdx( LB_PatchCount& pc, LB_LocalPatchExchangeList& lel, LB_GlobalPatchExchangeList* gel = NULL );
void LB_FillLocalPatchExchangeList( LB_PatchCount& pc, LB_LocalPatchExchangeList& lel );
void LB_FillGlobalPatchExchangeList( LB_PatchCount& pc, LB_LocalPatchExchangeList& lel, LB_GlobalPatchExchangeList& gel, int root );
LB_GlobalPatch* LB_ConstructGlobalTree( LB_PatchCount& pc, LB_GlobalPatchExchangeList& gel, int root );
LB_GlobalPatch* LB_GatherTree( LB_PatchCount& pc, int root );

#ifdef LOAD_BALANCE
void LB_AllocateBufferPatch_Father( const int SonLv, const bool SearchAllSon, const int NInput, int* TargetSonPID0,
                                    const bool RecordFaPID, int* NNewFaBuf0, int** NewFaBufPID0 );
void LB_AllocateBufferPatch_Sibling_Base();
void LB_AllocateBufferPatch_Sibling( const int lv );
void LB_AllocateFluxArray( const int FaLv );
void LB_ExchangeFlaggedBuffer( const int lv );
void LB_FindFather( const int SonLv, const bool SearchAllSon, const int NInput, int* TargetSonPID0, const bool ResetSonID );
void LB_FindSonNotHome( const int FaLv, const bool SearchAllFa, const int NInput, int* TargetFaPID );
void LB_GetBufferData( const int lv, const int FluSg, const int MagSg, const int PotSg, const GetBufMode_t GetBufMode,
                       const long TVarCC, const long TVarFC, const int ParaBuf );
void*LB_GetBufferData_MemAllocate_Send( const long SendSize );
void*LB_GetBufferData_MemAllocate_Recv( const long RecvSize );
void LB_GrandsonCheck( const int lv );
void LB_Init_LoadBalance( const bool Redistribute, const bool SendGridData, const double ParWeight, const bool Reset,
                          const bool SortRealPatch, const int TLv );
void LB_Init_ByFunction();
void LB_Init_Refine( const int FaLv, const bool AllocData );
void LB_SetCutPoint( const int lv, const int NPG_Total, long *CutPoint, const bool InputLBIdx0AndLoad,
                     long *LBIdx0_AllRank_Input, double *Load_AllRank_Input, const double ParWeight );
void LB_EstimateWorkload_AllPatchGroup( const int lv, const double ParWeight, double *Load_PG );
double LB_EstimateLoadImbalance();
void LB_SetCutPoint( const int lv, long *CutPoint, const bool InputLBIdx0AndLoad, long *LBIdx0_AllRank_Input,
                     double *Load_AllRank_Input, const double ParWeight );
void LB_Output_LBIdx( const int lv );
void LB_RecordExchangeDataPatchID( const int Lv, const bool AfterRefine );
void LB_RecordExchangeFixUpDataPatchID( const int Lv );
void LB_RecordExchangeRestrictDataPatchID( const int FaLv );
void LB_RecordOverlapMPIPatchID( const int Lv );
void LB_Refine( const int FaLv );
void LB_SiblingSearch( const int lv, const bool SearchAllPID, const int NInput, int *TargetPID0 );
void LB_Index2Corner( const int lv, const long Index, int Corner[], const Check_t Check );
int  LB_Index2Rank( const int lv, const long LB_Idx, const Check_t Check );
#endif // #ifdef LOAD_BALANCE


// Hydro model
#if    ( MODEL == HYDRO )
void Hydro_Aux_Check_Negative( const int lv, const int Mode, const char *comment );
void Hydro_GetTimeStep_Gravity( double &dt, double &dTime, int &MinDtLv, real &MinDtVar, const double dt_dTime );
void Hydro_GetMaxAcc( real MaxAcc[] );
void Hydro_Init_ByFunction_AssignData( const int lv );
void Hydro_BoundaryCondition_Reflecting( real *Array, const int BC_Face, const int NVar_Flu, const int GhostSize,
                                         const int ArraySizeX, const int ArraySizeY, const int ArraySizeZ,
                                         const int Idx_Start[], const int Idx_End[], const int TFluVarIdxList[],
                                         const int NVar_Der, const long TDerVarList[] );
void Hydro_BoundaryCondition_Diode( real *Array, const int BC_Face, const int NVar_Flu, const int GhostSize,
                                    const int ArraySizeX, const int ArraySizeY, const int ArraySizeZ,
                                    const int Idx_Start[], const int Idx_End[], const int TFluVarIdxList[],
                                    const int NVar_Der, const long TDerVarList[] );
void Hydro_Con2Pri( const real In[], real Out[], const real MinPres,
                    const bool FracPassive, const int NFrac, const int FracIdx[],
                    const bool JeansMinPres, const real JeansMinPres_Coeff,
                    const EoS_DE2P_t EoS_DensEint2Pres, const EoS_DP2E_t EoS_DensPres2Eint,
                    const EoS_GUESS_t EoS_GuessHTilde, const EoS_H2TEM_t EoS_HTilde2Temp,
                    const double EoS_AuxArray_Flt[], const int EoS_AuxArray_Int[],
                    const real *const EoS_Table[EOS_NTABLE_MAX], real* const EintOut, real* LorentzFactorPtr );
void Hydro_Pri2Con( const real In[], real Out[], const bool FracPassive, const int NFrac, const int FracIdx[],
                    const EoS_DP2E_t EoS_DensPres2Eint, const EoS_TEM2H_t EoS_Temp2HTilde, const EoS_H2TEM_t EoS_HTilde2Temp,
                    const double EoS_AuxArray_Flt[], const int EoS_AuxArray_Int[],
                    const real *const EoS_Table[EOS_NTABLE_MAX], const real* const EintIn );
#ifdef MHD
void MHD_GetCellCenteredBField( real B_CC[], const real Bx_FC[], const real By_FC[], const real Bz_FC[],
                                const int Nx, const int Ny, const int Nz, const int i, const int j, const int k );
real MHD_GetCellCenteredBEnergy( const real Bx_FC[], const real By_FC[], const real Bz_FC[],
                                 const int Nx, const int Ny, const int Nz, const int i, const int j, const int k );
void MHD_GetCellCenteredBFieldInPatch( real B[], const int lv, const int PID, const int i, const int j, const int k,
                                       const int MagSg );
real MHD_GetCellCenteredBEnergyInPatch( const int lv, const int PID, const int i, const int j, const int k,
                                        const int MagSg );
real MHD_GetCellCenteredDivBInPatch( const int lv, const int PID, const int i, const int j, const int k,
                                     const int MagSg );
void MHD_InterpolateBField( const real **CData, const int CSize[3][3], const int CStart[3][3], const int CRange[3],
                                  real **FData, const int FSize[3][3], const int FStart[3][3],
                            const real *FInterface[6], const IntScheme_t IntScheme, const bool Monotonic );
void MHD_AllocateElectricArray( const int lv );
void MHD_Aux_Check_InterfaceB( const char *comment );
void MHD_Aux_Check_DivergenceB( const bool Verbose, const char *comment );
void MHD_FixUp_Electric( const int lv );
void MHD_SameInterfaceB( const int lv );
void MHD_CopyPatchInterfaceBField( const int lv, const int PID, const int SibID, const int MagSg );
void MHD_BoundaryCondition_Outflow( real **Array, const int BC_Face, const int NVar, const int GhostSize,
                                    const int ArraySizeX, const int ArraySizeY, const int ArraySizeZ,
                                    const int Idx_Start[], const int Idx_End[], const int TVarIdxList[] );
void MHD_BoundaryCondition_Reflecting( real **Array, const int BC_Face, const int NVar, const int GhostSize,
                                       const int ArraySizeX, const int ArraySizeY, const int ArraySizeZ,
                                       const int Idx_Start[], const int Idx_End[], const int TVarIdxList[] );
void MHD_BoundaryCondition_Diode( real **Array, const int BC_Face, const int NVar, const int GhostSize,
                                  const int ArraySizeX, const int ArraySizeY, const int ArraySizeZ,
                                  const int Idx_Start[], const int Idx_End[], const int TVarIdxList[] );
void MHD_BoundaryCondition_User( real **Array, const int BC_Face, const int NVar,
                                 const int ArraySizeX, const int ArraySizeY, const int ArraySizeZ,
                                 const int Idx_Start[], const int Idx_End[], const int TVarIdxList[],
                                 const double Time, const double dh, const double *Corner, const int lv );
void MHD_Init_BField_ByVecPot_File( const int B_lv );
void MHD_Init_BField_ByVecPot_Function( const int B_lv );
real MHD_ResetByUser_A2Bx( const real *Ax, const real *Ay, const real *Az,
                           const int i, const int j, const int k, const double dh );
real MHD_ResetByUser_A2By( const real *Ax, const real *Ay, const real *Az,
                           const int i, const int j, const int k, const double dh );
real MHD_ResetByUser_A2Bz( const real *Ax, const real *Ay, const real *Az,
                           const int i, const int j, const int k, const double dh );
#ifdef LOAD_BALANCE
void MHD_LB_EnsureBFieldConsistencyAfterRestrict( const int lv );
void MHD_LB_AllocateElectricArray( const int FaLv );
void MHD_LB_ResetBufferElectric( const int lv );
#endif
#endif // #ifdef MHD


// ELBDM model
#elif ( MODEL == ELBDM )
void   ELBDM_Init_ByFunction_AssignData( const int lv );
double ELBDM_GetTimeStep_Fluid( const int lv );
double ELBDM_GetTimeStep_Gravity( const int lv );
double ELBDM_GetTimeStep_Phase( const int lv );
#if   ( ELBDM_SCHEME == ELBDM_HYBRID )
double ELBDM_GetTimeStep_Hybrid_CFL( const int lv );
double ELBDM_GetTimeStep_Hybrid_Velocity( const int lv );
bool   ELBDM_HasWaveCounterpart( const int I, const int J, const int K, const long GID0, const long GID, const LB_GlobalTree& GlobalTree);
void   ELBDM_Aux_Record_Hybrid();
#endif

bool   ELBDM_Flag_EngyDensity( const int i, const int j, const int k, const real Real_Array[],
                               const real Imag_Array[], const double Angle_2pi, const double Eps );
bool   ELBDM_Flag_Interference( const int i, const int j, const int k, const real Var1D[], const double QPThreshold,
                                const double DensThreshold, const double LapPhaseThreshold, const bool OnlyAtExtrema );
real   ELBDM_UnwrapPhase( const real Phase_Ref, const real Phase_Wrapped );
real   ELBDM_SetTaylor3Coeff( const real dt, const real dh, const real Eta );
void   ELBDM_RemoveMotionCM();
#ifdef SUPPORT_FFTW
void   CPU_ELBDMSolver_FFT( const real dt, const double PrepTime, const int SaveSg );
#endif
#if ( GRAMFE_SCHEME == GRAMFE_MATMUL )
void   ELBDM_GramFE_ComputeTimeEvolutionMatrix( gramfe_matmul_float (*output)[ 2*FLU_NXT ], const real dt, const real dh, const real Eta );
#endif


#else
#error : ERROR : unsupported MODEL !!
#endif


// GPU API
#ifdef GPU
void CUAPI_Asyn_FluidSolver( real h_Flu_Array_In[][FLU_NIN ][ CUBE(FLU_NXT) ],
                             real h_Flu_Array_Out[][FLU_NOUT][ CUBE(PS2) ],
                             real h_Mag_Array_In[][NCOMP_MAG][ FLU_NXT_P1*SQR(FLU_NXT) ],
                             real h_Mag_Array_Out[][NCOMP_MAG][ PS2P1*SQR(PS2) ],
                             char h_DE_Array_Out[][ CUBE(PS2) ],
                             real h_Flux_Array[][9][NFLUX_TOTAL][ SQR(PS2) ],
                             real h_Ele_Array[][9][NCOMP_ELE][ PS2P1*PS2 ],
                             const double h_Corner_Array[][3],
                             real h_Pot_Array_USG[][ CUBE(USG_NXT_F) ],
                             const bool h_IsCompletelyRefined[],
                             const bool h_HasWaveCounterpart[][ CUBE(HYB_NXT) ],
                             const int NPatchGroup, const real dt, const real dh,
                             const bool StoreFlux, const bool StoreElectric,
                             const bool XYZ, const LR_Limiter_t LR_Limiter, const real MinMod_Coeff, const int MinMod_MaxIter,
                             const real ELBDM_Eta, real ELBDM_Taylor3_Coeff, const bool ELBDM_Taylor3_Auto,
                             const double Time, const bool UsePot, const OptExtAcc_t ExtAcc, const MicroPhy_t MicroPhy,
                             const real MinDens, const real MinPres, const real MinEint,
                             const real DualEnergySwitch,
                             const bool NormPassive, const int NNorm,
                             const bool FracPassive, const int NFrac,
                             const bool JeansMinPres, const real JeansMinPres_Coeff,
                             const int GPU_NStream, const bool UseWaveFlag );
void CUAPI_Asyn_dtSolver( const Solver_t TSolver, real h_dt_Array[], const real h_Flu_Array[][FLU_NIN_T][ CUBE(PS1) ],
                          const real h_Mag_Array[][NCOMP_MAG][ PS1P1*SQR(PS1) ], const real h_Pot_Array[][ CUBE(GRA_NXT) ],
                          const double h_Corner_Array[][3], const int NPatchGroup, const real dh, const real Safety,
                          const MicroPhy_t MicroPhy, const real MinPres, const bool P5_Gradient, const bool UsePot,
                          const OptExtAcc_t ExtAcc, const double TargetTime, const int GPU_NStream );
void CUAPI_Asyn_SrcSolver( const real h_Flu_Array_In [][FLU_NIN_S ][ CUBE(SRC_NXT)           ],
                                 real h_Flu_Array_Out[][FLU_NOUT_S][ CUBE(PS1)               ],
                           const real h_Mag_Array_In [][NCOMP_MAG ][ SRC_NXT_P1*SQR(SRC_NXT) ],
                           const double h_Corner_Array[][3],
                           const SrcTerms_t SrcTerms, const int NPatchGroup, const real dt, const real dh,
                           const double TimeNew, const double TimeOld,
                           const real MinDens, const real MinPres, const real MinEint,
                           const int GPU_NStream );
void CUAPI_DiagnoseDevice();
void CUAPI_MemAllocate();
void CUAPI_MemFree_Fluid( const int GPU_NStream );
void CUAPI_SetCache();
void CUAPI_SetDevice( const int Mode );
void CUAPI_SetConstMemory();
void CUAPI_SetConstMemory_EoS();
void CUAPI_Synchronize();
#ifdef GRAVITY
void CUAPI_SetConstMemory_ExtAccPot();
void CUAPI_Asyn_PoissonGravitySolver( const real h_Rho_Array    [][RHO_NXT][RHO_NXT][RHO_NXT],
                                      const real h_Pot_Array_In [][POT_NXT][POT_NXT][POT_NXT],
                                            real h_Pot_Array_Out[][GRA_NXT][GRA_NXT][GRA_NXT],
                                            real h_Flu_Array    [][GRA_NIN][PS1][PS1][PS1],
                                      const double h_Corner_Array[][3],
                                      const real h_Pot_Array_USG[][USG_NXT_G][USG_NXT_G][USG_NXT_G],
                                      const real h_Flu_Array_USG[][GRA_NIN-1][PS1][PS1][PS1],
                                            char h_DE_Array     [][PS1][PS1][PS1],
                                      const real h_Emag_Array   [][PS1][PS1][PS1],
                                      const int NPatchGroup, const real dt, const real dh, const int SOR_Min_Iter,
                                      const int SOR_Max_Iter, const real SOR_Omega, const int MG_Max_Iter,
                                      const int MG_NPre_Smooth, const int MG_NPost_Smooth,
                                      const real MG_Tolerated_Error, const real Poi_Coeff,
                                      const IntScheme_t IntScheme, const bool P5_Gradient, const real ELBDM_Eta,
                                      const real ELBDM_Lambda, const bool Poisson, const bool GraAcc,
                                      const bool SelfGravity, const OptExtPot_t ExtPot, const OptExtAcc_t ExtAcc,
                                      const double TimeNew, const double TimeOld, const real MinEint,
                                      const int GPU_NStream, const bool UseWaveFlag );
void CUAPI_SendExtPotTable2GPU( const real *h_Table );
void CUAPI_MemFree_PoissonGravity();
#endif // #ifdef GRAVITY
#if ( GRAMFE_SCHEME == GRAMFE_MATMUL )
void CUAPI_SendGramFEMatrix2GPU( gramfe_matmul_float (*h_GramFE_TimeEvo)[ 2*FLU_NXT ] );
#endif
#endif // #ifdef GPU


// Particle
#ifdef PARTICLE
void Par_Init_ByFile();
void Par_Output_TextFile( const char *comment );
void Par_Output_BinaryFile( const char *comment );
void Par_FindHomePatch_UniformGrid( const int lv, const bool OldParOnly,
                                    const long NNewPar, real_par *NewParAtt[PAR_NATT_TOTAL] );
void Par_PassParticle2Son_SinglePatch( const int FaLv, const int FaPID );
void Par_PassParticle2Son_MultiPatch( const int FaLv, const ParPass2Son_t Mode, const bool TimingSendPar,
                                      const int NFaPatch, const int *FaPIDList );
void Par_PassParticle2Father( const int FaLv, const int FaPID );
void Par_Aux_Check_Particle( const char *comment );
void Par_MassAssignment( const long *ParList, const long NPar, const ParInterp_t IntScheme, real *Rho,
                         const int RhoSize, const double *EdgeL, const double dh, const bool PredictPos,
                         const double TargetTime, const bool InitZero, const bool Periodic[], const int PeriodicSize[3],
                         const bool UnitDens, const bool CheckFarAway, const bool UseInputMassPos, real_par **InputMassPos );
void Par_SortByPos( const long NPar, const real_par *PosX, const real_par *PosY, const real_par *PosZ, long *IdxTable );
void Par_UpdateParticle( const int lv, const double TimeNew, const double TimeOld, const ParUpStep_t UpdateStep,
                         const bool StoreAcc, const bool UseStoredAcc );
void Par_UpdateTracerParticle( const int lv, const double TimeNew, const double TimeOld,
                               const bool MapOnly );
void Par_GetTimeStep_VelAcc( double &dt_vel, double &dt_acc, const int lv );
void Par_PassParticle2Sibling( const int lv, const bool TimingSendPar );
bool Par_WithinActiveRegion( const real_par x, const real_par y, const real_par z );
int  Par_CountParticleInDescendant( const int FaLv, const int FaPID );
void Par_Aux_GetConservedQuantity( double &Mass, double &MomX, double &MomY, double &MomZ, double &Ek, double &Ep );
void Par_Aux_InitCheck();
void Par_Aux_Record_ParticleCount();
void Par_CollectParticle2OneLevel( const int FaLv, const long AttBitIdx, const bool PredictPos, const double TargetTime,
                                   const bool SibBufPatch, const bool FaSibBufPatch, const bool JustCountNPar,
                                   const bool TimingSendPar );
void Par_CollectParticle2OneLevel_FreeMemory( const int FaLv, const bool SibBufPatch, const bool FaSibBufPatch );
int  Par_Synchronize( const double SyncTime, const ParSync_t SyncOption );
void Par_Synchronize_Restore( const double SyncTime );
void Prepare_PatchData_InitParticleDensityArray( const int lv, const double PrepTime );
void Prepare_PatchData_FreeParticleDensityArray( const int lv );
void Par_PredictPos( const long NPar, const long *ParList, real_par *ParPosX, real_par *ParPosY, real_par *ParPosZ,
                     const double TargetTime );
void Par_Init_Attribute();
void Par_AddParticleAfterInit( const long NNewPar, real_par *NewParAtt[PAR_NATT_TOTAL] );
void Par_ScatterParticleData( const long NPar_ThisRank, const long NPar_AllRank, const long AttBitIdx,
                              real_par *Data_Send[PAR_NATT_TOTAL], real_par *Data_Recv[PAR_NATT_TOTAL] );
void Par_MapMesh2Particles( const double EdgeL[3], const double EdgeR[3],
                            const double _dh, const int AttrSize3D, const real *Attr,
                            const int NPar, real_par *InterpParPos[3],
                            const real_par ParType[], const long ParList[],
                            const bool UseTracers, real_par ParAttr[], const bool CorrectVelocity );
FieldIdx_t AddParticleAttribute( const char *InputLabel );
FieldIdx_t GetParticleAttributeIndex( const char *InputLabel, const Check_t Check );
#ifdef LOAD_BALANCE
void Par_LB_CollectParticle2OneLevel( const int FaLv, const long AttBitIdx, const bool PredictPos, const double TargetTime,
                                      const bool SibBufPatch, const bool FaSibBufPatch, const bool JustCountNPar,
                                      const bool TimingSendPar );
void Par_LB_CollectParticle2OneLevel_FreeMemory( const int lv, const bool SibBufPatch, const bool FaSibBufPatch );
void Par_LB_CollectParticleFromRealPatch( const int lv, const long AttBitIdx,
                                          const int Buff_NPatchTotal, const int *Buff_PIDList, int *Buff_NPatchEachRank,
                                          const int Real_NPatchTotal, const int *Real_PIDList, int *Real_NPatchEachRank,
                                          const bool PredictPos, const double TargetTime,
                                          Timer_t *Timer, const char *Timer_Comment );
void Par_LB_ExchangeParticleBetweenPatch( const int lv,
                                          const int Send_NPatchTotal, const int *Send_PIDList, int *Send_NPatchEachRank,
                                          const int Recv_NPatchTotal, const int *Recv_PIDList, int *Recv_NPatchEachRank,
                                          Timer_t *Timer, const char *Timer_Comment );
void Par_LB_SendParticleData( const int NParAtt, int *SendBuf_NPatchEachRank, int *SendBuf_NParEachPatch,
                              long *SendBuf_LBIdxEachPatch, real_par *SendBuf_ParDataEachPatch, const long NSendParTotal,
                              int *&RecvBuf_NPatchEachRank, int *&RecvBuf_NParEachPatch, long *&RecvBuf_LBIdxEachPatch,
                              real_par *&RecvBuf_ParDataEachPatch, int &NRecvPatchTotal, long &NRecvParTotal,
                              const bool Exchange_NPatchEachRank, const bool Exchange_LBIdxEachRank,
                              const bool Exchange_ParDataEachRank, Timer_t *Timer, const char *Timer_Comment );
void Par_LB_RecordExchangeParticlePatchID( const int MainLv );
void Par_LB_MapBuffer2RealPatch( const int lv, const int  Buff_NPatchTotal, int *&Buff_PIDList, int *Buff_NPatchEachRank,
                                                     int &Real_NPatchTotal, int *&Real_PIDList, int *Real_NPatchEachRank,
                                 const bool UseInputLBIdx, long *Buff_LBIdxList_Input );
#endif // #ifdef LOAD_BALANCE
#endif // #ifdef PARTICLE


// yt inline analysis
#ifdef SUPPORT_LIBYT
void YT_Init( int argc, char *argv[] );
void YT_End();
void YT_Inline();
#endif // #ifdef SUPPORT_LIBYT


// source terms
void Src_Init();
void Src_End();
void Src_AdvanceDt( const int lv, const double TimeNew, const double TimeOld, const double dt,
                    const int SaveSg_Flu, const int SaveSg_Mag, const bool OverlapMPI, const bool Overlap_Sync );
void Src_Prepare( const int lv, const double PrepTime,
                  real h_Flu_Array_S_In[][FLU_NIN_S][ CUBE(SRC_NXT)           ],
                  real h_Mag_Array_S_In[][NCOMP_MAG][ SRC_NXT_P1*SQR(SRC_NXT) ],
                  double h_Corner_Array_S[][3],
                  const int NPG, const int *PID0_List );
void Src_Close( const int lv, const int SaveSg_Flu, const real h_Flu_Array_S_Out[][FLU_NOUT_S][ CUBE(PS1) ],
                const int NPG, const int *PID0_List );
void Src_WorkBeforeMajorFunc( const int lv, const double TimeNew, const double TimeOld, const double dt );
void CPU_SrcSolver( const real h_Flu_Array_In [][FLU_NIN_S ][ CUBE(SRC_NXT)           ],
                          real h_Flu_Array_Out[][FLU_NOUT_S][ CUBE(PS1)               ],
                    const real h_Mag_Array_In [][NCOMP_MAG ][ SRC_NXT_P1*SQR(SRC_NXT) ],
                    const double h_Corner_Array[][3],
                    const SrcTerms_t SrcTerms, const int NPatchGroup, const real dt, const real dh,
                    const double TimeNew, const double TimeOld,
                    const real MinDens, const real MinPres, const real MinEint );


// Grackle
#ifdef SUPPORT_GRACKLE
void Grackle_Init();
void Grackle_Init_FieldData();
void Grackle_End();
void Init_MemAllocate_Grackle( const int Che_NPG );
void End_MemFree_Grackle();
void Grackle_Prepare( const int lv, real h_Che_Array[], const int NPG, const int *PID0_List );
void Grackle_Close( const int lv, const int SaveSg, const real h_Che_Array[], const int NPG, const int *PID0_List );
void Grackle_AdvanceDt( const int lv, const double TimeNew, const double TimeOld, const double dt, const int SaveSg,
                        const bool OverlapMPI, const bool Overlap_Sync );
void CPU_GrackleSolver( grackle_field_data *Che_FieldData, code_units Che_Units, const int NPatchGroup, const real dt );
#endif // #ifdef SUPPORT_GRACKLE


// star formation
#ifdef STAR_FORMATION
void SF_CreateStar( const int lv, const real TimeNew, const real dt );
void SF_FreeRNG();
void SF_CreateStar_AGORA( const int lv, const real TimeNew, const real dt, RandomNumber_t *RNG,
                          const real GasDensThres, const real Efficiency, const real MinStarMass, const real MaxStarMFrac,
                          const bool DetRandom, const bool UseMetal );
#endif


// feedback
#ifdef FEEDBACK
void FB_AdvanceDt( const int lv, const double TimeNew, const double TimeOld, const double dt,
                   const int SaveSg_Flu, const int SaveSg_Mag );
void FB_Init();
void FB_End();
int FB_Aux_CellPatchRelPos( const int ijk[] );
#endif


// EoS in hydrodynamics
#if ( MODEL == HYDRO )
void EoS_Init();
void EoS_End();
#endif



#endif // __PROTOTYPE_H__<|MERGE_RESOLUTION|>--- conflicted
+++ resolved
@@ -6,6 +6,7 @@
 #include "Macro.h"
 #include "Typedef.h"
 #include "AMR.h"
+#include "GatherTree.h"
 
 // Auxiliary
 void Aux_Check_MemFree( const double MinMemFree_Total, const char *comment );
@@ -175,16 +176,11 @@
                   real h_Flu_Array_F_In[][FLU_NIN][ CUBE(FLU_NXT) ],
                   real h_Mag_Array_F_In[][NCOMP_MAG][ FLU_NXT_P1*SQR(FLU_NXT) ],
                   real h_Pot_Array_USG_F[][ CUBE(USG_NXT_F) ],
-<<<<<<< HEAD
                   double h_Corner_Array_F[][3],
                   bool h_IsCompletelyRefined[],
                   bool h_HasWaveCounterpart[][ CUBE(HYB_NXT) ],
-                  const int NPG, const int *PID0_List, LB_GlobalTree* GlobalTree);
-void Flu_FixUp_Flux( const int lv );
-=======
-                  double h_Corner_Array_F[][3], const int NPG, const int *PID0_List );
+                  const int NPG, const int *PID0_List, LB_GlobalTree* GlobalTree );
 void Flu_FixUp_Flux( const int lv, const long TVar );
->>>>>>> 09101b24
 void Flu_FixUp_Restrict( const int FaLv, const int SonFluSg, const int FaFluSg, const int SonMagSg, const int FaMagSg,
                          const int SonPotSg, const int FaPotSg, const long TVarCC, const long TVarFC );
 void Flu_BoundaryCondition_User( real *Array, const int NVar_Flu, const int GhostSize, const int ArraySizeX, const int ArraySizeY,
@@ -470,16 +466,6 @@
 
 // LoadBalance
 long LB_Corner2Index( const int lv, const int Corner[], const Check_t Check );
-
-<<<<<<< HEAD
-=======
-// Declare classes defined in GatherTree.h
-struct LB_PatchCount;
-struct LB_LocalPatchExchangeList;
-struct LB_GlobalPatchExchangeList;
-struct LB_GlobalPatch;
-
->>>>>>> 09101b24
 void LB_GetPID( const int GID, int& level, int& PID, int* GID_Offset );
 void LB_AllgatherPatchCount( LB_PatchCount& pc );
 void LB_AllgatherLBIdx( LB_PatchCount& pc, LB_LocalPatchExchangeList& lel, LB_GlobalPatchExchangeList* gel = NULL );
