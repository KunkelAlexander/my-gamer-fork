#ifndef __PROTOTYPE_H__
#define __PROTOTYPE_H__



#include "Macro.h"
#include "Typedef.h"
#include "AMR.h"

// Auxiliary
void Aux_Check_MemFree( const double MinMemFree_Total, const char *comment );
void Aux_Check_Conservation( const char *comment );
void Aux_Check_NormalizePassive( const int lv, const char *comment );
void Aux_Check();
void Aux_Check_Finite( const int lv, const char *comment );
void Aux_Check_FluxAllocate( const int lv, const char *comment );
void Aux_Check_Parameter();
void Aux_Check_PatchAllocate( const int lv, const char *comment );
void Aux_Check_ProperNesting( const int lv, const char *comment );
void Aux_Check_Refinement( const int lv, const char *comment );
void Aux_Check_Restrict( const int lv, const char *comment );
void Aux_Error( const char *File, const int Line, const char *Func, const char *Format, ... );
bool Aux_CheckFileExist( const char *FileName );
void Aux_GetCPUInfo( const char *FileName );
void Aux_GetMemInfo();
void Aux_Message( FILE *Type, const char *Format, ... );
void Aux_TakeNote();
void Aux_CreateTimer();
void Aux_DeleteTimer();
void Aux_ResetTimer();
void Aux_AccumulatedTiming( const double TotalT, double InitT, double OtherT );
void Aux_Record_Timing();
void Aux_Record_PatchCount();
void Aux_Record_Performance( const double ElapsedTime );
void Aux_Record_CorrUnphy();
int  Aux_CountRow( const char *FileName );
void Aux_ComputeProfile( Profile_t *Prof[], const double Center[], const double r_max_input, const double dr_min,
                         const bool LogBin, const double LogBinRatio, const bool RemoveEmpty, const long TVarBitIdx[],
                         const int NProf, const int MinLv, const int MaxLv, const PatchType_t PatchType,
                         const double PrepTime );
void Aux_FindExtrema( Extrema_t *Extrema, const ExtremaMode_t Mode, const int MinLv, const int MaxLv,
                      const PatchType_t PatchType );
#ifndef SERIAL
void Aux_Record_BoundaryPatch( const int lv, int *NList, int **IDList, int **PosList );
#endif
void Aux_SwapPointer( void **Ptr1, void **Ptr2 );
template <typename T> void Aux_AllocateArray2D( T** &Array, const int J, const int I );
template <typename T> void Aux_AllocateArray3D( T*** &Array, const int K, const int J, const int I );
template <typename T> void Aux_DeallocateArray2D( T** &Array );
template <typename T> void Aux_DeallocateArray3D( T*** &Array );
template <typename T> int  Aux_LoadTable( T *&Data, const char *FileName, const int NCol_Target, const int TCol[],
                                          const bool RowMajor, const bool AllocMem );
int Aux_IsFinite( const float x );
int Aux_IsFinite( const double x );


// Buffer
#ifndef SERIAL
void Buf_AllocateBufferPatch_Base( AMR_t *Tamr );
void Buf_AllocateBufferPatch( AMR_t *Tamr, const int lv );
void Buf_GetBufferData( const int lv, const int FluSg, const int MagSg, const int PotSg, const GetBufMode_t GetBufMode,
                        const long TVarCC, const long TVarFC, const int ParaBuf, const UseLBFunc_t UseLBFunc );
void Buf_RecordBoundaryFlag( const int lv );
void Buf_RecordBoundaryPatch_Base();
void Buf_RecordBoundaryPatch( const int lv );
void Buf_RecordExchangeDataPatchID( const int lv );
void Buf_RecordExchangeFluxPatchID( const int lv );
void Buf_ResetBufferFlux( const int lv );
void Buf_SortBoundaryPatch( const int NPatch, int *IDList, int *PosList );
#endif // #ifndef SERIAL


// Hydrodynamics
void CPU_FluidSolver( real h_Flu_Array_In[][FLU_NIN][ CUBE(FLU_NXT) ],
                      real h_Flu_Array_Out[][FLU_NOUT][ CUBE(PS2) ],
                      real h_Mag_Array_In[][NCOMP_MAG][ FLU_NXT_P1*SQR(FLU_NXT) ],
                      real h_Mag_Array_Out[][NCOMP_MAG][ PS2P1*SQR(PS2) ],
                      char h_DE_Array_Out[][ CUBE(PS2) ],
                      real h_Flux_Array[][9][NFLUX_TOTAL][ SQR(PS2) ],
                      real h_Ele_Array[][9][NCOMP_ELE][ PS2P1*PS2 ],
                      const double h_Corner_Array[][3],
                      const real h_Pot_Array_USG[][ CUBE(USG_NXT_F) ],
                      const int NPatchGroup, const real dt, const real dh,
                      const bool StoreFlux, const bool StoreElectric,
                      const bool XYZ, const LR_Limiter_t LR_Limiter, const real MinMod_Coeff, const int MinMod_MaxIter,
                      const real ELBDM_Eta, real ELBDM_Taylor3_Coeff, const bool ELBDM_Taylor3_Auto,
                      const double Time, const bool UsePot, const OptExtAcc_t ExtAcc,
                      const real MinDens, const real MinPres, const real MinEint,
                      const real DualEnergySwitch,
                      const bool NormPassive, const int NNorm, const int NormIdx[],
                      const bool FracPassive, const int NFrac, const int FracIdx[],
                      const bool JeansMinPres, const real JeansMinPres_Coeff );
void Hydro_NormalizePassive( const real GasDens, real Passive[], const int NNorm, const int NormIdx[] );
#if ( MODEL == HYDRO )
real Hydro_Con2Pres( const real Dens, const real MomX, const real MomY, const real MomZ, const real Engy,
                     const real Passive[], const bool CheckMinPres, const real MinPres, const real Emag,
                     const EoS_DE2P_t EoS_DensEint2Pres, const double EoS_AuxArray_Flt[], const int EoS_AuxArray_Int[],
                     const real *const EoS_Table[EOS_NTABLE_MAX], real *EintOut );
real Hydro_Con2Eint( const real Dens, const real MomX, const real MomY, const real MomZ, const real Engy,
                     const bool CheckMinEint, const real MinEint, const real Emag );
real Hydro_ConEint2Etot( const real Dens, const real MomX, const real MomY, const real MomZ, const real Eint, const real Emag );
real Hydro_Con2Temp( const real Dens, const real MomX, const real MomY, const real MomZ, const real Engy,
                     const real Passive[], const bool CheckMinTemp, const real MinTemp, const real Emag,
                     const EoS_DE2T_t EoS_DensEint2Temp, const double EoS_AuxArray_Flt[], const int EoS_AuxArray_Int[],
                     const real *const EoS_Table[EOS_NTABLE_MAX] );
real Hydro_Con2Entr( const real Dens, const real MomX, const real MomY, const real MomZ, const real Engy,
                     const real Passive[], const bool CheckMinEntr, const real MinEntr, const real Emag,
                     const EoS_DE2S_t EoS_DensEint2Entr, const double EoS_AuxArray_Flt[], const int EoS_AuxArray_Int[],
                     const real *const EoS_Table[EOS_NTABLE_MAX] );
real Hydro_CheckMinPres( const real InPres, const real MinPres );
real Hydro_CheckMinEint( const real InEint, const real MinEint );
real Hydro_CheckMinEintInEngy( const real Dens, const real MomX, const real MomY, const real MomZ, const real InEngy,
                               const real MinEint, const real Emag );
bool Hydro_CheckUnphysical( const CheckUnphysical_t Mode, const real Fields[], const char SingleFieldName[],
                            const char File[], const int Line, const char Function[], const CheckUnphysical_t Verbose );
#ifdef DUAL_ENERGY
void Hydro_DualEnergyFix( const real Dens, const real MomX, const real MomY, const real MomZ,
                          real &Etot, real &Dual, char &DE_Status, const real Gamma_m1, const real _Gamma_m1,
                          const bool CheckMinPres, const real MinPres, const real DualEnergySwitch,
                          const real Emag );
real Hydro_Con2Dual( const real Dens, const real MomX, const real MomY, const real MomZ, const real Engy,
                     const real Emag, const EoS_DE2P_t EoS_DensEint2Pres, const double EoS_AuxArray_Flt[],
                     const int EoS_AuxArray_Int[], const real *const EoS_Table[EOS_NTABLE_MAX] );
real Hydro_DensPres2Dual( const real Dens, const real Pres, const real Gamma_m1 );
real Hydro_DensDual2Pres( const real Dens, const real Dual, const real Gamma_m1,
                          const bool CheckMinPres, const real MinPres );
#endif // #ifdef DUAL_ENERGY
#endif // #if ( MODEL == HYDRO )
int Flu_AdvanceDt( const int lv, const double TimeNew, const double TimeOld, const double dt,
                   const int SaveSg_Flu, const int SaveSg_Mag, const bool OverlapMPI, const bool Overlap_Sync );
void Flu_AllocateFluxArray( const int lv );
void Flu_Close( const int lv, const int SaveSg_Flu, const int SaveSg_Mag,
                real h_Flux_Array[][9][NFLUX_TOTAL][ SQR(PS2) ],
                real h_Ele_Array[][9][NCOMP_ELE][ PS2P1*PS2 ],
                real h_Flu_Array_F_Out[][FLU_NOUT][ CUBE(PS2) ],
                real h_Mag_Array_F_Out[][NCOMP_MAG][ PS2P1*SQR(PS2) ],
                char h_DE_Array_F_Out[][ CUBE(PS2) ],
                const int NPG, const int *PID0_List,
                const real h_Flu_Array_F_In[][FLU_NIN][ CUBE(FLU_NXT) ],
                const real h_Mag_Array_In[][NCOMP_MAG][ FLU_NXT_P1*SQR(FLU_NXT) ],
                const double dt );
void Flu_Prepare( const int lv, const double PrepTime,
                  real h_Flu_Array_F_In[][FLU_NIN][ CUBE(FLU_NXT) ],
                  real h_Mag_Array_F_In[][NCOMP_MAG][ FLU_NXT_P1*SQR(FLU_NXT) ],
                  real h_Pot_Array_USG_F[][ CUBE(USG_NXT_F) ],
                  double h_Corner_Array_F[][3], const int NPG, const int *PID0_List );
void Flu_FixUp_Flux( const int lv );
void Flu_FixUp_Restrict( const int FaLv, const int SonFluSg, const int FaFluSg, const int SonMagSg, const int FaMagSg,
                         const int SonPotSg, const int FaPotSg, const long TVarCC, const long TVarFC );
void Flu_BoundaryCondition_User( real *Array, const int NVar_Flu, const int ArraySizeX, const int ArraySizeY,
                                 const int ArraySizeZ, const int Idx_Start[], const int Idx_End[],
                                 const int TFluVarIdxList[], const double Time, const double dh, const double *Corner,
                                 const long TVar, const int lv );
void Hydro_BoundaryCondition_Outflow( real *Array, const int BC_Face, const int NVar, const int GhostSize,
                                      const int ArraySizeX, const int ArraySizeY, const int ArraySizeZ,
                                      const int Idx_Start[], const int Idx_End[] );
void Flu_CorrAfterAllSync();
#ifndef SERIAL
void Flu_AllocateFluxArray_Buffer( const int lv );
#endif
#if ( MODEL == HYDRO )
void Flu_DerivedField_DivVel( real Out[], const real FluIn[], const real MagIn[], const int NFieldOut,
                              const int NCellInX, const int NCellInY, const int NCellInZ,
                              const int NGhost, const double dh );
void Flu_DerivedField_Mach( real Out[], const real FluIn[], const real MagIn[], const int NFieldOut,
                            const int NCellInX, const int NCellInY, const int NCellInZ,
                            const int NGhost, const double dh );
#endif


// GAMER
void EvolveLevel( const int lv, const double dTime_FaLv );
void InvokeSolver( const Solver_t TSolver, const int lv, const double TimeNew, const double TimeOld, const double dt_in,
                   const double Poi_Coeff, const int SaveSg_Flu, const int SaveSg_Mag, const int SaveSg_Pot,
                   const bool OverlapMPI, const bool Overlap_Sync );
void Prepare_PatchData( const int lv, const double PrepTime, real *OutputCC, real *OutputFC,
                        const int GhostSize, const int NPG, const int *PID0_List, long TVarCC, long TVarFC,
                        const IntScheme_t IntScheme_CC, const IntScheme_t IntScheme_FC, const PrepUnit_t PrepUnit,
                        const NSide_t NSide, const bool IntPhase, const OptFluBC_t FluBC[], const OptPotBC_t PotBC,
                        const real MinDens, const real MinPres, const real MinTemp, const real MinEntr, const bool DE_Consistency );


// Init
void End_GAMER();
void End_MemFree();
void End_MemFree_Fluid();
void End_StopManually( int &Terminate_global );
void Init_BaseLevel();
void Init_GAMER( int *argc, char ***argv );
void Init_Load_DumpTable();
void Init_Load_FlagCriteria();
void Init_Load_Parameter();
void Init_MemoryPool();
void Init_ResetParameter();
void Init_MemAllocate();
void Init_MemAllocate_Fluid( const int Flu_NPatchGroup, const int Pot_NPatchGroup, const int Src_NPatchGroup );
void Init_Parallelization();
void Init_RecordBasePatch();
void Init_Refine( const int lv );
void Init_ByRestart();
void Init_Unit();
void Init_Reload_OldFormat();
void Init_ByFunction();
void Init_TestProb();
void Init_ByFile();
void Init_UniformGrid( const int lv, const bool FindHomePatchForPar );
void Init_Field();
FieldIdx_t AddField( const char *InputLabel, const NormPassive_t Norm, const IntFracPassive_t IntFrac );
FieldIdx_t GetFieldIndex( const char *InputLabel, const Check_t Check );
#ifdef OPENMP
void Init_OpenMP();
#endif
#ifdef SUPPORT_HDF5
void Init_ByRestart_HDF5( const char *FileName );
#endif
#ifdef SUPPORT_FFTW
void End_FFTW();
void Init_FFTW();
<<<<<<< HEAD
void Patch2Slab_Rho( real *RhoK, real *SendBuf_Rho, real *RecvBuf_Rho, long *SendBuf_SIdx, long *RecvBuf_SIdx,
                     int **List_PID, int **List_k, int *List_NSend_Rho, int *List_NRecv_Rho,
                     const int *List_z_start, const int local_nz, const int FFT_Size[], const int NRecvSlice,
                     const double PrepTime, const bool AddExtraMass );
#ifdef GRAVITY
void Slab2Patch_Pot( const real *RhoK, real *SendBuf, real *RecvBuf, const int SaveSg, const long *List_SIdx,
                     int **List_PID, int **List_k, int *List_NSend, int *List_NRecv, const int local_nz, const int FFT_Size[],
                     const int NSendSlice );
#endif
#if  ( MODEL == ELBDM )
void Patch2Slab_Psi( real *Psi, real *SendBuf_Psi, real *RecvBuf_Psi, long *SendBuf_SIdx, long *RecvBuf_SIdx,
                     int **List_PID, int **List_k, int *List_NSend_Psi, int *List_NRecv_Psi,
                     const int *List_z_start, const int local_nz, const int FFT_Size[], const int NRecvSlice,
                     const double PrepTime, const int Target );
void Slab2Patch_Psi( const real *Psi, real *SendBuf, real *RecvBuf, const int SaveSg, const long *List_SIdx,
                     int **List_PID, int **List_k, int *List_NSend, int *List_NRecv, const int local_nz, const int FFT_Size[],
                     const int NSendSlice, const int Target );
#endif
=======
void Patch2Slab( real *VarS, real *SendBuf_Var, real *RecvBuf_Var, long *SendBuf_SIdx, long *RecvBuf_SIdx,
                 int **List_PID, int **List_k, int *List_NSend_Var, int *List_NRecv_Var,
                 const int *List_z_start, const int local_nz, const int FFT_Size[], const int NRecvSlice,
                 const double PrepTime, const long TVar, const bool InPlacePad, const bool ForPoisson, const bool AddExtraMass );
void Slab2Patch( const real *VarS, real *SendBuf, real *RecvBuf, const int SaveSg, const long *List_SIdx,
                 int **List_PID, int **List_k, int *List_NSend, int *List_NRecv, const int local_nz, const int FFT_Size[],
                 const int NSendSlice, const long TVar, const bool InPlacePad );
>>>>>>> 08913d1a
#endif // #ifdef SUPPORT_FFTW


// Interpolation
void Interpolate( real CData[], const int CSize[3], const int CStart[3], const int CRange[3],
                  real FData[], const int FSize[3], const int FStart[3],
                  const int NComp, const IntScheme_t IntScheme, const bool UnwrapPhase,
                  const bool Monotonic[], const bool OppSign0thOrder, const bool AllCons,
                  const IntPrim_t IntPrim, const ReduceOrFixMonoCoeff_t ReduceMonoCoeff,
                  const real CMag_IntIter[], const real FMag_IntIter[][NCOMP_MAG] );
void Int_Table( const IntScheme_t IntScheme, int &NSide, int &NGhost );


// Miscellaneous
template <typename T> void  Mis_Idx1D2Idx3D( const int Size[], const T Idx1D, int Idx3D[] );
template <typename T> int   Mis_BinarySearch( const T Array[], int Min, int Max, const T Key );
template <typename T> int   Mis_BinarySearch_Real( const T Array[], int Min, int Max, const T Key );
template <typename T> T     Mis_InterpolateFromTable( const int N, const T Table_x[], const T Table_y[], const T x );
template <typename T> ulong Mis_Idx3D2Idx1D( const int Size[], const int Idx3D[] );
template <typename T> void  Mis_Heapsort( const int N, T Array[], int IdxTable[] );
template <typename T> int   Mis_Matching_char( const int N, const T Array[], const int M, const T Key[], char Match[] );
template <typename T> int   Mis_Matching_int( const int N, const T Array[], const int M, const T Key[], int Match[] );
template <typename T> bool  Mis_CompareRealValue( const T Input1, const T Input2, const char *comment, const bool Verbose );
ulong  Mis_Idx3D2Idx1D( const int Size[], const int Idx3D[] );
double Mis_GetTimeStep( const int lv, const double dTime_SyncFaLv, const double AutoReduceDtCoeff );
double Mis_dTime2dt( const double Time_In, const double dTime_In );
void   Mis_GetTotalPatchNumber( const int lv );
double Mis_Scale2PhySize( const int Scale );
double Mis_Cell2PhySize( const int NCell, const int lv );
int    Mis_Scale2Cell( const int Scale, const int lv );
int    Mis_Cell2Scale( const int NCell, const int lv );
double dt_InvokeSolver( const Solver_t TSolver, const int lv );
void   dt_Prepare_Flu( const int lv, real h_Flu_Array_T[][FLU_NIN_T][ CUBE(PS1) ],
                       real h_Mag_Array_T[][NCOMP_MAG][ PS1P1*SQR(PS1) ], const int NPG, const int *PID0_List );
#ifdef GRAVITY
void   dt_Prepare_Pot( const int lv, real h_Pot_Array_T[][ CUBE(GRA_NXT) ], const int NPG, const int *PID0_List,
                       const double PrepTime );
#endif
void   dt_Close( const real h_dt_Array_T[], const int NPG );
void   CPU_dtSolver( const Solver_t TSolver, real dt_Array[], const real Flu_Array[][FLU_NIN_T][ CUBE(PS1) ],
                     const real Mag_Array[][NCOMP_MAG][ PS1P1*SQR(PS1) ], const real Pot_Array[][ CUBE(GRA_NXT) ],
                     const double Corner_Array[][3], const int NPatchGroup, const real dh, const real Safety,
                     const real MinPres, const bool P5_Gradient,
                     const bool UsePot, const OptExtAcc_t ExtAcc, const double TargetTime );


// MPI
#ifndef SERIAL
void Init_MPI( int *argc, char ***argv );
void MPI_ExchangeBoundaryFlag( const int lv );
void MPI_ExchangeBufferPosition( int NSend[26], int NRecv[26], int *Send_PosList[26], int *Recv_PosList[26] );
void MPI_ExchangeData( const int TargetRank[2], const int SendSize[2], const int RecvSize[2],
                       real *SendBuffer[2], real *RecvBuffer[2] );
void MPI_Exit();
#endif // #ifndef SERIAL


// Output
void Output_DumpData( const int Stage );
void Output_DumpData_Part( const OptOutputPart_t Part, const bool BaseOnly, const double x, const double y,
                           const double z, const char *FileName );
void Output_DumpData_Total( const char *FileName );
#ifdef SUPPORT_HDF5
void Output_DumpData_Total_HDF5( const char *FileName );
#endif
void Output_DumpManually( int &Dump_global );
void Output_FlagMap( const int lv, const int xyz, const char *comment );
void Output_Flux( const int lv, const int PID, const int Sib, const char *comment );
void Output_PatchCorner( const int lv, const char *comment );
void Output_Patch( const int lv, const int PID, const int FluSg, const int MagSg, const int PotSg, const char *comment );
void Output_PatchMap( const int lv, const int PID, const int TSg, const int Comp, const char *comment );
void Output_PreparedPatch_Fluid( const int TLv, const int TPID,
                                 const real h_Flu_Array[][FLU_NIN][ CUBE(FLU_NXT) ],
                                 const real h_Mag_Array[][NCOMP_MAG][ FLU_NXT_P1*SQR(FLU_NXT) ],
                                 const int NPG, const int *PID0_List, const int CLv, const char *comment );
#ifdef SUPPORT_FFTW
void Output_BasePowerSpectrum( const char *FileName, const long TVar );
#endif
void Output_L1Error( void (*AnalFunc_Flu)( real fluid[], const double x, const double y, const double z, const double Time,
                                           const int lv, double AuxArray[] ),
                     void (*AnalFunc_Mag)( real magnetic[], const double x, const double y, const double z, const double Time,
                                           const int lv, double AuxArray[] ),
                     const char *Prefix, const OptOutputPart_t Part, const double x, const double y, const double z );
#ifndef SERIAL
void Output_ExchangePatchMap( const int lv, const int xyz, const char *comment );
void Output_ExchangeFluxPatchList( const int option, const int lv, const char *comment );
void Output_ExchangeDataPatchList( const int option, const int lv, const char *comment );
void Output_BoundaryFlagList( const int option, const int lv, const char *comment );
#endif


// Refine
void FindFather( const int lv, const int Mode );
void Flag_Real( const int lv, const UseLBFunc_t UseLBFunc );
bool Flag_Check( const int lv, const int PID, const int i, const int j, const int k, const real dv,
                 const real Fluid[][PS1][PS1][PS1], const real Pot[][PS1][PS1], const real MagCC[][PS1][PS1][PS1],
                 const real Vel[][PS1][PS1][PS1], const real Pres[][PS1][PS1],
                 const real *Lohner_Var, const real *Lohner_Ave, const real *Lohner_Slope, const int Lohner_NVar,
                 const real ParCount[][PS1][PS1], const real ParDens[][PS1][PS1], const real JeansCoeff );
bool Flag_Lohner( const int i, const int j, const int k, const OptLohnerForm_t Form, const real *Var1D, const real *Ave1D,
                  const real *Slope1D, const int NVar, const double Threshold, const double Filter, const double Soften );
void Refine( const int lv, const UseLBFunc_t UseLBFunc );
void SiblingSearch( const int lv );
void SiblingSearch_Base();
#ifndef SERIAL
void Flag_Buffer( const int lv );
void Refine_Buffer( const int lv, const int *SonTable, const int *GrandTable );
#endif


// SelfGravity
#ifdef GRAVITY
void CPU_PoissonGravitySolver( const real h_Rho_Array    [][RHO_NXT][RHO_NXT][RHO_NXT],
                               const real h_Pot_Array_In [][POT_NXT][POT_NXT][POT_NXT],
                                     real h_Pot_Array_Out[][GRA_NXT][GRA_NXT][GRA_NXT],
                                     real h_Flu_Array    [][GRA_NIN][PS1][PS1][PS1],
                               const double h_Corner_Array[][3],
                               const real h_Pot_Array_USG[][USG_NXT_G][USG_NXT_G][USG_NXT_G],
                               const real h_Flu_Array_USG[][GRA_NIN-1][PS1][PS1][PS1],
                                     char h_DE_Array     [][PS1][PS1][PS1],
                               const real h_Emag_Array   [][PS1][PS1][PS1],
                               const int NPatchGroup, const real dt, const real dh, const int SOR_Min_Iter,
                               const int SOR_Max_Iter, const real SOR_Omega, const int MG_Max_Iter,
                               const int MG_NPre_Smooth, const int MG_NPost_Smooth, const real MG_Tolerated_Error,
                               const real Poi_Coeff, const IntScheme_t IntScheme, const bool P5_Gradient,
                               const real ELBDM_Eta, const real ELBDM_Lambda, const bool Poisson, const bool GraAcc,
                               const bool SelfGravity, const OptExtPot_t ExtPot, const OptExtAcc_t ExtAcc,
                               const double TimeNew, const double TimeOld, const real MinEint );
void CPU_ExtPotSolver_BaseLevel( const ExtPot_t Func, const double AuxArray_Flt[], const int AuxArray_Int[],
                                 const real Table[], void **GenePtr,
                                 const double Time, const bool PotIsInit, const int SaveSg );
#ifdef SUPPORT_FFTW
void CPU_PoissonSolver_FFT( const real Poi_Coeff, const int SaveSg, const double PrepTime );
void Init_GreenFuncK();
#endif
void End_MemFree_PoissonGravity();
void Gra_AdvanceDt( const int lv, const double TimeNew, const double TimeOld, const double dt,
                    const int SaveSg_Flu, const int SaveSg_Pot, const bool Poisson, const bool Gravity,
                    const bool OverlapMPI, const bool Overlap_Sync, const bool Timing );
void Gra_Close( const int lv, const int SaveSg, const real h_Flu_Array_G[][GRA_NIN][PS1][PS1][PS1],
                const char h_DE_Array_G[][PS1][PS1][PS1], const real h_Emag_Array_G[][PS1][PS1][PS1],
                const int NPG, const int *PID0_List );
void Gra_Prepare_Flu( const int lv, real h_Flu_Array_G[][GRA_NIN][PS1][PS1][PS1], char h_DE_Array_G[][PS1][PS1][PS1],
                      real h_Emag_Array_G[][PS1][PS1][PS1], const int NPG, const int *PID0_List );
void Gra_Prepare_Pot( const int lv, const double PrepTime, real h_Pot_Array_P_Out[][GRA_NXT][GRA_NXT][GRA_NXT],
                      const int NPG, const int *PID0_List );
void Gra_Prepare_Corner( const int lv, double h_Corner_Array[][3], const int NPG, const int *PID0_List );
#ifdef UNSPLIT_GRAVITY
void Gra_Prepare_USG( const int lv, const double PrepTime,
                      real h_Pot_Array_USG_G[][USG_NXT_G][USG_NXT_G][USG_NXT_G],
                      real h_Flu_Array_USG_G[][GRA_NIN-1][PS1][PS1][PS1], const int NPG, const int *PID0_List );
#endif
void Init_ExtAccPot();
void End_ExtAccPot();
void Init_LoadExtPotTable();
void Init_MemAllocate_PoissonGravity( const int Pot_NPatchGroup );
void Init_Set_Default_MG_Parameter( int &Max_Iter, int &NPre_Smooth, int &NPost_Smooth, double &Tolerated_Error );
void Init_Set_Default_SOR_Parameter( double &SOR_Omega, int &SOR_Max_Iter, int &SOR_Min_Iter );
void Output_PreparedPatch_Poisson( const int TLv, const int TPID, const int TComp,
                                   const real h_Rho_Array_P   [][RHO_NXT][RHO_NXT][RHO_NXT],
                                   const real h_Pot_Array_P_In[][POT_NXT][POT_NXT][POT_NXT],
                                   const int NPG, const int *PID0_List, const int CLv, const char *comment );
void Poi_Close( const int lv, const int SaveSg, const real h_Pot_Array_P_Out[][GRA_NXT][GRA_NXT][GRA_NXT],
                const int NPG, const int *PID0_List );
void Poi_BoundaryCondition_Extrapolation( real *Array, const int BC_Face, const int NVar, const int GhostSize,
                                          const int ArraySizeX, const int ArraySizeY, const int ArraySizeZ,
                                          const int Idx_Start[], const int Idx_End[] );
void Poi_GetAverageDensity();
void Poi_Prepare_Pot( const int lv, const double PrepTime, real h_Pot_Array_P_In[][POT_NXT][POT_NXT][POT_NXT],
                      const int NPG, const int *PID0_List );
void Poi_Prepare_Rho( const int lv, const double PrepTime, real h_Rho_Array_P[][RHO_NXT][RHO_NXT][RHO_NXT],
                      const int NPG, const int *PID0_List );
#ifdef STORE_POT_GHOST
void Poi_StorePotWithGhostZone( const int lv, const int PotSg, const bool AllPatch );
#endif
#endif // #ifdef GRAVITY


// Tables
template <typename T> T TABLE_01( const int SibIndex, const char dim, const T w0, const T w1, const T w2 );
template <typename T> T TABLE_02( const int LocalID, const char dim, const T w0, const T w1 );
int TABLE_03( const int SibID, const int Count );
int TABLE_04( const int SibID );
int TABLE_05( const int SibID );
int TABLE_06( const int SibID, const int FlagLayer );
int TABLE_07( const int SibID, const int Count );
void TABLE_SiblingSharingSameEdge( const int EdgeID, int SibID[], int SibSibID[] );
void TABLE_GetSibPID_Delta( int NSibPatch[], int *SibPID_Delta[] );
void TABLE_GetSibPID_Based( const int lv, const int PID0, int SibPID_Based[] );


// LoadBalance
long LB_Corner2Index( const int lv, const int Corner[], const Check_t Check );

// Declare classes defined in GatherTree.h
class LB_PatchCount;
class LB_LocalPatchExchangeList;
class LB_GlobalPatchExchangeList;
class LB_GlobalPatch;

void LB_GetPID( const int GID, int& level, int& PID, int* GID_Offset );
void LB_AllgatherPatchCount( LB_PatchCount& pc );
void LB_AllgatherLBIdx( LB_PatchCount& pc, LB_LocalPatchExchangeList& lel, LB_GlobalPatchExchangeList* gel = NULL );
void LB_FillLocalPatchExchangeList( LB_PatchCount& pc, LB_LocalPatchExchangeList& lel );
void LB_FillGlobalPatchExchangeList( LB_PatchCount& pc, LB_LocalPatchExchangeList& lel, LB_GlobalPatchExchangeList& gel, int root );
LB_GlobalPatch* LB_ConstructGlobalTree( LB_PatchCount& pc, LB_GlobalPatchExchangeList& gel, int root );
LB_GlobalPatch* LB_GatherTree( LB_PatchCount& pc, int root );

#ifdef LOAD_BALANCE
void LB_AllocateBufferPatch_Father( const int SonLv, const bool SearchAllSon, const int NInput, int* TargetSonPID0,
                                    const bool RecordFaPID, int* NNewFaBuf0, int** NewFaBufPID0 );
void LB_AllocateBufferPatch_Sibling_Base();
void LB_AllocateBufferPatch_Sibling( const int lv );
void LB_AllocateFluxArray( const int FaLv );
void LB_ExchangeFlaggedBuffer( const int lv );
void LB_FindFather( const int SonLv, const bool SearchAllSon, const int NInput, int* TargetSonPID0, const bool ResetSonID );
void LB_FindSonNotHome( const int FaLv, const bool SearchAllFa, const int NInput, int* TargetFaPID );
void LB_GetBufferData( const int lv, const int FluSg, const int MagSg, const int PotSg, const GetBufMode_t GetBufMode,
                       const long TVarCC, const long TVarFC, const int ParaBuf );
real*LB_GetBufferData_MemAllocate_Send( const int NSend );
real*LB_GetBufferData_MemAllocate_Recv( const int NRecv );
void LB_GrandsonCheck( const int lv );
void LB_Init_LoadBalance( const bool Redistribute, const bool SendGridData, const double ParWeight, const bool Reset, const int TLv );
void LB_Init_ByFunction();
void LB_Init_Refine( const int FaLv, const bool AllocData );
void LB_SetCutPoint( const int lv, const int NPG_Total, long *CutPoint, const bool InputLBIdx0AndLoad,
                     long *LBIdx0_AllRank_Input, double *Load_AllRank_Input, const double ParWeight );
void LB_EstimateWorkload_AllPatchGroup( const int lv, const double ParWeight, double *Load_PG );
double LB_EstimateLoadImbalance();
void LB_SetCutPoint( const int lv, long *CutPoint, const bool InputLBIdx0AndLoad, long *LBIdx0_AllRank_Input,
                     double *Load_AllRank_Input, const double ParWeight );
void LB_Output_LBIdx( const int lv );
void LB_RecordExchangeDataPatchID( const int Lv, const bool AfterRefine );
void LB_RecordExchangeFixUpDataPatchID( const int Lv );
void LB_RecordExchangeRestrictDataPatchID( const int FaLv );
void LB_RecordOverlapMPIPatchID( const int Lv );
void LB_Refine( const int FaLv );
void LB_SiblingSearch( const int lv, const bool SearchAllPID, const int NInput, int *TargetPID0 );
void LB_Index2Corner( const int lv, const long Index, int Corner[], const Check_t Check );
int  LB_Index2Rank( const int lv, const long LB_Idx, const Check_t Check );
#endif // #ifdef LOAD_BALANCE


// Hydro model
#if    ( MODEL == HYDRO )
void Hydro_Aux_Check_Negative( const int lv, const int Mode, const char *comment );
void Hydro_GetTimeStep_Gravity( double &dt, double &dTime, int &MinDtLv, real &MinDtVar, const double dt_dTime );
void Hydro_GetMaxAcc( real MaxAcc[] );
void Hydro_Init_ByFunction_AssignData( const int lv );
void Hydro_BoundaryCondition_Reflecting( real *Array, const int BC_Face, const int NVar_Flu, const int GhostSize,
                                         const int ArraySizeX, const int ArraySizeY, const int ArraySizeZ,
                                         const int Idx_Start[], const int Idx_End[], const int TFluVarIdxList[],
                                         const int NVar_Der, const long TDerVarList[] );
void Hydro_BoundaryCondition_Diode( real *Array, const int BC_Face, const int NVar_Flu, const int GhostSize,
                                    const int ArraySizeX, const int ArraySizeY, const int ArraySizeZ,
                                    const int Idx_Start[], const int Idx_End[], const int TFluVarIdxList[],
                                    const int NVar_Der, const long TDerVarList[] );
void Hydro_Con2Pri( const real In[], real Out[], const real MinPres,
                    const bool FracPassive, const int NFrac, const int FracIdx[],
                    const bool JeansMinPres, const real JeansMinPres_Coeff,
                    const EoS_DE2P_t EoS_DensEint2Pres, const EoS_DP2E_t EoS_DensPres2Eint,
                    const double EoS_AuxArray_Flt[], const int EoS_AuxArray_Int[],
                    const real *const EoS_Table[EOS_NTABLE_MAX], real* const EintOut );
void Hydro_Pri2Con( const real In[], real Out[], const bool FracPassive, const int NFrac, const int FracIdx[],
                    const EoS_DP2E_t EoS_DensPres2Eint, const double EoS_AuxArray_Flt[], const int EoS_AuxArray_Int[],
                    const real *const EoS_Table[EOS_NTABLE_MAX], const real* const EintIn );
#ifdef MHD
void MHD_GetCellCenteredBField( real B_CC[], const real Bx_FC[], const real By_FC[], const real Bz_FC[],
                                const int Nx, const int Ny, const int Nz, const int i, const int j, const int k );
real MHD_GetCellCenteredBEnergy( const real Bx_FC[], const real By_FC[], const real Bz_FC[],
                                 const int Nx, const int Ny, const int Nz, const int i, const int j, const int k );
void MHD_GetCellCenteredBFieldInPatch( real B[], const int lv, const int PID, const int i, const int j, const int k,
                                       const int MagSg );
real MHD_GetCellCenteredBEnergyInPatch( const int lv, const int PID, const int i, const int j, const int k,
                                        const int MagSg );
real MHD_GetCellCenteredDivBInPatch( const int lv, const int PID, const int i, const int j, const int k,
                                     const int MagSg );
void MHD_InterpolateBField( const real **CData, const int CSize[3][3], const int CStart[3][3], const int CRange[3],
                                  real **FData, const int FSize[3][3], const int FStart[3][3],
                            const real *FInterface[6], const IntScheme_t IntScheme, const bool Monotonic );
void MHD_AllocateElectricArray( const int lv );
void MHD_Aux_Check_InterfaceB( const char *comment );
void MHD_Aux_Check_DivergenceB( const bool Verbose, const char *comment );
void MHD_FixUp_Electric( const int lv );
void MHD_SameInterfaceB( const int lv );
void MHD_CopyPatchInterfaceBField( const int lv, const int PID, const int SibID, const int MagSg );
void MHD_BoundaryCondition_Outflow( real **Array, const int BC_Face, const int NVar, const int GhostSize,
                                    const int ArraySizeX, const int ArraySizeY, const int ArraySizeZ,
                                    const int Idx_Start[], const int Idx_End[], const int TVarIdxList[] );
void MHD_BoundaryCondition_Reflecting( real **Array, const int BC_Face, const int NVar, const int GhostSize,
                                       const int ArraySizeX, const int ArraySizeY, const int ArraySizeZ,
                                       const int Idx_Start[], const int Idx_End[], const int TVarIdxList[] );
void MHD_BoundaryCondition_Diode( real **Array, const int BC_Face, const int NVar, const int GhostSize,
                                  const int ArraySizeX, const int ArraySizeY, const int ArraySizeZ,
                                  const int Idx_Start[], const int Idx_End[], const int TVarIdxList[] );
void MHD_BoundaryCondition_User( real **Array, const int BC_Face, const int NVar,
                                 const int ArraySizeX, const int ArraySizeY, const int ArraySizeZ,
                                 const int Idx_Start[], const int Idx_End[], const int TVarIdxList[],
                                 const double Time, const double dh, const double *Corner, const int lv );
void MHD_Init_BField_ByFile( const int B_lv );
#ifdef LOAD_BALANCE
void MHD_LB_EnsureBFieldConsistencyAfterRestrict( const int lv );
void MHD_LB_AllocateElectricArray( const int FaLv );
void MHD_LB_ResetBufferElectric( const int lv );
#endif
#endif // #ifdef MHD


// ELBDM model
#elif ( MODEL == ELBDM )
void   ELBDM_Init_ByFunction_AssignData( const int lv );
double ELBDM_GetTimeStep_Fluid( const int lv );
double ELBDM_GetTimeStep_Gravity( const int lv );
double ELBDM_GetTimeStep_Phase( const int lv );
bool   ELBDM_Flag_EngyDensity( const int i, const int j, const int k, const real Real_Array[],
                               const real Imag_Array[], const double Angle_2pi, const double Eps );
real   ELBDM_UnwrapPhase( const real Phase_Ref, const real Phase_Wrapped );
real   ELBDM_SetTaylor3Coeff( const real dt, const real dh, const real Eta );
void   ELBDM_RemoveMotionCM();
#ifdef SUPPORT_FFTW
void   CPU_ELBDMSolver_FFT( const real dt, const double PrepTime, const int SaveSg );
#endif


#else
#error : ERROR : unsupported MODEL !!
#endif


// GPU API
#ifdef GPU
void CUAPI_Asyn_FluidSolver( real h_Flu_Array_In[][FLU_NIN ][ CUBE(FLU_NXT) ],
                             real h_Flu_Array_Out[][FLU_NOUT][ CUBE(PS2) ],
                             real h_Mag_Array_In[][NCOMP_MAG][ FLU_NXT_P1*SQR(FLU_NXT) ],
                             real h_Mag_Array_Out[][NCOMP_MAG][ PS2P1*SQR(PS2) ],
                             char h_DE_Array_Out[][ CUBE(PS2) ],
                             real h_Flux_Array[][9][NFLUX_TOTAL][ SQR(PS2) ],
                             real h_Ele_Array[][9][NCOMP_ELE][ PS2P1*PS2 ],
                             const double h_Corner_Array[][3],
                             real h_Pot_Array_USG[][ CUBE(USG_NXT_F) ],
                             const int NPatchGroup, const real dt, const real dh,
                             const bool StoreFlux, const bool StoreElectric,
                             const bool XYZ, const LR_Limiter_t LR_Limiter, const real MinMod_Coeff, const int MinMod_MaxIter,
                             const real ELBDM_Eta, real ELBDM_Taylor3_Coeff, const bool ELBDM_Taylor3_Auto,
                             const double Time, const bool UsePot, const OptExtAcc_t ExtAcc,
                             const real MinDens, const real MinPres, const real MinEint,
                             const real DualEnergySwitch,
                             const bool NormPassive, const int NNorm,
                             const bool FracPassive, const int NFrac,
                             const bool JeansMinPres, const real JeansMinPres_Coeff,
                             const int GPU_NStream );
void CUAPI_Asyn_dtSolver( const Solver_t TSolver, real h_dt_Array[], const real h_Flu_Array[][FLU_NIN_T][ CUBE(PS1) ],
                          const real h_Mag_Array[][NCOMP_MAG][ PS1P1*SQR(PS1) ], const real h_Pot_Array[][ CUBE(GRA_NXT) ],
                          const double h_Corner_Array[][3], const int NPatchGroup, const real dh, const real Safety,
                          const real MinPres, const bool P5_Gradient, const bool UsePot, const OptExtAcc_t ExtAcc,
                          const double TargetTime, const int GPU_NStream );
void CUAPI_Asyn_SrcSolver( const real h_Flu_Array_In [][FLU_NIN_S ][ CUBE(SRC_NXT)           ],
                                 real h_Flu_Array_Out[][FLU_NOUT_S][ CUBE(PS1)               ],
                           const real h_Mag_Array_In [][NCOMP_MAG ][ SRC_NXT_P1*SQR(SRC_NXT) ],
                           const double h_Corner_Array[][3],
                           const SrcTerms_t SrcTerms, const int NPatchGroup, const real dt, const real dh,
                           const double TimeNew, const double TimeOld,
                           const real MinDens, const real MinPres, const real MinEint,
                           const int GPU_NStream );
void CUAPI_DiagnoseDevice();
void CUAPI_MemAllocate();
void CUAPI_MemFree_Fluid( const int GPU_NStream );
void CUAPI_SetCache();
void CUAPI_SetDevice( const int Mode );
void CUAPI_SetConstMemory();
void CUAPI_SetConstMemory_EoS();
void CUAPI_Synchronize();
#ifdef GRAVITY
void CUAPI_SetConstMemory_ExtAccPot();
void CUAPI_Asyn_PoissonGravitySolver( const real h_Rho_Array    [][RHO_NXT][RHO_NXT][RHO_NXT],
                                      const real h_Pot_Array_In [][POT_NXT][POT_NXT][POT_NXT],
                                            real h_Pot_Array_Out[][GRA_NXT][GRA_NXT][GRA_NXT],
                                            real h_Flu_Array    [][GRA_NIN][PS1][PS1][PS1],
                                      const double h_Corner_Array[][3],
                                      const real h_Pot_Array_USG[][USG_NXT_G][USG_NXT_G][USG_NXT_G],
                                      const real h_Flu_Array_USG[][GRA_NIN-1][PS1][PS1][PS1],
                                            char h_DE_Array     [][PS1][PS1][PS1],
                                      const real h_Emag_Array   [][PS1][PS1][PS1],
                                      const int NPatchGroup, const real dt, const real dh, const int SOR_Min_Iter,
                                      const int SOR_Max_Iter, const real SOR_Omega, const int MG_Max_Iter,
                                      const int MG_NPre_Smooth, const int MG_NPost_Smooth,
                                      const real MG_Tolerated_Error, const real Poi_Coeff,
                                      const IntScheme_t IntScheme, const bool P5_Gradient, const real ELBDM_Eta,
                                      const real ELBDM_Lambda, const bool Poisson, const bool GraAcc,
                                      const bool SelfGravity, const OptExtPot_t ExtPot, const OptExtAcc_t ExtAcc,
                                      const double TimeNew, const double TimeOld, const real MinEint,
                                      const int GPU_NStream );
void CUAPI_SendExtPotTable2GPU( const real *h_Table );
void CUAPI_MemFree_PoissonGravity();
#endif // #ifdef GRAVITY
#endif // #ifdef GPU


// Particle
#ifdef PARTICLE
void Par_Init_ByFile();
void Par_Output_TextFile( const char *comment );
void Par_Output_BinaryFile( const char *comment );
void Par_FindHomePatch_UniformGrid( const int lv, const bool OldParOnly,
                                    const long NNewPar, real *NewParAtt[PAR_NATT_TOTAL] );
void Par_PassParticle2Son_SinglePatch( const int FaLv, const int FaPID );
void Par_PassParticle2Son_MultiPatch( const int FaLv, const ParPass2Son_t Mode, const bool TimingSendPar,
                                      const int NFaPatch, const int *FaPIDList );
void Par_PassParticle2Father( const int FaLv, const int FaPID );
void Par_Aux_Check_Particle( const char *comment );
void Par_MassAssignment( const long *ParList, const long NPar, const ParInterp_t IntScheme, real *Rho,
                         const int RhoSize, const double *EdgeL, const double dh, const bool PredictPos,
                         const double TargetTime, const bool InitZero, const bool Periodic[], const int PeriodicSize[3],
                         const bool UnitDens, const bool CheckFarAway, const bool UseInputMassPos, real **InputMassPos );
void Par_UpdateParticle( const int lv, const double TimeNew, const double TimeOld, const ParUpStep_t UpdateStep,
                         const bool StoreAcc, const bool UseStoredAcc );
void Par_UpdateTracerParticle( const int lv, const double TimeNew, const double TimeOld,
                               const bool MapOnly );
void Par_GetTimeStep_VelAcc( double &dt_vel, double &dt_acc, const int lv );
void Par_PassParticle2Sibling( const int lv, const bool TimingSendPar );
bool Par_WithinActiveRegion( const real x, const real y, const real z );
int  Par_CountParticleInDescendant( const int FaLv, const int FaPID );
void Par_Aux_GetConservedQuantity( double &Mass, double &MomX, double &MomY, double &MomZ, double &Ek, double &Ep );
void Par_Aux_InitCheck();
void Par_Aux_Record_ParticleCount();
void Par_CollectParticle2OneLevel( const int FaLv, const long AttBitIdx, const bool PredictPos, const double TargetTime,
                                   const bool SibBufPatch, const bool FaSibBufPatch, const bool JustCountNPar,
                                   const bool TimingSendPar );
void Par_CollectParticle2OneLevel_FreeMemory( const int FaLv, const bool SibBufPatch, const bool FaSibBufPatch );
int  Par_Synchronize( const double SyncTime, const ParSync_t SyncOption );
void Par_Synchronize_Restore( const double SyncTime );
void Prepare_PatchData_InitParticleDensityArray( const int lv );
void Prepare_PatchData_FreeParticleDensityArray( const int lv );
void Par_PredictPos( const long NPar, const long *ParList, real *ParPosX, real *ParPosY, real *ParPosZ,
                     const double TargetTime );
void Par_Init_Attribute();
void Par_AddParticleAfterInit( const long NNewPar, real *NewParAtt[PAR_NATT_TOTAL] );
void Par_ScatterParticleData( const long NPar_ThisRank, const long NPar_AllRank, const long AttBitIdx,
                              real *Data_Send[PAR_NATT_TOTAL], real *Data_Recv[PAR_NATT_TOTAL] );
void Par_MapMesh2Particles( const double EdgeL[3], const double EdgeR[3],
                            const double _dh, const int AttrSize3D, const real *Attr,
                            const int NPar, real *InterpParPos[3],
                            const real ParType[], const long ParList[],
                            const bool UseTracers, real ParAttr[], const bool CorrectVelocity );
FieldIdx_t AddParticleAttribute( const char *InputLabel );
FieldIdx_t GetParticleAttributeIndex( const char *InputLabel, const Check_t Check );
#ifdef LOAD_BALANCE
void Par_LB_CollectParticle2OneLevel( const int FaLv, const long AttBitIdx, const bool PredictPos, const double TargetTime,
                                      const bool SibBufPatch, const bool FaSibBufPatch, const bool JustCountNPar,
                                      const bool TimingSendPar );
void Par_LB_CollectParticle2OneLevel_FreeMemory( const int lv, const bool SibBufPatch, const bool FaSibBufPatch );
void Par_LB_CollectParticleFromRealPatch( const int lv, const long AttBitIdx,
                                          const int Buff_NPatchTotal, const int *Buff_PIDList, int *Buff_NPatchEachRank,
                                          const int Real_NPatchTotal, const int *Real_PIDList, int *Real_NPatchEachRank,
                                          const bool PredictPos, const double TargetTime,
                                          Timer_t *Timer, const char *Timer_Comment );
void Par_LB_ExchangeParticleBetweenPatch( const int lv,
                                          const int Send_NPatchTotal, const int *Send_PIDList, int *Send_NPatchEachRank,
                                          const int Recv_NPatchTotal, const int *Recv_PIDList, int *Recv_NPatchEachRank,
                                          Timer_t *Timer, const char *Timer_Comment );
void Par_LB_SendParticleData( const int NParAtt, int *SendBuf_NPatchEachRank, int *SendBuf_NParEachPatch,
                              long *SendBuf_LBIdxEachPatch, real *SendBuf_ParDataEachPatch, const int NSendParTotal,
                              int *&RecvBuf_NPatchEachRank, int *&RecvBuf_NParEachPatch, long *&RecvBuf_LBIdxEachPatch,
                              real *&RecvBuf_ParDataEachPatch, int &NRecvPatchTotal, int &NRecvParTotal,
                              const bool Exchange_NPatchEachRank, const bool Exchange_LBIdxEachRank,
                              const bool Exchange_ParDataEachRank, Timer_t *Timer, const char *Timer_Comment );
void Par_LB_RecordExchangeParticlePatchID( const int MainLv );
void Par_LB_MapBuffer2RealPatch( const int lv, const int  Buff_NPatchTotal, int *&Buff_PIDList, int *Buff_NPatchEachRank,
                                                     int &Real_NPatchTotal, int *&Real_PIDList, int *Real_NPatchEachRank,
                                 const bool UseInputLBIdx, long *Buff_LBIdxList_Input );
#endif
#endif // #ifdef PARTICLE


// yt inline analysis
#ifdef SUPPORT_LIBYT
void YT_Init( int argc, char *argv[] );
void YT_End();
void YT_Inline();
#endif // #ifdef SUPPORT_LIBYT


// source terms
void Src_Init();
void Src_End();
void Src_AdvanceDt( const int lv, const double TimeNew, const double TimeOld, const double dt,
                    const int SaveSg_Flu, const int SaveSg_Mag, const bool OverlapMPI, const bool Overlap_Sync );
void Src_Prepare( const int lv, const double PrepTime,
                  real h_Flu_Array_S_In[][FLU_NIN_S][ CUBE(SRC_NXT)           ],
                  real h_Mag_Array_S_In[][NCOMP_MAG][ SRC_NXT_P1*SQR(SRC_NXT) ],
                  double h_Corner_Array_S[][3],
                  const int NPG, const int *PID0_List );
void Src_Close( const int lv, const int SaveSg_Flu, const real h_Flu_Array_S_Out[][FLU_NOUT_S][ CUBE(PS1) ],
                const int NPG, const int *PID0_List );
void Src_WorkBeforeMajorFunc( const int lv, const double TimeNew, const double TimeOld, const double dt );
void CPU_SrcSolver( const real h_Flu_Array_In [][FLU_NIN_S ][ CUBE(SRC_NXT)           ],
                          real h_Flu_Array_Out[][FLU_NOUT_S][ CUBE(PS1)               ],
                    const real h_Mag_Array_In [][NCOMP_MAG ][ SRC_NXT_P1*SQR(SRC_NXT) ],
                    const double h_Corner_Array[][3],
                    const SrcTerms_t SrcTerms, const int NPatchGroup, const real dt, const real dh,
                    const double TimeNew, const double TimeOld,
                    const real MinDens, const real MinPres, const real MinEint );


// Grackle
#ifdef SUPPORT_GRACKLE
void Grackle_Init();
void Grackle_Init_FieldData();
void Grackle_End();
void Init_MemAllocate_Grackle( const int Che_NPG );
void End_MemFree_Grackle();
void Grackle_Prepare( const int lv, real h_Che_Array[], const int NPG, const int *PID0_List );
void Grackle_Close( const int lv, const int SaveSg, const real h_Che_Array[], const int NPG, const int *PID0_List );
void Grackle_AdvanceDt( const int lv, const double TimeNew, const double TimeOld, const double dt, const int SaveSg,
                        const bool OverlapMPI, const bool Overlap_Sync );
void CPU_GrackleSolver( grackle_field_data *Che_FieldData, code_units Che_Units, const int NPatchGroup, const real dt );
#endif // #ifdef SUPPORT_GRACKLE


// star formation
#ifdef STAR_FORMATION
void SF_CreateStar( const int lv, const real TimeNew, const real dt );
void SF_FreeRNG();
void SF_CreateStar_AGORA( const int lv, const real TimeNew, const real dt, RandomNumber_t *RNG,
                          const real GasDensThres, const real Efficiency, const real MinStarMass, const real MaxStarMFrac,
                          const bool DetRandom, const bool UseMetal );
#endif


// EoS in hydrodynamics
#if ( MODEL == HYDRO )
void EoS_Init();
void EoS_End();
#endif



#endif // __PROTOTYPE_H__<|MERGE_RESOLUTION|>--- conflicted
+++ resolved
@@ -216,26 +216,6 @@
 #ifdef SUPPORT_FFTW
 void End_FFTW();
 void Init_FFTW();
-<<<<<<< HEAD
-void Patch2Slab_Rho( real *RhoK, real *SendBuf_Rho, real *RecvBuf_Rho, long *SendBuf_SIdx, long *RecvBuf_SIdx,
-                     int **List_PID, int **List_k, int *List_NSend_Rho, int *List_NRecv_Rho,
-                     const int *List_z_start, const int local_nz, const int FFT_Size[], const int NRecvSlice,
-                     const double PrepTime, const bool AddExtraMass );
-#ifdef GRAVITY
-void Slab2Patch_Pot( const real *RhoK, real *SendBuf, real *RecvBuf, const int SaveSg, const long *List_SIdx,
-                     int **List_PID, int **List_k, int *List_NSend, int *List_NRecv, const int local_nz, const int FFT_Size[],
-                     const int NSendSlice );
-#endif
-#if  ( MODEL == ELBDM )
-void Patch2Slab_Psi( real *Psi, real *SendBuf_Psi, real *RecvBuf_Psi, long *SendBuf_SIdx, long *RecvBuf_SIdx,
-                     int **List_PID, int **List_k, int *List_NSend_Psi, int *List_NRecv_Psi,
-                     const int *List_z_start, const int local_nz, const int FFT_Size[], const int NRecvSlice,
-                     const double PrepTime, const int Target );
-void Slab2Patch_Psi( const real *Psi, real *SendBuf, real *RecvBuf, const int SaveSg, const long *List_SIdx,
-                     int **List_PID, int **List_k, int *List_NSend, int *List_NRecv, const int local_nz, const int FFT_Size[],
-                     const int NSendSlice, const int Target );
-#endif
-=======
 void Patch2Slab( real *VarS, real *SendBuf_Var, real *RecvBuf_Var, long *SendBuf_SIdx, long *RecvBuf_SIdx,
                  int **List_PID, int **List_k, int *List_NSend_Var, int *List_NRecv_Var,
                  const int *List_z_start, const int local_nz, const int FFT_Size[], const int NRecvSlice,
@@ -243,7 +223,6 @@
 void Slab2Patch( const real *VarS, real *SendBuf, real *RecvBuf, const int SaveSg, const long *List_SIdx,
                  int **List_PID, int **List_k, int *List_NSend, int *List_NRecv, const int local_nz, const int FFT_Size[],
                  const int NSendSlice, const long TVar, const bool InPlacePad );
->>>>>>> 08913d1a
 #endif // #ifdef SUPPORT_FFTW
 
 
