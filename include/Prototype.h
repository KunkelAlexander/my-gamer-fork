#ifndef __PROTOTYPE_H__
#define __PROTOTYPE_H__



#include "Macro.h"
#include "Typedef.h"
#include "AMR.h"


// Auxiliary
void Aux_Check_MemFree( const double MinMemFree_Total, const char *comment );
void Aux_Check_Conservation( const char *comment );
void Aux_Check_NormalizePassive( const int lv, const char *comment );
void Aux_Check();
void Aux_Check_Finite( const int lv, const char *comment );
void Aux_Check_FluxAllocate( const int lv, const char *comment );
void Aux_Check_Parameter();
void Aux_Check_PatchAllocate( const int lv, const char *comment );
void Aux_Check_ProperNesting( const int lv, const char *comment );
void Aux_Check_Refinement( const int lv, const char *comment );
void Aux_Check_Restrict( const int lv, const char *comment );
void Aux_Error( const char *File, const int Line, const char *Func, const char *Format, ... );
bool Aux_CheckFileExist( const char *FileName );
void Aux_GetCPUInfo( const char *FileName );
void Aux_GetMemInfo();
void Aux_Message( FILE *Type, const char *Format, ... );
void Aux_TakeNote();
void Aux_CreateTimer();
void Aux_DeleteTimer();
void Aux_ResetTimer();
void Aux_AccumulatedTiming( const double TotalT, double InitT, double OtherT );
void Aux_Record_Timing();
void Aux_Record_PatchCount();
void Aux_Record_Performance( const double ElapsedTime );
void Aux_Record_CorrUnphy();
int  Aux_CountRow( const char *FileName );
#ifndef SERIAL
void Aux_Record_BoundaryPatch( const int lv, int *NList, int **IDList, int **PosList );
#endif
void Aux_SwapPointer( void **Ptr1, void **Ptr2 );
double Aux_Coord_CellIdx2AdoptedCoord( const int lv, const int PID, const int dim, const int idx );
double Aux_Coord_CellIdx2Volume( const int lv, const int PID, const int i, const int j, const int k );
void Aux_Coord_CellIdx2CartesianCoord( const int lv, const int PID, const int i, const int j, const int k, double xyz[] );
void Aux_Coord_Adopted2CartesianCoord( const double in[], double out[] );
void Aux_Coord_Cartesian2AdoptedCoord( const double in[], double out[] );
template <typename T> void Aux_AllocateArray2D( T** &Array, const int J, const int I );
template <typename T> void Aux_AllocateArray3D( T*** &Array, const int K, const int J, const int I );
template <typename T> void Aux_DeallocateArray2D( T** &Array );
template <typename T> void Aux_DeallocateArray3D( T*** &Array );
template <typename T> int  Aux_LoadTable( T *&Data, const char *FileName, const int NCol_Target, const int TCol[],
                                          const bool RowMajor, const bool AllocMem );
int Aux_IsFinite( const float x );
int Aux_IsFinite( const double x );


// Buffer
#ifndef SERIAL
void Buf_AllocateBufferPatch_Base( AMR_t *Tamr );
void Buf_AllocateBufferPatch( AMR_t *Tamr, const int lv );
void Buf_GetBufferData( const int lv, const int FluSg, const int PotSg, const GetBufMode_t GetBufMode,
                        const int TVar, const int ParaBuffer, const UseLBFunc_t UseLBFunc );
void Buf_RecordBoundaryFlag( const int lv );
void Buf_RecordBoundaryPatch_Base();
void Buf_RecordBoundaryPatch( const int lv );
void Buf_RecordExchangeDataPatchID( const int lv );
void Buf_RecordExchangeFluxPatchID( const int lv );
void Buf_ResetBufferFlux( const int lv );
void Buf_SortBoundaryPatch( const int NPatch, int *IDList, int *PosList );
#endif // #ifndef SERIAL


// Hydrodynamics
void CPU_FluidSolver( real h_Flu_Array_In [][FLU_NIN    ][ FLU_NXT*FLU_NXT*FLU_NXT ],
                      real h_Flu_Array_Out[][FLU_NOUT   ][ PS2*PS2*PS2 ],
                      char h_DE_Array_Out[][ PS2*PS2*PS2 ],
                      real h_Flux_Array[][9][NFLUX_TOTAL][ PS2*PS2 ],
                      const double h_Corner_Array[][3],
                      const real h_Pot_Array_USG[][USG_NXT_F][USG_NXT_F][USG_NXT_F],
                      const int NPatchGroup, const real dt, const real dh[], const real Gamma, const bool StoreFlux,
                      const bool XYZ, const LR_Limiter_t LR_Limiter, const real MinMod_Coeff, const real EP_Coeff,
                      const WAF_Limiter_t WAF_Limiter, const real ELBDM_Eta, real ELBDM_Taylor3_Coeff,
                      const bool ELBDM_Taylor3_Auto, const double Time, const OptGravityType_t GravityType,
                      const real MinDens, const real MinPres, const real DualEnergySwitch,
                      const bool NormPassive, const int NNorm, const int NormIdx[],
                      const bool JeansMinPres, const real JeansMinPres_Coeff );
real CPU_GetPressure( const real Dens, const real MomX, const real MomY, const real MomZ, const real Engy,
                      const real Gamma_m1, const bool CheckMinPres, const real MinPres );
real CPU_GetTemperature( const real Dens, const real MomX, const real MomY, const real MomZ, const real Engy,
                         const real Gamma_m1, const bool CheckMinPres, const real MinPres );
double CPU_Temperature2Pressure( const double Dens, const double Temp, const double mu, const double m_H,
                                 const bool CheckMinPres, const double MinPres );
real CPU_CheckMinPres( const real InPres, const real MinPres );
void CPU_NormalizePassive( const real GasDens, real Passive[], const int NNorm, const int NormIdx[] );
#ifdef DUAL_ENERGY
void CPU_DualEnergyFix( const real Dens, const real MomX, const real MomY, const real MomZ,
                        real &Etot, real &Enpy, char &DE_Status, const real Gamma_m1, const real _Gamma_m1,
                        const bool CheckMinPres, const real MinPres, const real DualEnergySwitch );
#if ( DUAL_ENERGY == DE_ENPY )
real CPU_Fluid2Entropy( const real Dens, const real MomX, const real MomY, const real MomZ, const real Engy, const real Gamma_m1 );
real CPU_DensPres2Entropy( const real Dens, const real Pres, const real Gamma_m1 );
real CPU_DensEntropy2Pres( const real Dens, const real Enpy, const real Gamma_m1,
                           const bool CheckMinPres, const real MinPres );
#endif
#endif
real CPU_CheckMinPresInEngy( const real Dens, const real MomX, const real MomY, const real MomZ, const real Engy,
                             const real Gamma_m1, const real _Gamma_m1, const real MinPres );
int Flu_AdvanceDt( const int lv, const double TimeNew, const double TimeOld, const double dt, const int SaveSg,
                   const bool OverlapMPI, const bool Overlap_Sync );
void Flu_AllocateFluxArray( const int lv );
void Flu_Close( const int lv, const int SaveSg, real h_Flux_Array[][9][NFLUX_TOTAL][4*PATCH_SIZE*PATCH_SIZE],
                real h_Flu_Array_F_Out[][FLU_NOUT][8*PATCH_SIZE*PATCH_SIZE*PATCH_SIZE],
                char h_DE_Array_F_Out[][8*PATCH_SIZE*PATCH_SIZE*PATCH_SIZE],
                const int NPG, const int *PID0_List, const real h_Flu_Array_F_In[][FLU_NIN][FLU_NXT*FLU_NXT*FLU_NXT],
                const double dt );
void Flu_FixUp( const int lv );
void Flu_Prepare( const int lv, const double PrepTime, real h_Flu_Array_F_In[], real h_Pot_Array_USG_F[],
                  double h_Corner_Array_F[][3], const int NPG, const int *PID0_List );
void Flu_Restrict( const int FaLv, const int SonFluSg, const int FaFluSg, const int SonPotSg, const int FaPotSg,
                   const int TVar );
void Flu_BoundaryCondition_User( real *Array, const int NVar_Flu, const int ArraySizeX, const int ArraySizeY,
                                 const int ArraySizeZ, const int Idx_Start[], const int Idx_End[],
                                 const int TFluVarIdxList[], const double Time, const double dh[], const double *Corner,
                                 const int TVar, const int lv );
void Flu_BoundaryCondition_Outflow( real *Array, const int BC_Face, const int NVar, const int GhostSize,
                                    const int ArraySizeX, const int ArraySizeY, const int ArraySizeZ,
                                    const int Idx_Start[], const int Idx_End[] );
void Flu_CorrAfterAllSync();
#ifndef SERIAL
void Flu_AllocateFluxArray_Buffer( const int lv );
#endif


// GAMER
void EvolveLevel( const int lv, const double dTime_FaLv );
void InvokeSolver( const Solver_t TSolver, const int lv, const double TimeNew, const double TimeOld, const double dt,
                   const double Poi_Coeff, const int SaveSg_Flu, const int SaveSg_Pot,
                   const bool OverlapMPI, const bool Overlap_Sync );
void Prepare_PatchData( const int lv, const double PrepTime, real *h_Input_Array,
                        const int GhostSize, const int NPG, const int *PID0_List, int TVar,
                        const IntScheme_t IntScheme, const PrepUnit_t PrepUnit, const NSide_t NSide,
                        const bool IntPhase, const OptFluBC_t FluBC[], const OptPotBC_t PotBC,
                        const real MinDens, const real MinPres, const bool DE_Consistency );


// Init
void End_GAMER();
void End_MemFree();
void End_MemFree_Fluid();
<<<<<<< HEAD
void End_MemFree_dt();
void End_MemFree_PassiveFieldName();
=======
>>>>>>> fc24039a
void End_StopManually( int &Terminate_global );
void Init_BaseLevel();
void Init_GAMER( int *argc, char ***argv );
void Init_Load_DumpTable();
void Init_Load_FlagCriteria();
void Init_Load_Parameter();
void Init_MemoryPool();
void Init_ResetParameter();
void Init_MemAllocate();
void Init_MemAllocate_Fluid( const int Flu_NPatchGroup );
void Init_MemAllocate_dt( const int dt_NPatchGroup );
void Init_Parallelization();
void Init_RecordBasePatch();
void Init_Refine( const int lv );
void Init_ByRestart();
void Init_Unit();
void Init_Reload_OldFormat();
void Init_ByFunction();
void Init_TestProb();
void Init_ByFile();
void Init_UniformGrid( const int lv, const bool FindHomePatchForPar );
void Init_Field();
FieldIdx_t AddField( char *InputLabel, const NormPassive_t Norm );
FieldIdx_t GetFieldIndex( char *InputLabel, const Check_t Check );
#ifdef OPENMP
void Init_OpenMP();
#endif
#ifdef SUPPORT_HDF5
void Init_ByRestart_HDF5( const char *FileName );
#endif


// Interpolation
void Int_Table( const IntScheme_t IntScheme, int &NSide, int &NGhost );
void Interpolate( real CData [], const int CSize[3], const int CStart[3], const int CRange[3],
                  real FData [], const int FSize[3], const int FStart[3],
                  const int NComp, const IntScheme_t IntScheme, const bool UnwrapPhase, const bool Monotonic[],
                  const double CPhyCorner[3], const double dh[3] );


// Miscellaneous
template <typename T> void  Mis_Idx1D2Idx3D( const int Size[], const T Idx1D, int Idx3D[] );
template <typename T> int   Mis_BinarySearch( const T Array[], int Min, int Max, const T Key );
template <typename T> int   Mis_BinarySearch_Real( const T Array[], int Min, int Max, const T Key );
template <typename T> T     Mis_InterpolateFromTable( const int N, const T Table_x[], const T Table_y[], const T x );
template <typename T> ulong Mis_Idx3D2Idx1D( const int Size[], const int Idx3D[] );
template <typename T> void  Mis_Heapsort( const int N, T Array[], int IdxTable[] );
template <typename T> int   Mis_Matching_char( const int N, const T Array[], const int M, const T Key[], char Match[] );
template <typename T> int   Mis_Matching_int( const int N, const T Array[], const int M, const T Key[], int Match[] );
template <typename T> bool  Mis_CompareRealValue( const T Input1, const T Input2, const char *comment, const bool Verbose );
ulong  Mis_Idx3D2Idx1D( const int Size[], const int Idx3D[] );
double Mis_GetTimeStep( const int lv, const double dTime_SyncFaLv, const double AutoReduceDtCoeff );
double Mis_dTime2dt( const double Time_In, const double dTime_In );
void   Mis_GetTotalPatchNumber( const int lv );
double dt_InvokeSolver( const Solver_t TSolver, const int lv );
void   dt_Prepare_Flu( const int lv, real h_Flu_Array_T[][NCOMP_FLUID][ CUBE(PS1) ], const int NPG, const int *PID0_List );
#ifdef GRAVITY
void   dt_Prepare_Pot( const int lv, real h_Pot_Array_T[][ CUBE(GRA_NXT) ], const int NPG, const int *PID0_List,
                       const double PrepTime );
#endif
void   dt_Prepare_Corner( const int lv, double h_Corner_Array_T[][3], const int NPG, const int *PID0_List );
void   dt_Close( const real h_dt_Array_T[], const int NPG );
void   CPU_dtSolver( const Solver_t TSolver, real dt_Array[], const real Flu_Array[][NCOMP_FLUID][ CUBE(PS1) ],
                     const real Pot_Array[][ CUBE(GRA_NXT) ], const double Corner_Array[][3],
                     const int NPatchGroup, const real dh[], const real Safety, const real Gamma, const real MinPres,
                     const bool P5_Gradient, const OptGravityType_t GravityType, const bool ExtPot, const double TargetTime );


// MPI
#ifndef SERIAL
void Init_MPI( int *argc, char ***argv );
void MPI_ExchangeBoundaryFlag( const int lv );
void MPI_ExchangeBufferPosition( int NSend[26], int NRecv[26], int *Send_PosList[26], int *Recv_PosList[26] );
void MPI_ExchangeData( const int TargetRank[2], const int SendSize[2], const int RecvSize[2],
                       real *SendBuffer[2], real *RecvBuffer[2] );
void MPI_Exit();
#endif // #ifndef SERIAL


// Output
void Output_DumpData( const int Stage );
void Output_DumpData_Part( const OptOutputPart_t Part, const bool BaseOnly, const double X, const double Y,
                           const double Z, const char *FileName );
void Output_DumpData_Total( const char *FileName );
#ifdef SUPPORT_HDF5
void Output_DumpData_Total_HDF5( const char *FileName );
#endif
void Output_DumpManually( int &Dump_global );
void Output_FlagMap( const int lv, const int xyz, const char *comment );
void Output_Flux( const int lv, const int PID, const int Sib, const char *comment );
void Output_PatchCorner( const int lv, const char *comment );
void Output_Patch( const int lv, const int PID, const int FluSg, const int PotSg, const char *comment );
void Output_PatchMap( const int lv, const int PID, const int TSg, const int Comp, const char *comment );
void Output_PreparedPatch_Fluid( const int TLv, const int TPID,
                                 const real h_Flu_Array[][FLU_NIN][FLU_NXT*FLU_NXT*FLU_NXT],
                                 const int NPG, const int *PID0_List, const int CLv, const char *comment );
void Output_BasePowerSpectrum( const char *FileName );
void Output_L1Error( void (*AnalFunc)( real fluid[], const double X, const double Y, const double Z, const double Time,
                                       const int lv, double AuxArray[] ),
                     const char *Prefix, const OptOutputPart_t Part, const double X, const double Y, const double Z );
#ifndef SERIAL
void Output_ExchangePatchMap( const int lv, const int xyz, const char *comment );
void Output_ExchangeFluxPatchList( const int option, const int lv, const char *comment );
void Output_ExchangeDataPatchList( const int option, const int lv, const char *comment );
void Output_BoundaryFlagList( const int option, const int lv, const char *comment );
#endif


// Refine
void FindFather( const int lv, const int Mode );
void Flag_Real( const int lv, const UseLBFunc_t UseLBFunc );
bool Flag_Check( const int lv, const int PID, const int i, const int j, const int k, const real dv,
                 const real Fluid[][PS1][PS1][PS1], const real Pot[][PS1][PS1], const real Pres[][PS1][PS1],
                 const real *Lohner_Var, const real *Lohner_Ave, const real *Lohner_Slope, const int Lohner_NVar,
                 const real ParCount[][PS1][PS1], const real ParDens[][PS1][PS1], const real JeansCoeff );
bool Flag_Region( const int i, const int j, const int k, const int lv, const int PID );
bool Flag_Lohner( const int i, const int j, const int k, const double X, const double Y, const double Z,
                  const OptLohnerForm_t Form, const real *Var1D, const real *Ave1D,
                  const real *Slope1D, const int NVar, const double Threshold, const double Filter, const double Soften );
void Refine( const int lv, const UseLBFunc_t UseLBFunc );
void SiblingSearch( const int lv );
void SiblingSearch_Base();
#ifndef SERIAL
void Flag_Buffer( const int lv );
void Refine_Buffer( const int lv, const int *SonTable, const int *GrandTable );
#endif


// SelfGravity
#ifdef GRAVITY
void CPU_ExternalAcc( real Acc[], const double X, const double Y, const double Z, const double Time, const double UserArray[] );
real CPU_ExternalPot( const double X, const double Y, const double Z, const double Time, const double UserArray[] );
void CPU_PoissonGravitySolver( const real h_Rho_Array    [][RHO_NXT][RHO_NXT][RHO_NXT],
                               const real h_Pot_Array_In [][POT_NXT][POT_NXT][POT_NXT],
                                     real h_Pot_Array_Out[][GRA_NXT][GRA_NXT][GRA_NXT],
                                     real h_Flu_Array    [][GRA_NIN][PS1][PS1][PS1],
                               const double h_Corner_Array [][3],
                               const real h_Pot_Array_USG[][USG_NXT_G][USG_NXT_G][USG_NXT_G],
                               const real h_Flu_Array_USG[][GRA_NIN-1][PS1][PS1][PS1],
                                     char h_DE_Array     [][PS1][PS1][PS1],
                               const int NPatchGroup, const real dt, const real dh[], const int SOR_Min_Iter,
                               const int SOR_Max_Iter, const real SOR_Omega, const int MG_Max_Iter,
                               const int MG_NPre_Smooth, const int MG_NPost_Smooth, const real MG_Tolerated_Error,
                               const real Poi_Coeff, const IntScheme_t IntScheme, const bool P5_Gradient,
                               const real ELBDM_Eta, const real ELBDM_Lambda, const bool Poisson, const bool GraAcc,
                               const OptGravityType_t GravityType, const double TimeNew, const double TimeOld,
                               const bool ExtPot, const real MinEint );
void CPU_PoissonSolver_FFT( const real Poi_Coeff, const int SaveSg, const double PrepTime );
void Patch2Slab( real *RhoK, real *SendBuf_Rho, real *RecvBuf_Rho, long *SendBuf_SIdx, long *RecvBuf_SIdx,
                 int **List_PID, int **List_k, int *List_NSend_Rho, int *List_NRecv_Rho,
                 const int *List_z_start, const int local_nz, const int FFT_Size[], const int NRecvSlice,
                 const double PrepTime );
void Slab2Patch( const real *RhoK, real *SendBuf, real *RecvBuf, const int SaveSg, const long *List_SIdx,
                 int **List_PID, int **List_k, int *List_NSend, int *List_NRecv, const int local_nz, const int FFT_Size[],
                 const int NSendSlice );
void End_MemFree_PoissonGravity();
void Gra_AdvanceDt( const int lv, const double TimeNew, const double TimeOld, const double dt,
                    const int SaveSg_Flu, const int SaveSg_Pot, const bool Poisson, const bool Gravity,
                    const bool OverlapMPI, const bool Overlap_Sync );
void Gra_Close( const int lv, const int SaveSg, const real h_Flu_Array_G[][GRA_NIN][PS1][PS1][PS1],
                const char h_DE_Array_G[][PS1][PS1][PS1], const int NPG, const int *PID0_List );
void Gra_Prepare_Flu( const int lv, real h_Flu_Array_G[][GRA_NIN][PS1][PS1][PS1], char h_DE_Array[][PS1][PS1][PS1],
                      const int NPG, const int *PID0_List );
void Gra_Prepare_Pot( const int lv, const double PrepTime, real h_Pot_Array_P_Out[][GRA_NXT][GRA_NXT][GRA_NXT],
                      const int NPG, const int *PID0_List );
void Gra_Prepare_Corner( const int lv, double h_Corner_Array[][3], const int NPG, const int *PID0_List );
#ifdef UNSPLIT_GRAVITY
void Gra_Prepare_USG( const int lv, const double PrepTime,
                      real h_Pot_Array_USG_G[][USG_NXT_G][USG_NXT_G][USG_NXT_G],
                      real h_Flu_Array_USG_G[][GRA_NIN-1][PS1][PS1][PS1], const int NPG, const int *PID0_List );
#endif
void End_FFTW();
void Init_FFTW();
void Init_ExternalAccPot();
void Init_GreenFuncK();
void Init_MemAllocate_PoissonGravity( const int Pot_NPatchGroup );
void Init_Set_Default_MG_Parameter( int &Max_Iter, int &NPre_Smooth, int &NPost_Smooth, double &Tolerated_Error );
void Init_Set_Default_SOR_Parameter( double &SOR_Omega, int &SOR_Max_Iter, int &SOR_Min_Iter );
void Output_PreparedPatch_Poisson( const int TLv, const int TPID, const int TComp,
                                   const real h_Rho_Array_P   [][RHO_NXT][RHO_NXT][RHO_NXT],
                                   const real h_Pot_Array_P_In[][POT_NXT][POT_NXT][POT_NXT],
                                   const int NPG, const int *PID0_List, const int CLv, const char *comment );
void Poi_Close( const int lv, const int SaveSg, const real h_Pot_Array_P_Out[][GRA_NXT][GRA_NXT][GRA_NXT],
                const int NPG, const int *PID0_List );
void Poi_BoundaryCondition_Extrapolation( real *Array, const int BC_Face, const int NVar, const int GhostSize,
                                          const int ArraySizeX, const int ArraySizeY, const int ArraySizeZ,
                                          const int Idx_Start[], const int Idx_End[] );
void Poi_GetAverageDensity();
void Poi_Prepare_Pot( const int lv, const double PrepTime, real h_Pot_Array_P_In[][POT_NXT][POT_NXT][POT_NXT],
                      const int NPG, const int *PID0_List );
void Poi_Prepare_Rho( const int lv, const double PrepTime, real h_Rho_Array_P[][RHO_NXT][RHO_NXT][RHO_NXT],
                      const int NPG, const int *PID0_List );
#ifdef STORE_POT_GHOST
void Poi_StorePotWithGhostZone( const int lv, const int PotSg, const bool AllPatch );
#endif
#endif // #ifdef GRAVITY


// Tables
int TABLE_01( const int SibIndex, const char dim, const int w0, const int w1, const int w2 );
int TABLE_02( const int LocalID, const char dim, const int w0, const int w1 );
int TABLE_03( const int SibID, const int Count );
int TABLE_04( const int SibID );
int TABLE_05( const int SibID );
int TABLE_06( const int SibID, const int FlagLayer );
int TABLE_07( const int SibID, const int Count );


// LoadBalance
long LB_Corner2Index( const int lv, const int Corner[], const Check_t Check );
#ifdef LOAD_BALANCE
void LB_AllocateBufferPatch_Father( const int SonLv, const bool SearchAllSon, const int NInput, int* TargetSonPID0,
                                    const bool RecordFaPID, int* NNewFaBuf0, int** NewFaBufPID0 );
void LB_AllocateBufferPatch_Sibling_Base();
void LB_AllocateBufferPatch_Sibling( const int lv );
void LB_AllocateFluxArray( const int FaLv );
void LB_ExchangeFlaggedBuffer( const int lv );
void LB_FindFather( const int SonLv, const bool SearchAllSon, const int NInput, int* TargetSonPID0, const bool ResetSonID );
void LB_FindSonNotHome( const int FaLv, const bool SearchAllFa, const int NInput, int* TargetFaPID );
void LB_GetBufferData( const int lv, const int FluSg, const int PotSg, const GetBufMode_t GetBufMode,
                       const int TVar, const int ParaBuf );
real*LB_GetBufferData_MemAllocate_Send( const int NSend );
real*LB_GetBufferData_MemAllocate_Recv( const int NRecv );
void LB_GrandsonCheck( const int lv );
void LB_Init_LoadBalance( const bool Redistribute, const double ParWeight, const bool Reset, const int TLv );
void LB_Init_ByFunction();
void LB_Init_Refine( const int FaLv );
void LB_SetCutPoint( const int lv, const int NPG_Total, long *CutPoint, const bool InputLBIdx0AndLoad,
                     long *LBIdx0_AllRank_Input, double *Load_AllRank_Input, const double ParWeight );
void LB_EstimateWorkload_AllPatchGroup( const int lv, const double ParWeight, double *Load_PG );
double LB_EstimateLoadImbalance();
void LB_SetCutPoint( const int lv, long *CutPoint, const bool InputLBIdx0AndLoad, long *LBIdx0_AllRank_Input,
                     double *Load_AllRank_Input, const double ParWeight );
void LB_Output_LBIdx( const int lv );
void LB_RecordExchangeDataPatchID( const int Lv, const bool AfterRefine );
void LB_RecordExchangeFixUpDataPatchID( const int Lv );
void LB_RecordExchangeRestrictDataPatchID( const int FaLv );
void LB_RecordOverlapMPIPatchID( const int Lv );
void LB_Refine( const int FaLv );
void LB_SiblingSearch( const int lv, const bool SearchAllPID, const int NInput, int *TargetPID0 );
void LB_Index2Corner( const int lv, const long Index, int Corner[], const Check_t Check );
int  LB_Index2Rank( const int lv, const long LB_Idx, const Check_t Check );
#endif // #ifdef LOAD_BALANCE


// Hydro model
#if    ( MODEL == HYDRO )
void Hydro_Aux_Check_Negative( const int lv, const int Mode, const char *comment );
void Hydro_GetTimeStep_Gravity( double &dt, double &dTime, int &MinDtLv, real &MinDtVar, const double dt_dTime );
void Hydro_GetMaxAcc( real MaxAcc[] );
void Hydro_Init_ByFunction_AssignData( const int lv );
void Hydro_BoundaryCondition_Reflecting( real *Array, const int BC_Face, const int NVar_Flu, const int GhostSize,
                                         const int ArraySizeX, const int ArraySizeY, const int ArraySizeZ,
                                         const int Idx_Start[], const int Idx_End[], const int TFluVarIdxList[],
                                         const int NVar_Der, const int TDerVarList[] );
bool Hydro_Flag_Vorticity( const int i, const int j, const int k, const int lv, const int PID, const double Threshold );


// MHD model
#elif ( MODEL == MHD )
#warning : WAIT MHD !!!


// ELBDM model
#elif ( MODEL == ELBDM )
void   ELBDM_Init_ByFunction_AssignData( const int lv );
void   ELBDM_Init_ByFile_AssignData( const int lv, real *UM_Data, const int NVar );
double ELBDM_GetTimeStep_Fluid( const int lv );
double ELBDM_GetTimeStep_Gravity( const int lv );
double ELBDM_GetTimeStep_Phase( const int lv );
bool   ELBDM_Flag_EngyDensity( const int i, const int j, const int k, const real Real_Array[],
                               const real Imag_Array[], const double Angle_2pi, const double Eps );
real   ELBDM_UnwrapPhase( const real Phase_Ref, const real Phase_Wrapped );
real   ELBDM_SetTaylor3Coeff( const real dt, const real dh, const real Eta );


#else
#error : ERROR : unsupported MODEL !!
#endif


// GPU API
#ifdef GPU
void CUAPI_Asyn_FluidSolver( real h_Flu_Array_In [][FLU_NIN    ][ FLU_NXT*FLU_NXT*FLU_NXT ],
                             real h_Flu_Array_Out[][FLU_NOUT   ][ PS2*PS2*PS2 ],
                             char h_DE_Array_Out[][ PS2*PS2*PS2 ],
                             real h_Flux_Array[][9][NFLUX_TOTAL][ PS2*PS2 ],
                             const double h_Corner_Array[][3],
                             real h_Pot_Array_USG[][USG_NXT_F][USG_NXT_F][USG_NXT_F],
                             const int NPatchGroup, const real dt, const real dh[], const real Gamma, const bool StoreFlux,
                             const bool XYZ, const LR_Limiter_t LR_Limiter, const real MinMod_Coeff, const real EP_Coeff,
                             const WAF_Limiter_t WAF_Limiter, const real ELBDM_Eta, real ELBDM_Taylor3_Coeff,
                             const bool ELBDM_Taylor3_Auto, const double Time, const OptGravityType_t GravityType,
                             const int GPU_NStream, const real MinDens, const real MinPres, const real DualEnergySwitch,
                             const bool NormPassive, const int NNorm,
                             const bool JeansMinPres, const real JeansMinPres_Coeff );
void CUAPI_Asyn_dtSolver( const Solver_t TSolver, real h_dt_Array[], const real h_Flu_Array[][NCOMP_FLUID][ CUBE(PS1) ],
                          const real h_Pot_Array[][ CUBE(GRA_NXT) ], const double h_Corner_Array[][3],
                          const int NPatchGroup, const real dh[], const real Safety, const real Gamma, const real MinPres,
                          const bool P5_Gradient, const OptGravityType_t GravityType, const bool ExtPot,
                          const double TargetTime, const int GPU_NStream );
void CUAPI_DiagnoseDevice();
void CUAPI_MemAllocate_Fluid( const int Flu_NPG, const int GPU_NStream );
void CUAPI_MemAllocate_dt( const int dt_NPG );
void CUAPI_MemFree_Fluid( const int GPU_NStream );
void CUAPI_MemFree_dt();
void CUAPI_Set_Default_GPU_Parameter( int &GPU_NStream, int &Flu_GPU_NPGroup, int &Pot_GPU_NPGroup,
                                      int &Che_GPU_NPGroup, int &dt_GPU_NPGroup );
void CUAPI_Init_ExternalAccPot();
void CUAPI_SetDevice( const int Mode );
void CUAPI_Synchronize();
#ifdef GRAVITY
void CUAPI_Asyn_PoissonGravitySolver( const real h_Rho_Array    [][RHO_NXT][RHO_NXT][RHO_NXT],
                                      const real h_Pot_Array_In [][POT_NXT][POT_NXT][POT_NXT],
                                            real h_Pot_Array_Out[][GRA_NXT][GRA_NXT][GRA_NXT],
                                            real h_Flu_Array    [][GRA_NIN][PS1][PS1][PS1],
                                      const double h_Corner_Array [][3],
                                      const real h_Pot_Array_USG[][USG_NXT_G][USG_NXT_G][USG_NXT_G],
                                      const real h_Flu_Array_USG[][GRA_NIN-1][PS1][PS1][PS1],
                                            char h_DE_Array     [][PS1][PS1][PS1],
                                      const int NPatchGroup, const real dt, const real dh[], const int SOR_Min_Iter,
                                      const int SOR_Max_Iter, const real SOR_Omega, const int MG_Max_Iter,
                                      const int MG_NPre_Smooth, const int MG_NPost_Smooth,
                                      const real MG_Tolerated_Error, const real Poi_Coeff,
                                      const IntScheme_t IntScheme, const bool P5_Gradient, const real ELBDM_Eta,
                                      const real ELBDM_Lambda, const bool Poisson, const bool GraAcc, const int GPU_NStream,
                                      const OptGravityType_t GravityType, const double TimeNew, const double TimeOld,
                                      const bool ExtPot, const real MinEint );
void CUAPI_MemAllocate_PoissonGravity( const int Pot_NPatchGroup );
void CUAPI_MemFree_PoissonGravity();
#endif // #ifdef GRAVITY
#ifdef SUPPORT_GRACKLE
void CUAPI_MemAllocate_Grackle( const int Che_NPG );
void CUAPI_MemFree_Grackle();
#endif
#endif // #ifdef GPU


// Particle
#ifdef PARTICLE
void Par_Init_ByFile();
void Par_Output_TextFile( const char *comment );
void Par_FindHomePatch_UniformGrid( const int lv );
void Par_PassParticle2Son( const int FaLv, const int FaPID );
void Par_PassParticle2Son_AllPatch( const int FaLv, const bool TimingSendPar );
void Par_PassParticle2Father( const int FaLv, const int FaPID );
void Par_Aux_Check_Particle( const char *comment );
void Par_MassAssignment( const long *ParList, const long NPar, const ParInterp_t IntScheme, real *Rho,
                         const int RhoSize, const double *EdgeL, const double dh3[], const bool PredictPos,
                         const double TargetTime, const bool InitZero, const bool Periodic[], const int PeriodicSize[3],
                         const bool UnitDens, const bool CheckFarAway, const bool UseInputMassPos, real **InputMassPos );
void Par_UpdateParticle( const int lv, const double TimeNew, const double TimeOld, const ParUpStep_t UpdateStep,
                         const bool StoreAcc, const bool UseStoredAcc );
void Par_GetTimeStep_VelAcc( double &dt_vel, double &dt_acc, const int lv );
void Par_PassParticle2Sibling( const int lv, const bool TimingSendPar );
bool Par_WithinActiveRegion( const real x, const real y, const real z );
int  Par_CountParticleInDescendant( const int FaLv, const int FaPID );
void Par_Aux_GetConservedQuantity( double &Mass, double &MomX, double &MomY, double &MomZ, double &Ek, double &Ep );
void Par_Aux_InitCheck();
void Par_Aux_Record_ParticleCount();
void Par_CollectParticle2OneLevel( const int FaLv, const bool PredictPos, const double TargetTime,
                                   const bool SibBufPatch, const bool FaSibBufPatch, const bool JustCountNPar,
                                   const bool TimingSendPar );
void Par_CollectParticle2OneLevel_FreeMemory( const int FaLv, const bool SibBufPatch, const bool FaSibBufPatch );
int  Par_Synchronize( const double SyncTime, const ParSync_t SyncOption );
void Par_Synchronize_Restore( const double SyncTime );
void Prepare_PatchData_InitParticleDensityArray( const int lv );
void Prepare_PatchData_FreeParticleDensityArray( const int lv );
void Par_PredictPos( const long NPar, const long *ParList, real *ParPosX, real *ParPosY, real *ParPosZ,
                     const double TargetTime );
void Par_Init_Attribute();
FieldIdx_t AddParticleAttribute( char *InputLabel );
FieldIdx_t GetParticleAttributeIndex( char *InputLabel, const Check_t Check );
#ifdef LOAD_BALANCE
void Par_LB_CollectParticle2OneLevel( const int FaLv, const bool PredictPos, const double TargetTime,
                                      const bool SibBufPatch, const bool FaSibBufPatch, const bool JustCountNPar,
                                      const bool TimingSendPar );
void Par_LB_CollectParticle2OneLevel_FreeMemory( const int lv, const bool SibBufPatch, const bool FaSibBufPatch );
void Par_LB_CollectParticleFromRealPatch( const int lv,
                                          const int Buff_NPatchTotal, const int *Buff_PIDList, int *Buff_NPatchEachRank,
                                          const int Real_NPatchTotal, const int *Real_PIDList, int *Real_NPatchEachRank,
                                          const bool PredictPos, const double TargetTime,
                                          Timer_t *Timer, const char *Timer_Comment );
void Par_LB_ExchangeParticleBetweenPatch( const int lv,
                                          const int Send_NPatchTotal, const int *Send_PIDList, int *Send_NPatchEachRank,
                                          const int Recv_NPatchTotal, const int *Recv_PIDList, int *Recv_NPatchEachRank,
                                          Timer_t *Timer, const char *Timer_Comment );
void Par_LB_SendParticleData( const int NParAtt, int *SendBuf_NPatchEachRank, int *SendBuf_NParEachPatch,
                              long *SendBuf_LBIdxEachPatch, real *SendBuf_ParDataEachPatch, const int NSendParTotal,
                              int *&RecvBuf_NPatchEachRank, int *&RecvBuf_NParEachPatch, long *&RecvBuf_LBIdxEachPatch,
                              real *&RecvBuf_ParDataEachPatch, int &NRecvPatchTotal, int &NRecvParTotal,
                              const bool Exchange_NPatchEachRank, const bool Exchange_LBIdxEachRank,
                              const bool Exchange_ParDataEachRank, Timer_t *Timer, const char *Timer_Comment );
void Par_LB_RecordExchangeParticlePatchID( const int MainLv );
void Par_LB_MapBuffer2RealPatch( const int lv, const int  Buff_NPatchTotal, int *&Buff_PIDList, int *Buff_NPatchEachRank,
                                                     int &Real_NPatchTotal, int *&Real_PIDList, int *Real_NPatchEachRank,
                                 const bool UseInputLBIdx, long *Buff_LBIdxList_Input );
#endif
#endif // #ifdef PARTICLE


// yt inline analysis
#ifdef SUPPORT_LIBYT
void YT_Init( int argc, char *argv[] );
void YT_End();
void YT_Inline();
#endif // #ifdef SUPPORT_LIBYT


// Grackle
#ifdef SUPPORT_GRACKLE
void Grackle_Init();
void Grackle_End();
void Init_MemAllocate_Grackle( const int Che_NPG );
void End_MemFree_Grackle();
void Grackle_Prepare( const int lv, real h_Che_Array[], const int NPG, const int *PID0_List );
void Grackle_Close( const int lv, const int SaveSg, const real h_Che_Array[], const int NPG, const int *PID0_List );
void Grackle_Init_FieldData( const int Che_NPG );
void Grackle_AdvanceDt( const int lv, const double TimeNew, const double TimeOld, const double dt, const int SaveSg,
                        const bool OverlapMPI, const bool Overlap_Sync );
void CPU_GrackleSolver_Original( grackle_field_data *Che_FieldData, code_units Che_Units, const int NPatchGroup, const real dt );
#endif // #ifdef SUPPORT_GRACKLE


// star formation
#ifdef STAR_FORMATION
void SF_CreateStar( const int lv, const real TimeNew, const real dt );
void SF_FreeRNG();
void SF_CreateStar_AGORA( const int lv, const real TimeNew, const real dt, RandomNumber_t *RNG,
                          const real GasDensThres, const real Efficiency, const real MinStarMass, const real MaxStarMFrac,
                          const bool DetRandom, const bool UseMetal );
#endif



#endif // __PROTOTYPE_H__<|MERGE_RESOLUTION|>--- conflicted
+++ resolved
@@ -147,11 +147,7 @@
 void End_GAMER();
 void End_MemFree();
 void End_MemFree_Fluid();
-<<<<<<< HEAD
 void End_MemFree_dt();
-void End_MemFree_PassiveFieldName();
-=======
->>>>>>> fc24039a
 void End_StopManually( int &Terminate_global );
 void Init_BaseLevel();
 void Init_GAMER( int *argc, char ***argv );
