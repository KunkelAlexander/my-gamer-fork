--- conflicted
+++ resolved
@@ -420,15 +420,9 @@
 #elif ( MODEL == ELBDM )
 #  if ( WAVE_SCHEME == WAVE_FD )
 #     define FLU_BLOCK_SIZE_X       PS2
-<<<<<<< HEAD
 
 #  if ( ELBDM_SCHEME == ELBDM_WAVE )
 
-=======
-#  elif ( WAVE_SCHEME == WAVE_GRAMFE )
-#     define FLU_BLOCK_SIZE_X       16
-#  endif
->>>>>>> b90dff17
 #  if   ( GPU_ARCH == FERMI )
 #     ifdef FLOAT8
 #        define FLU_BLOCK_SIZE_Y    4
@@ -484,6 +478,24 @@
 #        error : UNKNOWN GPU_ARCH !!
 #        endif
 #  endif
+#  elif ( ELBDM_SCHEME == ELBDM_HYBRID )
+#  if ( PATCH_SIZE == 8 )
+#     ifdef FLOAT8
+#        define FLU_BLOCK_SIZE_Y    16
+#     else
+#        define FLU_BLOCK_SIZE_Y    32
+#     endif
+#  else // # if ( PATCH_SIZE == 8 )
+#     ifdef FLOAT8
+#        define FLU_BLOCK_SIZE_Y    8
+#     else
+#        define FLU_BLOCK_SIZE_Y    16
+#     endif
+#  endif // # if ( PATCH_SIZE == 8 ) ... # else
+#  else
+#  error : ERROR : UNKNOWN ELBDM_SCHEME
+#  endif
+
 #  elif ( ELBDM_SCHEME == ELBDM_HYBRID )
 #  if ( PATCH_SIZE == 8 )
 #     ifdef FLOAT8
