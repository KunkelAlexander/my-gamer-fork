#include "CUAPI.h"
#include "CUFLU.h"
#ifdef GRAVITY
#include "CUPOT.h"
#endif

#ifdef GPU



// fluid solver prototypes in different models
#if   ( MODEL == HYDRO )
#if   ( FLU_SCHEME == RTVD )
__global__ void CUFLU_FluidSolver_RTVD(
   real g_Fluid_In [][NCOMP_TOTAL][ CUBE(FLU_NXT) ],
   real g_Fluid_Out[][NCOMP_TOTAL][ CUBE(PS2) ],
   real g_Flux     [][9][NCOMP_TOTAL][ SQR(PS2) ],
   const double g_Corner[][3],
   const real g_Pot_USG[][ CUBE(USG_NXT_F) ],
   const real dt, const real _dh, const real Gamma, const bool StoreFlux,
   const bool XYZ, const real MinDens, const real MinPres );
#elif ( FLU_SCHEME == MHM  ||  FLU_SCHEME == MHM_RP )
__global__
void CUFLU_FluidSolver_MHM(
   const real   Flu_Array_In [][NCOMP_TOTAL][ CUBE(FLU_NXT) ],
         real   Flu_Array_Out[][NCOMP_TOTAL][ CUBE(PS2) ],
         char   DE_Array_Out [][ CUBE(PS2) ],
         real   Flux_Array   [][9][NCOMP_TOTAL][ SQR(PS2) ],
   const double Corner_Array [][3],
   const real   Pot_Array_USG[][ CUBE(USG_NXT_F) ],
         real   PriVar       [][NCOMP_TOTAL][ CUBE(FLU_NXT) ],
         real   Slope_PPM    [][3][NCOMP_TOTAL][ CUBE(N_SLOPE_PPM) ],
         real   FC_Var       [][6][NCOMP_TOTAL][ CUBE(N_FC_VAR) ],
         real   FC_Flux      [][3][NCOMP_TOTAL][ CUBE(N_FC_FLUX) ],
   const real dt, const real dh, const real Gamma, const bool StoreFlux,
   const LR_Limiter_t LR_Limiter, const real MinMod_Coeff,
   const double Time, const OptGravityType_t GravityType,
   const real MinDens, const real MinPres, const real DualEnergySwitch,
   const bool NormPassive, const int NNorm,
   const bool JeansMinPres, const real JeansMinPres_Coeff );
#if ( NCOMP_PASSIVE > 0 )
int CUFLU_SetConstMem_FluidSolver_NormIdx( int NormIdx_h[] );
#endif
#elif ( FLU_SCHEME == CTU )
__global__
void CUFLU_FluidSolver_CTU(
   const real   Flu_Array_In [][NCOMP_TOTAL][ CUBE(FLU_NXT) ],
         real   Flu_Array_Out[][NCOMP_TOTAL][ CUBE(PS2) ],
         char   DE_Array_Out [][ CUBE(PS2) ],
         real   Flux_Array   [][9][NCOMP_TOTAL][ SQR(PS2) ],
   const double Corner_Array [][3],
   const real   Pot_Array_USG[][ CUBE(USG_NXT_F) ],
         real   PriVar       [][NCOMP_TOTAL][ CUBE(FLU_NXT) ],
         real   Slope_PPM    [][3][NCOMP_TOTAL][ CUBE(N_SLOPE_PPM) ],
         real   FC_Var       [][6][NCOMP_TOTAL][ CUBE(N_FC_VAR) ],
         real   FC_Flux      [][3][NCOMP_TOTAL][ CUBE(N_FC_FLUX) ],
   const real dt, const real dh, const real Gamma, const bool StoreFlux,
   const LR_Limiter_t LR_Limiter, const real MinMod_Coeff,
   const double Time, const OptGravityType_t GravityType,
   const real MinDens, const real MinPres, const real DualEnergySwitch,
   const bool NormPassive, const int NNorm,
   const bool JeansMinPres, const real JeansMinPres_Coeff );
#if ( NCOMP_PASSIVE > 0 )
int CUFLU_SetConstMem_FluidSolver_NormIdx( int NormIdx_h[] );
#endif
#endif // FLU_SCHEME
__global__ void CUFLU_dtSolver_HydroCFL( real g_dt_Array[], const real g_Flu_Array[][NCOMP_FLUID][ CUBE(PS1) ],
                                         const real dh, const real Safety, const real Gamma, const real MinPres );
#ifdef GRAVITY
__global__ void CUPOT_dtSolver_HydroGravity( real g_dt_Array[],
                                             const real g_Pot_Array[][ CUBE(GRA_NXT) ],
                                             const double g_Corner_Array[][3],
                                             const real dh, const real Safety, const bool P5_Gradient,
                                             const OptGravityType_t GravityType, const double ExtAcc_Time );
#endif

#elif ( MODEL == ELBDM )
__global__ void CUFLU_ELBDMSolver( real g_Fluid_In [][FLU_NIN ][ FLU_NXT*FLU_NXT*FLU_NXT ],
                                   real g_Fluid_Out[][FLU_NOUT][ PS2*PS2*PS2 ],
                                   real g_Flux     [][9][NFLUX_TOTAL][ PS2*PS2 ],
                                   const real dt, const real _dh, const real Eta, const bool StoreFlux,
                                   const real Taylor3_Coeff, const bool XYZ, const real MinDens );

#else
#error : ERROR : unsupported MODEL !!
#endif // MODEL


#ifdef GRAVITY

// Poisson solver prototypes
#if   ( POT_SCHEME == SOR )
#ifdef USE_PSOLVER_10TO14
__global__ void CUPOT_PoissonSolver_SOR_10to14cube( const real g_Rho_Array    [][ RHO_NXT*RHO_NXT*RHO_NXT ],
                                                    const real g_Pot_Array_In [][ POT_NXT*POT_NXT*POT_NXT ],
                                                          real g_Pot_Array_Out[][ GRA_NXT*GRA_NXT*GRA_NXT ],
                                                    const int Min_Iter, const int Max_Iter, const real Omega_6,
                                                    const real Const, const IntScheme_t IntScheme );
#else
__global__ void CUPOT_PoissonSolver_SOR_16to18cube( const real g_Rho_Array    [][ RHO_NXT*RHO_NXT*RHO_NXT ],
                                                    const real g_Pot_Array_In [][ POT_NXT*POT_NXT*POT_NXT ],
                                                          real g_Pot_Array_Out[][ GRA_NXT*GRA_NXT*GRA_NXT ],
                                                    const int Min_Iter, const int Max_Iter, const real Omega_6,
                                                    const real Const, const IntScheme_t IntScheme );
#endif // #ifdef USE_PSOLVER_10TO14 ... else ...
#elif ( POT_SCHEME == MG )
__global__ void CUPOT_PoissonSolver_MG( const real g_Rho_Array    [][ RHO_NXT*RHO_NXT*RHO_NXT ],
                                        const real g_Pot_Array_In [][ POT_NXT*POT_NXT*POT_NXT ],
                                              real g_Pot_Array_Out[][ GRA_NXT*GRA_NXT*GRA_NXT ],
                                        const real dh_Min, const int Max_Iter, const int NPre_Smooth,
                                        const int NPost_Smooth, const real Tolerated_Error, const real Poi_Coeff,
                                        const IntScheme_t IntScheme );
#endif // POT_SCHEME


// Gravity solver prototypes in different models
#if   ( MODEL == HYDRO )
__global__
void CUPOT_HydroGravitySolver(
         real   Flu_Array_New[][GRA_NIN][ CUBE(PS1) ],
   const real   Pot_Array_New[][ CUBE(GRA_NXT) ],
   const double Corner_Array [][3],
   const real   Pot_Array_USG[][ CUBE(USG_NXT_G) ],
   const real   Flu_Array_USG[][GRA_NIN-1][ CUBE(PS1) ],
         char   DE_Array     [][ CUBE(PS1) ],
   const real dt, const real dh, const bool P5_Gradient,
   const OptGravityType_t GravityType,
   const double TimeNew, const double TimeOld, const real MinEint );


#elif ( MODEL == ELBDM )
__global__ void CUPOT_ELBDMGravitySolver(       real g_Flu_Array[][GRA_NIN][ PS1*PS1*PS1 ],
                                          const real g_Pot_Array[][ GRA_NXT*GRA_NXT*GRA_NXT ],
                                          const double g_Corner_Array[][3],
                                          const real EtaDt, const real dh, const real Lambda, const bool ExtPot,
                                          const double Time );

#else
#error : ERROR : unsupported MODEL !!
#endif // MODEL

int CUPOT_SetConstMem_PoissonSolver();

#endif // GRAVITY




//-------------------------------------------------------------------------------------------------------
// Function    :  CUAPI_Set_Default_GPU_Parameter
// Description :  Set several GPU parameters to the default values if they are not set in the input file
//
// Parameter   :  GPU_NStream     : Number of streams for the asynchronous memory copy in GPU
//                Flu_GPU_NPGroup : Number of patch groups sent into GPU simultaneously for the fluid solver
//                Pot_GPU_NPGroup : Number of patch groups sent into GPU simultaneously for the Poisson solver
//                Che_GPU_NPGroup : Number of patch groups sent into GPU simultaneously for the Grackle solver
//-------------------------------------------------------------------------------------------------------
void CUAPI_Set_Default_GPU_Parameter( int &GPU_NStream, int &Flu_GPU_NPGroup, int &Pot_GPU_NPGroup, int &Che_GPU_NPGroup )
{

   if ( MPI_Rank == 0 )    Aux_Message( stdout, "%s ...\n", __FUNCTION__ );


// get the device ID
   int GetDeviceID = 999;
   CUDA_CHECK_ERROR(  cudaGetDevice( &GetDeviceID )  );


// load the device properties
   cudaDeviceProp DeviceProp;
   CUDA_CHECK_ERROR(  cudaGetDeviceProperties( &DeviceProp, GetDeviceID )  );


// set the default GPU parameters
// (1) GPU_NSTREAM
   if ( GPU_NStream <= 0 )
   {
      if ( DeviceProp.deviceOverlap )
      {
#        if   ( MODEL == HYDRO )
#           if   ( GPU_ARCH == FERMI )
            GPU_NStream = 8;
#           elif ( GPU_ARCH == KEPLER )
            GPU_NStream = 32;
#           elif ( GPU_ARCH == MAXWELL )
            GPU_NStream = 32;
#           elif ( GPU_ARCH == PASCAL )
            GPU_NStream = 32;
#           elif ( GPU_ARCH == VOLTA )
            GPU_NStream = 32;
#           else
#           error : UNKNOWN GPU_ARCH !!
#           endif

#           ifdef MHD
#           warning : WAIT MHD !!!
#           endif

#        elif ( MODEL == ELBDM )
#           if   ( GPU_ARCH == FERMI )
            GPU_NStream = 8;
#           elif ( GPU_ARCH == KEPLER )
            GPU_NStream = 32;
#           elif ( GPU_ARCH == MAXWELL )
            GPU_NStream = 32;
#           elif ( GPU_ARCH == PASCAL )
            GPU_NStream = 32;
#           elif ( GPU_ARCH == VOLTA )
            GPU_NStream = 32;
#           else
#           error : ERROR : UNKNOWN GPU_ARCH !!
#           endif
#        else
#           error : ERROR : UNKNOWN MODEL !!
#        endif // MODEL
      } // if ( DeviceProp.deviceOverlap )

      else
         GPU_NStream = 1;

      if ( MPI_Rank == 0 )
         Aux_Message( stdout, "NOTE : parameter \"%s\" is set to the default value = %d"
                              " --> might be further fine-tuned\n", "GPU_NSTREAM", GPU_NSTREAM );
   } // if ( GPU_NStream <= 0 )


// (2) XXX_GPU_NPGROUP
// (2-1) FLU_GPU_NPGROUP
   if ( Flu_GPU_NPGroup <= 0 )
   {
#     if   ( MODEL == HYDRO )
#        if   ( GPU_ARCH == FERMI )
         Flu_GPU_NPGroup = 1*GPU_NStream*DeviceProp.multiProcessorCount;
#        elif ( GPU_ARCH == KEPLER )
         Flu_GPU_NPGroup = 1*GPU_NStream*DeviceProp.multiProcessorCount;
#        elif ( GPU_ARCH == MAXWELL )
         Flu_GPU_NPGroup = 1*GPU_NStream*DeviceProp.multiProcessorCount;
#        elif ( GPU_ARCH == PASCAL )
         Flu_GPU_NPGroup = 1*GPU_NStream*DeviceProp.multiProcessorCount;
#        elif ( GPU_ARCH == VOLTA )
         Flu_GPU_NPGroup = 1*GPU_NStream*DeviceProp.multiProcessorCount;
#        else
#        error : UNKNOWN GPU_ARCH !!
#        endif

#        ifdef MHD
#        warning : WAIT MHD !!!
#        endif

#     elif ( MODEL == ELBDM )
#        if   ( GPU_ARCH == FERMI )
         Flu_GPU_NPGroup = 1*GPU_NStream*DeviceProp.multiProcessorCount;
#        elif ( GPU_ARCH == KEPLER )
         Flu_GPU_NPGroup = 1*GPU_NStream*DeviceProp.multiProcessorCount;
#        elif ( GPU_ARCH == MAXWELL )
         Flu_GPU_NPGroup = 1*GPU_NStream*DeviceProp.multiProcessorCount;
#        elif ( GPU_ARCH == PASCAL )
         Flu_GPU_NPGroup = 1*GPU_NStream*DeviceProp.multiProcessorCount;
#        elif ( GPU_ARCH == VOLTA )
         Flu_GPU_NPGroup = 1*GPU_NStream*DeviceProp.multiProcessorCount;
#        else
#        error : UNKNOWN GPU_ARCH !!
#        endif
#     else
#        error : ERROR : UNKNOWN MODEL !!
#     endif // MODEL

      if ( MPI_Rank == 0 )
         Aux_Message( stdout, "NOTE : parameter \"%s\" is set to the default value = %d"
                              " --> might be further fine-tuned\n", "FLU_GPU_NPGROUP", Flu_GPU_NPGroup );
   } // if ( Flu_GPU_NPGroup <= 0 )

// (2-2) POT_GPU_NPGROUP
#  ifdef GRAVITY
   if ( Pot_GPU_NPGroup <= 0 )
   {
#     if   ( GPU_ARCH == FERMI )
      Pot_GPU_NPGroup = 1*GPU_NStream*DeviceProp.multiProcessorCount;
#     elif ( GPU_ARCH == KEPLER )
      Pot_GPU_NPGroup = 1*GPU_NStream*DeviceProp.multiProcessorCount;
#     elif ( GPU_ARCH == MAXWELL )
      Pot_GPU_NPGroup = 1*GPU_NStream*DeviceProp.multiProcessorCount;
#     elif ( GPU_ARCH == PASCAL )
      Pot_GPU_NPGroup = 1*GPU_NStream*DeviceProp.multiProcessorCount;
#     elif ( GPU_ARCH == VOLTA )
      Pot_GPU_NPGroup = 1*GPU_NStream*DeviceProp.multiProcessorCount;
#     else
#     error : UNKNOWN GPU_ARCH !!
#     endif

      if ( MPI_Rank == 0 )
         Aux_Message( stdout, "NOTE : parameter \"%s\" is set to the default value = %d"
                              " --> might be further fine-tuned\n", "POT_GPU_NPGROUP", Pot_GPU_NPGroup );
   } // if ( Pot_GPU_NPGroup <= 0 )
#  endif

// (2-3) CHE_GPU_NPGROUP
#  ifdef SUPPORT_GRACKLE
   if ( Che_GPU_NPGroup <= 0 )
   {
#     if   ( GPU_ARCH == FERMI )
      Che_GPU_NPGroup = 1*GPU_NStream*DeviceProp.multiProcessorCount;
#     elif ( GPU_ARCH == KEPLER )
      Che_GPU_NPGroup = 1*GPU_NStream*DeviceProp.multiProcessorCount;
#     elif ( GPU_ARCH == MAXWELL )
      Che_GPU_NPGroup = 1*GPU_NStream*DeviceProp.multiProcessorCount;
#     elif ( GPU_ARCH == PASCAL )
      Che_GPU_NPGroup = 1*GPU_NStream*DeviceProp.multiProcessorCount;
#     elif ( GPU_ARCH == VOLTA )
      Che_GPU_NPGroup = 1*GPU_NStream*DeviceProp.multiProcessorCount;
#     else
#     error : UNKNOWN GPU_ARCH !!
#     endif

      if ( MPI_Rank == 0 )
         Aux_Message( stdout, "NOTE : parameter \"%s\" is set to the default value = %d"
                              " --> might be further fine-tuned\n", "CHE_GPU_NPGROUP", Che_GPU_NPGroup );
   } // if ( Che_GPU_NPGroup <= 0 )
#  endif


// (3) cache preference
// (3-1) fluid solver
#  if   ( MODEL == HYDRO )
#  if   ( FLU_SCHEME == RTVD )
   CUDA_CHECK_ERROR(  cudaFuncSetCacheConfig( CUFLU_FluidSolver_RTVD,      cudaFuncCachePreferShared )  );
#  elif ( FLU_SCHEME == MHM )
   CUDA_CHECK_ERROR(  cudaFuncSetCacheConfig( CUFLU_FluidSolver_MHM,       cudaFuncCachePreferL1     )  );
#  elif ( FLU_SCHEME == MHM_RP )
   CUDA_CHECK_ERROR(  cudaFuncSetCacheConfig( CUFLU_FluidSolver_MHM,       cudaFuncCachePreferL1     )  );
#  elif ( FLU_SCHEME == CTU )
   CUDA_CHECK_ERROR(  cudaFuncSetCacheConfig( CUFLU_FluidSolver_CTU,       cudaFuncCachePreferL1     )  );
#  endif
   CUDA_CHECK_ERROR(  cudaFuncSetCacheConfig( CUFLU_dtSolver_HydroCFL,     cudaFuncCachePreferShared )  );
#  ifdef GRAVITY
   CUDA_CHECK_ERROR(  cudaFuncSetCacheConfig( CUPOT_dtSolver_HydroGravity, cudaFuncCachePreferShared )  );
#  endif

#  ifdef MHD
#  warning : WAIT MHD !!!
#  endif

#  elif ( MODEL == ELBDM )
   CUDA_CHECK_ERROR(  cudaFuncSetCacheConfig( CUFLU_ELBDMSolver,      cudaFuncCachePreferShared )  );

#  else
#  error : ERROR : unsupported MODEL !!
#  endif // MODEL


#  ifdef GRAVITY

// (3-2) Poisson solver
#  if   ( POT_SCHEME == SOR )
#  ifdef USE_PSOLVER_10TO14
   CUDA_CHECK_ERROR( cudaFuncSetCacheConfig( CUPOT_PoissonSolver_SOR_10to14cube, cudaFuncCachePreferShared ) );
#  else
   CUDA_CHECK_ERROR( cudaFuncSetCacheConfig( CUPOT_PoissonSolver_SOR_16to18cube, cudaFuncCachePreferShared ) );
#  endif
#  elif ( POT_SCHEME == MG )
   CUDA_CHECK_ERROR( cudaFuncSetCacheConfig( CUPOT_PoissonSolver_MG,             cudaFuncCachePreferShared ) );
#  endif // POT_SCHEME


// (3-3) gravity solver
#  if   ( MODEL == HYDRO )
   CUDA_CHECK_ERROR( cudaFuncSetCacheConfig( CUPOT_HydroGravitySolver,           cudaFuncCachePreferShared ) );

#  elif ( MODEL == ELBDM )
   CUDA_CHECK_ERROR( cudaFuncSetCacheConfig( CUPOT_ELBDMGravitySolver,           cudaFuncCachePreferL1     ) );

#  else
#  error : ERROR : unsupported MODEL !!
#  endif // MODEL

#  endif // GRAVITY


// (4) set the constant variables
// --> note that the auxiliary arrays for the external acceleration and potential are set by CUAPI_Init_ExternalAccPot()
#  if ( NCOMP_PASSIVE > 0 )
   if  ( OPT__NORMALIZE_PASSIVE )
   {
#     if ( MODEL == HYDRO  &&  ( FLU_SCHEME == MHM || FLU_SCHEME == MHM_RP || FLU_SCHEME == CTU )  )
<<<<<<< HEAD
      if ( CUFLU_FluidSolver_SetConstMem_NormIdx(PassiveNorm_VarIdx) != 0  )
         Aux_Error( ERROR_INFO, "CUFLU_FluidSolver_SetConstMem_NormIdx failed ...\n" );
#     endif
=======
      if ( CUFLU_SetConstMem_FluidSolver_NormIdx(PassiveNorm_VarIdx) != 0  )
         Aux_Error( ERROR_INFO, "CUFLU_SetConstMem_FluidSolver_NormIdx failed ...\n" );

#     elif ( MODEL == MHD )
#     warning : WAIT MHD !!!

#     endif // MODEL
>>>>>>> 75d245ae
   }
#  endif // #if ( NCOMP_PASSIVE > 0 )

#  ifdef GRAVITY
   if ( CUPOT_SetConstMem_PoissonSolver() != 0 )
      Aux_Error( ERROR_INFO, "CUPOT_SetConstMem_PoissonSolver failed ...\n" );
#  endif // #ifdef GRAVITY


   if ( MPI_Rank == 0 )    Aux_Message( stdout, "%s ... done\n", __FUNCTION__ );

} // FUNCTION : CUAPI_Set_Default_GPU_Parameter



#endif // #ifdef GPU<|MERGE_RESOLUTION|>--- conflicted
+++ resolved
@@ -382,19 +382,9 @@
    if  ( OPT__NORMALIZE_PASSIVE )
    {
 #     if ( MODEL == HYDRO  &&  ( FLU_SCHEME == MHM || FLU_SCHEME == MHM_RP || FLU_SCHEME == CTU )  )
-<<<<<<< HEAD
-      if ( CUFLU_FluidSolver_SetConstMem_NormIdx(PassiveNorm_VarIdx) != 0  )
-         Aux_Error( ERROR_INFO, "CUFLU_FluidSolver_SetConstMem_NormIdx failed ...\n" );
-#     endif
-=======
       if ( CUFLU_SetConstMem_FluidSolver_NormIdx(PassiveNorm_VarIdx) != 0  )
          Aux_Error( ERROR_INFO, "CUFLU_SetConstMem_FluidSolver_NormIdx failed ...\n" );
-
-#     elif ( MODEL == MHD )
-#     warning : WAIT MHD !!!
-
-#     endif // MODEL
->>>>>>> 75d245ae
+#     endif
    }
 #  endif // #if ( NCOMP_PASSIVE > 0 )
 
