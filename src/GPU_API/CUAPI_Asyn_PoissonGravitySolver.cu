--- conflicted
+++ resolved
@@ -175,11 +175,6 @@
 
 // model-dependent constants
 #  if   ( MODEL == HYDRO )
-<<<<<<< HEAD
-//###: COORD-FIX: use dh instead of dh[0]
-   const real Gra_Const   = ( P5_Gradient ) ? -dt/(12.0*dh[0]) : -dt/(2.0*dh[0]);
-=======
->>>>>>> 023513cc
 
 #  elif ( MODEL == MHD )
 #  warning : WAIT MHD !!!
@@ -406,13 +401,8 @@
                                     d_Pot_Array_USG_G + UsedPatch[s],
                                     d_Flu_Array_USG_G + UsedPatch[s],
                                     d_DE_Array_G      + UsedPatch[s],
-<<<<<<< HEAD
-                                    Gra_Const, P5_Gradient, GravityType,
-                                    TimeNew, TimeOld, dt, dh[0], MinEint );
-=======
-                                    dt, dh, P5_Gradient, GravityType, TimeNew, TimeOld, MinEint );
-
->>>>>>> 023513cc
+                                    dt, dh[0], P5_Gradient, GravityType, TimeNew, TimeOld, MinEint );
+
 #        elif ( MODEL == MHD )
 #        warning : WAITH MHD !!!
 
