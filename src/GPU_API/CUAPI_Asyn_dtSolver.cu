--- conflicted
+++ resolved
@@ -9,16 +9,11 @@
 
 
 #if   ( MODEL == HYDRO )
-<<<<<<< HEAD
-__global__ void CUFLU_dtSolver_HydroCFL( real g_dt_Array[],
-                                         const real g_Flu_Array[][NCOMP_FLUID][ CUBE(PS1) ],
-                                         const double g_Corner_Array[][3],
-                                         const real dh, const real Safety, const real Gamma, const real MinPres );
-=======
 __global__
-void CUFLU_dtSolver_HydroCFL( real g_dt_Array[], const real g_Flu_Array[][NCOMP_FLUID][ CUBE(PS1) ],
+void CUFLU_dtSolver_HydroCFL(       real   g_dt_Array[],
+                              const real   g_Flu_Array[][NCOMP_FLUID][ CUBE(PS1) ],
+                              const double g_Corner_Array[][3],
                               const real dh, const real Safety, const real Gamma, const real MinPres );
->>>>>>> 023513cc
 #ifdef GRAVITY
 __global__
 void CUPOT_dtSolver_HydroGravity( real g_dt_Array[], const real g_Pot_Array[][ CUBE(GRA_NXT) ],
