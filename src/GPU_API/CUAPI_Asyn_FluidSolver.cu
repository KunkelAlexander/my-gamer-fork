--- conflicted
+++ resolved
@@ -304,14 +304,9 @@
    if ( h_IsCompletelyRefined == NULL )   Aux_Error( ERROR_INFO, "h_IsCompletelyRefined == NULL !!\n" );
 
 #  if ( ELBDM_SCHEME == ELBDM_HYBRID )
-<<<<<<< HEAD
-   if ( h_HasWaveCounterpart  == NULL )  Aux_Error( ERROR_INFO, "h_HasWaveCounterpart == NULL !!\n" );
-#  endif
-=======
    if ( h_HasWaveCounterpart == NULL  &&  !UseWaveFlag )
                                           Aux_Error( ERROR_INFO, "h_HasWaveCounterpart == NULL !!\n" );
-#  endif // #  if ( ELBDM_SCHEME == ELBDM_HYBRID )
->>>>>>> db6a5047
+#  endif
 
 #  else
 #  warning : DO YOU WANT TO ADD SOMETHING HERE FOR THE NEW MODEL ??
@@ -421,13 +416,8 @@
    int *Flu_MemSize_IsCompletelyRefined = new int [GPU_NStream];
 #  endif
 #  if ( ELBDM_SCHEME == ELBDM_HYBRID )
-<<<<<<< HEAD
-   int *Flu_MemSize_HasWaveCounterpart  = new int [GPU_NStream];
-#  endif
-=======
    int *Flu_MemSize_HasWaveCounterpart  = ( !UseWaveFlag ) ? new int [GPU_NStream] : NULL;
-#  endif // #  if ( ELBDM_SCHEME == ELBDM_HYBRID )
->>>>>>> db6a5047
+#  endif
 
 
 // set the number of patches of each stream
@@ -481,16 +471,10 @@
       Flu_MemSize_IsCompletelyRefined[s] = sizeof(bool)*NPatch_per_Stream[s];
 #     endif
 #     if ( ELBDM_SCHEME == ELBDM_HYBRID )
-<<<<<<< HEAD
+      if ( !UseWaveFlag )
       Flu_MemSize_HasWaveCounterpart [s] = sizeof(bool)*NPatch_per_Stream[s]*CUBE(HYB_NXT);
 #     endif
    } // for (int s=0; s<GPU_NStream; s++)
-=======
-      if ( !UseWaveFlag )
-      Flu_MemSize_HasWaveCounterpart[s]  = sizeof(bool)*NPatch_per_Stream[s]*CUBE(HYB_NXT);
-#     endif // # if ( ELBDM_SCHEME == ELBDM_HYBRID )
-   }
->>>>>>> db6a5047
 
 
 // a. copy data from host to device
@@ -534,16 +518,10 @@
                          Flu_MemSize_IsCompletelyRefined[s], cudaMemcpyHostToDevice, Stream[s] )  );
 #     endif
 #     if ( ELBDM_SCHEME == ELBDM_HYBRID )
-<<<<<<< HEAD
+      if ( !UseWaveFlag )
       CUDA_CHECK_ERROR(  cudaMemcpyAsync( d_HasWaveCounterpart  + UsedPatch[s], h_HasWaveCounterpart  + UsedPatch[s],
                          Flu_MemSize_HasWaveCounterpart[s], cudaMemcpyHostToDevice, Stream[s] )  );
 #     endif
-=======
-      if ( !UseWaveFlag )
-      CUDA_CHECK_ERROR(  cudaMemcpyAsync( d_HasWaveCounterpart + UsedPatch[s], h_HasWaveCounterpart + UsedPatch[s],
-                         Flu_MemSize_HasWaveCounterpart   [s], cudaMemcpyHostToDevice, Stream[s] )  );
-#     endif // # if ( ELBDM_SCHEME == ELBDM_HYBRID )
->>>>>>> db6a5047
    } // for (int s=0; s<GPU_NStream; s++)
 
 
