#include "CUAPI.h"
#include "CUFLU.h"

#ifdef GPU



#if   ( MODEL == HYDRO )
#if   ( FLU_SCHEME == RTVD )
__global__ void CUFLU_FluidSolver_RTVD(
   real g_Fluid_In [][NCOMP_TOTAL][ CUBE(FLU_NXT) ],
   real g_Fluid_Out[][NCOMP_TOTAL][ CUBE(PS2) ],
   real g_Flux     [][9][NCOMP_TOTAL][ SQR(PS2) ],
   const double g_Corner[][3],
   const real g_Pot_USG[][ CUBE(USG_NXT_F) ],
   const real dt, const real _dh, const real Gamma, const bool StoreFlux,
   const bool XYZ, const real MinDens, const real MinPres );
#elif ( FLU_SCHEME == MHM  ||  FLU_SCHEME == MHM_RP )
__global__
void CUFLU_FluidSolver_MHM(
   const real   g_Flu_Array_In [][NCOMP_TOTAL][ CUBE(FLU_NXT) ],
         real   g_Flu_Array_Out[][NCOMP_TOTAL][ CUBE(PS2) ],
   const real   g_Mag_Array_In [][NCOMP_MAG][ FLU_NXT_P1*SQR(FLU_NXT) ],
         real   g_Mag_Array_Out[][NCOMP_MAG][ PS2P1*SQR(PS2) ],
         char   g_DE_Array_Out [][ CUBE(PS2) ],
         real   g_Flux_Array   [][9][NCOMP_TOTAL][ SQR(PS2) ],
         real   g_Ele_Array    [][9][NCOMP_ELE][ PS2P1*PS2 ],
   const double g_Corner_Array [][3],
   const real   g_Pot_Array_USG[][ CUBE(USG_NXT_F) ],
         real   g_PriVar       []   [NCOMP_TOTAL_PLUS_MAG][ CUBE(FLU_NXT) ],
         real   g_Slope_PPM    [][3][NCOMP_TOTAL_PLUS_MAG][ CUBE(N_SLOPE_PPM) ],
         real   g_FC_Var       [][6][NCOMP_TOTAL_PLUS_MAG][ CUBE(N_FC_VAR) ],
         real   g_FC_Flux      [][3][NCOMP_TOTAL_PLUS_MAG][ CUBE(N_FC_FLUX) ],
         real   g_FC_Mag_Half  [][NCOMP_MAG][ FLU_NXT_P1*SQR(FLU_NXT) ],
         real   g_EC_Ele       [][NCOMP_MAG][ CUBE(N_EC_ELE) ],
   const real dt, const real dh, const real Gamma,
   const bool StoreFlux, const bool StoreElectric,
   const LR_Limiter_t LR_Limiter, const real MinMod_Coeff,
   const double Time, const OptGravityType_t GravityType, ExtAcc_t ExtAcc_Func,
   const real MinDens, const real MinPres, const real DualEnergySwitch,
   const bool NormPassive, const int NNorm,
   const bool JeansMinPres, const real JeansMinPres_Coeff );
#elif ( FLU_SCHEME == CTU )
__global__
void CUFLU_FluidSolver_CTU(
   const real   g_Flu_Array_In [][NCOMP_TOTAL][ CUBE(FLU_NXT) ],
         real   g_Flu_Array_Out[][NCOMP_TOTAL][ CUBE(PS2) ],
   const real   g_Mag_Array_In [][NCOMP_MAG][ FLU_NXT_P1*SQR(FLU_NXT) ],
         real   g_Mag_Array_Out[][NCOMP_MAG][ PS2P1*SQR(PS2) ],
         char   g_DE_Array_Out [][ CUBE(PS2) ],
         real   g_Flux_Array   [][9][NCOMP_TOTAL][ SQR(PS2) ],
         real   g_Ele_Array    [][9][NCOMP_ELE][ PS2P1*PS2 ],
   const double g_Corner_Array [][3],
   const real   g_Pot_Array_USG[][ CUBE(USG_NXT_F) ],
         real   g_PriVar       []   [NCOMP_TOTAL_PLUS_MAG][ CUBE(FLU_NXT) ],
         real   g_Slope_PPM    [][3][NCOMP_TOTAL_PLUS_MAG][ CUBE(N_SLOPE_PPM) ],
         real   g_FC_Var       [][6][NCOMP_TOTAL_PLUS_MAG][ CUBE(N_FC_VAR) ],
         real   g_FC_Flux      [][3][NCOMP_TOTAL_PLUS_MAG][ CUBE(N_FC_FLUX) ],
         real   g_FC_Mag_Half  [][NCOMP_MAG][ FLU_NXT_P1*SQR(FLU_NXT) ],
         real   g_EC_Ele       [][NCOMP_MAG][ CUBE(N_EC_ELE) ],
   const real dt, const real dh, const real Gamma,
   const bool StoreFlux, const bool StoreElectric,
   const LR_Limiter_t LR_Limiter, const real MinMod_Coeff,
   const double Time, const OptGravityType_t GravityType, ExtAcc_t ExtAcc_Func,
   const real MinDens, const real MinPres, const real DualEnergySwitch,
   const bool NormPassive, const int NNorm,
   const bool JeansMinPres, const real JeansMinPres_Coeff );
#endif // FLU_SCHEME

#elif ( MODEL == ELBDM )
__global__ void CUFLU_ELBDMSolver( real g_Fluid_In [][FLU_NIN ][ CUBE(FLU_NXT) ],
                                   real g_Fluid_Out[][FLU_NOUT][ CUBE(PS2) ],
                                   real g_Flux     [][9][NFLUX_TOTAL][ SQR(PS2) ],
                                   const real dt, const real _dh, const real Eta, const bool StoreFlux,
                                   const real Taylor3_Coeff, const bool XYZ, const real MinDens );
real ELBDM_SetTaylor3Coeff( const real dt, const real dh, const real Eta );

#else
#error : ERROR : unsupported MODEL !!
#endif // MODEL

<<<<<<< HEAD
real ELBDM_SetTaylor3Coeff( const real dt, const real dh, const real Eta );
=======
#ifndef GRAVITY
static ExtAcc_t GPUExtAcc_Ptr = NULL;
#endif
>>>>>>> d54b2e7a


// device pointers
extern real (*d_Flu_Array_F_In )[FLU_NIN ][ CUBE(FLU_NXT) ];
extern real (*d_Flu_Array_F_Out)[FLU_NOUT][ CUBE(PS2) ];
extern real (*d_Flux_Array)[9][NFLUX_TOTAL][ SQR(PS2) ];
extern double (*d_Corner_Array_F)[3];
#if ( MODEL == HYDRO )
#ifdef DUAL_ENERGY
extern char (*d_DE_Array_F_Out)[ CUBE(PS2) ];
#else
static char (*d_DE_Array_F_Out)[ CUBE(PS2) ] = NULL;
#endif
#ifdef MHD
extern real (*d_Mag_Array_F_In )[NCOMP_MAG][ FLU_NXT_P1*SQR(FLU_NXT) ];
extern real (*d_Mag_Array_F_Out)[NCOMP_MAG][ PS2P1*SQR(PS2)         ];
extern real (*d_Ele_Array      )[9][NCOMP_ELE][ PS2P1*PS2 ];
#else
static real (*d_Mag_Array_F_In )[NCOMP_MAG][ FLU_NXT_P1*SQR(FLU_NXT) ] = NULL;
static real (*d_Mag_Array_F_Out)[NCOMP_MAG][ PS2P1*SQR(PS2)          ] = NULL;
static real (*d_Ele_Array      )[9][NCOMP_ELE][ PS2P1*PS2 ]            = NULL;
#endif
#if ( FLU_SCHEME == MHM  ||  FLU_SCHEME == MHM_RP  ||  FLU_SCHEME == CTU )
extern real (*d_PriVar)      [NCOMP_TOTAL_PLUS_MAG][ CUBE(FLU_NXT)     ];
extern real (*d_Slope_PPM)[3][NCOMP_TOTAL_PLUS_MAG][ CUBE(N_SLOPE_PPM) ];
extern real (*d_FC_Var)   [6][NCOMP_TOTAL_PLUS_MAG][ CUBE(N_FC_VAR)    ];
extern real (*d_FC_Flux)  [3][NCOMP_TOTAL_PLUS_MAG][ CUBE(N_FC_FLUX)   ];
#ifdef MHD
extern real (*d_FC_Mag_Half)[NCOMP_MAG][ FLU_NXT_P1*SQR(FLU_NXT) ];
extern real (*d_EC_Ele     )[NCOMP_MAG][ CUBE(N_EC_ELE)          ];
#else
static real (*d_FC_Mag_Half)[NCOMP_MAG][ FLU_NXT_P1*SQR(FLU_NXT) ] = NULL;
static real (*d_EC_Ele     )[NCOMP_MAG][ CUBE(N_EC_ELE)          ] = NULL;
#endif // MHD
#endif // FLU_SCHEME
#endif // #if ( MODEL == HYDRO )

#ifdef UNSPLIT_GRAVITY
extern real (*d_Pot_Array_USG_F)[ CUBE(USG_NXT_F) ];
#else
static real (*d_Pot_Array_USG_F)[ CUBE(USG_NXT_F) ] = NULL;
#endif

extern cudaStream_t *Stream;




//-------------------------------------------------------------------------------------------------------
// Function    :  CUAPI_Asyn_FluidSolver
// Description :  1. MODEL == HYDRO : use GPU to solve the Euler equations by different schemes
//                                    --> invoke the kernel "CUFLU_FluidSolver_XXX"
//                2. MODEL == ELBDM : use GPU to solve the kinematic operator in the Schrodinger's equations
//                                    --> invoke the kernel "CUFLU_ELBDMSolver"
//
//                ***********************************************************
//                **                Asynchronous Function                  **
//                **                                                       **
//                **  will return before the execution in GPU is complete  **
//                ***********************************************************
//
// Note        :  1. Use streams for the asychronous memory copy between device and host
//                2. Prefix "d" : for pointers pointing to the "Device" memory space
//                   Prefix "h" : for pointers pointing to the "Host"   memory space
//                3. Use the input pamameter "XYZ" to control the order of update for dimensional-splitting
//                   method (currently only RTVD)
//                4. Currently five hydro schemes are supported :
//                   1. Relaxing TVD scheme                            (RTVD  ) -->   split
//                   2. MUSCL-Hancock scheme                           (MHM   ) --> unsplit
//                   3. MUSCL-Hancock scheme with Riemann prediction   (MHM_RP) --> unsplit
//                   4. Corner-Transport-Upwind scheme                 (CTU   ) --> unsplit
//
// Parameter   :  h_Flu_Array_In      : Host array to store the input fluid variables
//                h_Flu_Array_Out     : Host array to store the output fluid variables
//                h_Mag_Array_In      : Host array storing the input B field (for MHD only)
//                h_Mag_Array_Out     : Host array to store the output B field (for MHD only)
//                h_DE_Array_Out      : Host array to store the dual-energy status
//                h_Flux_Array        : Host array to store the output fluxes
//                h_Ele_Array         : Host array to store the output electric field (for MHD only)
//                h_Corner_Array      : Host array storing the physical corner coordinates of each patch group
//                h_Pot_Array_USG     : Host array storing the input potential for UNSPLIT_GRAVITY
//                NPatchGroup         : Number of patch groups evaluated simultaneously by GPU
//                dt                  : Time interval to advance solution
//                dh                  : Cell size
//                Gamma               : Ratio of specific heats
//                StoreFlux           : true --> store the coarse-fine fluxes
//                StoreElectric       : true --> store the coarse-fine electric field
//                XYZ                 : true  : x->y->z ( forward sweep)
//                                      false : z->y->x (backward sweep)
//                                      ~ useless in directionally unsplit schemes
//                LR_Limiter          : Slope limiter for the data reconstruction in the MHM/MHM_RP/CTU schemes
//                                      (0/1/2/3/4) = (vanLeer/generalized MinMod/vanAlbada/
//                                                     vanLeer + generalized MinMod/extrema-preserving) limiter
//                MinMod_Coeff        : Coefficient of the generalized MinMod limiter
//                ELBDM_Eta           : Particle mass / Planck constant
//                ELBDM_Taylor3_Coeff : Coefficient in front of the third term in the Taylor expansion for ELBDM
//                ELBDM_Taylor3_Auto  : true --> Determine ELBDM_Taylor3_Coeff automatically by invoking the
//                                               function "ELBDM_SetTaylor3Coeff"
//                Time                : Current physical time                                     (for UNSPLIT_GRAVITY only)
//                GravityType         : Types of gravity --> self-gravity, external gravity, both (for UNSPLIT_GRAVITY only)
//                GPU_NStream         : Number of CUDA streams for the asynchronous memory copy
//                MinDens/Pres        : Minimum allowed density and pressure
//                DualEnergySwitch    : Use the dual-energy formalism if E_int/E_kin < DualEnergySwitch
//                NormPassive         : true --> normalize passive scalars so that the sum of their mass density
//                                               is equal to the gas mass density
//                NNorm               : Number of passive scalars to be normalized
//                                      --> Should be set to the global variable "PassiveNorm_NVar"
//                JeansMinPres        : Apply minimum pressure estimated from the Jeans length
//                JeansMinPres_Coeff  : Coefficient used by JeansMinPres = G*(Jeans_NCell*Jeans_dh)^2/(Gamma*pi);
//
// Useless parameters in HYDRO : ELBDM_Eta
// Useless parameters in ELBDM : h_Flux_Array, h_Ele_Array, Gamma, LR_Limiter, MinMod_Coeff, MinPres
//-------------------------------------------------------------------------------------------------------
void CUAPI_Asyn_FluidSolver( real h_Flu_Array_In[][FLU_NIN ][ CUBE(FLU_NXT) ],
                             real h_Flu_Array_Out[][FLU_NOUT][ CUBE(PS2) ],
                             real h_Mag_Array_In[][NCOMP_MAG][ FLU_NXT_P1*SQR(FLU_NXT) ],
                             real h_Mag_Array_Out[][NCOMP_MAG][ PS2P1*SQR(PS2) ],
                             char h_DE_Array_Out[][ CUBE(PS2) ],
                             real h_Flux_Array[][9][NFLUX_TOTAL][ SQR(PS2) ],
                             real h_Ele_Array[][9][NCOMP_ELE][ PS2P1*PS2 ],
                             const double h_Corner_Array[][3],
                             real h_Pot_Array_USG[][ CUBE(USG_NXT_F) ],
                             const int NPatchGroup, const real dt, const real dh, const real Gamma,
                             const bool StoreFlux, const bool StoreElectric,
                             const bool XYZ, const LR_Limiter_t LR_Limiter, const real MinMod_Coeff,
                             const real ELBDM_Eta, real ELBDM_Taylor3_Coeff, const bool ELBDM_Taylor3_Auto,
                             const double Time, const OptGravityType_t GravityType,
                             const int GPU_NStream, const real MinDens, const real MinPres, const real DualEnergySwitch,
                             const bool NormPassive, const int NNorm,
                             const bool JeansMinPres, const real JeansMinPres_Coeff )
{

// check
#  ifdef GAMER_DEBUG
#  if   ( MODEL == HYDRO )
   if ( LR_Limiter != VANLEER  &&  LR_Limiter != GMINMOD  &&  LR_Limiter != ALBADA  &&  LR_Limiter != EXTPRE  &&
        LR_Limiter != VL_GMINMOD  &&  LR_Limiter != LR_LIMITER_NONE )
      Aux_Error( ERROR_INFO, "unsupported limiter (%d) !!\n", LR_Limiter );

#  ifdef UNSPLIT_GRAVITY
   if ( GravityType == GRAVITY_SELF  ||  GravityType == GRAVITY_BOTH )
   {
      if ( h_Pot_Array_USG   == NULL )   Aux_Error( ERROR_INFO, "h_Pot_Array_USG == NULL !!\n" );
      if ( d_Pot_Array_USG_F == NULL )   Aux_Error( ERROR_INFO, "d_Pot_Array_USG_F == NULL !!\n" );
   }

   if ( GravityType == GRAVITY_EXTERNAL  ||  GravityType == GRAVITY_BOTH )
   {
      if ( h_Corner_Array   == NULL )    Aux_Error( ERROR_INFO, "h_Corner_Array == NULL !!\n" );
      if ( d_Corner_Array_F == NULL )    Aux_Error( ERROR_INFO, "d_Corner_Array_F == NULL !!\n" );
   }
#  endif

#  elif ( MODEL == ELBDM )

#  else
#  warning : DO YOU WANT TO ADD SOMETHING HERE FOR THE NEW MODEL ??
#  endif

   if ( StoreFlux )
   {
      if ( d_Flux_Array == NULL )   Aux_Error( ERROR_INFO, "d_Flux_Array == NULL !!\n" );
      if ( h_Flux_Array == NULL )   Aux_Error( ERROR_INFO, "h_Flux_Array == NULL !!\n" );
   }

#  ifdef MHD
   if ( h_Mag_Array_In    == NULL ) Aux_Error( ERROR_INFO, "h_Mag_Array_In == NULL !!\n" );
   if ( d_Mag_Array_F_In  == NULL ) Aux_Error( ERROR_INFO, "d_Mag_Array_F_In == NULL !!\n" );

   if ( h_Mag_Array_Out   == NULL ) Aux_Error( ERROR_INFO, "h_Mag_Array_Out == NULL !!\n" );
   if ( d_Mag_Array_F_Out == NULL ) Aux_Error( ERROR_INFO, "d_Mag_Array_F_Out == NULL !!\n" );

   if ( d_FC_Mag_Half     == NULL ) Aux_Error( ERROR_INFO, "d_FC_Mag_Half == NULL !!\n" );
   if ( d_EC_Ele          == NULL ) Aux_Error( ERROR_INFO, "d_EC_Ele == NULL !!\n" );

   if ( StoreElectric )
   {
      if ( d_Ele_Array == NULL )   Aux_Error( ERROR_INFO, "d_Ele_Array == NULL !!\n" );
      if ( h_Ele_Array == NULL )   Aux_Error( ERROR_INFO, "h_Ele_Array == NULL !!\n" );
   }
#  endif
#  endif // #ifdef GAMER_DEBUG


   const dim3 BlockDim_FluidSolver ( FLU_BLOCK_SIZE_X, FLU_BLOCK_SIZE_Y, 1 ); // for the fluidsolvers

// model-dependent operations
#  if   ( MODEL == HYDRO )

#  elif ( MODEL == ELBDM )
// evaluate the optimized Taylor expansion coefficient
   if ( ELBDM_Taylor3_Auto )  ELBDM_Taylor3_Coeff = ELBDM_SetTaylor3Coeff( dt, dh, ELBDM_Eta );

#  else
#  error : ERROR : unsupported MODEL !!
#  endif // MODEL

   int *NPatch_per_Stream  = new int [GPU_NStream];
   int *UsedPatch          = new int [GPU_NStream];
   int *Flu_MemSize_In     = new int [GPU_NStream];
   int *Flu_MemSize_Out    = new int [GPU_NStream];
   int *Flux_MemSize       = new int [GPU_NStream];
#  ifdef MHD
   int *Mag_MemSize_In     = new int [GPU_NStream];
   int *Mag_MemSize_Out    = new int [GPU_NStream];
   int *Ele_MemSize        = new int [GPU_NStream];
#  endif
#  ifdef UNSPLIT_GRAVITY
   int *USG_MemSize        = new int [GPU_NStream];
   int *Corner_MemSize     = new int [GPU_NStream];
#  endif
#  ifdef DUAL_ENERGY
   int *DE_MemSize_Out     = new int [GPU_NStream];
#  endif


// set the number of patches of each stream
   UsedPatch[0] = 0;

   if ( GPU_NStream == 1 )    NPatch_per_Stream[0] = NPatchGroup;
   else
   {
      for (int s=0; s<GPU_NStream-1; s++)
      {
         NPatch_per_Stream[s] = NPatchGroup / GPU_NStream;
         UsedPatch[s+1] = UsedPatch[s] + NPatch_per_Stream[s];
      }

      NPatch_per_Stream[GPU_NStream-1] = NPatchGroup - UsedPatch[GPU_NStream-1];
   }


// set the size of data to be transferred into GPU in each stream
   for (int s=0; s<GPU_NStream; s++)
   {
      Flu_MemSize_In [s] = sizeof(real  )*NPatch_per_Stream[s]*FLU_NIN *CUBE(FLU_NXT);
      Flu_MemSize_Out[s] = sizeof(real  )*NPatch_per_Stream[s]*FLU_NOUT*CUBE(PS2);
      Flux_MemSize   [s] = sizeof(real  )*NPatch_per_Stream[s]*NFLUX_TOTAL*9*SQR(PS2);
<<<<<<< HEAD
=======
#     ifdef MHD
      Mag_MemSize_In [s] = sizeof(real  )*NPatch_per_Stream[s]*NCOMP_MAG*FLU_NXT_P1*SQR(FLU_NXT);
      Mag_MemSize_Out[s] = sizeof(real  )*NPatch_per_Stream[s]*NCOMP_MAG*PS2P1*SQR(PS2);
      Ele_MemSize    [s] = sizeof(real  )*NPatch_per_Stream[s]*NCOMP_ELE*9*PS2P1*PS2;
#     endif
>>>>>>> d54b2e7a
#     ifdef UNSPLIT_GRAVITY
      USG_MemSize    [s] = sizeof(real  )*NPatch_per_Stream[s]*CUBE(USG_NXT_F);
      Corner_MemSize [s] = sizeof(double)*NPatch_per_Stream[s]*3;
#     endif
#     ifdef DUAL_ENERGY
      DE_MemSize_Out [s] = sizeof(char  )*NPatch_per_Stream[s]*CUBE(PS2);
#     endif
   }


// a. copy data from host to device
//=========================================================================================
   for (int s=0; s<GPU_NStream; s++)
   {
      if ( NPatch_per_Stream[s] == 0 )    continue;

      CUDA_CHECK_ERROR(  cudaMemcpyAsync( d_Flu_Array_F_In  + UsedPatch[s], h_Flu_Array_In  + UsedPatch[s],
                         Flu_MemSize_In[s], cudaMemcpyHostToDevice, Stream[s] )  );

#     ifdef MHD
      CUDA_CHECK_ERROR(  cudaMemcpyAsync( d_Mag_Array_F_In  + UsedPatch[s], h_Mag_Array_In  + UsedPatch[s],
                         Mag_MemSize_In[s], cudaMemcpyHostToDevice, Stream[s] )  );
#     endif

#     ifdef UNSPLIT_GRAVITY
      CUDA_CHECK_ERROR(  cudaMemcpyAsync( d_Pot_Array_USG_F + UsedPatch[s], h_Pot_Array_USG + UsedPatch[s],
                         USG_MemSize   [s], cudaMemcpyHostToDevice, Stream[s] )  );

      if ( GravityType == GRAVITY_EXTERNAL  ||  GravityType == GRAVITY_BOTH )
      CUDA_CHECK_ERROR(  cudaMemcpyAsync( d_Corner_Array_F  + UsedPatch[s], h_Corner_Array  + UsedPatch[s],
                         Corner_MemSize[s], cudaMemcpyHostToDevice, Stream[s] )  );
#     endif
   } // for (int s=0; s<GPU_NStream; s++)


// b. execute the kernel
//=========================================================================================
   for (int s=0; s<GPU_NStream; s++)
   {
      if ( NPatch_per_Stream[s] == 0 )    continue;

#     if   ( MODEL == HYDRO )

#        if   ( FLU_SCHEME == RTVD )

         CUFLU_FluidSolver_RTVD <<< NPatch_per_Stream[s], BlockDim_FluidSolver, 0, Stream[s] >>>
            ( d_Flu_Array_F_In  + UsedPatch[s],
              d_Flu_Array_F_Out + UsedPatch[s],
              d_Flux_Array      + UsedPatch[s],
              d_Corner_Array_F  + UsedPatch[s],
              d_Pot_Array_USG_F + UsedPatch[s],
              dt, 1.0/dh, Gamma, StoreFlux, XYZ, MinDens, MinPres );

#        elif ( FLU_SCHEME == MHM  ||  FLU_SCHEME == MHM_RP )

         CUFLU_FluidSolver_MHM <<< NPatch_per_Stream[s], BlockDim_FluidSolver, 0, Stream[s] >>>
            ( d_Flu_Array_F_In  + UsedPatch[s],
              d_Flu_Array_F_Out + UsedPatch[s],
              d_Mag_Array_F_In  + UsedPatch[s],
              d_Mag_Array_F_Out + UsedPatch[s],
              d_DE_Array_F_Out  + UsedPatch[s],
              d_Flux_Array      + UsedPatch[s],
              d_Ele_Array       + UsedPatch[s],
              d_Corner_Array_F  + UsedPatch[s],
              d_Pot_Array_USG_F + UsedPatch[s],
              d_PriVar          + UsedPatch[s],
              d_Slope_PPM       + UsedPatch[s],
              d_FC_Var          + UsedPatch[s],
              d_FC_Flux         + UsedPatch[s],
              d_FC_Mag_Half     + UsedPatch[s],
              d_EC_Ele          + UsedPatch[s],
              dt, dh, Gamma, StoreFlux, StoreElectric, LR_Limiter, MinMod_Coeff,
              Time, GravityType, GPUExtAcc_Ptr, MinDens, MinPres, DualEnergySwitch, NormPassive, NNorm,
              JeansMinPres, JeansMinPres_Coeff );

#        elif ( FLU_SCHEME == CTU )

         CUFLU_FluidSolver_CTU <<< NPatch_per_Stream[s], BlockDim_FluidSolver, 0, Stream[s] >>>
            ( d_Flu_Array_F_In  + UsedPatch[s],
              d_Flu_Array_F_Out + UsedPatch[s],
              d_Mag_Array_F_In  + UsedPatch[s],
              d_Mag_Array_F_Out + UsedPatch[s],
              d_DE_Array_F_Out  + UsedPatch[s],
              d_Flux_Array      + UsedPatch[s],
              d_Ele_Array       + UsedPatch[s],
              d_Corner_Array_F  + UsedPatch[s],
              d_Pot_Array_USG_F + UsedPatch[s],
              d_PriVar          + UsedPatch[s],
              d_Slope_PPM       + UsedPatch[s],
              d_FC_Var          + UsedPatch[s],
              d_FC_Flux         + UsedPatch[s],
              d_FC_Mag_Half     + UsedPatch[s],
              d_EC_Ele          + UsedPatch[s],
              dt, dh, Gamma, StoreFlux, StoreElectric, LR_Limiter, MinMod_Coeff,
              Time, GravityType, GPUExtAcc_Ptr, MinDens, MinPres, DualEnergySwitch, NormPassive, NNorm,
              JeansMinPres, JeansMinPres_Coeff );

#        else

#        error : unsupported GPU hydro scheme

#        endif // FLU_SCHEME

#     elif ( MODEL == ELBDM )

         CUFLU_ELBDMSolver <<< NPatch_per_Stream[s], BlockDim_FluidSolver, 0, Stream[s] >>>
            ( d_Flu_Array_F_In  + UsedPatch[s],
              d_Flu_Array_F_Out + UsedPatch[s],
              d_Flux_Array      + UsedPatch[s],
              dt, 1.0/dh, ELBDM_Eta, StoreFlux, ELBDM_Taylor3_Coeff, XYZ, MinDens );

#     else

#        error : unsupported MODEL !!

#     endif // MODEL


      CUDA_CHECK_ERROR( cudaGetLastError() );
   } // for (int s=0; s<GPU_NStream; s++)


// c. copy data from device to host
//=========================================================================================
   for (int s=0; s<GPU_NStream; s++)
   {
      if ( NPatch_per_Stream[s] == 0 )    continue;

      CUDA_CHECK_ERROR(  cudaMemcpyAsync( h_Flu_Array_Out + UsedPatch[s], d_Flu_Array_F_Out + UsedPatch[s],
                         Flu_MemSize_Out[s], cudaMemcpyDeviceToHost, Stream[s] )  );

      if ( StoreFlux )
      CUDA_CHECK_ERROR(  cudaMemcpyAsync( h_Flux_Array    + UsedPatch[s], d_Flux_Array      + UsedPatch[s],
                         Flux_MemSize[s],    cudaMemcpyDeviceToHost, Stream[s] )  );

#     ifdef MHD
      CUDA_CHECK_ERROR(  cudaMemcpyAsync( h_Mag_Array_Out + UsedPatch[s], d_Mag_Array_F_Out + UsedPatch[s],
                         Mag_MemSize_Out[s], cudaMemcpyDeviceToHost, Stream[s] )  );

      if ( StoreElectric )
      CUDA_CHECK_ERROR(  cudaMemcpyAsync( h_Ele_Array     + UsedPatch[s], d_Ele_Array       + UsedPatch[s],
                         Ele_MemSize[s],    cudaMemcpyDeviceToHost, Stream[s] )  );
#     endif

#     ifdef DUAL_ENERGY
      CUDA_CHECK_ERROR(  cudaMemcpyAsync( h_DE_Array_Out  + UsedPatch[s], d_DE_Array_F_Out  + UsedPatch[s],
                         DE_MemSize_Out[s],  cudaMemcpyDeviceToHost, Stream[s] )  );
#     endif
   } // for (int s=0; s<GPU_NStream; s++)


   delete [] NPatch_per_Stream;
   delete [] UsedPatch;
   delete [] Flu_MemSize_In;
   delete [] Flu_MemSize_Out;
   delete [] Flux_MemSize;
#  ifdef MHD
   delete [] Mag_MemSize_In;
   delete [] Mag_MemSize_Out;
   delete [] Ele_MemSize;
#  endif
#  ifdef UNSPLIT_GRAVITY
   delete [] USG_MemSize;
   delete [] Corner_MemSize;
#  endif
#  ifdef DUAL_ENERGY
   delete [] DE_MemSize_Out;
#  endif

} // FUNCTION : CUAPI_Asyn_FluidSolver



#endif // #ifdef GPU<|MERGE_RESOLUTION|>--- conflicted
+++ resolved
@@ -79,13 +79,9 @@
 #error : ERROR : unsupported MODEL !!
 #endif // MODEL
 
-<<<<<<< HEAD
-real ELBDM_SetTaylor3Coeff( const real dt, const real dh, const real Eta );
-=======
 #ifndef GRAVITY
 static ExtAcc_t GPUExtAcc_Ptr = NULL;
 #endif
->>>>>>> d54b2e7a
 
 
 // device pointers
@@ -324,14 +320,11 @@
       Flu_MemSize_In [s] = sizeof(real  )*NPatch_per_Stream[s]*FLU_NIN *CUBE(FLU_NXT);
       Flu_MemSize_Out[s] = sizeof(real  )*NPatch_per_Stream[s]*FLU_NOUT*CUBE(PS2);
       Flux_MemSize   [s] = sizeof(real  )*NPatch_per_Stream[s]*NFLUX_TOTAL*9*SQR(PS2);
-<<<<<<< HEAD
-=======
 #     ifdef MHD
       Mag_MemSize_In [s] = sizeof(real  )*NPatch_per_Stream[s]*NCOMP_MAG*FLU_NXT_P1*SQR(FLU_NXT);
       Mag_MemSize_Out[s] = sizeof(real  )*NPatch_per_Stream[s]*NCOMP_MAG*PS2P1*SQR(PS2);
       Ele_MemSize    [s] = sizeof(real  )*NPatch_per_Stream[s]*NCOMP_ELE*9*PS2P1*PS2;
 #     endif
->>>>>>> d54b2e7a
 #     ifdef UNSPLIT_GRAVITY
       USG_MemSize    [s] = sizeof(real  )*NPatch_per_Stream[s]*CUBE(USG_NXT_F);
       Corner_MemSize [s] = sizeof(double)*NPatch_per_Stream[s]*3;
