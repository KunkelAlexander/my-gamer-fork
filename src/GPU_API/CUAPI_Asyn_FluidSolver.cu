--- conflicted
+++ resolved
@@ -73,19 +73,13 @@
                                    real g_Flux     [][9][NFLUX_TOTAL][ SQR(PS2) ],
                                    const real dt, const real _dh, const real Eta, const bool StoreFlux,
                                    const real Taylor3_Coeff, const bool XYZ, const real MinDens );
+real ELBDM_SetTaylor3Coeff( const real dt, const real dh, const real Eta );
 
 #else
 #error : ERROR : unsupported MODEL !!
 #endif // MODEL
 
-<<<<<<< HEAD
-real ELBDM_SetTaylor3Coeff( const real dt, const real dh, const real Eta );
-#ifdef GRAVITY
-extern ExtAcc_t GPUExtAcc_Ptr;
-#else
-=======
 #ifndef GRAVITY
->>>>>>> 13914237
 static ExtAcc_t GPUExtAcc_Ptr = NULL;
 #endif
 
