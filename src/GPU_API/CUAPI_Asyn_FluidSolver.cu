#include "CUAPI.h"
#include "CUFLU.h"

#ifdef GPU



#if   ( MODEL == HYDRO )
#if   ( FLU_SCHEME == RTVD )
__global__ void CUFLU_FluidSolver_RTVD(
   real g_Fluid_In [][NCOMP_TOTAL][ CUBE(FLU_NXT) ],
   real g_Fluid_Out[][NCOMP_TOTAL][ CUBE(PS2) ],
   real g_Flux     [][9][NCOMP_TOTAL][ SQR(PS2) ],
   const double g_Corner[][3],
   const real g_Pot_USG[][ CUBE(USG_NXT_F) ],
   const real dt, const real _dh, const real Gamma, const bool StoreFlux,
   const bool XYZ, const real MinDens, const real MinPres );
#elif ( FLU_SCHEME == MHM  ||  FLU_SCHEME == MHM_RP )
__global__
void CUFLU_FluidSolver_MHM(
   const real   g_Flu_Array_In [][NCOMP_TOTAL][ CUBE(FLU_NXT) ],
         real   g_Flu_Array_Out[][NCOMP_TOTAL][ CUBE(PS2) ],
   const real   g_Mag_Array_In [][NCOMP_MAG][ FLU_NXT_P1*SQR(FLU_NXT) ],
         real   g_Mag_Array_Out[][NCOMP_MAG][ PS2P1*SQR(PS2) ],
         char   g_DE_Array_Out [][ CUBE(PS2) ],
         real   g_Flux_Array   [][9][NCOMP_TOTAL][ SQR(PS2) ],
         real   g_Ele_Array    [][9][NCOMP_ELE][ PS2P1*PS2 ],
   const double g_Corner_Array [][3],
   const real   g_Pot_Array_USG[][ CUBE(USG_NXT_F) ],
         real   g_PriVar       []   [NCOMP_TOTAL_PLUS_MAG][ CUBE(FLU_NXT) ],
         real   g_Slope_PPM    [][3][NCOMP_TOTAL_PLUS_MAG][ CUBE(N_SLOPE_PPM) ],
         real   g_FC_Var       [][6][NCOMP_TOTAL_PLUS_MAG][ CUBE(N_FC_VAR) ],
         real   g_FC_Flux      [][3][NCOMP_TOTAL_PLUS_MAG][ CUBE(N_FC_FLUX) ],
         real   g_FC_Mag_Half  [][NCOMP_MAG][ FLU_NXT_P1*SQR(FLU_NXT) ],
         real   g_EC_Ele       [][NCOMP_MAG][ CUBE(N_EC_ELE) ],
   const real dt, const real dh, const real Gamma,
   const bool StoreFlux, const bool StoreElectric,
   const LR_Limiter_t LR_Limiter, const real MinMod_Coeff,
   const double Time, const OptGravityType_t GravityType,
   const real MinDens, const real MinPres, const real DualEnergySwitch,
   const bool NormPassive, const int NNorm,
   const bool JeansMinPres, const real JeansMinPres_Coeff );
#elif ( FLU_SCHEME == CTU )
__global__
void CUFLU_FluidSolver_CTU(
   const real   g_Flu_Array_In [][NCOMP_TOTAL][ CUBE(FLU_NXT) ],
         real   g_Flu_Array_Out[][NCOMP_TOTAL][ CUBE(PS2) ],
   const real   g_Mag_Array_In [][NCOMP_MAG][ FLU_NXT_P1*SQR(FLU_NXT) ],
         real   g_Mag_Array_Out[][NCOMP_MAG][ PS2P1*SQR(PS2) ],
         char   g_DE_Array_Out [][ CUBE(PS2) ],
         real   g_Flux_Array   [][9][NCOMP_TOTAL][ SQR(PS2) ],
         real   g_Ele_Array    [][9][NCOMP_ELE][ PS2P1*PS2 ],
   const double g_Corner_Array [][3],
   const real   g_Pot_Array_USG[][ CUBE(USG_NXT_F) ],
         real   g_PriVar       []   [NCOMP_TOTAL_PLUS_MAG][ CUBE(FLU_NXT) ],
         real   g_Slope_PPM    [][3][NCOMP_TOTAL_PLUS_MAG][ CUBE(N_SLOPE_PPM) ],
         real   g_FC_Var       [][6][NCOMP_TOTAL_PLUS_MAG][ CUBE(N_FC_VAR) ],
         real   g_FC_Flux      [][3][NCOMP_TOTAL_PLUS_MAG][ CUBE(N_FC_FLUX) ],
         real   g_FC_Mag_Half  [][NCOMP_MAG][ FLU_NXT_P1*SQR(FLU_NXT) ],
         real   g_EC_Ele       [][NCOMP_MAG][ CUBE(N_EC_ELE) ],
   const real dt, const real dh, const real Gamma,
   const bool StoreFlux, const bool StoreElectric,
   const LR_Limiter_t LR_Limiter, const real MinMod_Coeff,
   const double Time, const OptGravityType_t GravityType,
   const real MinDens, const real MinPres, const real DualEnergySwitch,
   const bool NormPassive, const int NNorm,
   const bool JeansMinPres, const real JeansMinPres_Coeff );
#endif // FLU_SCHEME

#elif ( MODEL == ELBDM )
__global__ void CUFLU_ELBDMSolver( real g_Fluid_In [][FLU_NIN ][ CUBE(FLU_NXT) ],
                                   real g_Fluid_Out[][FLU_NOUT][ CUBE(PS2) ],
                                   real g_Flux     [][9][NFLUX_TOTAL][ SQR(PS2) ],
                                   const real dt, const real _dh, const real Eta, const bool StoreFlux,
                                   const real Taylor3_Coeff, const bool XYZ, const real MinDens );

#else
#error : ERROR : unsupported MODEL !!
#endif // MODEL

real ELBDM_SetTaylor3Coeff( const real dt, const real dh, const real Eta );


// device pointers
extern real (*d_Flu_Array_F_In )[FLU_NIN ][ CUBE(FLU_NXT) ];
extern real (*d_Flu_Array_F_Out)[FLU_NOUT][ CUBE(PS2) ];
extern real (*d_Flux_Array)[9][NFLUX_TOTAL][ SQR(PS2) ];
extern double (*d_Corner_Array_F)[3];
#if ( MODEL == HYDRO )
#ifdef DUAL_ENERGY
extern char (*d_DE_Array_F_Out)[ CUBE(PS2) ];
#else
static char (*d_DE_Array_F_Out)[ CUBE(PS2) ] = NULL;
#endif
#ifdef MHD
extern real (*d_Mag_Array_F_In )[NCOMP_MAG][ FLU_NXT_P1*SQR(FLU_NXT) ];
extern real (*d_Mag_Array_F_Out)[NCOMP_MAG][ PS2P1*SQR(PS2)         ];
extern real (*d_Ele_Array      )[9][NCOMP_ELE][ PS2P1*PS2 ];
#else
static real (*d_Mag_Array_F_In )[NCOMP_MAG][ FLU_NXT_P1*SQR(FLU_NXT) ] = NULL;
static real (*d_Mag_Array_F_Out)[NCOMP_MAG][ PS2P1*SQR(PS2)          ] = NULL;
static real (*d_Ele_Array      )[9][NCOMP_ELE][ PS2P1*PS2 ]            = NULL;
#endif
#if ( FLU_SCHEME == MHM  ||  FLU_SCHEME == MHM_RP  ||  FLU_SCHEME == CTU )
extern real (*d_PriVar)      [NCOMP_TOTAL_PLUS_MAG][ CUBE(FLU_NXT)     ];
extern real (*d_Slope_PPM)[3][NCOMP_TOTAL_PLUS_MAG][ CUBE(N_SLOPE_PPM) ];
extern real (*d_FC_Var)   [6][NCOMP_TOTAL_PLUS_MAG][ CUBE(N_FC_VAR)    ];
extern real (*d_FC_Flux)  [3][NCOMP_TOTAL_PLUS_MAG][ CUBE(N_FC_FLUX)   ];
#ifdef MHD
extern real (*d_FC_Mag_Half)[NCOMP_MAG][ FLU_NXT_P1*SQR(FLU_NXT) ];
extern real (*d_EC_Ele     )[NCOMP_MAG][ CUBE(N_EC_ELE)          ];
#else
static real (*d_FC_Mag_Half)[NCOMP_MAG][ FLU_NXT_P1*SQR(FLU_NXT) ] = NULL;
static real (*d_EC_Ele     )[NCOMP_MAG][ CUBE(N_EC_ELE)          ] = NULL;
#endif // MHD
#endif // FLU_SCHEME
#endif // #if ( MODEL == HYDRO )

#ifdef UNSPLIT_GRAVITY
extern real (*d_Pot_Array_USG_F)[ CUBE(USG_NXT_F) ];
#else
static real (*d_Pot_Array_USG_F)[ CUBE(USG_NXT_F) ] = NULL;
#endif

extern cudaStream_t *Stream;




//-------------------------------------------------------------------------------------------------------
// Function    :  CUAPI_Asyn_FluidSolver
// Description :  1. MODEL == HYDRO : use GPU to solve the Euler equations by different schemes
//                                    --> invoke the kernel "CUFLU_FluidSolver_XXX"
//                2. MODEL == ELBDM : use GPU to solve the kinematic operator in the Schrodinger's equations
//                                    --> invoke the kernel "CUFLU_ELBDMSolver"
//
//                ***********************************************************
//                **                Asynchronous Function                  **
//                **                                                       **
//                **  will return before the execution in GPU is complete  **
//                ***********************************************************
//
// Note        :  1. Use streams for the asychronous memory copy between device and host
//                2. Prefix "d" : for pointers pointing to the "Device" memory space
//                   Prefix "h" : for pointers pointing to the "Host"   memory space
//                3. Use the input pamameter "XYZ" to control the order of update for dimensional-splitting
//                   method (currently only RTVD)
//                4. Currently five hydro schemes are supported :
//                   1. Relaxing TVD scheme                            (RTVD  ) -->   split
//                   2. MUSCL-Hancock scheme                           (MHM   ) --> unsplit
//                   3. MUSCL-Hancock scheme with Riemann prediction   (MHM_RP) --> unsplit
//                   4. Corner-Transport-Upwind scheme                 (CTU   ) --> unsplit
//
// Parameter   :  h_Flu_Array_In      : Host array to store the input fluid variables
//                h_Flu_Array_Out     : Host array to store the output fluid variables
//                h_Mag_Array_In      : Host array storing the input B field (for MHD only)
//                h_Mag_Array_Out     : Host array to store the output B field (for MHD only)
//                h_DE_Array_Out      : Host array to store the dual-energy status
//                h_Flux_Array        : Host array to store the output fluxes
//                h_Ele_Array         : Host array to store the output electric field (for MHD only)
//                h_Corner_Array      : Host array storing the physical corner coordinates of each patch group
//                h_Pot_Array_USG     : Host array storing the input potential for UNSPLIT_GRAVITY
//                NPatchGroup         : Number of patch groups evaluated simultaneously by GPU
//                dt                  : Time interval to advance solution
//                dh                  : Cell size
//                Gamma               : Ratio of specific heats
//                StoreFlux           : true --> store the coarse-fine fluxes
//                StoreElectric       : true --> store the coarse-fine electric field
//                XYZ                 : true  : x->y->z ( forward sweep)
//                                      false : z->y->x (backward sweep)
//                                      ~ useless in directionally unsplit schemes
//                LR_Limiter          : Slope limiter for the data reconstruction in the MHM/MHM_RP/CTU schemes
//                                      (0/1/2/3/4) = (vanLeer/generalized MinMod/vanAlbada/
//                                                     vanLeer + generalized MinMod/extrema-preserving) limiter
//                MinMod_Coeff        : Coefficient of the generalized MinMod limiter
//                ELBDM_Eta           : Particle mass / Planck constant
//                ELBDM_Taylor3_Coeff : Coefficient in front of the third term in the Taylor expansion for ELBDM
//                ELBDM_Taylor3_Auto  : true --> Determine ELBDM_Taylor3_Coeff automatically by invoking the
//                                               function "ELBDM_SetTaylor3Coeff"
//                Time                : Current physical time                                     (for UNSPLIT_GRAVITY only)
//                GravityType         : Types of gravity --> self-gravity, external gravity, both (for UNSPLIT_GRAVITY only)
//                GPU_NStream         : Number of CUDA streams for the asynchronous memory copy
//                MinDens/Pres        : Minimum allowed density and pressure
//                DualEnergySwitch    : Use the dual-energy formalism if E_int/E_kin < DualEnergySwitch
//                NormPassive         : true --> normalize passive scalars so that the sum of their mass density
//                                               is equal to the gas mass density
//                NNorm               : Number of passive scalars to be normalized
//                                      --> Should be set to the global variable "PassiveNorm_NVar"
//                JeansMinPres        : Apply minimum pressure estimated from the Jeans length
//                JeansMinPres_Coeff  : Coefficient used by JeansMinPres = G*(Jeans_NCell*Jeans_dh)^2/(Gamma*pi);
//
// Useless parameters in HYDRO : ELBDM_Eta
// Useless parameters in ELBDM : h_Flux_Array, h_Ele_Array, Gamma, LR_Limiter, MinMod_Coeff, MinPres
//-------------------------------------------------------------------------------------------------------
void CUAPI_Asyn_FluidSolver( real h_Flu_Array_In[][FLU_NIN ][ CUBE(FLU_NXT) ],
                             real h_Flu_Array_Out[][FLU_NOUT][ CUBE(PS2) ],
                             real h_Mag_Array_In[][NCOMP_MAG][ FLU_NXT_P1*SQR(FLU_NXT) ],
                             real h_Mag_Array_Out[][NCOMP_MAG][ PS2P1*SQR(PS2) ],
                             char h_DE_Array_Out[][ CUBE(PS2) ],
                             real h_Flux_Array[][9][NFLUX_TOTAL][ SQR(PS2) ],
                             real h_Ele_Array[][9][NCOMP_ELE][ PS2P1*PS2 ],
                             const double h_Corner_Array[][3],
                             real h_Pot_Array_USG[][ CUBE(USG_NXT_F) ],
                             const int NPatchGroup, const real dt, const real dh, const real Gamma,
                             const bool StoreFlux, const bool StoreElectric,
                             const bool XYZ, const LR_Limiter_t LR_Limiter, const real MinMod_Coeff,
                             const real ELBDM_Eta, real ELBDM_Taylor3_Coeff, const bool ELBDM_Taylor3_Auto,
                             const double Time, const OptGravityType_t GravityType,
                             const int GPU_NStream, const real MinDens, const real MinPres, const real DualEnergySwitch,
                             const bool NormPassive, const int NNorm,
                             const bool JeansMinPres, const real JeansMinPres_Coeff )
{

// check
#  ifdef GAMER_DEBUG
#  if   ( MODEL == HYDRO )
   if ( LR_Limiter != VANLEER  &&  LR_Limiter != GMINMOD  &&  LR_Limiter != ALBADA  &&  LR_Limiter != EXTPRE  &&
        LR_Limiter != VL_GMINMOD  &&  LR_Limiter != LR_LIMITER_NONE )
      Aux_Error( ERROR_INFO, "unsupported limiter (%d) !!\n", LR_Limiter );

#  ifdef UNSPLIT_GRAVITY
   if ( GravityType == GRAVITY_SELF  ||  GravityType == GRAVITY_BOTH )
   {
      if ( h_Pot_Array_USG   == NULL )   Aux_Error( ERROR_INFO, "h_Pot_Array_USG == NULL !!\n" );
      if ( d_Pot_Array_USG_F == NULL )   Aux_Error( ERROR_INFO, "d_Pot_Array_USG_F == NULL !!\n" );
   }

   if ( GravityType == GRAVITY_EXTERNAL  ||  GravityType == GRAVITY_BOTH )
   {
      if ( h_Corner_Array   == NULL )    Aux_Error( ERROR_INFO, "h_Corner_Array == NULL !!\n" );
      if ( d_Corner_Array_F == NULL )    Aux_Error( ERROR_INFO, "d_Corner_Array_F == NULL !!\n" );
   }
#  endif

#  elif ( MODEL == ELBDM )

#  else
#  warning : DO YOU WANT TO ADD SOMETHING HERE FOR THE NEW MODEL ??
#  endif

   if ( StoreFlux )
   {
      if ( d_Flux_Array == NULL )   Aux_Error( ERROR_INFO, "d_Flux_Array == NULL !!\n" );
      if ( h_Flux_Array == NULL )   Aux_Error( ERROR_INFO, "h_Flux_Array == NULL !!\n" );
   }

#  ifdef MHD
   if ( h_Mag_Array_In    == NULL ) Aux_Error( ERROR_INFO, "h_Mag_Array_In == NULL !!\n" );
   if ( d_Mag_Array_F_In  == NULL ) Aux_Error( ERROR_INFO, "d_Mag_Array_F_In == NULL !!\n" );

   if ( h_Mag_Array_Out   == NULL ) Aux_Error( ERROR_INFO, "h_Mag_Array_Out == NULL !!\n" );
   if ( d_Mag_Array_F_Out == NULL ) Aux_Error( ERROR_INFO, "d_Mag_Array_F_Out == NULL !!\n" );

   if ( d_FC_Mag_Half     == NULL ) Aux_Error( ERROR_INFO, "d_FC_Mag_Half == NULL !!\n" );
   if ( d_EC_Ele          == NULL ) Aux_Error( ERROR_INFO, "d_EC_Ele == NULL !!\n" );

   if ( StoreElectric )
   {
      if ( d_Ele_Array == NULL )   Aux_Error( ERROR_INFO, "d_Ele_Array == NULL !!\n" );
      if ( h_Ele_Array == NULL )   Aux_Error( ERROR_INFO, "h_Ele_Array == NULL !!\n" );
   }
#  endif
#  endif // #ifdef GAMER_DEBUG


   const dim3 BlockDim_FluidSolver ( FLU_BLOCK_SIZE_X, FLU_BLOCK_SIZE_Y, 1 ); // for the fluidsolvers

// model-dependent operations
#  if   ( MODEL == HYDRO )

#  elif ( MODEL == ELBDM )
// evaluate the optimized Taylor expansion coefficient
   if ( ELBDM_Taylor3_Auto )  ELBDM_Taylor3_Coeff = ELBDM_SetTaylor3Coeff( dt, dh, ELBDM_Eta );

#  else
#  error : ERROR : unsupported MODEL !!
#  endif // MODEL

   int *NPatch_per_Stream  = new int [GPU_NStream];
   int *UsedPatch          = new int [GPU_NStream];
   int *Flu_MemSize_In     = new int [GPU_NStream];
   int *Flu_MemSize_Out    = new int [GPU_NStream];
   int *Flux_MemSize       = new int [GPU_NStream];
#  ifdef MHD
   int *Mag_MemSize_In     = new int [GPU_NStream];
   int *Mag_MemSize_Out    = new int [GPU_NStream];
   int *Ele_MemSize        = new int [GPU_NStream];
#  endif
#  ifdef UNSPLIT_GRAVITY
   int *USG_MemSize        = new int [GPU_NStream];
   int *Corner_MemSize     = new int [GPU_NStream];
#  endif
#  ifdef DUAL_ENERGY
   int *DE_MemSize_Out     = new int [GPU_NStream];
#  endif


// set the number of patches of each stream
   UsedPatch[0] = 0;

   if ( GPU_NStream == 1 )    NPatch_per_Stream[0] = NPatchGroup;
   else
   {
      for (int s=0; s<GPU_NStream-1; s++)
      {
         NPatch_per_Stream[s] = NPatchGroup / GPU_NStream;
         UsedPatch[s+1] = UsedPatch[s] + NPatch_per_Stream[s];
      }

      NPatch_per_Stream[GPU_NStream-1] = NPatchGroup - UsedPatch[GPU_NStream-1];
   }


// set the size of data to be transferred into GPU in each stream
   for (int s=0; s<GPU_NStream; s++)
   {
      Flu_MemSize_In [s] = sizeof(real  )*NPatch_per_Stream[s]*FLU_NIN *CUBE(FLU_NXT);
      Flu_MemSize_Out[s] = sizeof(real  )*NPatch_per_Stream[s]*FLU_NOUT*CUBE(PS2);
<<<<<<< HEAD
      Flux_MemSize   [s] = sizeof(real  )*NPatch_per_Stream[s]*NFLUX_TOTAL*9*SQR(PS2);
=======
      Flux_MemSize   [s] = sizeof(real  )*NPatch_per_Stream[s]*NFLUX_TOTAL*9*PS2*PS2;
#     ifdef MHD
      Mag_MemSize_In [s] = sizeof(real  )*NPatch_per_Stream[s]*NCOMP_MAG*FLU_NXT_P1*SQR(FLU_NXT);
      Mag_MemSize_Out[s] = sizeof(real  )*NPatch_per_Stream[s]*NCOMP_MAG*PS2P1*SQR(PS2);
      Ele_MemSize    [s] = sizeof(real  )*NPatch_per_Stream[s]*NCOMP_ELE*9*PS2P1*PS2;
#     endif
>>>>>>> 7ef41848
#     ifdef UNSPLIT_GRAVITY
      USG_MemSize    [s] = sizeof(real  )*NPatch_per_Stream[s]*CUBE(USG_NXT_F);
      Corner_MemSize [s] = sizeof(double)*NPatch_per_Stream[s]*3;
#     endif
#     ifdef DUAL_ENERGY
      DE_MemSize_Out [s] = sizeof(char  )*NPatch_per_Stream[s]*CUBE(PS2);
#     endif
   }


// a. copy data from host to device
//=========================================================================================
   for (int s=0; s<GPU_NStream; s++)
   {
      if ( NPatch_per_Stream[s] == 0 )    continue;

      CUDA_CHECK_ERROR(  cudaMemcpyAsync( d_Flu_Array_F_In  + UsedPatch[s], h_Flu_Array_In  + UsedPatch[s],
                         Flu_MemSize_In[s], cudaMemcpyHostToDevice, Stream[s] )  );

#     ifdef MHD
      CUDA_CHECK_ERROR(  cudaMemcpyAsync( d_Mag_Array_F_In  + UsedPatch[s], h_Mag_Array_In  + UsedPatch[s],
                         Mag_MemSize_In[s], cudaMemcpyHostToDevice, Stream[s] )  );
#     endif

#     ifdef UNSPLIT_GRAVITY
      CUDA_CHECK_ERROR(  cudaMemcpyAsync( d_Pot_Array_USG_F + UsedPatch[s], h_Pot_Array_USG + UsedPatch[s],
                         USG_MemSize   [s], cudaMemcpyHostToDevice, Stream[s] )  );

      if ( GravityType == GRAVITY_EXTERNAL  ||  GravityType == GRAVITY_BOTH )
      CUDA_CHECK_ERROR(  cudaMemcpyAsync( d_Corner_Array_F  + UsedPatch[s], h_Corner_Array  + UsedPatch[s],
                         Corner_MemSize[s], cudaMemcpyHostToDevice, Stream[s] )  );
#     endif
   } // for (int s=0; s<GPU_NStream; s++)


// b. execute the kernel
//=========================================================================================
   for (int s=0; s<GPU_NStream; s++)
   {
      if ( NPatch_per_Stream[s] == 0 )    continue;

#     if   ( MODEL == HYDRO )

#        if   ( FLU_SCHEME == RTVD )

         CUFLU_FluidSolver_RTVD <<< NPatch_per_Stream[s], BlockDim_FluidSolver, 0, Stream[s] >>>
            ( d_Flu_Array_F_In  + UsedPatch[s],
              d_Flu_Array_F_Out + UsedPatch[s],
              d_Flux_Array      + UsedPatch[s],
              d_Corner_Array_F  + UsedPatch[s],
              d_Pot_Array_USG_F + UsedPatch[s],
              dt, 1.0/dh, Gamma, StoreFlux, XYZ, MinDens, MinPres );

#        elif ( FLU_SCHEME == MHM  ||  FLU_SCHEME == MHM_RP )

         CUFLU_FluidSolver_MHM <<< NPatch_per_Stream[s], BlockDim_FluidSolver, 0, Stream[s] >>>
            ( d_Flu_Array_F_In  + UsedPatch[s],
              d_Flu_Array_F_Out + UsedPatch[s],
              d_Mag_Array_F_In  + UsedPatch[s],
              d_Mag_Array_F_Out + UsedPatch[s],
              d_DE_Array_F_Out  + UsedPatch[s],
              d_Flux_Array      + UsedPatch[s],
              d_Ele_Array       + UsedPatch[s],
              d_Corner_Array_F  + UsedPatch[s],
              d_Pot_Array_USG_F + UsedPatch[s],
              d_PriVar          + UsedPatch[s],
              d_Slope_PPM       + UsedPatch[s],
              d_FC_Var          + UsedPatch[s],
              d_FC_Flux         + UsedPatch[s],
              d_FC_Mag_Half     + UsedPatch[s],
              d_EC_Ele          + UsedPatch[s],
              dt, dh, Gamma, StoreFlux, StoreElectric, LR_Limiter, MinMod_Coeff,
              Time, GravityType, MinDens, MinPres, DualEnergySwitch, NormPassive, NNorm,
              JeansMinPres, JeansMinPres_Coeff );

#        elif ( FLU_SCHEME == CTU )

         CUFLU_FluidSolver_CTU <<< NPatch_per_Stream[s], BlockDim_FluidSolver, 0, Stream[s] >>>
            ( d_Flu_Array_F_In  + UsedPatch[s],
              d_Flu_Array_F_Out + UsedPatch[s],
              d_Mag_Array_F_In  + UsedPatch[s],
              d_Mag_Array_F_Out + UsedPatch[s],
              d_DE_Array_F_Out  + UsedPatch[s],
              d_Flux_Array      + UsedPatch[s],
              d_Ele_Array       + UsedPatch[s],
              d_Corner_Array_F  + UsedPatch[s],
              d_Pot_Array_USG_F + UsedPatch[s],
              d_PriVar          + UsedPatch[s],
              d_Slope_PPM       + UsedPatch[s],
              d_FC_Var          + UsedPatch[s],
              d_FC_Flux         + UsedPatch[s],
              d_FC_Mag_Half     + UsedPatch[s],
              d_EC_Ele          + UsedPatch[s],
              dt, dh, Gamma, StoreFlux, StoreElectric, LR_Limiter, MinMod_Coeff,
              Time, GravityType, MinDens, MinPres, DualEnergySwitch, NormPassive, NNorm,
              JeansMinPres, JeansMinPres_Coeff );

#        else

#        error : unsupported GPU hydro scheme

#        endif // FLU_SCHEME

#     elif ( MODEL == ELBDM )

         CUFLU_ELBDMSolver <<< NPatch_per_Stream[s], BlockDim_FluidSolver, 0, Stream[s] >>>
            ( d_Flu_Array_F_In  + UsedPatch[s],
              d_Flu_Array_F_Out + UsedPatch[s],
              d_Flux_Array      + UsedPatch[s],
              dt, 1.0/dh, ELBDM_Eta, StoreFlux, ELBDM_Taylor3_Coeff, XYZ, MinDens );

#     else

#        error : unsupported MODEL !!

#     endif // MODEL


      CUDA_CHECK_ERROR( cudaGetLastError() );
   } // for (int s=0; s<GPU_NStream; s++)


// c. copy data from device to host
//=========================================================================================
   for (int s=0; s<GPU_NStream; s++)
   {
      if ( NPatch_per_Stream[s] == 0 )    continue;

      CUDA_CHECK_ERROR(  cudaMemcpyAsync( h_Flu_Array_Out + UsedPatch[s], d_Flu_Array_F_Out + UsedPatch[s],
                         Flu_MemSize_Out[s], cudaMemcpyDeviceToHost, Stream[s] )  );

      if ( StoreFlux )
      CUDA_CHECK_ERROR(  cudaMemcpyAsync( h_Flux_Array    + UsedPatch[s], d_Flux_Array      + UsedPatch[s],
                         Flux_MemSize[s],    cudaMemcpyDeviceToHost, Stream[s] )  );

#     ifdef MHD
      CUDA_CHECK_ERROR(  cudaMemcpyAsync( h_Mag_Array_Out + UsedPatch[s], d_Mag_Array_F_Out + UsedPatch[s],
                         Mag_MemSize_Out[s], cudaMemcpyDeviceToHost, Stream[s] )  );

      if ( StoreElectric )
      CUDA_CHECK_ERROR(  cudaMemcpyAsync( h_Ele_Array     + UsedPatch[s], d_Ele_Array       + UsedPatch[s],
                         Ele_MemSize[s],    cudaMemcpyDeviceToHost, Stream[s] )  );
#     endif

#     ifdef DUAL_ENERGY
      CUDA_CHECK_ERROR(  cudaMemcpyAsync( h_DE_Array_Out  + UsedPatch[s], d_DE_Array_F_Out  + UsedPatch[s],
                         DE_MemSize_Out[s],  cudaMemcpyDeviceToHost, Stream[s] )  );
#     endif
   } // for (int s=0; s<GPU_NStream; s++)


   delete [] NPatch_per_Stream;
   delete [] UsedPatch;
   delete [] Flu_MemSize_In;
   delete [] Flu_MemSize_Out;
   delete [] Flux_MemSize;
#  ifdef MHD
   delete [] Mag_MemSize_In;
   delete [] Mag_MemSize_Out;
   delete [] Ele_MemSize;
#  endif
#  ifdef UNSPLIT_GRAVITY
   delete [] USG_MemSize;
   delete [] Corner_MemSize;
#  endif
#  ifdef DUAL_ENERGY
   delete [] DE_MemSize_Out;
#  endif

} // FUNCTION : CUAPI_Asyn_FluidSolver



#endif // #ifdef GPU<|MERGE_RESOLUTION|>--- conflicted
+++ resolved
@@ -316,16 +316,12 @@
    {
       Flu_MemSize_In [s] = sizeof(real  )*NPatch_per_Stream[s]*FLU_NIN *CUBE(FLU_NXT);
       Flu_MemSize_Out[s] = sizeof(real  )*NPatch_per_Stream[s]*FLU_NOUT*CUBE(PS2);
-<<<<<<< HEAD
       Flux_MemSize   [s] = sizeof(real  )*NPatch_per_Stream[s]*NFLUX_TOTAL*9*SQR(PS2);
-=======
-      Flux_MemSize   [s] = sizeof(real  )*NPatch_per_Stream[s]*NFLUX_TOTAL*9*PS2*PS2;
 #     ifdef MHD
       Mag_MemSize_In [s] = sizeof(real  )*NPatch_per_Stream[s]*NCOMP_MAG*FLU_NXT_P1*SQR(FLU_NXT);
       Mag_MemSize_Out[s] = sizeof(real  )*NPatch_per_Stream[s]*NCOMP_MAG*PS2P1*SQR(PS2);
       Ele_MemSize    [s] = sizeof(real  )*NPatch_per_Stream[s]*NCOMP_ELE*9*PS2P1*PS2;
 #     endif
->>>>>>> 7ef41848
 #     ifdef UNSPLIT_GRAVITY
       USG_MemSize    [s] = sizeof(real  )*NPatch_per_Stream[s]*CUBE(USG_NXT_F);
       Corner_MemSize [s] = sizeof(double)*NPatch_per_Stream[s]*3;
