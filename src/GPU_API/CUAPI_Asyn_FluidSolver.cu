#include "CUAPI.h"
#include "CUFLU.h"
#ifdef GPU

#if   ( MODEL == HYDRO )
#if   ( FLU_SCHEME == RTVD )
__global__ void CUFLU_FluidSolver_RTVD(
   real g_Fluid_In [][NCOMP_TOTAL][ CUBE(FLU_NXT) ],
   real g_Fluid_Out[][NCOMP_TOTAL][ CUBE(PS2) ],
   real g_Flux     [][9][NCOMP_TOTAL][ SQR(PS2) ],
   const double g_Corner[][3],
   const real g_Pot_USG[][ CUBE(USG_NXT_F) ],
   const real dt, const real _dh, const bool StoreFlux,
   const bool XYZ, const real MinDens, const real MinPres, const real MinEint,
   const EoS_t EoS );
#elif ( FLU_SCHEME == MHM  ||  FLU_SCHEME == MHM_RP )
__global__
void CUFLU_FluidSolver_MHM(
   const real   g_Flu_Array_In [][NCOMP_TOTAL][ CUBE(FLU_NXT) ],
         real   g_Flu_Array_Out[][NCOMP_TOTAL][ CUBE(PS2) ],
   const real   g_Mag_Array_In [][NCOMP_MAG][ FLU_NXT_P1*SQR(FLU_NXT) ],
         real   g_Mag_Array_Out[][NCOMP_MAG][ PS2P1*SQR(PS2) ],
         char   g_DE_Array_Out [][ CUBE(PS2) ],
         real   g_Flux_Array   [][9][NCOMP_TOTAL][ SQR(PS2) ],
         real   g_Ele_Array    [][9][NCOMP_ELE][ PS2P1*PS2 ],
   const double g_Corner_Array [][3],
   const real   g_Pot_Array_USG[][ CUBE(USG_NXT_F) ],
         real   g_PriVar       []   [NCOMP_LR            ][ CUBE(FLU_NXT) ],
         real   g_Slope_PPM    [][3][NCOMP_LR            ][ CUBE(N_SLOPE_PPM) ],
         real   g_FC_Var       [][6][NCOMP_TOTAL_PLUS_MAG][ CUBE(N_FC_VAR) ],
         real   g_FC_Flux      [][3][NCOMP_TOTAL_PLUS_MAG][ CUBE(N_FC_FLUX) ],
         real   g_FC_Mag_Half  [][NCOMP_MAG][ FLU_NXT_P1*SQR(FLU_NXT) ],
         real   g_EC_Ele       [][NCOMP_MAG][ CUBE(N_EC_ELE) ],
   const real dt, const real dh,
   const bool StoreFlux, const bool StoreElectric,
   const LR_Limiter_t LR_Limiter, const real MinMod_Coeff, const int MinMod_MaxIter, const double Time,
   const bool UsePot, const OptExtAcc_t ExtAcc, const ExtAcc_t ExtAcc_Func,
   const real MinDens, const real MinPres, const real MinEint,
   const real DualEnergySwitch,
   const bool NormPassive, const int NNorm,
   const bool FracPassive, const int NFrac,
   const bool JeansMinPres, const real JeansMinPres_Coeff,
   const EoS_t EoS );
#elif ( FLU_SCHEME == CTU )
__global__
void CUFLU_FluidSolver_CTU(
   const real   g_Flu_Array_In [][NCOMP_TOTAL][ CUBE(FLU_NXT) ],
         real   g_Flu_Array_Out[][NCOMP_TOTAL][ CUBE(PS2) ],
   const real   g_Mag_Array_In [][NCOMP_MAG][ FLU_NXT_P1*SQR(FLU_NXT) ],
         real   g_Mag_Array_Out[][NCOMP_MAG][ PS2P1*SQR(PS2) ],
         char   g_DE_Array_Out [][ CUBE(PS2) ],
         real   g_Flux_Array   [][9][NCOMP_TOTAL][ SQR(PS2) ],
         real   g_Ele_Array    [][9][NCOMP_ELE][ PS2P1*PS2 ],
   const double g_Corner_Array [][3],
   const real   g_Pot_Array_USG[][ CUBE(USG_NXT_F) ],
         real   g_PriVar       []   [NCOMP_LR            ][ CUBE(FLU_NXT) ],
         real   g_Slope_PPM    [][3][NCOMP_LR            ][ CUBE(N_SLOPE_PPM) ],
         real   g_FC_Var       [][6][NCOMP_TOTAL_PLUS_MAG][ CUBE(N_FC_VAR) ],
         real   g_FC_Flux      [][3][NCOMP_TOTAL_PLUS_MAG][ CUBE(N_FC_FLUX) ],
         real   g_FC_Mag_Half  [][NCOMP_MAG][ FLU_NXT_P1*SQR(FLU_NXT) ],
         real   g_EC_Ele       [][NCOMP_MAG][ CUBE(N_EC_ELE) ],
   const real dt, const real dh,
   const bool StoreFlux, const bool StoreElectric,
   const LR_Limiter_t LR_Limiter, const real MinMod_Coeff, const double Time,
   const bool UsePot, const OptExtAcc_t ExtAcc, const ExtAcc_t ExtAcc_Func,
   const real MinDens, const real MinPres, const real MinEint,
   const real DualEnergySwitch,
   const bool NormPassive, const int NNorm,
   const bool FracPassive, const int NFrac,
   const bool JeansMinPres, const real JeansMinPres_Coeff,
   const EoS_t EoS );
#endif // FLU_SCHEME

#elif ( MODEL == ELBDM )

#if ( WAVE_SCHEME == WAVE_FD )
__global__ void CUFLU_ELBDMSolver( real g_Fluid_In [][FLU_NIN ][ CUBE(FLU_NXT) ],
                                   real g_Fluid_Out[][FLU_NOUT][ CUBE(PS2) ],
                                   real g_Flux     [][9][NFLUX_TOTAL][ SQR(PS2) ],
                                   const real dt, const real _dh, const real Eta, const bool StoreFlux,
                                   const real Taylor3_Coeff, const bool XYZ, const real MinDens );
real ELBDM_SetTaylor3Coeff( const real dt, const real dh, const real Eta );
# elif ( WAVE_SCHEME == WAVE_GRAMFE )
# if ( GRAMFE_SCHEME == GRAMFE_FFT && defined(GRAMFE_FFT_ENABLE_GPU) )
__launch_bounds__(FFT::max_threads_per_block)
__global__
void CUFLU_ELBDMSolver_GramFE_FFT(  real g_Fluid_In [][FLU_NIN ][ CUBE(FLU_NXT) ],
                                    real g_Fluid_Out[][FLU_NOUT ][ CUBE(PS2) ],
                                    real g_Flux     [][9][NFLUX_TOTAL][ SQR(PS2) ],
                                    const real dt, const real _dh, const real Eta, const bool StoreFlux,
                                    const bool XYZ, const real MinDens,
                                    typename FFT::workspace_type workspace,
                                    typename IFFT::workspace_type workspace_inverse  );
#  elif ( GRAMFE_SCHEME == GRAMFE_MATMUL )
void   ELBDM_GramFE_ComputeTimeEvolutionMatrix(real (*output)[2 * FLU_NXT], real dt, real dh, real Eta);
__global__
void CUFLU_ELBDMSolver_GramFE_MATMUL(  real g_Fluid_In [][FLU_NIN ][ CUBE(FLU_NXT) ],
                                       real g_Fluid_Out[][FLU_NOUT ][ CUBE(PS2) ],
                                       real g_Flux     [][9][NFLUX_TOTAL][ SQR(PS2) ],
                                       real g_Evolve   [][FLU_NXT * 2],
                                       const real dt, const real _dh, const real Eta, const bool StoreFlux,
                                       const bool XYZ, const real MinDens);
#  endif // GRAMFE_SCHEME
#  else // #  if (WAVE_SCHEME == WAVE_GRAMFE )
#     error : ERROR : unsupported WAVE_SCHEME !!
#  endif // WAVE_SCHEME

#if ( ELBDM_SCHEME == ELBDM_HYBRID )
__global__ void CUFLU_ELBDMSolver_HamiltonJacobi( real g_Fluid_In [][FLU_NIN ][ CUBE(HYB_NXT) ],
                                                  #ifdef GAMER_DEBUG
                                                  real g_Fluid_Out[][FLU_NOUT ][ CUBE(PS2) ],
                                                  #else
                                                  real g_Fluid_Out[][FLU_NIN ][ CUBE(PS2) ],
                                                  #endif
                                                  real g_Flux     [][9][NFLUX_TOTAL][ SQR(PS2) ],
                                                  const real dt, const real _dh, const real Eta, const bool StoreFlux,
                                                  const bool XYZ, const real MinDens );
#endif // #if ( ELBDM_SCHEME == ELBDM_HYBRID )

#else
#error : ERROR : unsupported MODEL !!
#endif // MODEL

#ifndef GRAVITY
static ExtAcc_t GPUExtAcc_Ptr = NULL;
#endif


// device pointers
extern real (*d_Flu_Array_F_In )[FLU_NIN ][ CUBE(FLU_NXT) ];
extern real (*d_Flu_Array_F_Out)[FLU_NOUT][ CUBE(PS2) ];
extern real (*d_Flux_Array)[9][NFLUX_TOTAL][ SQR(PS2) ];
extern double (*d_Corner_Array_F)[3];
#if ( MODEL == HYDRO )
#ifdef DUAL_ENERGY
extern char (*d_DE_Array_F_Out)[ CUBE(PS2) ];
#else
static char (*d_DE_Array_F_Out)[ CUBE(PS2) ] = NULL;
#endif
#ifdef MHD
extern real (*d_Mag_Array_F_In )[NCOMP_MAG][ FLU_NXT_P1*SQR(FLU_NXT) ];
extern real (*d_Mag_Array_F_Out)[NCOMP_MAG][ PS2P1*SQR(PS2)         ];
extern real (*d_Ele_Array      )[9][NCOMP_ELE][ PS2P1*PS2 ];
#else
static real (*d_Mag_Array_F_In )[NCOMP_MAG][ FLU_NXT_P1*SQR(FLU_NXT) ] = NULL;
static real (*d_Mag_Array_F_Out)[NCOMP_MAG][ PS2P1*SQR(PS2)          ] = NULL;
static real (*d_Ele_Array      )[9][NCOMP_ELE][ PS2P1*PS2 ]            = NULL;
#endif
#if ( FLU_SCHEME == MHM  ||  FLU_SCHEME == MHM_RP  ||  FLU_SCHEME == CTU )
extern real (*d_PriVar)      [NCOMP_LR            ][ CUBE(FLU_NXT)     ];
extern real (*d_Slope_PPM)[3][NCOMP_LR            ][ CUBE(N_SLOPE_PPM) ];
extern real (*d_FC_Var)   [6][NCOMP_TOTAL_PLUS_MAG][ CUBE(N_FC_VAR)    ];
extern real (*d_FC_Flux)  [3][NCOMP_TOTAL_PLUS_MAG][ CUBE(N_FC_FLUX)   ];
#ifdef MHD
extern real (*d_FC_Mag_Half)[NCOMP_MAG][ FLU_NXT_P1*SQR(FLU_NXT) ];
extern real (*d_EC_Ele     )[NCOMP_MAG][ CUBE(N_EC_ELE)          ];
#else
static real (*d_FC_Mag_Half)[NCOMP_MAG][ FLU_NXT_P1*SQR(FLU_NXT) ] = NULL;
static real (*d_EC_Ele     )[NCOMP_MAG][ CUBE(N_EC_ELE)          ] = NULL;
#endif // MHD
#endif // FLU_SCHEME
#endif // #if ( MODEL == HYDRO )

#if ( MODEL == ELBDM  && WAVE_SCHEME == WAVE_GRAMFE && GRAMFE_SCHEME == GRAMFE_MATMUL )
extern real (*d_Flu_TimeEvo)[2 * FLU_NXT];
#endif
#ifdef UNSPLIT_GRAVITY
extern real (*d_Pot_Array_USG_F)[ CUBE(USG_NXT_F) ];
#elif ( MODEL == HYDRO )
static real (*d_Pot_Array_USG_F)[ CUBE(USG_NXT_F) ] = NULL;
#endif

extern cudaStream_t *Stream;




//-------------------------------------------------------------------------------------------------------
// Function    :  CUAPI_Asyn_FluidSolver
// Description :  1. MODEL == HYDRO : use GPU to solve the Euler equations by different schemes
//                                    --> invoke the kernel "CUFLU_FluidSolver_XXX"
//                2. MODEL == ELBDM : use GPU to solve the kinematic operator in the Schrodinger's equations
//                                    --> invoke the kernel "CUFLU_ELBDMSolver"
//
//                ***********************************************************
//                **                Asynchronous Function                  **
//                **                                                       **
//                **  will return before the execution in GPU is complete  **
//                ***********************************************************
//
// Note        :  1. Use streams for the asychronous memory copy between device and host
//                2. Prefix "d" : for pointers pointing to the "Device" memory space
//                   Prefix "h" : for pointers pointing to the "Host"   memory space
//                3. Use the input pamameter "XYZ" to control the order of update for dimensional-splitting
//                   method (currently only RTVD)
//                4. Currently five hydro schemes are supported :
//                   1. Relaxing TVD scheme                            (RTVD  ) -->   split
//                   2. MUSCL-Hancock scheme                           (MHM   ) --> unsplit
//                   3. MUSCL-Hancock scheme with Riemann prediction   (MHM_RP) --> unsplit
//                   4. Corner-Transport-Upwind scheme                 (CTU   ) --> unsplit
//
// Parameter   :  h_Flu_Array_In      : Host array to store the input fluid variables
//                h_Flu_Array_Out     : Host array to store the output fluid variables
//                h_Mag_Array_In      : Host array storing the input B field (for MHD only)
//                h_Mag_Array_Out     : Host array to store the output B field (for MHD only)
//                h_DE_Array_Out      : Host array to store the dual-energy status
//                h_Flux_Array        : Host array to store the output fluxes
//                h_Ele_Array         : Host array to store the output electric field (for MHD only)
//                h_Corner_Array      : Host array storing the physical corner coordinates of each patch group
//                h_Pot_Array_USG     : Host array storing the input potential for UNSPLIT_GRAVITY
//                NPatchGroup         : Number of patch groups evaluated simultaneously by GPU
//                dt                  : Time interval to advance solution
//                dh                  : Cell size
//                StoreFlux           : true --> store the coarse-fine fluxes
//                StoreElectric       : true --> store the coarse-fine electric field
//                XYZ                 : true  : x->y->z ( forward sweep)
//                                      false : z->y->x (backward sweep)
//                                      ~ useless in directionally unsplit schemes
//                LR_Limiter          : Slope limiter for the data reconstruction in the MHM/MHM_RP/CTU schemes
//                                      (0/1/2/3/4) = (vanLeer/generalized MinMod/vanAlbada/
//                                                     vanLeer + generalized MinMod/extrema-preserving) limiter
//                MinMod_Coeff        : Coefficient of the generalized MinMod limiter
//                MinMod_MaxIter      : Maximum number of iterations to reduce MinMod_Coeff
//                ELBDM_Eta           : Particle mass / Planck constant
//                ELBDM_Taylor3_Coeff : Coefficient in front of the third term in the Taylor expansion for ELBDM
//                ELBDM_Taylor3_Auto  : true --> Determine ELBDM_Taylor3_Coeff automatically by invoking the
//                                               function "ELBDM_SetTaylor3Coeff"
//                Time                : Current physical time                      (for UNSPLIT_GRAVITY only)
//                UsePot              : Add self-gravity and/or external potential (for UNSPLIT_GRAVITY only)
//                ExtAcc              : Add external acceleration                  (for UNSPLIT_GRAVITY only)
//                MinDens/Pres/Eint   : Density, pressure, and internal energy floors
//                DualEnergySwitch    : Use the dual-energy formalism if E_int/E_kin < DualEnergySwitch
//                NormPassive         : true --> normalize passive scalars so that the sum of their mass density
//                                               is equal to the gas mass density
//                NNorm               : Number of passive scalars to be normalized
//                                      --> Should be set to the global variable "PassiveNorm_NVar"
//                FracPassive         : true --> convert passive scalars to mass fraction during data reconstruction
//                NFrac               : Number of passive scalars for the option "FracPassive"
//                                      --> Should be set to the global variable "PassiveIntFrac_NVar"
//                JeansMinPres        : Apply minimum pressure estimated from the Jeans length
//                JeansMinPres_Coeff  : Coefficient used by JeansMinPres = G*(Jeans_NCell*Jeans_dh)^2/(Gamma*pi);
//                GPU_NStream         : Number of CUDA streams for the asynchronous memory copy
//                useWaveFlag         : Determine whether to use wave or phase scheme
//-------------------------------------------------------------------------------------------------------
void CUAPI_Asyn_FluidSolver( real h_Flu_Array_In[][FLU_NIN ][ CUBE(FLU_NXT) ],
                             real h_Flu_Array_Out[][FLU_NOUT][ CUBE(PS2) ],
                             real h_Mag_Array_In[][NCOMP_MAG][ FLU_NXT_P1*SQR(FLU_NXT) ],
                             real h_Mag_Array_Out[][NCOMP_MAG][ PS2P1*SQR(PS2) ],
                             char h_DE_Array_Out[][ CUBE(PS2) ],
                             real h_Flux_Array[][9][NFLUX_TOTAL][ SQR(PS2) ],
                             real h_Ele_Array[][9][NCOMP_ELE][ PS2P1*PS2 ],
                             const double h_Corner_Array[][3],
                             real h_Pot_Array_USG[][ CUBE(USG_NXT_F) ],
                             const int NPatchGroup, const real dt, const real dh,
                             const bool StoreFlux, const bool StoreElectric,
                             const bool XYZ, const LR_Limiter_t LR_Limiter, const real MinMod_Coeff, const int MinMod_MaxIter,
                             const real ELBDM_Eta, real ELBDM_Taylor3_Coeff, const bool ELBDM_Taylor3_Auto,
                             const double Time, const bool UsePot, const OptExtAcc_t ExtAcc,
                             const real MinDens, const real MinPres, const real MinEint,
                             const real DualEnergySwitch,
                             const bool NormPassive, const int NNorm,
                             const bool FracPassive, const int NFrac,
                             const bool JeansMinPres, const real JeansMinPres_Coeff,
                             const int GPU_NStream, const bool useWaveFlag )
{

// check
#  ifdef GAMER_DEBUG
#  if   ( MODEL == HYDRO )

#  ifdef UNSPLIT_GRAVITY
   if ( UsePot )
   {
      if ( h_Pot_Array_USG   == NULL )   Aux_Error( ERROR_INFO, "h_Pot_Array_USG == NULL !!\n" );
      if ( d_Pot_Array_USG_F == NULL )   Aux_Error( ERROR_INFO, "d_Pot_Array_USG_F == NULL !!\n" );
   }

   if ( ExtAcc )
   {
      if ( h_Corner_Array   == NULL )    Aux_Error( ERROR_INFO, "h_Corner_Array == NULL !!\n" );
      if ( d_Corner_Array_F == NULL )    Aux_Error( ERROR_INFO, "d_Corner_Array_F == NULL !!\n" );
   }
#  endif

#  elif ( MODEL == ELBDM )

#  else
#  warning : DO YOU WANT TO ADD SOMETHING HERE FOR THE NEW MODEL ??
#  endif

   if ( StoreFlux )
   {
      if ( d_Flux_Array == NULL )   Aux_Error( ERROR_INFO, "d_Flux_Array == NULL !!\n" );
      if ( h_Flux_Array == NULL )   Aux_Error( ERROR_INFO, "h_Flux_Array == NULL !!\n" );
   }

#  ifdef MHD
   if ( h_Mag_Array_In    == NULL ) Aux_Error( ERROR_INFO, "h_Mag_Array_In == NULL !!\n" );
   if ( d_Mag_Array_F_In  == NULL ) Aux_Error( ERROR_INFO, "d_Mag_Array_F_In == NULL !!\n" );

   if ( h_Mag_Array_Out   == NULL ) Aux_Error( ERROR_INFO, "h_Mag_Array_Out == NULL !!\n" );
   if ( d_Mag_Array_F_Out == NULL ) Aux_Error( ERROR_INFO, "d_Mag_Array_F_Out == NULL !!\n" );

   if ( d_FC_Mag_Half     == NULL ) Aux_Error( ERROR_INFO, "d_FC_Mag_Half == NULL !!\n" );
   if ( d_EC_Ele          == NULL ) Aux_Error( ERROR_INFO, "d_EC_Ele == NULL !!\n" );

   if ( StoreElectric )
   {
      if ( d_Ele_Array == NULL )   Aux_Error( ERROR_INFO, "d_Ele_Array == NULL !!\n" );
      if ( h_Ele_Array == NULL )   Aux_Error( ERROR_INFO, "h_Ele_Array == NULL !!\n" );
   }
#  endif
#  endif // #ifdef GAMER_DEBUG

<<<<<<< HEAD
#  if ( !( MODEL == ELBDM && WAVE_SCHEME == WAVE_GRAMFE && ELBDM_SCHEME != ELBDM_HYBRID) )
=======
#  if ( !( MODEL == ELBDM && WAVE_SCHEME == WAVE_GRAMFE && GRAMFE_SCHEME == GRAMFE_FFT) )
>>>>>>> b90dff17
   const dim3 BlockDim_FluidSolver ( FLU_BLOCK_SIZE_X, FLU_BLOCK_SIZE_Y, 1 ); // for the fluidsolvers
#  endif // #  if ( !( MODEL == ELBDM && WAVE_SCHEME == WAVE_GRAMFE && GRAMFE_SCHEME == GRAMFE_FFT) )

// model-dependent operations
#  if   ( MODEL == HYDRO )

#  elif ( MODEL == ELBDM )

#  if ( WAVE_SCHEME == WAVE_GRAMFE && defined( GRAMFE_ENABLE_GPU ) )
   uint cufftdx_shared_memory_size;
   typename  FFT::workspace_type cufftdx_workspace;
   typename IFFT::workspace_type cufftdx_iworkspace;
#  endif // #  if ( WAVE_SCHEME == WAVE_GRAMFE && defined( GRAMFE_ENABLE_GPU ) )

#  if ( ELBDM_SCHEME == ELBDM_HYBRID )
   if ( useWaveFlag ) {
#  endif // # if ( ELBDM_SCHEME == ELBDM_HYBRID )

#  if ( WAVE_SCHEME == WAVE_FD )

// evaluate the optimized Taylor expansion coefficient
   if ( ELBDM_Taylor3_Auto )  ELBDM_Taylor3_Coeff = ELBDM_SetTaylor3Coeff( dt, dh, ELBDM_Eta );

#  elif ( WAVE_SCHEME == WAVE_GRAMFE )

<<<<<<< HEAD
// set up GPU FFT if GPU is used for Gram Fourier extension scheme
#  ifdef GRAMFE_ENABLE_GPU
=======
// set up GPU FFT if GPU is used for Gram Fourier extension FFT scheme
#  if ( GRAMFE_SCHEME == GRAMFE_FFT && defined(GRAMFE_FFT_ENABLE_GPU) )
>>>>>>> b90dff17
// total size of shared memory required for storing FFT::ffts_per_block rows of data after Gram extension and the coefficients of the respective left and right extension polynomials
   auto size                       = FFT::ffts_per_block * cufftdx::size_of<FFT>::value + 2 * FFT::ffts_per_block * GRAMFE_NDELTA;
   auto size_bytes                 = size * sizeof(complex_type);

// shared memory must fit input data and must be big enough to run FFT
   cufftdx_shared_memory_size = std::max((unsigned int)FFT::shared_memory_size, (unsigned int)size_bytes);

// increase max shared memory if needed
   CUDA_CHECK_ERROR(cudaFuncSetAttribute(
      CUFLU_ELBDMSolver_GramFE_FFT,
      cudaFuncAttributeMaxDynamicSharedMemorySize,
      cufftdx_shared_memory_size));

// create forward and backward cufftx workspaces
   cudaError_t error_code  = cudaSuccess;
   cufftdx_workspace  = cufftdx::make_workspace<FFT>(error_code);
   CUDA_CHECK_ERROR(error_code);
   error_code              = cudaSuccess;
   cufftdx_iworkspace = cufftdx::make_workspace<IFFT>(error_code);
   CUDA_CHECK_ERROR(error_code);

<<<<<<< HEAD
#  endif // # ifdef GRAMFE_ENABLE_GPU
#  else // # if (WAVE_SCHEME == WAVE_GRAMFE )
=======
#  elif ( GRAMFE_SCHEME == GRAMFE_MATMUL )

   size_t h_FluTimeEvo_MemSize = 2 * FLU_NXT * PS2 * sizeof(real);
   ELBDM_GramFE_ComputeTimeEvolutionMatrix(h_GramFE_TimeEvo, dt, dh, ELBDM_Eta);
   CUDA_CHECK_ERROR( cudaMemcpyAsync( d_Flu_TimeEvo, h_GramFE_TimeEvo, h_FluTimeEvo_MemSize, cudaMemcpyHostToDevice) );

#  endif // GRAMFE_SCHEME

#  else // #  if (WAVE_SCHEME == WAVE_GRAMFE )
>>>>>>> b90dff17
#     error : ERROR : unsupported WAVE_SCHEME !!
#  endif // WAVE_SCHEME

#  if ( ELBDM_SCHEME == ELBDM_HYBRID )
   } // if ( useWaveFlag )
#  endif // # if ( ELBDM_SCHEME == ELBDM_HYBRID )

#  else
#  error : ERROR : unsupported MODEL !!
#  endif // MODEL

   int *NPatch_per_Stream  = new int [GPU_NStream];
   int *UsedPatch          = new int [GPU_NStream];
   int *Flu_MemSize_In     = new int [GPU_NStream];
   int *Flu_MemSize_Out    = new int [GPU_NStream];
   int *Flux_MemSize       = new int [GPU_NStream];
#  ifdef MHD
   int *Mag_MemSize_In     = new int [GPU_NStream];
   int *Mag_MemSize_Out    = new int [GPU_NStream];
   int *Ele_MemSize        = new int [GPU_NStream];
#  endif
#  ifdef UNSPLIT_GRAVITY
   int *USG_MemSize        = new int [GPU_NStream];
   int *Corner_MemSize     = new int [GPU_NStream];
#  endif
#  ifdef DUAL_ENERGY
   int *DE_MemSize_Out     = new int [GPU_NStream];
#  endif


// set the number of patches of each stream
   UsedPatch[0] = 0;

   if ( GPU_NStream == 1 )    NPatch_per_Stream[0] = NPatchGroup;
   else
   {
      for (int s=0; s<GPU_NStream-1; s++)
      {
         NPatch_per_Stream[s] = NPatchGroup / GPU_NStream;
         UsedPatch[s+1] = UsedPatch[s] + NPatch_per_Stream[s];
      }

      NPatch_per_Stream[GPU_NStream-1] = NPatchGroup - UsedPatch[GPU_NStream-1];
   }


// set the size of data to be transferred into GPU in each stream
   for (int s=0; s<GPU_NStream; s++)
   {
      Flu_MemSize_In [s] = sizeof(real  )*NPatch_per_Stream[s]*FLU_NIN *CUBE(FLU_NXT);
      Flu_MemSize_Out[s] = sizeof(real  )*NPatch_per_Stream[s]*FLU_NOUT*CUBE(PS2);
      Flux_MemSize   [s] = sizeof(real  )*NPatch_per_Stream[s]*NFLUX_TOTAL*9*SQR(PS2);
#     ifdef MHD
      Mag_MemSize_In [s] = sizeof(real  )*NPatch_per_Stream[s]*NCOMP_MAG*FLU_NXT_P1*SQR(FLU_NXT);
      Mag_MemSize_Out[s] = sizeof(real  )*NPatch_per_Stream[s]*NCOMP_MAG*PS2P1*SQR(PS2);
      Ele_MemSize    [s] = sizeof(real  )*NPatch_per_Stream[s]*NCOMP_ELE*9*PS2P1*PS2;
#     endif
#     ifdef UNSPLIT_GRAVITY
      USG_MemSize    [s] = sizeof(real  )*NPatch_per_Stream[s]*CUBE(USG_NXT_F);
      Corner_MemSize [s] = sizeof(double)*NPatch_per_Stream[s]*3;
#     endif
#     ifdef DUAL_ENERGY
      DE_MemSize_Out [s] = sizeof(char  )*NPatch_per_Stream[s]*CUBE(PS2);
#     endif

//    optimisation for phase scheme, only transfer density and phase instead of re/im/dens back from GPU
#     if ( ELBDM_SCHEME == ELBDM_HYBRID )
      if ( !useWaveFlag ) {
         Flu_MemSize_In [s] = sizeof(real  )*NPatch_per_Stream[s]*FLU_NIN*CUBE(HYB_NXT);
#     ifndef GAMER_DEBUG
         Flu_MemSize_Out[s] = sizeof(real  )*NPatch_per_Stream[s]*FLU_NIN*CUBE(PS2);
#     endif // # ifndef GAMER_DEBUG
      }
#     endif // # if ( ELBDM_SCHEME == ELBDM_HYBRID )
   }


// a. copy data from host to device
//=========================================================================================
   for (int s=0; s<GPU_NStream; s++)
   {
      if ( NPatch_per_Stream[s] == 0 )    continue;

#     if ( ELBDM_SCHEME == ELBDM_HYBRID )
      if ( useWaveFlag ) {
#     endif // # if ( ELBDM_SCHEME == ELBDM_HYBRID )
      CUDA_CHECK_ERROR(  cudaMemcpyAsync( d_Flu_Array_F_In  + UsedPatch[s], h_Flu_Array_In  + UsedPatch[s],
                         Flu_MemSize_In[s], cudaMemcpyHostToDevice, Stream[s] )  );
#     if ( ELBDM_SCHEME == ELBDM_HYBRID )
      } else { // if ( useWaveFlag ) {
      real (*smaller_d_Flu_Array_F_In)[FLU_NIN][CUBE(HYB_NXT)] = (real (*)[FLU_NIN][CUBE(HYB_NXT)]) d_Flu_Array_F_In;
      real (*smaller_h_Flu_Array_In  )[FLU_NIN][CUBE(HYB_NXT)] = (real (*)[FLU_NIN][CUBE(HYB_NXT)]) h_Flu_Array_In  ;

      CUDA_CHECK_ERROR(  cudaMemcpyAsync( smaller_d_Flu_Array_F_In  + UsedPatch[s], smaller_h_Flu_Array_In  + UsedPatch[s],
                         Flu_MemSize_In[s], cudaMemcpyHostToDevice, Stream[s] )  );
      }
#     endif // #if ( ELBDM_SCHEME == ELBDM_HYBRID )
#     ifdef MHD
      CUDA_CHECK_ERROR(  cudaMemcpyAsync( d_Mag_Array_F_In  + UsedPatch[s], h_Mag_Array_In  + UsedPatch[s],
                         Mag_MemSize_In[s], cudaMemcpyHostToDevice, Stream[s] )  );
#     endif

#     ifdef UNSPLIT_GRAVITY
      if ( UsePot )
      CUDA_CHECK_ERROR(  cudaMemcpyAsync( d_Pot_Array_USG_F + UsedPatch[s], h_Pot_Array_USG + UsedPatch[s],
                         USG_MemSize   [s], cudaMemcpyHostToDevice, Stream[s] )  );

      if ( ExtAcc )
      CUDA_CHECK_ERROR(  cudaMemcpyAsync( d_Corner_Array_F  + UsedPatch[s], h_Corner_Array  + UsedPatch[s],
                         Corner_MemSize[s], cudaMemcpyHostToDevice, Stream[s] )  );
#     endif
   } // for (int s=0; s<GPU_NStream; s++)


// b. execute the kernel
//=========================================================================================
   for (int s=0; s<GPU_NStream; s++)
   {
      if ( NPatch_per_Stream[s] == 0 )    continue;

#     if   ( MODEL == HYDRO )

#        if   ( FLU_SCHEME == RTVD )

         CUFLU_FluidSolver_RTVD <<< NPatch_per_Stream[s], BlockDim_FluidSolver, 0, Stream[s] >>>
            ( d_Flu_Array_F_In  + UsedPatch[s],
              d_Flu_Array_F_Out + UsedPatch[s],
              d_Flux_Array      + UsedPatch[s],
              d_Corner_Array_F  + UsedPatch[s],
              d_Pot_Array_USG_F + UsedPatch[s],
              dt, 1.0/dh, StoreFlux, XYZ, MinDens, MinPres, MinEint, EoS );

#        elif ( FLU_SCHEME == MHM  ||  FLU_SCHEME == MHM_RP )

         CUFLU_FluidSolver_MHM <<< NPatch_per_Stream[s], BlockDim_FluidSolver, 0, Stream[s] >>>
            ( d_Flu_Array_F_In  + UsedPatch[s],
              d_Flu_Array_F_Out + UsedPatch[s],
              d_Mag_Array_F_In  + UsedPatch[s],
              d_Mag_Array_F_Out + UsedPatch[s],
              d_DE_Array_F_Out  + UsedPatch[s],
              d_Flux_Array      + UsedPatch[s],
              d_Ele_Array       + UsedPatch[s],
              d_Corner_Array_F  + UsedPatch[s],
              d_Pot_Array_USG_F + UsedPatch[s],
              d_PriVar          + UsedPatch[s],
              d_Slope_PPM       + UsedPatch[s],
              d_FC_Var          + UsedPatch[s],
              d_FC_Flux         + UsedPatch[s],
              d_FC_Mag_Half     + UsedPatch[s],
              d_EC_Ele          + UsedPatch[s],
              dt, dh, StoreFlux, StoreElectric, LR_Limiter, MinMod_Coeff, MinMod_MaxIter,
              Time, UsePot, ExtAcc, GPUExtAcc_Ptr, MinDens, MinPres, MinEint,
              DualEnergySwitch, NormPassive, NNorm, FracPassive, NFrac,
              JeansMinPres, JeansMinPres_Coeff, EoS );

#        elif ( FLU_SCHEME == CTU )

         CUFLU_FluidSolver_CTU <<< NPatch_per_Stream[s], BlockDim_FluidSolver, 0, Stream[s] >>>
            ( d_Flu_Array_F_In  + UsedPatch[s],
              d_Flu_Array_F_Out + UsedPatch[s],
              d_Mag_Array_F_In  + UsedPatch[s],
              d_Mag_Array_F_Out + UsedPatch[s],
              d_DE_Array_F_Out  + UsedPatch[s],
              d_Flux_Array      + UsedPatch[s],
              d_Ele_Array       + UsedPatch[s],
              d_Corner_Array_F  + UsedPatch[s],
              d_Pot_Array_USG_F + UsedPatch[s],
              d_PriVar          + UsedPatch[s],
              d_Slope_PPM       + UsedPatch[s],
              d_FC_Var          + UsedPatch[s],
              d_FC_Flux         + UsedPatch[s],
              d_FC_Mag_Half     + UsedPatch[s],
              d_EC_Ele          + UsedPatch[s],
              dt, dh, StoreFlux, StoreElectric, LR_Limiter, MinMod_Coeff,
              Time, UsePot, ExtAcc, GPUExtAcc_Ptr, MinDens, MinPres, MinEint,
              DualEnergySwitch, NormPassive, NNorm, FracPassive, NFrac,
              JeansMinPres, JeansMinPres_Coeff, EoS );

#        else

#        error : unsupported GPU hydro scheme

#        endif // FLU_SCHEME

#     elif ( MODEL == ELBDM )

#     if ( ELBDM_SCHEME == ELBDM_HYBRID )
      if ( useWaveFlag ) {
#     endif // # if ( ELBDM_SCHEME == ELBDM_HYBRID )

#     if ( WAVE_SCHEME == WAVE_FD )

         CUFLU_ELBDMSolver <<< NPatch_per_Stream[s], BlockDim_FluidSolver, 0, Stream[s] >>>
            ( d_Flu_Array_F_In  + UsedPatch[s],
              d_Flu_Array_F_Out + UsedPatch[s],
              d_Flux_Array      + UsedPatch[s],
              dt, 1.0/dh, ELBDM_Eta, StoreFlux, ELBDM_Taylor3_Coeff, XYZ, MinDens );

#     elif ( WAVE_SCHEME == WAVE_GRAMFE )
<<<<<<< HEAD
#     ifdef GRAMFE_ENABLE_GPU

         CUFLU_ELBDMSolver_GramFE <<< NPatch_per_Stream[s], FFT::block_dim, cufftdx_shared_memory_size, Stream[s] >>>
=======

#     if ( GRAMFE_SCHEME == GRAMFE_FFT && defined(GRAMFE_FFT_ENABLE_GPU) )
         CUFLU_ELBDMSolver_GramFE_FFT <<< NPatch_per_Stream[s], FFT::block_dim, cufftdx_shared_memory_size, Stream[s] >>>
>>>>>>> b90dff17
            ( d_Flu_Array_F_In  + UsedPatch[s],
              d_Flu_Array_F_Out + UsedPatch[s],
              d_Flux_Array      + UsedPatch[s],
              dt, 1.0/dh, ELBDM_Eta, StoreFlux, XYZ, MinDens, cufftdx_workspace, cufftdx_iworkspace );

<<<<<<< HEAD
#     endif // # ifdef GRAMFE_ENABLE_GPU
=======
#     elif ( GRAMFE_SCHEME == GRAMFE_MATMUL )
         CUFLU_ELBDMSolver_GramFE_MATMUL <<< NPatch_per_Stream[s], BlockDim_FluidSolver, 0, Stream[s] >>>
            ( d_Flu_Array_F_In  + UsedPatch[s],
              d_Flu_Array_F_Out + UsedPatch[s],
              d_Flux_Array      + UsedPatch[s],
              d_Flu_TimeEvo,
              dt, dh, ELBDM_Eta, StoreFlux, XYZ, MinDens );
#     endif // GRAMFE_SCHEME

>>>>>>> b90dff17
#     else // #  if (WAVE_SCHEME == WAVE_FD )
#        error : ERROR : unsupported WAVE_SCHEME !!
#     endif // WAVE_SCHEME
#     if ( ELBDM_SCHEME == ELBDM_HYBRID )
      } else { // if ( useWaveFlag ) {
         real (*smaller_d_Flu_Array_F_In) [FLU_NIN] [CUBE(HYB_NXT)] = (real (*)[FLU_NIN][CUBE(HYB_NXT)]) d_Flu_Array_F_In;
#        ifdef GAMER_DEBUG
         real (*smaller_d_Flu_Array_F_Out)[FLU_NOUT][CUBE(PS2)]     = d_Flu_Array_F_Out;
#        else // # ifdef GAMER_DEBUG
         real (*smaller_d_Flu_Array_F_Out)[FLU_NIN] [CUBE(PS2)]     = (real (*)[FLU_NIN][CUBE(PS2)]    ) d_Flu_Array_F_Out;
#        endif // # ifdef GAMER_DEBUG ... else

         CUFLU_ELBDMSolver_HamiltonJacobi <<< NPatch_per_Stream[s], BlockDim_FluidSolver, 0, Stream[s] >>>
            (  smaller_d_Flu_Array_F_In  + UsedPatch[s],
               smaller_d_Flu_Array_F_Out + UsedPatch[s],
               d_Flux_Array              + UsedPatch[s],
               dt, 1.0/dh, ELBDM_Eta, StoreFlux, XYZ, MinDens );

      } // if ( useWaveFlag ) { ... else
#     endif // #     if ( ELBDM_SCHEME == ELBDM_HYBRID )

#     else

#        error : unsupported MODEL !!

#     endif // MODEL


      CUDA_CHECK_ERROR( cudaGetLastError() );
   } // for (int s=0; s<GPU_NStream; s++)


// c. copy data from device to host
//=========================================================================================
   for (int s=0; s<GPU_NStream; s++)
   {
      if ( NPatch_per_Stream[s] == 0 )    continue;

#     if ( ELBDM_SCHEME == ELBDM_HYBRID && !defined(GAMER_DEBUG) )
      if ( useWaveFlag ) {
#     endif // #     if ( ELBDM_SCHEME == ELBDM_HYBRID )
      CUDA_CHECK_ERROR(  cudaMemcpyAsync( h_Flu_Array_Out + UsedPatch[s], d_Flu_Array_F_Out + UsedPatch[s],
                         Flu_MemSize_Out[s], cudaMemcpyDeviceToHost, Stream[s] )  );
#     if ( ELBDM_SCHEME == ELBDM_HYBRID && !defined(GAMER_DEBUG) )
      } else { // if ( useWaveFlag ) {
      real (*smaller_h_Flu_Array_Out  )[FLU_NIN][CUBE(PS2)] = (real (*)[FLU_NIN][CUBE(PS2)]) h_Flu_Array_Out;
      real (*smaller_d_Flu_Array_F_Out)[FLU_NIN][CUBE(PS2)] = (real (*)[FLU_NIN][CUBE(PS2)]) d_Flu_Array_F_Out;
      CUDA_CHECK_ERROR(  cudaMemcpyAsync( smaller_h_Flu_Array_Out + UsedPatch[s], smaller_d_Flu_Array_F_Out + UsedPatch[s],
                         Flu_MemSize_Out[s], cudaMemcpyDeviceToHost, Stream[s] )  );
      } // if ( useWaveFlag ) { ... else
#     endif // #     if ( ELBDM_SCHEME == ELBDM_HYBRID )

      if ( StoreFlux )
      CUDA_CHECK_ERROR(  cudaMemcpyAsync( h_Flux_Array    + UsedPatch[s], d_Flux_Array      + UsedPatch[s],
                         Flux_MemSize[s],    cudaMemcpyDeviceToHost, Stream[s] )  );

#     ifdef MHD
      CUDA_CHECK_ERROR(  cudaMemcpyAsync( h_Mag_Array_Out + UsedPatch[s], d_Mag_Array_F_Out + UsedPatch[s],
                         Mag_MemSize_Out[s], cudaMemcpyDeviceToHost, Stream[s] )  );

      if ( StoreElectric )
      CUDA_CHECK_ERROR(  cudaMemcpyAsync( h_Ele_Array     + UsedPatch[s], d_Ele_Array       + UsedPatch[s],
                         Ele_MemSize[s],    cudaMemcpyDeviceToHost, Stream[s] )  );
#     endif

#     ifdef DUAL_ENERGY
      CUDA_CHECK_ERROR(  cudaMemcpyAsync( h_DE_Array_Out  + UsedPatch[s], d_DE_Array_F_Out  + UsedPatch[s],
                         DE_MemSize_Out[s],  cudaMemcpyDeviceToHost, Stream[s] )  );
#     endif
   } // for (int s=0; s<GPU_NStream; s++)


   delete [] NPatch_per_Stream;
   delete [] UsedPatch;
   delete [] Flu_MemSize_In;
   delete [] Flu_MemSize_Out;
   delete [] Flux_MemSize;
#  ifdef MHD
   delete [] Mag_MemSize_In;
   delete [] Mag_MemSize_Out;
   delete [] Ele_MemSize;
#  endif
#  ifdef UNSPLIT_GRAVITY
   delete [] USG_MemSize;
   delete [] Corner_MemSize;
#  endif
#  ifdef DUAL_ENERGY
   delete [] DE_MemSize_Out;
#  endif

} // FUNCTION : CUAPI_Asyn_FluidSolver



#endif // #ifdef GPU<|MERGE_RESOLUTION|>--- conflicted
+++ resolved
@@ -312,13 +312,9 @@
 #  endif
 #  endif // #ifdef GAMER_DEBUG
 
-<<<<<<< HEAD
-#  if ( !( MODEL == ELBDM && WAVE_SCHEME == WAVE_GRAMFE && ELBDM_SCHEME != ELBDM_HYBRID) )
-=======
-#  if ( !( MODEL == ELBDM && WAVE_SCHEME == WAVE_GRAMFE && GRAMFE_SCHEME == GRAMFE_FFT) )
->>>>>>> b90dff17
+#  if ( !( MODEL == ELBDM && WAVE_SCHEME == WAVE_GRAMFE && ELBDM_SCHEME != ELBDM_HYBRID && GRAMFE_SCHEME == GRAMFE_FFT) )
    const dim3 BlockDim_FluidSolver ( FLU_BLOCK_SIZE_X, FLU_BLOCK_SIZE_Y, 1 ); // for the fluidsolvers
-#  endif // #  if ( !( MODEL == ELBDM && WAVE_SCHEME == WAVE_GRAMFE && GRAMFE_SCHEME == GRAMFE_FFT) )
+#  endif // #  if ( !( MODEL == ELBDM && WAVE_SCHEME == WAVE_GRAMFE && ELBDM_SCHEME != ELBDM_HYBRID && GRAMFE_SCHEME == GRAMFE_FFT) )
 
 // model-dependent operations
 #  if   ( MODEL == HYDRO )
@@ -342,13 +338,8 @@
 
 #  elif ( WAVE_SCHEME == WAVE_GRAMFE )
 
-<<<<<<< HEAD
-// set up GPU FFT if GPU is used for Gram Fourier extension scheme
-#  ifdef GRAMFE_ENABLE_GPU
-=======
 // set up GPU FFT if GPU is used for Gram Fourier extension FFT scheme
 #  if ( GRAMFE_SCHEME == GRAMFE_FFT && defined(GRAMFE_FFT_ENABLE_GPU) )
->>>>>>> b90dff17
 // total size of shared memory required for storing FFT::ffts_per_block rows of data after Gram extension and the coefficients of the respective left and right extension polynomials
    auto size                       = FFT::ffts_per_block * cufftdx::size_of<FFT>::value + 2 * FFT::ffts_per_block * GRAMFE_NDELTA;
    auto size_bytes                 = size * sizeof(complex_type);
@@ -370,10 +361,6 @@
    cufftdx_iworkspace = cufftdx::make_workspace<IFFT>(error_code);
    CUDA_CHECK_ERROR(error_code);
 
-<<<<<<< HEAD
-#  endif // # ifdef GRAMFE_ENABLE_GPU
-#  else // # if (WAVE_SCHEME == WAVE_GRAMFE )
-=======
 #  elif ( GRAMFE_SCHEME == GRAMFE_MATMUL )
 
    size_t h_FluTimeEvo_MemSize = 2 * FLU_NXT * PS2 * sizeof(real);
@@ -383,7 +370,6 @@
 #  endif // GRAMFE_SCHEME
 
 #  else // #  if (WAVE_SCHEME == WAVE_GRAMFE )
->>>>>>> b90dff17
 #     error : ERROR : unsupported WAVE_SCHEME !!
 #  endif // WAVE_SCHEME
 
@@ -583,23 +569,14 @@
               dt, 1.0/dh, ELBDM_Eta, StoreFlux, ELBDM_Taylor3_Coeff, XYZ, MinDens );
 
 #     elif ( WAVE_SCHEME == WAVE_GRAMFE )
-<<<<<<< HEAD
-#     ifdef GRAMFE_ENABLE_GPU
-
-         CUFLU_ELBDMSolver_GramFE <<< NPatch_per_Stream[s], FFT::block_dim, cufftdx_shared_memory_size, Stream[s] >>>
-=======
 
 #     if ( GRAMFE_SCHEME == GRAMFE_FFT && defined(GRAMFE_FFT_ENABLE_GPU) )
          CUFLU_ELBDMSolver_GramFE_FFT <<< NPatch_per_Stream[s], FFT::block_dim, cufftdx_shared_memory_size, Stream[s] >>>
->>>>>>> b90dff17
             ( d_Flu_Array_F_In  + UsedPatch[s],
               d_Flu_Array_F_Out + UsedPatch[s],
               d_Flux_Array      + UsedPatch[s],
               dt, 1.0/dh, ELBDM_Eta, StoreFlux, XYZ, MinDens, cufftdx_workspace, cufftdx_iworkspace );
 
-<<<<<<< HEAD
-#     endif // # ifdef GRAMFE_ENABLE_GPU
-=======
 #     elif ( GRAMFE_SCHEME == GRAMFE_MATMUL )
          CUFLU_ELBDMSolver_GramFE_MATMUL <<< NPatch_per_Stream[s], BlockDim_FluidSolver, 0, Stream[s] >>>
             ( d_Flu_Array_F_In  + UsedPatch[s],
@@ -609,7 +586,6 @@
               dt, dh, ELBDM_Eta, StoreFlux, XYZ, MinDens );
 #     endif // GRAMFE_SCHEME
 
->>>>>>> b90dff17
 #     else // #  if (WAVE_SCHEME == WAVE_FD )
 #        error : ERROR : unsupported WAVE_SCHEME !!
 #     endif // WAVE_SCHEME
