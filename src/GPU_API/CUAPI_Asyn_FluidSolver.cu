--- conflicted
+++ resolved
@@ -79,41 +79,20 @@
 static char (*d_DE_Array_F_Out)[ CUBE(PS2) ] = NULL;
 #endif
 #if ( FLU_SCHEME == MHM  ||  FLU_SCHEME == MHM_RP  ||  FLU_SCHEME == CTU )
-<<<<<<< HEAD
-extern real (*d_PriVar)     [NCOMP_TOTAL][ FLU_NXT*FLU_NXT*FLU_NXT ];
-extern real (*d_Slope_PPM_x)[NCOMP_TOTAL][ N_SLOPE_PPM*N_SLOPE_PPM*N_SLOPE_PPM ];
-extern real (*d_Slope_PPM_y)[NCOMP_TOTAL][ N_SLOPE_PPM*N_SLOPE_PPM*N_SLOPE_PPM ];
-extern real (*d_Slope_PPM_z)[NCOMP_TOTAL][ N_SLOPE_PPM*N_SLOPE_PPM*N_SLOPE_PPM ];
-extern real (*d_FC_Var_xL)  [NCOMP_TOTAL][ N_FC_VAR*N_FC_VAR*N_FC_VAR ];
-extern real (*d_FC_Var_xR)  [NCOMP_TOTAL][ N_FC_VAR*N_FC_VAR*N_FC_VAR ];
-extern real (*d_FC_Var_yL)  [NCOMP_TOTAL][ N_FC_VAR*N_FC_VAR*N_FC_VAR ];
-extern real (*d_FC_Var_yR)  [NCOMP_TOTAL][ N_FC_VAR*N_FC_VAR*N_FC_VAR ];
-extern real (*d_FC_Var_zL)  [NCOMP_TOTAL][ N_FC_VAR*N_FC_VAR*N_FC_VAR ];
-extern real (*d_FC_Var_zR)  [NCOMP_TOTAL][ N_FC_VAR*N_FC_VAR*N_FC_VAR ];
-extern real (*d_FC_Flux_x)  [NCOMP_TOTAL][ N_FC_FLUX*N_FC_FLUX*N_FC_FLUX ];
-extern real (*d_FC_Flux_y)  [NCOMP_TOTAL][ N_FC_FLUX*N_FC_FLUX*N_FC_FLUX ];
-extern real (*d_FC_Flux_z)  [NCOMP_TOTAL][ N_FC_FLUX*N_FC_FLUX*N_FC_FLUX ];
-#endif
-=======
 extern real (*d_PriVar)      [NCOMP_TOTAL][ CUBE(FLU_NXT) ];
 extern real (*d_Slope_PPM)[3][NCOMP_TOTAL][ CUBE(N_SLOPE_PPM) ];
 extern real (*d_FC_Var)   [6][NCOMP_TOTAL][ CUBE(N_FC_VAR) ];
 extern real (*d_FC_Flux)  [3][NCOMP_TOTAL][ CUBE(N_FC_FLUX) ];
 #endif // FLU_SCHEME
-#elif ( MODEL == MHD )
+#ifdef MHD
 #warning : WAIT MHD !!!
+#endif
 #endif // MODEL
 
->>>>>>> 75d245ae
 #ifdef UNSPLIT_GRAVITY
 extern real (*d_Pot_Array_USG_F)[ CUBE(USG_NXT_F) ];
 #else
-<<<<<<< HEAD
-static real (*d_Pot_Array_USG_F)[ USG_NXT_F*USG_NXT_F*USG_NXT_F ] = NULL;
-=======
-#if ( MODEL == HYDRO  ||  MODEL == MHD )
 static real (*d_Pot_Array_USG_F)[ CUBE(USG_NXT_F) ] = NULL;
->>>>>>> 75d245ae
 #endif
 #endif // #if ( MODEL == HYDRO )
 
