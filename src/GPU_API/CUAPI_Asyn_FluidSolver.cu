--- conflicted
+++ resolved
@@ -96,7 +96,6 @@
 #  else // #  if (WAVE_SCHEME == WAVE_GRAMFE )
 #     error : ERROR : unsupported WAVE_SCHEME !!
 #  endif // WAVE_SCHEME
-
 
 #if ( ELBDM_SCHEME == HYBRID )
 __global__ void CUFLU_ELBDMSolver_PhaseForm( real g_Fluid_In [][FLU_NIN ][ CUBE(FLU_NXT) ],
@@ -507,19 +506,26 @@
 #        endif // FLU_SCHEME
 
 #     elif ( MODEL == ELBDM )
-<<<<<<< HEAD
 #     if ( ELBDM_SCHEME == HYBRID )
       if ( useWaveFlag ) {
-#     endif // #     if ( ELBDM_SCHEME == HYBRID )
-=======
+#     endif // # if ( ELBDM_SCHEME == HYBRID )
 #     if   ( WAVE_SCHEME == WAVE_FD )
->>>>>>> be9bfc4c
          CUFLU_ELBDMSolver <<< NPatch_per_Stream[s], BlockDim_FluidSolver, 0, Stream[s] >>>
             ( d_Flu_Array_F_In  + UsedPatch[s],
               d_Flu_Array_F_Out + UsedPatch[s],
               d_Flux_Array      + UsedPatch[s],
               dt, 1.0/dh, ELBDM_Eta, StoreFlux, ELBDM_Taylor3_Coeff, XYZ, MinDens );
-<<<<<<< HEAD
+#     elif ( WAVE_SCHEME == WAVE_GRAMFE )
+#     ifdef GRAMFE_ENABLE_GPU
+         CUFLU_ELBDMSolver_GramFE <<< NPatch_per_Stream[s], FFT::block_dim, cufftdx_shared_memory_size, Stream[s] >>>
+            ( d_Flu_Array_F_In  + UsedPatch[s],
+              d_Flu_Array_F_Out + UsedPatch[s],
+              d_Flux_Array      + UsedPatch[s],
+              dt, 1.0/dh, ELBDM_Eta, StoreFlux, XYZ, MinDens, cufftdx_workspace, cufftdx_iworkspace );
+#     endif // # ifdef GRAMFE_ENABLE_GPU
+#     else // #  if (WAVE_SCHEME == WAVE_FD )
+#        error : ERROR : unsupported WAVE_SCHEME !!
+#     endif // WAVE_SCHEME
 #     if ( ELBDM_SCHEME == HYBRID )
       } else { // if ( useWaveFlag ) {
 #        ifdef GAMER_DEBUG
@@ -535,19 +541,6 @@
       } // if ( useWaveFlag ) { ... else
 #     endif // #     if ( ELBDM_SCHEME == HYBRID )
 
-=======
-#     elif ( WAVE_SCHEME == WAVE_GRAMFE )
-#     ifdef GRAMFE_ENABLE_GPU
-         CUFLU_ELBDMSolver_GramFE <<< NPatch_per_Stream[s], FFT::block_dim, cufftdx_shared_memory_size, Stream[s] >>>
-            ( d_Flu_Array_F_In  + UsedPatch[s],
-              d_Flu_Array_F_Out + UsedPatch[s],
-              d_Flux_Array      + UsedPatch[s],
-              dt, 1.0/dh, ELBDM_Eta, StoreFlux, XYZ, MinDens, cufftdx_workspace, cufftdx_iworkspace );
-#     endif // # ifdef GRAMFE_ENABLE_GPU
-#     else // #  if (WAVE_SCHEME == WAVE_FD )
-#        error : ERROR : unsupported WAVE_SCHEME !!
-#     endif // WAVE_SCHEME
->>>>>>> be9bfc4c
 #     else
 
 #        error : unsupported MODEL !!
