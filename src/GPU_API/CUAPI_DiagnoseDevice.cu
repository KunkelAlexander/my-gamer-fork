--- conflicted
+++ resolved
@@ -1,10 +1,6 @@
-<<<<<<< HEAD
-#include "GAMER.h"
-=======
 #include "CUAPI.h"
 
 void Aux_GetCPUInfo( const char *FileName );
->>>>>>> 19162aca
 
 #ifdef GPU
 
