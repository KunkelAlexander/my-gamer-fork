--- conflicted
+++ resolved
@@ -82,14 +82,8 @@
 #  if   ( MODEL == HYDRO )
 #  if ( FLU_SCHEME == MHM  ||  FLU_SCHEME == MHM_RP  ||  FLU_SCHEME == CTU )
    const long PriVar_MemSize    = Flu_MemSize_F_In;
-<<<<<<< HEAD
-   const long FC_Var_MemSize    = sizeof(real)*Flu_NPG*NCOMP_TOTAL*N_FC_VAR*N_FC_VAR*N_FC_VAR;
-   const long FC_Flux_MemSize   = sizeof(real)*Flu_NPG*NCOMP_TOTAL*N_FC_FLUX*N_FC_FLUX*N_FC_FLUX;
-=======
    const long FC_Var_MemSize    = sizeof(real)*Flu_NPG*6*NCOMP_TOTAL*CUBE(N_FC_VAR);
    const long FC_Flux_MemSize   = sizeof(real)*Flu_NPG*3*NCOMP_TOTAL*CUBE(N_FC_FLUX);
-
->>>>>>> 75d245ae
 #  if ( LR_SCHEME == PPM )
    const long Slope_PPM_MemSize = sizeof(real)*Flu_NPG*3*NCOMP_TOTAL*CUBE(N_SLOPE_PPM);
 #  endif
@@ -119,18 +113,11 @@
 
 #  if   ( MODEL == HYDRO )
 #  if ( FLU_SCHEME == MHM  ||  FLU_SCHEME == MHM_RP  ||  FLU_SCHEME == CTU )
-<<<<<<< HEAD
-   TotalSize += PriVar_MemSize + 6*FC_Var_MemSize + 3*FC_Flux_MemSize;
-#  if ( LR_SCHEME == PPM )
-   TotalSize += 3*Slope_PPM_MemSize;
-#  endif
-=======
    TotalSize += PriVar_MemSize + FC_Var_MemSize + FC_Flux_MemSize;
 
 #  if ( LR_SCHEME == PPM )
    TotalSize += Slope_PPM_MemSize;
 #  endif // PPM
->>>>>>> 75d245ae
 #  endif // MHM/MHM_RP/CTU
 
 #  elif ( MODEL != ELBDM )
