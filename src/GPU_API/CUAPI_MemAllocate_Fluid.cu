--- conflicted
+++ resolved
@@ -44,11 +44,6 @@
 #endif
 #endif // FLU_SCHEME
 
-<<<<<<< HEAD
-#if ( MODEL == ELBDM  && WAVE_SCHEME == WAVE_GRAMFE && GRAMFE_SCHEME == GRAMFE_MATMUL )
-extern gramfe_matmul_float (*d_Flu_TimeEvo)[2 * FLU_NXT];
-#endif
-=======
 #if ( MODEL == ELBDM )
 extern bool (*d_IsCompletelyRefined);
 #endif // #if ( MODEL == ELBDM )
@@ -57,7 +52,10 @@
 extern bool (*d_HasWaveCounterpart)[ CUBE(PS2) ];
 #endif // #if ( MODEL == ELBDM && ELBDM_SCHEME == ELBDM_HYBRID )
 
->>>>>>> 58191ef8
+#if ( MODEL == ELBDM  && WAVE_SCHEME == WAVE_GRAMFE && GRAMFE_SCHEME == GRAMFE_MATMUL )
+extern gramfe_matmul_float (*d_Flu_TimeEvo)[2 * FLU_NXT];
+#endif // #if ( MODEL == ELBDM  && WAVE_SCHEME == WAVE_GRAMFE && GRAMFE_SCHEME == GRAMFE_MATMUL )
+
 #if ( MODEL != HYDRO  &&  MODEL != ELBDM )
 #  warning : DO YOU WANT TO ADD SOMETHING HERE FOR THE NEW MODEL ??
 #endif
@@ -127,12 +125,6 @@
 #  endif
 #  endif // FLU_SCHEME
 
-<<<<<<< HEAD
-
-#  if ( MODEL == ELBDM  && WAVE_SCHEME == WAVE_GRAMFE && GRAMFE_SCHEME == GRAMFE_MATMUL )
-   const long GramFE_TimeEvo_MemSize = sizeof(gramfe_matmul_float) * 2 * PS2 * FLU_NXT;
-#  endif
-=======
 #  if ( MODEL == ELBDM )
    const long Flu_MemSize_IsCompletelyRefined = sizeof(bool ) * Flu_NPG;
 #  endif // #if ( MODEL == ELBDM )
@@ -140,7 +132,10 @@
 #  if ( MODEL == ELBDM && ELBDM_SCHEME == ELBDM_HYBRID )
    const long Flu_MemSize_HasWaveCounterpart  = sizeof(bool ) * Flu_NPG * CUBE(PS2);
 #  endif // #if ( MODEL == ELBDM && ELBDM_SCHEME == ELBDM_HYBRID )
->>>>>>> 58191ef8
+
+#  if ( MODEL == ELBDM  && WAVE_SCHEME == WAVE_GRAMFE && GRAMFE_SCHEME == GRAMFE_MATMUL )
+   const long GramFE_TimeEvo_MemSize = sizeof(gramfe_matmul_float) * 2 * PS2 * FLU_NXT;
+#  endif // #  if ( MODEL == ELBDM  && WAVE_SCHEME == WAVE_GRAMFE && GRAMFE_SCHEME == GRAMFE_MATMUL )
 
 #  if ( MODEL != HYDRO  &&  MODEL != ELBDM )
 #     warning : DO YOU WANT TO ADD SOMETHING HERE FOR THE NEW MODEL ??
@@ -260,12 +255,6 @@
    CUDA_CHECK_MALLOC(  cudaMalloc( (void**) &d_Corner_Array_S,       Corner_MemSize_S     )  );
    }
 
-<<<<<<< HEAD
-#  if ( MODEL == ELBDM  && WAVE_SCHEME == WAVE_GRAMFE && GRAMFE_SCHEME == GRAMFE_MATMUL )
-   CUDA_CHECK_MALLOC(  cudaMalloc( (void**) &d_Flu_TimeEvo,          GramFE_TimeEvo_MemSize  )  );
-#  endif
-
-=======
 
 #  if ( MODEL == ELBDM )
    CUDA_CHECK_MALLOC(  cudaMalloc( (void**) &d_IsCompletelyRefined,  Flu_MemSize_IsCompletelyRefined  )  );
@@ -274,7 +263,11 @@
 #  if ( MODEL == ELBDM && ELBDM_SCHEME == ELBDM_HYBRID )
    CUDA_CHECK_MALLOC(  cudaMalloc( (void**) &d_HasWaveCounterpart,  Flu_MemSize_HasWaveCounterpart  )  );
 #  endif // #if ( MODEL == ELBDM && ELBDM_SCHEME == ELBDM_HYBRID )
->>>>>>> 58191ef8
+
+#  if ( MODEL == ELBDM  && WAVE_SCHEME == WAVE_GRAMFE && GRAMFE_SCHEME == GRAMFE_MATMUL )
+   CUDA_CHECK_MALLOC(  cudaMalloc( (void**) &d_Flu_TimeEvo,          GramFE_TimeEvo_MemSize  )  );
+#  endif // #  if ( MODEL == ELBDM  && WAVE_SCHEME == WAVE_GRAMFE && GRAMFE_SCHEME == GRAMFE_MATMUL )
+
 
 #  if ( MODEL != HYDRO  &&  MODEL != ELBDM )
 #     warning : DO YOU WANT TO ADD SOMETHING HERE FOR THE NEW MODEL ??
@@ -325,11 +318,6 @@
    } // for (int t=0; t<2; t++)
 
 
-<<<<<<< HEAD
-#  if ( MODEL == ELBDM  && WAVE_SCHEME == WAVE_GRAMFE && GRAMFE_SCHEME == GRAMFE_MATMUL )
-   CUDA_CHECK_MALLOC(  cudaMallocHost( (void**) &h_GramFE_TimeEvo,  GramFE_TimeEvo_MemSize  )  );
-#  endif
-=======
 
 #  if ( MODEL == ELBDM )
    CUDA_CHECK_MALLOC(  cudaMallocHost( (void**) &h_IsCompletelyRefined,  Flu_MemSize_IsCompletelyRefined  )  );
@@ -338,8 +326,10 @@
 #  if ( MODEL == ELBDM && ELBDM_SCHEME == ELBDM_HYBRID )
    CUDA_CHECK_MALLOC(  cudaMallocHost( (void**) &h_HasWaveCounterpart,  Flu_MemSize_HasWaveCounterpart  )  );
 #  endif // #if ( MODEL == ELBDM && ELBDM_SCHEME == ELBDM_HYBRID )
->>>>>>> 58191ef8
-
+
+#  if ( MODEL == ELBDM  && WAVE_SCHEME == WAVE_GRAMFE && GRAMFE_SCHEME == GRAMFE_MATMUL )
+   CUDA_CHECK_MALLOC(  cudaMallocHost( (void**) &h_GramFE_TimeEvo,  GramFE_TimeEvo_MemSize  )  );
+#  endif // #  if ( MODEL == ELBDM  && WAVE_SCHEME == WAVE_GRAMFE && GRAMFE_SCHEME == GRAMFE_MATMUL )
 
 // create streams
    Stream = new cudaStream_t [GPU_NStream];
