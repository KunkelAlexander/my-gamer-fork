#include "CUAPI.h"
#include "CUFLU.h"

#ifdef GPU



<<<<<<< HEAD
extern real (*d_Flu_Array_F_In )[FLU_NIN ][ FLU_NXT*FLU_NXT*FLU_NXT ];
extern real (*d_Flu_Array_F_Out)[FLU_NOUT][ PS2*PS2*PS2 ];
extern real (*d_Flux_Array)[9][NFLUX_TOTAL][ PS2*PS2 ];
=======
extern real (*d_Flu_Array_F_In )[FLU_NIN ][ CUBE(FLU_NXT) ];
extern real (*d_Flu_Array_F_Out)[FLU_NOUT][ CUBE(PS2) ];
extern real (*d_Flux_Array)[9][NFLUX_TOTAL][ SQR(PS2) ];
#ifdef UNSPLIT_GRAVITY
>>>>>>> 023513cc
extern double (*d_Corner_Array_F)[3];
#ifdef DUAL_ENERGY
extern char (*d_DE_Array_F_Out)[ CUBE(PS2) ];
#endif

// global memory arrays in different models
#if   ( MODEL == HYDRO )
#if ( FLU_SCHEME == MHM  ||  FLU_SCHEME == MHM_RP  ||  FLU_SCHEME == CTU )
extern real (*d_PriVar)      [NCOMP_TOTAL][ CUBE(FLU_NXT)     ];
extern real (*d_Slope_PPM)[3][NCOMP_TOTAL][ CUBE(N_SLOPE_PPM) ];
extern real (*d_FC_Var)   [6][NCOMP_TOTAL][ CUBE(N_FC_VAR)    ];
extern real (*d_FC_Flux)  [3][NCOMP_TOTAL][ CUBE(N_FC_FLUX)   ];
#endif // #if ( FLU_SCHEME == MHM  ||  FLU_SCHEME == MHM_RP  ||  FLU_SCHEME == CTU )

#elif ( MODEL == MHD )
#warning : WAIT MHD !!!

#elif ( MODEL != ELBDM )
#warning : DO YOU WANT TO ADD SOMETHING HERE FOR THE NEW MODEL ??
#endif // MODEL

extern cudaStream_t *Stream;




//-------------------------------------------------------------------------------------------------------
// Function    :  CUAPI_MemFree_Fluid
// Description :  Free the GPU and CPU memory previously allocated by CUAPI_MemAllocate_Fluid()
//
// Parameter   :  GPU_NStream : Number of CUDA streams for the asynchronous memory copy
//-------------------------------------------------------------------------------------------------------
void CUAPI_MemFree_Fluid( const int GPU_NStream )
{

<<<<<<< HEAD
// free the device memory (in all models)
   if ( d_Flu_Array_F_In        != NULL )    CUDA_CHECK_ERROR(  cudaFree( d_Flu_Array_F_In        )  );
   if ( d_Flu_Array_F_Out       != NULL )    CUDA_CHECK_ERROR(  cudaFree( d_Flu_Array_F_Out       )  );
   if ( d_Flux_Array            != NULL )    CUDA_CHECK_ERROR(  cudaFree( d_Flux_Array            )  );
   if ( d_Corner_Array_F        != NULL )    CUDA_CHECK_ERROR(  cudaFree( d_Corner_Array_F        )  );
=======
// free the device memory (used by all models)
   if ( d_Flu_Array_F_In  != NULL ) {  CUDA_CHECK_ERROR(  cudaFree( d_Flu_Array_F_In  )  );  d_Flu_Array_F_In  = NULL; }
   if ( d_Flu_Array_F_Out != NULL ) {  CUDA_CHECK_ERROR(  cudaFree( d_Flu_Array_F_Out )  );  d_Flu_Array_F_Out = NULL; }
   if ( d_Flux_Array      != NULL ) {  CUDA_CHECK_ERROR(  cudaFree( d_Flux_Array      )  );  d_Flux_Array      = NULL; }
#  ifdef UNSPLIT_GRAVITY
   if ( d_Corner_Array_F  != NULL ) {  CUDA_CHECK_ERROR(  cudaFree( d_Corner_Array_F  )  );  d_Corner_Array_F  = NULL; }
#  endif
>>>>>>> 023513cc
#  ifdef DUAL_ENERGY
   if ( d_DE_Array_F_Out  != NULL ) {  CUDA_CHECK_ERROR(  cudaFree( d_DE_Array_F_Out  )  );  d_DE_Array_F_Out  = NULL; }
#  endif
<<<<<<< HEAD

   d_Flu_Array_F_In        = NULL;
   d_Flu_Array_F_Out       = NULL;
   d_Flux_Array            = NULL;
   d_Corner_Array_F        = NULL;
#  ifdef DUAL_ENERGY
   d_DE_Array_F_Out        = NULL;
#  endif
=======
   if ( d_dt_Array_T      != NULL ) {  CUDA_CHECK_ERROR(  cudaFree( d_dt_Array_T      )  );  d_dt_Array_T      = NULL; }
   if ( d_Flu_Array_T     != NULL ) {  CUDA_CHECK_ERROR(  cudaFree( d_Flu_Array_T     )  );  d_Flu_Array_T     = NULL; }
>>>>>>> 023513cc


// free the device memory (used by different models)
#  if   ( MODEL == HYDRO )
#  if ( FLU_SCHEME == MHM  ||  FLU_SCHEME == MHM_RP  ||  FLU_SCHEME == CTU )
   if ( d_PriVar    != NULL ) {  CUDA_CHECK_ERROR(  cudaFree( d_PriVar    )  );  d_PriVar    = NULL; }
   if ( d_Slope_PPM != NULL ) {  CUDA_CHECK_ERROR(  cudaFree( d_Slope_PPM )  );  d_Slope_PPM = NULL; }
   if ( d_FC_Var    != NULL ) {  CUDA_CHECK_ERROR(  cudaFree( d_FC_Var    )  );  d_FC_Var    = NULL; }
   if ( d_FC_Flux   != NULL ) {  CUDA_CHECK_ERROR(  cudaFree( d_FC_Flux   )  );  d_FC_Flux   = NULL; }
#  endif // #if ( FLU_SCHEME == MHM  ||  FLU_SCHEME == MHM_RP  ||  FLU_SCHEME == CTU )

#  elif ( MODEL == MHD )
#  warning : WAIT MHD !!!

#  elif ( MODEL != ELBDM )
#  warning : DO YOU WANT TO ADD SOMETHING HERE FOR THE NEW MODEL ??
#  endif // MODEL


// free the host memory allocated by CUDA
   for (int t=0; t<2; t++)
   {
<<<<<<< HEAD
      if ( h_Flu_Array_F_In [t] != NULL ) CUDA_CHECK_ERROR(  cudaFreeHost( h_Flu_Array_F_In [t] )  );
      if ( h_Flu_Array_F_Out[t] != NULL ) CUDA_CHECK_ERROR(  cudaFreeHost( h_Flu_Array_F_Out[t] )  );
      if ( h_Flux_Array     [t] != NULL ) CUDA_CHECK_ERROR(  cudaFreeHost( h_Flux_Array     [t] )  );
      if ( h_Corner_Array_F [t] != NULL ) CUDA_CHECK_ERROR(  cudaFreeHost( h_Corner_Array_F [t] )  );
#     ifdef DUAL_ENERGY
      if ( h_DE_Array_F_Out [t] != NULL ) CUDA_CHECK_ERROR(  cudaFreeHost( h_DE_Array_F_Out [t] )  );
#     endif

      h_Flu_Array_F_In      [t] = NULL;
      h_Flu_Array_F_Out     [t] = NULL;
      h_Flux_Array          [t] = NULL;
      h_Corner_Array_F      [t] = NULL;
=======
      if ( h_Flu_Array_F_In [t] != NULL ) {  CUDA_CHECK_ERROR(  cudaFreeHost( h_Flu_Array_F_In [t] )  );  h_Flu_Array_F_In [t] = NULL; }
      if ( h_Flu_Array_F_Out[t] != NULL ) {  CUDA_CHECK_ERROR(  cudaFreeHost( h_Flu_Array_F_Out[t] )  );  h_Flu_Array_F_Out[t] = NULL; }
      if ( h_Flux_Array     [t] != NULL ) {  CUDA_CHECK_ERROR(  cudaFreeHost( h_Flux_Array     [t] )  );  h_Flux_Array     [t] = NULL; }
#     ifdef UNSPLIT_GRAVITY
      if ( h_Corner_Array_F [t] != NULL ) {  CUDA_CHECK_ERROR(  cudaFreeHost( h_Corner_Array_F [t] )  );  h_Corner_Array_F [t] = NULL; }
#     endif
>>>>>>> 023513cc
#     ifdef DUAL_ENERGY
      if ( h_DE_Array_F_Out [t] != NULL ) {  CUDA_CHECK_ERROR(  cudaFreeHost( h_DE_Array_F_Out [t] )  );  h_DE_Array_F_Out [t] = NULL; }
#     endif
<<<<<<< HEAD
=======
      if ( h_dt_Array_T     [t] != NULL ) {  CUDA_CHECK_ERROR(  cudaFreeHost( h_dt_Array_T     [t] )  );  h_dt_Array_T     [t] = NULL; }
      if ( h_Flu_Array_T    [t] != NULL ) {  CUDA_CHECK_ERROR(  cudaFreeHost( h_Flu_Array_T    [t] )  );  h_Flu_Array_T    [t] = NULL; }
>>>>>>> 023513cc
   } // for (int t=0; t<2; t++)


// destroy streams
   if ( Stream != NULL )
   {
      for (int s=0; s<GPU_NStream; s++)   CUDA_CHECK_ERROR(  cudaStreamDestroy( Stream[s] )  );

      delete [] Stream;
      Stream = NULL;
   }

} // FUNCTION : CUAPI_MemFree_Fluid



#endif // #ifdef GPU<|MERGE_RESOLUTION|>--- conflicted
+++ resolved
@@ -5,16 +5,9 @@
 
 
 
-<<<<<<< HEAD
-extern real (*d_Flu_Array_F_In )[FLU_NIN ][ FLU_NXT*FLU_NXT*FLU_NXT ];
-extern real (*d_Flu_Array_F_Out)[FLU_NOUT][ PS2*PS2*PS2 ];
-extern real (*d_Flux_Array)[9][NFLUX_TOTAL][ PS2*PS2 ];
-=======
 extern real (*d_Flu_Array_F_In )[FLU_NIN ][ CUBE(FLU_NXT) ];
 extern real (*d_Flu_Array_F_Out)[FLU_NOUT][ CUBE(PS2) ];
 extern real (*d_Flux_Array)[9][NFLUX_TOTAL][ SQR(PS2) ];
-#ifdef UNSPLIT_GRAVITY
->>>>>>> 023513cc
 extern double (*d_Corner_Array_F)[3];
 #ifdef DUAL_ENERGY
 extern char (*d_DE_Array_F_Out)[ CUBE(PS2) ];
@@ -50,37 +43,14 @@
 void CUAPI_MemFree_Fluid( const int GPU_NStream )
 {
 
-<<<<<<< HEAD
-// free the device memory (in all models)
-   if ( d_Flu_Array_F_In        != NULL )    CUDA_CHECK_ERROR(  cudaFree( d_Flu_Array_F_In        )  );
-   if ( d_Flu_Array_F_Out       != NULL )    CUDA_CHECK_ERROR(  cudaFree( d_Flu_Array_F_Out       )  );
-   if ( d_Flux_Array            != NULL )    CUDA_CHECK_ERROR(  cudaFree( d_Flux_Array            )  );
-   if ( d_Corner_Array_F        != NULL )    CUDA_CHECK_ERROR(  cudaFree( d_Corner_Array_F        )  );
-=======
 // free the device memory (used by all models)
    if ( d_Flu_Array_F_In  != NULL ) {  CUDA_CHECK_ERROR(  cudaFree( d_Flu_Array_F_In  )  );  d_Flu_Array_F_In  = NULL; }
    if ( d_Flu_Array_F_Out != NULL ) {  CUDA_CHECK_ERROR(  cudaFree( d_Flu_Array_F_Out )  );  d_Flu_Array_F_Out = NULL; }
    if ( d_Flux_Array      != NULL ) {  CUDA_CHECK_ERROR(  cudaFree( d_Flux_Array      )  );  d_Flux_Array      = NULL; }
-#  ifdef UNSPLIT_GRAVITY
    if ( d_Corner_Array_F  != NULL ) {  CUDA_CHECK_ERROR(  cudaFree( d_Corner_Array_F  )  );  d_Corner_Array_F  = NULL; }
-#  endif
->>>>>>> 023513cc
 #  ifdef DUAL_ENERGY
    if ( d_DE_Array_F_Out  != NULL ) {  CUDA_CHECK_ERROR(  cudaFree( d_DE_Array_F_Out  )  );  d_DE_Array_F_Out  = NULL; }
 #  endif
-<<<<<<< HEAD
-
-   d_Flu_Array_F_In        = NULL;
-   d_Flu_Array_F_Out       = NULL;
-   d_Flux_Array            = NULL;
-   d_Corner_Array_F        = NULL;
-#  ifdef DUAL_ENERGY
-   d_DE_Array_F_Out        = NULL;
-#  endif
-=======
-   if ( d_dt_Array_T      != NULL ) {  CUDA_CHECK_ERROR(  cudaFree( d_dt_Array_T      )  );  d_dt_Array_T      = NULL; }
-   if ( d_Flu_Array_T     != NULL ) {  CUDA_CHECK_ERROR(  cudaFree( d_Flu_Array_T     )  );  d_Flu_Array_T     = NULL; }
->>>>>>> 023513cc
 
 
 // free the device memory (used by different models)
@@ -103,35 +73,13 @@
 // free the host memory allocated by CUDA
    for (int t=0; t<2; t++)
    {
-<<<<<<< HEAD
-      if ( h_Flu_Array_F_In [t] != NULL ) CUDA_CHECK_ERROR(  cudaFreeHost( h_Flu_Array_F_In [t] )  );
-      if ( h_Flu_Array_F_Out[t] != NULL ) CUDA_CHECK_ERROR(  cudaFreeHost( h_Flu_Array_F_Out[t] )  );
-      if ( h_Flux_Array     [t] != NULL ) CUDA_CHECK_ERROR(  cudaFreeHost( h_Flux_Array     [t] )  );
-      if ( h_Corner_Array_F [t] != NULL ) CUDA_CHECK_ERROR(  cudaFreeHost( h_Corner_Array_F [t] )  );
-#     ifdef DUAL_ENERGY
-      if ( h_DE_Array_F_Out [t] != NULL ) CUDA_CHECK_ERROR(  cudaFreeHost( h_DE_Array_F_Out [t] )  );
-#     endif
-
-      h_Flu_Array_F_In      [t] = NULL;
-      h_Flu_Array_F_Out     [t] = NULL;
-      h_Flux_Array          [t] = NULL;
-      h_Corner_Array_F      [t] = NULL;
-=======
       if ( h_Flu_Array_F_In [t] != NULL ) {  CUDA_CHECK_ERROR(  cudaFreeHost( h_Flu_Array_F_In [t] )  );  h_Flu_Array_F_In [t] = NULL; }
       if ( h_Flu_Array_F_Out[t] != NULL ) {  CUDA_CHECK_ERROR(  cudaFreeHost( h_Flu_Array_F_Out[t] )  );  h_Flu_Array_F_Out[t] = NULL; }
       if ( h_Flux_Array     [t] != NULL ) {  CUDA_CHECK_ERROR(  cudaFreeHost( h_Flux_Array     [t] )  );  h_Flux_Array     [t] = NULL; }
-#     ifdef UNSPLIT_GRAVITY
       if ( h_Corner_Array_F [t] != NULL ) {  CUDA_CHECK_ERROR(  cudaFreeHost( h_Corner_Array_F [t] )  );  h_Corner_Array_F [t] = NULL; }
-#     endif
->>>>>>> 023513cc
 #     ifdef DUAL_ENERGY
       if ( h_DE_Array_F_Out [t] != NULL ) {  CUDA_CHECK_ERROR(  cudaFreeHost( h_DE_Array_F_Out [t] )  );  h_DE_Array_F_Out [t] = NULL; }
 #     endif
-<<<<<<< HEAD
-=======
-      if ( h_dt_Array_T     [t] != NULL ) {  CUDA_CHECK_ERROR(  cudaFreeHost( h_dt_Array_T     [t] )  );  h_dt_Array_T     [t] = NULL; }
-      if ( h_Flu_Array_T    [t] != NULL ) {  CUDA_CHECK_ERROR(  cudaFreeHost( h_Flu_Array_T    [t] )  );  h_Flu_Array_T    [t] = NULL; }
->>>>>>> 023513cc
    } // for (int t=0; t<2; t++)
 
 
