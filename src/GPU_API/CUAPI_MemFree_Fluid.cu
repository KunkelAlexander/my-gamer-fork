#include "CUAPI.h"
#include "CUFLU.h"

#ifdef GPU



extern real (*d_Flu_Array_F_In )[FLU_NIN ][ CUBE(FLU_NXT) ];
extern real (*d_Flu_Array_F_Out)[FLU_NOUT][ CUBE(PS2) ];
extern real (*d_Flux_Array)[9][NFLUX_TOTAL][ SQR(PS2) ];
#ifdef UNSPLIT_GRAVITY
extern real (*d_Pot_Array_USG_F)[ CUBE(USG_NXT_F) ];
extern double (*d_Corner_Array_F)[3];
#endif
#ifdef DUAL_ENERGY
extern char (*d_DE_Array_F_Out)[ CUBE(PS2) ];
#endif
#ifdef MHD
extern real (*d_Mag_Array_F_In )[NCOMP_MAG][ FLU_NXT_P1*SQR(FLU_NXT) ];
extern real (*d_Mag_Array_F_Out)[NCOMP_MAG][ PS2P1*SQR(PS2)          ];
extern real (*d_Ele_Array      )[9][NCOMP_ELE][ PS2P1*PS2 ];
extern real (*d_Mag_Array_T)[NCOMP_MAG][ PS1P1*SQR(PS1) ];
extern real (*d_Mag_Array_S_In)[NCOMP_MAG][ SRC_NXT_P1*SQR(SRC_NXT) ];
#endif
extern real *d_dt_Array_T;
extern real (*d_Flu_Array_T)[FLU_NIN_T][ CUBE(PS1) ];
extern real (*d_Flu_Array_S_In )[FLU_NIN_S ][ CUBE(SRC_NXT) ];
extern real (*d_Flu_Array_S_Out)[FLU_NOUT_S][ CUBE(PS1)     ];
extern double (*d_Corner_Array_S)[3];
#if ( FLU_SCHEME == MHM  ||  FLU_SCHEME == MHM_RP  ||  FLU_SCHEME == CTU )
extern real (*d_PriVar)      [NCOMP_LR            ][ CUBE(FLU_NXT)     ];
extern real (*d_Slope_PPM)[3][NCOMP_LR            ][ CUBE(N_SLOPE_PPM) ];
extern real (*d_FC_Var)   [6][NCOMP_TOTAL_PLUS_MAG][ CUBE(N_FC_VAR)    ];
extern real (*d_FC_Flux)  [3][NCOMP_TOTAL_PLUS_MAG][ CUBE(N_FC_FLUX)   ];
#ifdef MHD
extern real (*d_FC_Mag_Half)[NCOMP_MAG][ FLU_NXT_P1*SQR(FLU_NXT) ];
extern real (*d_EC_Ele     )[NCOMP_MAG][ CUBE(N_EC_ELE)          ];
#endif
#endif // FLU_SCHEME

<<<<<<< HEAD
#if ( MODEL == ELBDM  && WAVE_SCHEME == WAVE_GRAMFE && GRAMFE_SCHEME == GRAMFE_MATMUL )
extern gramfe_matmul_float (*d_Flu_TimeEvo)[2 * FLU_NXT];
#endif
=======
#if ( MODEL == ELBDM )
extern bool (*d_IsCompletelyRefined);
#endif // #if ( MODEL == ELBDM )

#if ( MODEL == ELBDM && ELBDM_SCHEME == ELBDM_HYBRID )
extern bool (*d_HasWaveCounterpart)[ CUBE(PS2) ];
#endif // #if ( MODEL == ELBDM && ELBDM_SCHEME == ELBDM_HYBRID )
>>>>>>> 58191ef8

#if ( MODEL != HYDRO  &&  MODEL != ELBDM )
#  warning : DO YOU WANT TO ADD SOMETHING HERE FOR THE NEW MODEL ??
#endif

extern cudaStream_t *Stream;




//-------------------------------------------------------------------------------------------------------
// Function    :  CUAPI_MemFree_Fluid
// Description :  Free the GPU and CPU memory previously allocated by CUAPI_MemAllocate_Fluid()
//
// Parameter   :  GPU_NStream : Number of CUDA streams for the asynchronous memory copy
//-------------------------------------------------------------------------------------------------------
void CUAPI_MemFree_Fluid( const int GPU_NStream )
{

// free the device memory
   if ( d_Flu_Array_F_In     != NULL ) {  CUDA_CHECK_ERROR(  cudaFree( d_Flu_Array_F_In     )  );  d_Flu_Array_F_In     = NULL; }
   if ( d_Flu_Array_F_Out    != NULL ) {  CUDA_CHECK_ERROR(  cudaFree( d_Flu_Array_F_Out    )  );  d_Flu_Array_F_Out    = NULL; }
   if ( d_Flux_Array         != NULL ) {  CUDA_CHECK_ERROR(  cudaFree( d_Flux_Array         )  );  d_Flux_Array         = NULL; }
#  ifdef UNSPLIT_GRAVITY
   if ( d_Pot_Array_USG_F    != NULL ) {  CUDA_CHECK_ERROR(  cudaFree( d_Pot_Array_USG_F    )  );  d_Pot_Array_USG_F    = NULL; }
   if ( d_Corner_Array_F     != NULL ) {  CUDA_CHECK_ERROR(  cudaFree( d_Corner_Array_F     )  );  d_Corner_Array_F     = NULL; }
#  endif
#  ifdef DUAL_ENERGY
   if ( d_DE_Array_F_Out     != NULL ) {  CUDA_CHECK_ERROR(  cudaFree( d_DE_Array_F_Out     )  );  d_DE_Array_F_Out     = NULL; }
#  endif
#  ifdef MHD
   if ( d_Mag_Array_F_In     != NULL ) {  CUDA_CHECK_ERROR(  cudaFree( d_Mag_Array_F_In     )  );  d_Mag_Array_F_In     = NULL; }
   if ( d_Mag_Array_F_Out    != NULL ) {  CUDA_CHECK_ERROR(  cudaFree( d_Mag_Array_F_Out    )  );  d_Mag_Array_F_Out    = NULL; }
   if ( d_Ele_Array          != NULL ) {  CUDA_CHECK_ERROR(  cudaFree( d_Ele_Array          )  );  d_Ele_Array          = NULL; }
   if ( d_Mag_Array_T        != NULL ) {  CUDA_CHECK_ERROR(  cudaFree( d_Mag_Array_T        )  );  d_Mag_Array_T        = NULL; }
   if ( d_Mag_Array_S_In     != NULL ) {  CUDA_CHECK_ERROR(  cudaFree( d_Mag_Array_S_In     )  );  d_Mag_Array_S_In     = NULL; }
#  endif
   if ( d_dt_Array_T         != NULL ) {  CUDA_CHECK_ERROR(  cudaFree( d_dt_Array_T         )  );  d_dt_Array_T         = NULL; }
   if ( d_Flu_Array_T        != NULL ) {  CUDA_CHECK_ERROR(  cudaFree( d_Flu_Array_T        )  );  d_Flu_Array_T        = NULL; }
   if ( d_Flu_Array_S_In     != NULL ) {  CUDA_CHECK_ERROR(  cudaFree( d_Flu_Array_S_In     )  );  d_Flu_Array_S_In     = NULL; }
   if ( d_Flu_Array_S_Out    != NULL ) {  CUDA_CHECK_ERROR(  cudaFree( d_Flu_Array_S_Out    )  );  d_Flu_Array_S_Out    = NULL; }
   if ( d_Corner_Array_S     != NULL ) {  CUDA_CHECK_ERROR(  cudaFree( d_Corner_Array_S     )  );  d_Corner_Array_S     = NULL; }
#  if ( FLU_SCHEME == MHM  ||  FLU_SCHEME == MHM_RP  ||  FLU_SCHEME == CTU )
   if ( d_PriVar             != NULL ) {  CUDA_CHECK_ERROR(  cudaFree( d_PriVar             )  );  d_PriVar             = NULL; }
   if ( d_Slope_PPM          != NULL ) {  CUDA_CHECK_ERROR(  cudaFree( d_Slope_PPM          )  );  d_Slope_PPM          = NULL; }
   if ( d_FC_Var             != NULL ) {  CUDA_CHECK_ERROR(  cudaFree( d_FC_Var             )  );  d_FC_Var             = NULL; }
   if ( d_FC_Flux            != NULL ) {  CUDA_CHECK_ERROR(  cudaFree( d_FC_Flux            )  );  d_FC_Flux            = NULL; }
#  ifdef MHD
   if ( d_FC_Mag_Half        != NULL ) {  CUDA_CHECK_ERROR(  cudaFree( d_FC_Mag_Half        )  );  d_FC_Mag_Half        = NULL; }
   if ( d_EC_Ele             != NULL ) {  CUDA_CHECK_ERROR(  cudaFree( d_EC_Ele             )  );  d_EC_Ele             = NULL; }
#  endif
#  endif // FLU_SCHEME

<<<<<<< HEAD
#if ( MODEL == ELBDM  && WAVE_SCHEME == WAVE_GRAMFE && GRAMFE_SCHEME == GRAMFE_MATMUL )
   if ( d_Flu_TimeEvo        != NULL ) {  CUDA_CHECK_ERROR(  cudaFree( d_Flu_TimeEvo        )  );  d_Flu_TimeEvo        = NULL; }
#endif
=======
#  if ( MODEL == ELBDM )
   if ( d_IsCompletelyRefined != NULL ) {  CUDA_CHECK_ERROR(  cudaFree( d_IsCompletelyRefined)  );  d_IsCompletelyRefined = NULL; }
#  endif // #if ( MODEL == ELBDM )

#  if ( MODEL == ELBDM && ELBDM_SCHEME == ELBDM_HYBRID )
   if ( d_HasWaveCounterpart != NULL ) {  CUDA_CHECK_ERROR (  cudaFree( d_HasWaveCounterpart )  );  d_HasWaveCounterpart = NULL; }
#  endif // #if ( MODEL == ELBDM && ELBDM_SCHEME == ELBDM_HYBRID )
>>>>>>> 58191ef8

#  if ( MODEL != HYDRO  &&  MODEL != ELBDM )
#    warning : DO YOU WANT TO ADD SOMETHING HERE FOR THE NEW MODEL ??
#  endif


// free the host memory allocated by CUDA
   for (int t=0; t<2; t++)
   {
      if ( h_Flu_Array_F_In [t] != NULL ) {  CUDA_CHECK_ERROR(  cudaFreeHost( h_Flu_Array_F_In [t] )  );  h_Flu_Array_F_In [t] = NULL; }
      if ( h_Flu_Array_F_Out[t] != NULL ) {  CUDA_CHECK_ERROR(  cudaFreeHost( h_Flu_Array_F_Out[t] )  );  h_Flu_Array_F_Out[t] = NULL; }
      if ( h_Flux_Array     [t] != NULL ) {  CUDA_CHECK_ERROR(  cudaFreeHost( h_Flux_Array     [t] )  );  h_Flux_Array     [t] = NULL; }
#     ifdef UNSPLIT_GRAVITY
      if ( h_Pot_Array_USG_F[t] != NULL ) {  CUDA_CHECK_ERROR(  cudaFreeHost( h_Pot_Array_USG_F[t] )  );  h_Pot_Array_USG_F[t] = NULL; }
      if ( h_Corner_Array_F [t] != NULL ) {  CUDA_CHECK_ERROR(  cudaFreeHost( h_Corner_Array_F [t] )  );  h_Corner_Array_F [t] = NULL; }
#     endif
#     ifdef DUAL_ENERGY
      if ( h_DE_Array_F_Out [t] != NULL ) {  CUDA_CHECK_ERROR(  cudaFreeHost( h_DE_Array_F_Out [t] )  );  h_DE_Array_F_Out [t] = NULL; }
#     endif
#     ifdef MHD
      if ( h_Mag_Array_F_In [t] != NULL ) {  CUDA_CHECK_ERROR(  cudaFreeHost( h_Mag_Array_F_In [t] )  );  h_Mag_Array_F_In [t] = NULL; }
      if ( h_Mag_Array_F_Out[t] != NULL ) {  CUDA_CHECK_ERROR(  cudaFreeHost( h_Mag_Array_F_Out[t] )  );  h_Mag_Array_F_Out[t] = NULL; }
      if ( h_Ele_Array      [t] != NULL ) {  CUDA_CHECK_ERROR(  cudaFreeHost( h_Ele_Array      [t] )  );  h_Ele_Array      [t] = NULL; }
      if ( h_Mag_Array_T    [t] != NULL ) {  CUDA_CHECK_ERROR(  cudaFreeHost( h_Mag_Array_T    [t] )  );  h_Mag_Array_T    [t] = NULL; }
      if ( h_Mag_Array_S_In [t] != NULL ) {  CUDA_CHECK_ERROR(  cudaFreeHost( h_Mag_Array_S_In [t] )  );  h_Mag_Array_S_In [t] = NULL; }
#     endif
      if ( h_dt_Array_T     [t] != NULL ) {  CUDA_CHECK_ERROR(  cudaFreeHost( h_dt_Array_T     [t] )  );  h_dt_Array_T     [t] = NULL; }
      if ( h_Flu_Array_T    [t] != NULL ) {  CUDA_CHECK_ERROR(  cudaFreeHost( h_Flu_Array_T    [t] )  );  h_Flu_Array_T    [t] = NULL; }
      if ( h_Flu_Array_S_In [t] != NULL ) {  CUDA_CHECK_ERROR(  cudaFreeHost( h_Flu_Array_S_In [t] )  );  h_Flu_Array_S_In [t] = NULL; }
      if ( h_Flu_Array_S_Out[t] != NULL ) {  CUDA_CHECK_ERROR(  cudaFreeHost( h_Flu_Array_S_Out[t] )  );  h_Flu_Array_S_Out[t] = NULL; }
      if ( h_Corner_Array_S [t] != NULL ) {  CUDA_CHECK_ERROR(  cudaFreeHost( h_Corner_Array_S [t] )  );  h_Corner_Array_S [t] = NULL; }
   } // for (int t=0; t<2; t++)


<<<<<<< HEAD
#  if ( MODEL == ELBDM  && WAVE_SCHEME == WAVE_GRAMFE && GRAMFE_SCHEME == GRAMFE_MATMUL )
   if ( h_GramFE_TimeEvo != NULL) { CUDA_CHECK_ERROR(  cudaFreeHost ( h_GramFE_TimeEvo )  ); h_GramFE_TimeEvo = NULL; }
#  endif // #  if ( MODEL == ELBDM  && WAVE_SCHEME == WAVE_GRAMFE && GRAMFE_SCHEME == GRAMFE_MATMUL )
=======
#  if ( MODEL == ELBDM )
   if ( h_IsCompletelyRefined != NULL ) {  CUDA_CHECK_ERROR(  cudaFreeHost( h_IsCompletelyRefined )  );  h_IsCompletelyRefined = NULL; }
#  endif // #if ( MODEL == ELBDM )

#  if ( MODEL == ELBDM && ELBDM_SCHEME == ELBDM_HYBRID )
   if ( h_HasWaveCounterpart != NULL ) {  CUDA_CHECK_ERROR(  cudaFreeHost( h_HasWaveCounterpart )  );  h_HasWaveCounterpart = NULL; }
#  endif // #if ( MODEL == ELBDM && ELBDM_SCHEME == ELBDM_HYBRID )
>>>>>>> 58191ef8


// destroy streams
   if ( Stream != NULL )
   {
      for (int s=0; s<GPU_NStream; s++)   CUDA_CHECK_ERROR(  cudaStreamDestroy( Stream[s] )  );

      delete [] Stream;
      Stream = NULL;
   }

} // FUNCTION : CUAPI_MemFree_Fluid



#endif // #ifdef GPU<|MERGE_RESOLUTION|>--- conflicted
+++ resolved
@@ -38,11 +38,6 @@
 #endif
 #endif // FLU_SCHEME
 
-<<<<<<< HEAD
-#if ( MODEL == ELBDM  && WAVE_SCHEME == WAVE_GRAMFE && GRAMFE_SCHEME == GRAMFE_MATMUL )
-extern gramfe_matmul_float (*d_Flu_TimeEvo)[2 * FLU_NXT];
-#endif
-=======
 #if ( MODEL == ELBDM )
 extern bool (*d_IsCompletelyRefined);
 #endif // #if ( MODEL == ELBDM )
@@ -50,7 +45,10 @@
 #if ( MODEL == ELBDM && ELBDM_SCHEME == ELBDM_HYBRID )
 extern bool (*d_HasWaveCounterpart)[ CUBE(PS2) ];
 #endif // #if ( MODEL == ELBDM && ELBDM_SCHEME == ELBDM_HYBRID )
->>>>>>> 58191ef8
+
+#if ( MODEL == ELBDM  && WAVE_SCHEME == WAVE_GRAMFE && GRAMFE_SCHEME == GRAMFE_MATMUL )
+extern gramfe_matmul_float (*d_Flu_TimeEvo)[2 * FLU_NXT];
+#endif // #if ( MODEL == ELBDM  && WAVE_SCHEME == WAVE_GRAMFE && GRAMFE_SCHEME == GRAMFE_MATMUL )
 
 #if ( MODEL != HYDRO  &&  MODEL != ELBDM )
 #  warning : DO YOU WANT TO ADD SOMETHING HERE FOR THE NEW MODEL ??
@@ -104,11 +102,6 @@
 #  endif
 #  endif // FLU_SCHEME
 
-<<<<<<< HEAD
-#if ( MODEL == ELBDM  && WAVE_SCHEME == WAVE_GRAMFE && GRAMFE_SCHEME == GRAMFE_MATMUL )
-   if ( d_Flu_TimeEvo        != NULL ) {  CUDA_CHECK_ERROR(  cudaFree( d_Flu_TimeEvo        )  );  d_Flu_TimeEvo        = NULL; }
-#endif
-=======
 #  if ( MODEL == ELBDM )
    if ( d_IsCompletelyRefined != NULL ) {  CUDA_CHECK_ERROR(  cudaFree( d_IsCompletelyRefined)  );  d_IsCompletelyRefined = NULL; }
 #  endif // #if ( MODEL == ELBDM )
@@ -116,7 +109,10 @@
 #  if ( MODEL == ELBDM && ELBDM_SCHEME == ELBDM_HYBRID )
    if ( d_HasWaveCounterpart != NULL ) {  CUDA_CHECK_ERROR (  cudaFree( d_HasWaveCounterpart )  );  d_HasWaveCounterpart = NULL; }
 #  endif // #if ( MODEL == ELBDM && ELBDM_SCHEME == ELBDM_HYBRID )
->>>>>>> 58191ef8
+
+#if ( MODEL == ELBDM  && WAVE_SCHEME == WAVE_GRAMFE && GRAMFE_SCHEME == GRAMFE_MATMUL )
+   if ( d_Flu_TimeEvo        != NULL ) {  CUDA_CHECK_ERROR(  cudaFree( d_Flu_TimeEvo        )  );  d_Flu_TimeEvo        = NULL; }
+#endif // #if ( MODEL == ELBDM  && WAVE_SCHEME == WAVE_GRAMFE && GRAMFE_SCHEME == GRAMFE_MATMUL )
 
 #  if ( MODEL != HYDRO  &&  MODEL != ELBDM )
 #    warning : DO YOU WANT TO ADD SOMETHING HERE FOR THE NEW MODEL ??
@@ -151,11 +147,6 @@
    } // for (int t=0; t<2; t++)
 
 
-<<<<<<< HEAD
-#  if ( MODEL == ELBDM  && WAVE_SCHEME == WAVE_GRAMFE && GRAMFE_SCHEME == GRAMFE_MATMUL )
-   if ( h_GramFE_TimeEvo != NULL) { CUDA_CHECK_ERROR(  cudaFreeHost ( h_GramFE_TimeEvo )  ); h_GramFE_TimeEvo = NULL; }
-#  endif // #  if ( MODEL == ELBDM  && WAVE_SCHEME == WAVE_GRAMFE && GRAMFE_SCHEME == GRAMFE_MATMUL )
-=======
 #  if ( MODEL == ELBDM )
    if ( h_IsCompletelyRefined != NULL ) {  CUDA_CHECK_ERROR(  cudaFreeHost( h_IsCompletelyRefined )  );  h_IsCompletelyRefined = NULL; }
 #  endif // #if ( MODEL == ELBDM )
@@ -163,8 +154,10 @@
 #  if ( MODEL == ELBDM && ELBDM_SCHEME == ELBDM_HYBRID )
    if ( h_HasWaveCounterpart != NULL ) {  CUDA_CHECK_ERROR(  cudaFreeHost( h_HasWaveCounterpart )  );  h_HasWaveCounterpart = NULL; }
 #  endif // #if ( MODEL == ELBDM && ELBDM_SCHEME == ELBDM_HYBRID )
->>>>>>> 58191ef8
 
+#  if ( MODEL == ELBDM  && WAVE_SCHEME == WAVE_GRAMFE && GRAMFE_SCHEME == GRAMFE_MATMUL )
+   if ( h_GramFE_TimeEvo != NULL) { CUDA_CHECK_ERROR(  cudaFreeHost ( h_GramFE_TimeEvo )  ); h_GramFE_TimeEvo = NULL; }
+#  endif // #  if ( MODEL == ELBDM  && WAVE_SCHEME == WAVE_GRAMFE && GRAMFE_SCHEME == GRAMFE_MATMUL )
 
 // destroy streams
    if ( Stream != NULL )
