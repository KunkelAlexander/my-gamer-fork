--- conflicted
+++ resolved
@@ -153,67 +153,12 @@
 #  endif
 
 
-<<<<<<< HEAD
-// (5) verify the GPU architecture
-// (5.1) verify that GPU_ARCH matches device properties
-#  if   ( GPU_ARCH == FERMI )
-   if ( DeviceProp.major != 2 )
-      Aux_Error( ERROR_INFO, "GPU \"%s\" with the compute capability %d.%d is incompatible with the Fermi architecture !!\n"
-                             "        --> Please reset GPU_ARCH in the Makefile properly\n",
-                 DeviceProp.name, DeviceProp.major, DeviceProp.minor );
-
-#  elif ( GPU_ARCH == KEPLER )
-   if ( DeviceProp.major != 3 )
-      Aux_Error( ERROR_INFO, "GPU \"%s\" with the compute capability %d.%d is incompatible with the Kepler architecture !!\n"
-                             "        --> Please reset GPU_ARCH in the Makefile properly\n",
-                 DeviceProp.name, DeviceProp.major, DeviceProp.minor );
-
-#  elif ( GPU_ARCH == MAXWELL )
-   if ( DeviceProp.major != 5 )
-      Aux_Error( ERROR_INFO, "GPU \"%s\" with the compute capability %d.%d is incompatible with the Maxwell architecture !!\n"
-                             "        --> Please reset GPU_ARCH in the Makefile properly\n",
-                 DeviceProp.name, DeviceProp.major, DeviceProp.minor );
-
-#  elif ( GPU_ARCH == PASCAL )
-   if ( DeviceProp.major != 6 )
-      Aux_Error( ERROR_INFO, "GPU \"%s\" with the compute capability %d.%d is incompatible with the Pascal architecture !!\n"
-                             "        --> Please reset GPU_ARCH in the Makefile properly\n",
-                 DeviceProp.name, DeviceProp.major, DeviceProp.minor );
-
-#  elif ( GPU_ARCH == VOLTA )
-   if ( DeviceProp.major != 7  &&  DeviceProp.minor != 0 )
-      Aux_Error( ERROR_INFO, "GPU \"%s\" with the compute capability %d.%d is incompatible with the Volta architecture !!\n"
-                             "        --> Please reset GPU_ARCH in the Makefile properly\n",
-                 DeviceProp.name, DeviceProp.major, DeviceProp.minor );
-
-#  elif ( GPU_ARCH == TURING )
-   if ( DeviceProp.major != 7  &&  DeviceProp.minor != 5 )
-      Aux_Error( ERROR_INFO, "GPU \"%s\" with the compute capability %d.%d is incompatible with the Turing architecture !!\n"
-                             "        --> Please reset GPU_ARCH in the Makefile properly\n",
-                 DeviceProp.name, DeviceProp.major, DeviceProp.minor );
-
-#  elif ( GPU_ARCH == AMPERE )
-   if ( DeviceProp.major != 8 )
-      Aux_Error( ERROR_INFO, "GPU \"%s\" with the compute capability %d.%d is incompatible with the Ampere architecture !!\n"
-                             "        --> Please reset GPU_ARCH in the Makefile properly\n",
-                 DeviceProp.name, DeviceProp.major, DeviceProp.minor );
-
-#  else
-#  error : UNKNOWN GPU_ARCH !!
-#  endif // GPU_ARCH
-=======
 // (5) verify the GPU compute capability
    if ( DeviceProp.major * 100 + DeviceProp.minor * 10 != GPU_COMPUTE_CAPABILITY )
       Aux_Error( ERROR_INFO, "The compute capability %d.%d of the GPU \"%s\" does not match the GPU_COMPUTE_CAPABILITY %d !!\n"
                              "        --> Please set it properly in your machine config file.\n",
                  DeviceProp.major, DeviceProp.minor, DeviceProp.name, GPU_COMPUTE_CAPABILITY );
->>>>>>> 06a14e36
-
-// (5.2) verify that GPU_COMPUTE_CAPABILITY matches device properties
-   if ( DeviceProp.major * 100 + DeviceProp.minor * 10 != GPU_COMPUTE_CAPABILITY )
-      Aux_Error( ERROR_INFO, "The compute capability %d.%d of the GPU \"%s\" does not match the GPU_COMPUTE_CAPABILITY %d !!\n"
-                           "        --> Please update GPU_COMPUTE_CAPABILITY in CUFLU.h\n",
-               DeviceProp.major, DeviceProp.minor, DeviceProp.name, GPU_COMPUTE_CAPABILITY );
+
 
 // (6) some options are not supported
 // (6-1) fluid solver
