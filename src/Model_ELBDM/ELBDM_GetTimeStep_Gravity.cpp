--- conflicted
+++ resolved
@@ -75,12 +75,8 @@
 
 
 // get the maximum potential in this rank
-<<<<<<< HEAD
-#  pragma omp parallel for private( PotG, PotS, Pot, x0, y0, z0, x, y, z, SibPID, Skip, dr, r2 ) reduction( max:MaxPot )
-=======
-#  pragma omp parallel for private( PotG, PotS, Pot, x0, y0, z0, x, y, z, SibPID, Skip ) \
+#  pragma omp parallel for private( PotG, PotS, Pot, x0, y0, z0, x, y, z, SibPID, Skip, dr, r2 ) \
                            reduction( max:MaxPot ) reduction( ||:AnyCell ) schedule( runtime )
->>>>>>> 483b9760
    for (int PID=0; PID<amr->NPatchComma[lv][1]; PID++)
    {
 //    skip all non-leaf patches not adjacent to any coarse-fine boundaries (since their data are useless)
