#include "GAMER.h"

#if ( MODEL == ELBDM )


#include <complex.h>

#define flag_spectral_float double
typedef std::complex<real>                complex_type;
typedef std::complex<flag_spectral_float> flag_spectral_complex_type;


// GramFE parameters for extension of size 14
#define FLAG_SPECTRAL_ORDER   14
#define FLAG_SPECTRAL_NDELTA  14
#define FLAG_SPECTRAL_ND      32

const static flag_spectral_float  Flag_Spectral_Polynomials[FLAG_SPECTRAL_ORDER][FLAG_SPECTRAL_NDELTA] = {
{0.2672612419124243965384835064469370990991592407226562500000000000, 0.2672612419124243965384835064469370990991592407226562500000000000, 0.2672612419124243965384835064469370990991592407226562500000000000, 0.2672612419124243965384835064469370990991592407226562500000000000, 0.2672612419124243965384835064469370990991592407226562500000000000, 0.2672612419124243965384835064469370990991592407226562500000000000, 0.2672612419124243965384835064469370990991592407226562500000000000, 0.2672612419124243965384835064469370990991592407226562500000000000, 0.2672612419124243965384835064469370990991592407226562500000000000, 0.2672612419124243965384835064469370990991592407226562500000000000, 0.2672612419124243965384835064469370990991592407226562500000000000, 0.2672612419124243965384835064469370990991592407226562500000000000, 0.2672612419124243965384835064469370990991592407226562500000000000, 0.2672612419124243965384835064469370990991592407226562500000000000},
{-0.4309458036856673168735198942158604040741920471191406250000000000, -0.3646464492724877382023862537607783451676368713378906250000000000, -0.2983470948593081595312526133056962862610816955566406250000000000, -0.2320477404461285531045433572217007167637348175048828125000000000, -0.1657483860329489744334097167666186578571796417236328125000000000, -0.0994490316197693818844882684970798436552286148071289062500000000, -0.0331496772065897962744607241347694071009755134582519531250000000, 0.0331496772065897962744607241347694071009755134582519531250000000, 0.0994490316197693818844882684970798436552286148071289062500000000, 0.1657483860329489744334097167666186578571796417236328125000000000, 0.2320477404461285531045433572217007167637348175048828125000000000, 0.2983470948593081595312526133056962862610816955566406250000000000, 0.3646464492724877382023862537607783451676368713378906250000000000, 0.4309458036856673168735198942158604040741920471191406250000000000},
{0.4818120558297157574045854744326788932085037231445312500000000000, 0.2594372608313854078332383323868270963430404663085937500000000000, 0.0741249316661101165237823806819505989551544189453125000000000000, -0.0741249316661101165237823806819505989551544189453125000000000000, -0.1853123291652752913094559517048764973878860473632812500000000000, -0.2594372608313854078332383323868270963430404663085937500000000000, -0.2964997266644404660951295227278023958206176757812500000000000000, -0.2964997266644404660951295227278023958206176757812500000000000000, -0.2594372608313854078332383323868270963430404663085937500000000000, -0.1853123291652752913094559517048764973878860473632812500000000000, -0.0741249316661101165237823806819505989551544189453125000000000000, 0.0741249316661101165237823806819505989551544189453125000000000000, 0.2594372608313854078332383323868270963430404663085937500000000000, 0.4818120558297157574045854744326788932085037231445312500000000000},
{-0.4585783658733355583336788185988552868366241455078125000000000000, -0.0352752589133335028859228543751669349148869514465332031250000000, 0.2116515534800010311933249340654583647847175598144531250000000000, 0.3142704885006075699038774473592638969421386718750000000000000000, 0.3046499633424257225122744330292334780097007751464843750000000000, 0.2148583951993949803238592721754685044288635253906250000000000000, 0.0769642012654549179107021927848109044134616851806640625000000000, -0.0769642012654549179107021927848109044134616851806640625000000000, -0.2148583951993949803238592721754685044288635253906250000000000000, -0.3046499633424257225122744330292334780097007751464843750000000000, -0.3142704885006075699038774473592638969421386718750000000000000000, -0.2116515534800010311933249340654583647847175598144531250000000000, 0.0352752589133335028859228543751669349148869514465332031250000000, 0.4585783658733355583336788185988552868366241455078125000000000000},
{0.3875694570442999031811837085115257650613784790039062500000000000, -0.2086912461007768837539799733349354937672615051269531250000000000, -0.3577564218870460943655587016110075637698173522949218750000000000, -0.2493453849515775699874353676932514645159244537353515625000000000, -0.0352335870040272683412219123511022189632058143615722656250000000, 0.1707473831733629099360882719338405877351760864257812500000000000, 0.2927097997257649963920300706377020105719566345214843750000000000, 0.2927097997257649963920300706377020105719566345214843750000000000, 0.1707473831733629099360882719338405877351760864257812500000000000, -0.0352335870040272683412219123511022189632058143615722656250000000, -0.2493453849515775699874353676932514645159244537353515625000000000, -0.3577564218870460943655587016110075637698173522949218750000000000, -0.2086912461007768837539799733349354937672615051269531250000000000, 0.3875694570442999031811837085115257650613784790039062500000000000},
{-0.2948961391092899120280890201684087514877319335937500000000000000, 0.3856334126813791285393051566643407568335533142089843750000000000, 0.2722118207162676495336484094877960160374641418457031250000000000, -0.0577419013640567690970328840194270014762878417968750000000000000, -0.2866472960572818418079066304926527664065361022949218750000000000, -0.2990205606352939748937558306352002546191215515136718750000000000, -0.1237326457801216500476115811579802539199590682983398437500000000, 0.1237326457801216500476115811579802539199590682983398437500000000, 0.2990205606352939748937558306352002546191215515136718750000000000, 0.2866472960572818418079066304926527664065361022949218750000000000, 0.0577419013640567690970328840194270014762878417968750000000000000, -0.2722118207162676495336484094877960160374641418457031250000000000, -0.3856334126813791285393051566643407568335533142089843750000000000, 0.2948961391092899120280890201684087514877319335937500000000000000},
{0.2027563273040598468277551091887289658188819885253906250000000000, -0.4523025762936719873508195632894057780504226684570312500000000000, -0.0155966405618507587826915283812923007644712924957275390625000000, 0.3218579461400111196844875394162954762578010559082031250000000000, 0.2623071367220354832561213243025122210383415222167968750000000000, -0.0354469103678426294967707121941202785819768905639648437500000000, -0.2835752829427410359741656975529622286558151245117187500000000000, -0.2835752829427410359741656975529622286558151245117187500000000000, -0.0354469103678426294967707121941202785819768905639648437500000000, 0.2623071367220354832561213243025122210383415222167968750000000000, 0.3218579461400111196844875394162954762578010559082031250000000000, -0.0155966405618507587826915283812923007644712924957275390625000000, -0.4523025762936719873508195632894057780504226684570312500000000000, 0.2027563273040598468277551091887289658188819885253906250000000000},
{-0.1257441362172087295778766247167368419468402862548828125000000000, 0.4159229121030749709575502492953091859817504882812500000000000000, -0.2611608982972796755284150549414334818720817565917968750000000000, -0.3104033572354872316800822318327846005558967590332031250000000000, 0.0835363142701736199891016099172702524811029434204101562500000000, 0.3297486089612116644254058428487041965126991271972656250000000000, 0.1758659247793128987957800291042076423764228820800781250000000000, -0.1758659247793128987957800291042076423764228820800781250000000000, -0.3297486089612116644254058428487041965126991271972656250000000000, -0.0835363142701736199891016099172702524811029434204101562500000000, 0.3104033572354872316800822318327846005558967590332031250000000000, 0.2611608982972796755284150549414334818720817565917968750000000000, -0.4159229121030749709575502492953091859817504882812500000000000000, 0.1257441362172087295778766247167368419468402862548828125000000000},
{0.0699086407042275592704783093722653575241565704345703125000000000, -0.3172776770422635062018912321946118026971817016601562500000000000, 0.4248294319718443623479231519013410434126853942871093750000000000, 0.0376431142253532968755536103344638831913471221923828125000000000, -0.3495432035211377685968159312324132770299911499023437500000000000, -0.1344396936619760840603277074478683061897754669189453125000000000, 0.2688793873239521681206554148957366123795509338378906250000000000, 0.2688793873239521681206554148957366123795509338378906250000000000, -0.1344396936619760840603277074478683061897754669189453125000000000, -0.3495432035211377685968159312324132770299911499023437500000000000, 0.0376431142253532968755536103344638831913471221923828125000000000, 0.4248294319718443623479231519013410434126853942871093750000000000, -0.3172776770422635062018912321946118026971817016601562500000000000, 0.0699086407042275592704783093722653575241565704345703125000000000},
{-0.0344591278812576007339885109104216098785400390625000000000000000, 0.2041040651428334962158572807311429642140865325927734375000000000, -0.4320644495880761049022567021893337368965148925781250000000000000, 0.2836251294841972137028562883642734959721565246582031250000000000, 0.2359124908793789887617720069101778790354728698730468750000000000, -0.2783237251947729418155574876436730846762657165527343750000000000, -0.2385631930240910969498457916415645740926265716552734375000000000, 0.2385631930240910969498457916415645740926265716552734375000000000, 0.2783237251947729418155574876436730846762657165527343750000000000, -0.2359124908793789887617720069101778790354728698730468750000000000, -0.2836251294841972137028562883642734959721565246582031250000000000, 0.4320644495880761049022567021893337368965148925781250000000000000, -0.2041040651428334962158572807311429642140865325927734375000000000, 0.0344591278812576007339885109104216098785400390625000000000000000},
{0.0147897728358395794817647939112248423043638467788696289062500000, -0.1103544588520337932369130840015714056789875030517578125000000000, 0.3276503520555230086763742747280048206448554992675781250000000000, -0.4459685347422396306527048182033468037843704223632812500000000000, 0.1422093541907651914613097687833942472934722900390625000000000000, 0.3174112785537879233288549585267901420593261718750000000000000000, -0.2457377640416422426294928982315468601882457733154296875000000000, -0.2457377640416422426294928982315468601882457733154296875000000000, 0.3174112785537879233288549585267901420593261718750000000000000000, 0.1422093541907651914613097687833942472934722900390625000000000000, -0.4459685347422396306527048182033468037843704223632812500000000000, 0.3276503520555230086763742747280048206448554992675781250000000000, -0.1103544588520337932369130840015714056789875030517578125000000000, 0.0147897728358395794817647939112248423043638467788696289062500000},
{-0.0053617479838052716639706929413478064816445112228393554687500000, 0.0490806161594482537324779514165129512548446655273437500000000000, -0.1913731588065881450422267562316847033798694610595703125000000000, 0.3992440037171925415471207543305354192852973937988281250000000000, -0.4310020494674237645504888405412202700972557067871093750000000000, 0.0952741372506936690101042586320545524358749389648437500000000000, 0.3266541848595211350314571063790936022996902465820312500000000000, -0.3266541848595211350314571063790936022996902465820312500000000000, -0.0952741372506936690101042586320545524358749389648437500000000000, 0.4310020494674237645504888405412202700972557067871093750000000000, -0.3992440037171925415471207543305354192852973937988281250000000000, 0.1913731588065881450422267562316847033798694610595703125000000000, -0.0490806161594482537324779514165129512548446655273437500000000000, 0.0053617479838052716639706929413478064816445112228393554687500000},
{0.0015503894602372355823738381275234132772311568260192871093750000, -0.0170542840626095905387504814143539988435804843902587890625000000, 0.0837210308528107266523576868166856002062559127807617187500000000, -0.2387599768765342744814006437081843614578247070312500000000000000, 0.4263571015652398155104663146630628034472465515136718750000000000, -0.4604656696904589896490733735845424234867095947265625000000000000, 0.2046514087513151003427935847867047414183616638183593750000000000, 0.2046514087513151003427935847867047414183616638183593750000000000, -0.4604656696904589896490733735845424234867095947265625000000000000, 0.4263571015652398155104663146630628034472465515136718750000000000, -0.2387599768765342744814006437081843614578247070312500000000000000, 0.0837210308528107266523576868166856002062559127807617187500000000, -0.0170542840626095905387504814143539988435804843902587890625000000, 0.0015503894602372355823738381275234132772311568260192871093750000},
{-0.0003100778920474471056327459006496383153717033565044403076171875, 0.0040310125966168128611166743269222934031859040260314941406250000, -0.0241860755797008754319765699847266660071909427642822265625000000, 0.0886822771255698777403964072618691716343164443969726562500000000, -0.2217056928139246874120971142474445514380931854248046875000000000, 0.3990702470650644428928899287711828947067260742187500000000000000, -0.5320936627534192941979540592001285403966903686523437500000000000, 0.5320936627534192941979540592001285403966903686523437500000000000, -0.3990702470650644428928899287711828947067260742187500000000000000, 0.2217056928139246874120971142474445514380931854248046875000000000, -0.0886822771255698777403964072618691716343164443969726562500000000, 0.0241860755797008754319765699847266660071909427642822265625000000, -0.0040310125966168128611166743269222934031859040260314941406250000, 0.0003100778920474471056327459006496383153717033565044403076171875},
};

//-------------------------------------------------------------------------------------------------------
// Function    :  Least_Squares_Regression
// Description :  Compute the least squares linear regression for a set of data points (x, y).
//                The function calculates the slope (m) and intercept (b) of the linear regression model
//                using the least squares method.
//
// Parameter   :  x        : Array of x-coordinates of the data points
//                y        : Array of y-coordinates of the data points
//                n_start  : Starting index for linear regression
//                n_end    : End index for linear regression (set to size of x and y to include last point)
//                slope    : Pointer to the variable where the computed slope (m) will be stored
//                intercept: Pointer to the variable where the computed intercept (b) will be stored
//
// Return      :  None
//-------------------------------------------------------------------------------------------------------
void Least_Squares_Regression(flag_spectral_float x[], flag_spectral_float y[], int n_start, int n_end, flag_spectral_float *slope, flag_spectral_float *intercept) {
   flag_spectral_float sum_x = 0.0, sum_y = 0.0, sum_x_squared = 0.0, sum_xy = 0.0;

   const int n = n_end - n_start;

   for (int i = n_start; i < n_end; i++) {
      sum_x += x[i];
      sum_y += y[i];
      sum_x_squared += x[i] * x[i];
      sum_xy += x[i] * y[i];
   }

   *slope = (n * sum_xy - sum_x * sum_y) / (n * sum_x_squared - sum_x * sum_x);
   *intercept = (sum_y - (*slope) * sum_x) / n;
}




//-------------------------------------------------------------------------------------------------------
// Function    :  Prepare_for_Spectral_Criterion
// Description :  Evaluate decay of the coefficients of a polynomial expansion of the wave function.
//                The coefficients of the polynomials can be shown to decay exponentially for a well-resolved function.
//                Therefore, one can check the slope via a linear least-squares fit to (polynomial order, log(abs(polynomial coefficient)).
//                If the function is not well-resolved the polynomials decay more slowly and the slope is smaller.
//
// Note        :  1. This function is called once per patch group
//                2. The size of the array Var1D must be PS2 + 2
//                3. Assume a ghost size of 1
//
// Parameter   :  Var1D : Array storing the input re & im
//                Cond  : Reference to floating point variable where density ratio is stored
//
// Return      :  None
//-------------------------------------------------------------------------------------------------------
void Prepare_for_Spectral_Criterion( const real *Var1D, real& Cond )
{

// set the stride to a small value to sample the wave function evenly
   const size_t Stride    = 1;
   const size_t GhostSize = 1;
   const size_t Size1D    = PS2 + 2 * GhostSize;
   const size_t MaxOrder  = 14;
   const size_t NField    = 2;
   const size_t NCoeff    = NField * 2;
// Convergence threshold for polynomial expansion
// Polynomial coefficients < 10^Threshold replaced by linear function with slope LinearSlope
// Should be slightly larger than typical rounding errors in single precision
// Same for double precision to obtain similar refinement regardless of precision
   const float ConvergenceThreshold = -6.0;
   const float LinearSlope          = -5.0;

   const real* Re1D = Var1D;
   const real* Im1D = Var1D + CUBE(Size1D);

   flag_spectral_float Order[MaxOrder];
   flag_spectral_float Coeff[NCoeff][MaxOrder]; // left and right coefficients for every field
   real Row[NField][Size1D];
   flag_spectral_float Slope, Intercept;

// initialise with large negative number
   Cond = -__FLT_MAX__;

// iterate over 3 dimensions and sample the physical 2D arrays with a stride
<<<<<<< HEAD
   for (size_t XYZ = 0; XYZ < 3; ++XYZ)
   for (size_t k=GhostSize; k<Size1D-GhostSize; k+=Stride)
   for (size_t j=GhostSize; j<Size1D-GhostSize; j+=Stride)
   {
//    read one column of data from 3D block
      for (size_t i = 0; i < Size1D; ++i) {
=======
// for FLU_NXT = 32, FLU_GHOST_SIZE = 8, Stride = 4, compute (16 / 4)^3 = 64 extensions
   for (size_t XYZ=0; XYZ<3; ++XYZ)
   for (size_t k=FLU_GHOST_SIZE; k<FLU_NXT-FLU_GHOST_SIZE; k+=Stride)
   for (size_t j=FLU_GHOST_SIZE; j<FLU_NXT-FLU_GHOST_SIZE; j+=Stride)
   {
//    read one column of data from 3D block
      for (size_t i=0; i<FLU_NXT; ++i) {
>>>>>>> 3c0fe77f
         size_t index;

         switch ( XYZ )
         {
            case 0:
<<<<<<< HEAD
               index = IDX321(k, j, i, Size1D, Size1D);
               break;
            case 1:
               index = IDX321(k, i, j, Size1D, Size1D);
               break;
            case 2:
               index = IDX321(i, k, j, Size1D, Size1D);
=======
               index = IDX321( k, j, i, FLU_NXT, FLU_NXT );
               break;
            case 1:
               index = IDX321( k, i, j, FLU_NXT, FLU_NXT );
               break;
            case 2:
               index = IDX321( i, k, j, FLU_NXT, FLU_NXT );
>>>>>>> 3c0fe77f
               break;
         }

         Row[0][i] = Re1D[index];
         Row[1][i] = Im1D[index];
      }

<<<<<<< HEAD
      for (int i = 0; i < MaxOrder; ++i)
      {
         for (int j = 0; j < NCoeff; ++j) {
            Coeff[j][i] = 0;
         }

//       Compute polynomial expansions of real and imaginary parts
         for (int t = 0; t < MaxOrder; t++) {
            for (int l = 0; l < NField; l++) {
               Coeff[l][i] += Flag_Spectral_Polynomials[i][t] * Row[l][t];                     // left boundary
               Coeff[l+NField][i] += Flag_Spectral_Polynomials[i][t] * Row[l][Size1D - MaxOrder + t]; // right boundary
            }
         } // t

//       Prepare linear fit to logarithm of polynomial coefficients
         Order[i] = log10(i + 1);

         for (int j = 0; j < NCoeff; ++j) {
            Coeff[j][i] = log10(abs(Coeff[j][i]) + 1e-16);
//          Smoothly replace coefficients below ConvergenceThreshold with linear function using sigmoid
            Coeff[j][i] += 1/(1+exp(Coeff[j][i]-ConvergenceThreshold)) * LinearSlope * i;
         }
=======
      for (int i=0; i<FLAG_SPECTRAL_ORDER; ++i)
      {
         Al = {0, 0};
         Ar = {0, 0};
         for (int t=0; t<FLAG_SPECTRAL_NDELTA; t++) {
            Al += Flag_Spectral_Pl[i][t] * (flag_spectral_complex_type) Row[t];                                  // left boundary
            Ar += Flag_Spectral_Pr[i][t] * (flag_spectral_complex_type) Row[FLU_NXT - FLAG_SPECTRAL_NDELTA + t]; // right boundary
         }

         Ae[i] = (flag_spectral_float)0.5*( Ar + Al );
         Ao[i] = (flag_spectral_float)0.5*( Ar - Al );
      }

      for (int i=0; i<FLAG_SPECTRAL_ND; ++i)
      {
         Psi = {0, 0};

         for (int order=0; order<FLAG_SPECTRAL_ORDER; order++) {
            Psi += Ae[order] *  Flag_Spectral_Fe[order][i];
            Psi += Ao[order] *  Flag_Spectral_Fo[order][i];
         }

         ExtensionMass      += SQR( Psi.real() ) + SQR( Psi.imag() );
         ExtensionCellCount += 1;
>>>>>>> 3c0fe77f
      }

//    Find maximum slope to determine whether refinement is necessary
//    Large negative slopes indicate that wavefunction is well-resolved
      for (int j = 0; j < NCoeff; ++j) {

<<<<<<< HEAD
//       Compute slope for first 10 elements, MaxOrder can converge too fast and make distinction below 10 and 20 points per wavelength difficult
         Least_Squares_Regression(Order, Coeff[j], 0, MaxOrder, &Slope, &Intercept);
         Cond = MAX(Cond, Slope);
      }
=======
// compute average densities from masses to be independent of patch and extension sizes
   if ( PhysicalCellCount  > 0 ) PhysicalMass  /= PhysicalCellCount;
   if ( ExtensionCellCount > 0 ) ExtensionMass /= ExtensionCellCount;

   Cond = ( ExtensionMass / (PhysicalMass + Eps) ) / Normalise;

} // FUNCTION : Prepare_for_Spectral_Criterion
>>>>>>> 3c0fe77f

   } // XYZ, k,j
} // FUNCTION : Prepare_for_Spectral_Criterion


#endif // #if ( MODEL == ELBDM )<|MERGE_RESOLUTION|>--- conflicted
+++ resolved
@@ -111,28 +111,17 @@
    Cond = -__FLT_MAX__;
 
 // iterate over 3 dimensions and sample the physical 2D arrays with a stride
-<<<<<<< HEAD
    for (size_t XYZ = 0; XYZ < 3; ++XYZ)
    for (size_t k=GhostSize; k<Size1D-GhostSize; k+=Stride)
    for (size_t j=GhostSize; j<Size1D-GhostSize; j+=Stride)
    {
 //    read one column of data from 3D block
       for (size_t i = 0; i < Size1D; ++i) {
-=======
-// for FLU_NXT = 32, FLU_GHOST_SIZE = 8, Stride = 4, compute (16 / 4)^3 = 64 extensions
-   for (size_t XYZ=0; XYZ<3; ++XYZ)
-   for (size_t k=FLU_GHOST_SIZE; k<FLU_NXT-FLU_GHOST_SIZE; k+=Stride)
-   for (size_t j=FLU_GHOST_SIZE; j<FLU_NXT-FLU_GHOST_SIZE; j+=Stride)
-   {
-//    read one column of data from 3D block
-      for (size_t i=0; i<FLU_NXT; ++i) {
->>>>>>> 3c0fe77f
          size_t index;
 
          switch ( XYZ )
          {
             case 0:
-<<<<<<< HEAD
                index = IDX321(k, j, i, Size1D, Size1D);
                break;
             case 1:
@@ -140,15 +129,6 @@
                break;
             case 2:
                index = IDX321(i, k, j, Size1D, Size1D);
-=======
-               index = IDX321( k, j, i, FLU_NXT, FLU_NXT );
-               break;
-            case 1:
-               index = IDX321( k, i, j, FLU_NXT, FLU_NXT );
-               break;
-            case 2:
-               index = IDX321( i, k, j, FLU_NXT, FLU_NXT );
->>>>>>> 3c0fe77f
                break;
          }
 
@@ -156,7 +136,6 @@
          Row[1][i] = Im1D[index];
       }
 
-<<<<<<< HEAD
       for (int i = 0; i < MaxOrder; ++i)
       {
          for (int j = 0; j < NCoeff; ++j) {
@@ -179,52 +158,16 @@
 //          Smoothly replace coefficients below ConvergenceThreshold with linear function using sigmoid
             Coeff[j][i] += 1/(1+exp(Coeff[j][i]-ConvergenceThreshold)) * LinearSlope * i;
          }
-=======
-      for (int i=0; i<FLAG_SPECTRAL_ORDER; ++i)
-      {
-         Al = {0, 0};
-         Ar = {0, 0};
-         for (int t=0; t<FLAG_SPECTRAL_NDELTA; t++) {
-            Al += Flag_Spectral_Pl[i][t] * (flag_spectral_complex_type) Row[t];                                  // left boundary
-            Ar += Flag_Spectral_Pr[i][t] * (flag_spectral_complex_type) Row[FLU_NXT - FLAG_SPECTRAL_NDELTA + t]; // right boundary
-         }
-
-         Ae[i] = (flag_spectral_float)0.5*( Ar + Al );
-         Ao[i] = (flag_spectral_float)0.5*( Ar - Al );
-      }
-
-      for (int i=0; i<FLAG_SPECTRAL_ND; ++i)
-      {
-         Psi = {0, 0};
-
-         for (int order=0; order<FLAG_SPECTRAL_ORDER; order++) {
-            Psi += Ae[order] *  Flag_Spectral_Fe[order][i];
-            Psi += Ao[order] *  Flag_Spectral_Fo[order][i];
-         }
-
-         ExtensionMass      += SQR( Psi.real() ) + SQR( Psi.imag() );
-         ExtensionCellCount += 1;
->>>>>>> 3c0fe77f
       }
 
 //    Find maximum slope to determine whether refinement is necessary
 //    Large negative slopes indicate that wavefunction is well-resolved
       for (int j = 0; j < NCoeff; ++j) {
 
-<<<<<<< HEAD
 //       Compute slope for first 10 elements, MaxOrder can converge too fast and make distinction below 10 and 20 points per wavelength difficult
          Least_Squares_Regression(Order, Coeff[j], 0, MaxOrder, &Slope, &Intercept);
          Cond = MAX(Cond, Slope);
       }
-=======
-// compute average densities from masses to be independent of patch and extension sizes
-   if ( PhysicalCellCount  > 0 ) PhysicalMass  /= PhysicalCellCount;
-   if ( ExtensionCellCount > 0 ) ExtensionMass /= ExtensionCellCount;
-
-   Cond = ( ExtensionMass / (PhysicalMass + Eps) ) / Normalise;
-
-} // FUNCTION : Prepare_for_Spectral_Criterion
->>>>>>> 3c0fe77f
 
    } // XYZ, k,j
 } // FUNCTION : Prepare_for_Spectral_Criterion
