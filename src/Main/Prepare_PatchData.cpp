--- conflicted
+++ resolved
@@ -98,16 +98,10 @@
 //                PID0_List      : List recording the patch indices with LocalID==0 to be prepared
 //                TVarCC         : Target cell-centered variables to be prepared
 //                                 --> Supported variables in different models:
-<<<<<<< HEAD
-//                                     HYDRO        : _DENS, _MOMX, _MOMY, _MOMZ, _ENGY, _VELX, _VELY, _VELZ, _PRES, _TEMP, _ENTR
+//                                     HYDRO        : _DENS, _MOMX, _MOMY, _MOMZ, _ENGY, _VELX, _VELY, _VELZ, _PRES, _TEMP, _ENTR, _EINT
 //                                                    [, _POTE] [, _MAGX_CC, _MAGY_CC, _MAGZ_CC, _MAGE_CC]
 //                                     ELBDM_WAVE   : _DENS, _REAL, _IMAG [, _POTE]
 //                                     ELBDM_HYBRID : _DENS, _PHAS [, _POTE]
-=======
-//                                     HYDRO : _DENS, _MOMX, _MOMY, _MOMZ, _ENGY, _VELX, _VELY, _VELZ, _PRES, _TEMP, _ENTR, _EINT
-//                                             [, _POTE] [, _MAGX_CC, _MAGY_CC, _MAGZ_CC, _MAGE_CC]
-//                                     ELBDM : _DENS, _REAL, _IMAG [, _POTE]
->>>>>>> 09101b24
 //                                 --> _FLUID, _PASSIVE, _TOTAL, and _DERIVED apply to all models
 //                TVarFC         : Target face-centered variables to be prepared
 //                                 --> Supported variables in different models:
