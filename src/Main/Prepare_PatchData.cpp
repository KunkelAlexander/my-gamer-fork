#include "GAMER.h"

void InterpolateGhostZone( const int lv, const int PID, real IntData_CC[], real IntData_FC[], real IntData_CC_IntTime[],
                           const int FSide, const double PrepTime, const int GhostSize,
                           const IntScheme_t IntScheme_CC, const IntScheme_t IntScheme_FC,
                           const int NTSib[], int *TSib[], const long TVarCC, const int NVarCC_Tot,
                           const int NVarCC_Flu, const int TVarCCIdxList_Flu[],
                           const int NVarCC_Der, const long TVarCCList_Der[],
                           const long TVarFC, const int NVarFC_Tot, const int TVarFCIdxList[],
                           const bool IntPhase, const OptFluBC_t FluBC[], const OptPotBC_t PotBC,
                           const int BC_Face[], const real MinPres, const real MinTemp, const real MinEntr,
                           const bool DE_Consistency, const real *FInterface[6] );
static void SetTargetSibling( int NTSib[], int *TSib[] );
static int Table_01( const int SibID, const char dim, const int Count, const int GhostSize );
static int Table_02( const int lv, const int PID, const int Side );
void SetTempIntPara( const int lv, const int Sg0, const double PrepTime, const double Time0, const double Time1,
                     bool &IntTime, int &Sg, int &Sg_IntT, real &Weighting, real &Weighting_IntT );
#ifdef MHD
static void MHD_SetFInterface( real *FInt_Data, real *FInt_Ptr[6], const real *Data1PG_FC, const int lv, const int PID0,
                               const int Side, const int GhostSize, const int MagSg, const int MagSg_IntT,
                               const bool MagIntTime, const real MagWeighting, const real MagWeighting_IntT );
#endif

// flags for checking whether (1) Prepare_PatchData_InitParticleDensityArray() and (2) Par_CollectParticle2OneLevel()
// are properly called before preparing either _PAR_DENS or _TOTAL_DENS
#ifdef PARTICLE
bool Particle_Collected       = false;
bool ParDensArray_Initialized = false;
#endif


// check the divergence-free B field (for debug)
#ifdef MHD
//#  define MHD_CHECK_DIV_B

# ifdef MHD_CHECK_DIV_B
#  ifdef FLOAT8
#  define DIV_B_TOLERANCE  1.0e-12
#  else
#  define DIV_B_TOLERANCE  1.0e-5f
#  endif

static void MHD_CheckDivB( const real *Data1PG_FC, const int GhostSize, const real Tolerance,
                           const int lv, const double PrepTime );
# endif // #ifdef MHD_CHECK_DIV_B
#endif // MHD




//-------------------------------------------------------------------------------------------------------
// Function    :  Prepare_PatchData
// Description :  Prepare the uniform data including ghost zones for the target patches or patch groups
//
// Note        :  1. Use the input parameters "TVarCC" and "TVarFC" to control the target cell-centered and
//                   face-centered variables, respectively
//                   --> TVarCC and TVarFC can be any combination of the symbolic constants defined in "Macro.h"
//                       (e.g., "TVarCC = _DENS", "TVarCC = _MOMX|ENGY", "TVarCC = _TOTAL", "TVarFC = _MAGX|_MAGZ")
//                2. If "GhostSize != 0" --> use InterpolateGhostZone() to fill out the
//                   ghost-zone values by spatial interpolation if the corresponding sibling patches do
//                   NOT exist
//                4. Use PrepTime to determine the physical time to prepare data
//                   --> Temporal interpolation/extrapolation will be conducted automatically if PrepTime
//                       is NOT equal to the time of data stored previously (e.g., FluSgTime[0/1])
//                4. Use "patch group" as the preparation unit
//                   --> The data of all patches within the same patch group will be prepared
//                5. It is assumed that both _FLUID and _PASSIVE are stored in the same Sg
//                6. Data are prepared and stored in the order:
//                   _FLUID (where _DENS may be replaced by _TOTAL_DENS) -> _PASSIVE -> _DERIVED --> _POTE --> _PAR_DENS
//                   ** DERIVED must be prepared immediately after FLU and PASSIVE so that both FLU, PASSIVE, and DERIVED
//                      can be prepared at the same time for the non-periodic BC. **
//                7. For _PAR_DENS and _TOTAL_DENS (for PARTICLE only), the rho_ext[] arrays of patches at Lv=lv will be
//                   allocated to store the partice mass density
//                   --> amr->patch[0][lv][PID]->rho_ext
//                   --> These arrays must be deallocated manually by calling Prepare_PatchData_FreeParticleDensityArray()
//                       --> If OPT__REUSE_MEMORY is on, Prepare_PatchData_FreeParticleDensityArray() will NOT free memory
//                           for rho_ext[]. Instead, rho_ext[] will be free'd together with other data arrays (e.g., fluid, pot)
//                   --> Note that this array does NOT necessary store the correct particle mass density
//                       (especially for cells adjacent to the C-C and C-F boundaries) and thus should NOT be used outside
//                       Prepare_PatchData)
//                   --> Before calling this function, one must call
//                       (1) Par_CollectParticle2OneLevel() --> to collect particles from higher levels and from other MPI ranks
//                       (2) Prepare_PatchData_InitParticleDensityArray() --> to initialize all rho_ext[] arrays
//                   --> After calling this function, one must call the following two functions to free memory
//                       (1) Par_CollectParticle2OneLevel_FreeMemory()
//                       (2) Prepare_PatchData_FreeParticleDensityArray()
//                8. Patches stored in PID0_List must be real patches (cannot NOT be buffer patches)
//                9. Option "MHD_CHECK_DIV_B" on the top of this file can be used to check the divergence-free constraint
//                   on the prepared B field
//                   --> Note that when temporal interpolation is required in InterpolateGhostZone(), it will break div(B)=0 for
//                       the interpolated fine-grid B field just outside the central patch group
//                       --> It's because the temporal interpolated B field is in general not equal to the original fine-grid B
//                           field on the coarse-fine interfaces of the central patch group
//                       --> It's OK for the MHD solver since it will still guarantee that the updated B field within the patch group
//                           is divergence free
//
// Parameter   :  lv             : Target refinement level
//                PrepTime       : Target physical time to prepare data
//                OutputCC       : Returned array to store the prepared cell-centered data
//                OutputFC       : Returned array to store the prepared face-centered data
//                GhostSize      : Number of ghost zones to be prepared
//                NPG            : Number of patch groups prepared at a time
//                PID0_List      : List recording the patch indices with LocalID==0 to be prepared
//                TVarCC         : Target cell-centered variables to be prepared
//                                 --> Supported variables in different models:
//                                     HYDRO : _DENS, _MOMX, _MOMY, _MOMZ, _ENGY, _VELX, _VELY, _VELZ, _PRES, _TEMP, _ENTR
//                                             [, _POTE] [, _MAGX_CC, _MAGY_CC, _MAGZ_CC, _MAGE_CC]
//                                     ELBDM : _DENS, _REAL, _IMAG [, _POTE]
//                                     ELBDM HYBRID: _DENS, _PHAS [, _POTE]
//                                 --> _FLUID, _PASSIVE, _TOTAL, and _DERIVED apply to all models
//                TVarFC         : Target face-centered variables to be prepared
//                                 --> Supported variables in different models:
//                                     HYDRO with MHD : _MAGX, _MAGY, _MAGZ, _MAG
//                                     ELBDM          : none
//                IntScheme_CC   : Interpolation scheme for the cell-centered variables
//                                 --> Supported schemes include
//                                     INT_MINMOD1D : MinMod-1D
//                                     INT_MINMOD3D : MinMod-3D
//                                     INT_VANLEER  : vanLeer
//                                     INT_CQUAD    : conservative quadratic
//                                     INT_QUAD     : quadratic
//                                     INT_CQUAR    : conservative quartic
//                                     INT_QUAR     : quartic
//                IntScheme_FC   : Interpolation scheme for the face-centered variables
//                                 --> Supported schemes include
//                                     INT_MINMOD1D : MinMod-1D
//                                     INT_VANLEER  : vanLeer
//                                     INT_CQUAD    : conservative quadratic
//                                     INT_CQUAR    : conservative quartic
//                PrepUnit       : Whether or not to separate the prepared data into individual patches
//                                 --> UNIT_PATCH      : prepare data "patch by patch"
//                                     UNIT_PATCHGROUP : prepare data "patch group by patch group"
//                NSide          : Number of sibling directions to prepare data
//                                 --> NSIDE_00 (=  0) : do not prepare any sibling direction (equivalent to GhostSize=0)
//                                     NSIDE_06 (=  6) : prepare only sibling directions 0~5
//                                     NSIDE_26 (= 26) : prepare all sibling directions 0~25
//                IntPhase       : true --> Wave scheme: Perform interpolation on rho/phase instead of real/imag parts in ELBDM
//                                      --> TVarCC must contain _REAL and _IMAG if hybrid scheme is turned off
//                                      --> Fluid scheme: Perform interpolation on rho/phase in fluid patches
//                                      --> There,  TVarCC must contain _DENS and _PHAS
//                FluBC          : Fluid boundary condition
//                PotBC          : Gravity boundary condition
//                MinDens        : See MinEntr
//                MinPres        : See MinEntr
//                MinTemp        : See MinEntr
//                MinEntr        : Minimum allowed density/pressure/temperature/entropy in the output array (<0.0 ==> off)
//                                 --> MinDens can be applied to both _DENS and _TOTAL_DENS but cannot be applied to _PAR_DENS
//                                 --> Note that when preparing both density and real/imaginary parts for ELBDM, we do NOT
//                                     rescale wave functions after applying MinDens
//                                     --> We can have real^2+imag^2 != density in the prepared data!!
//                                     --> But currently it's not an issue since we never prepare density and wave functions
//                                         at the same time
//                                 --> Currently MinDens is applied in Flu_Prepare(), Flag_Real(), and Poi_Prepare_Rho()
//                                     --> The Guideline is to apply MinDens check only when ghost zones are required
//                                         (because density field is already stored in each patch and we don't want
//                                         Prepare_PatchData() to modify the existing data)
//                                 --> Currently MinPres is applied only in Flag_Real()
//                                     --> The Guideline is to apply MinPres check whenever _PRES or _TEMP is required
//                                         (because pressure field is NOT stored explicitly in each patch and thus existing data
//                                         may still have pressure < MinPres due to round-off errors)
//                DE_Consistency : Ensure the consistency between pressure, total energy density, and the dual-energy variable
//                                 when DUAL_ENERGY is on
//                                 --> Only apply to the ghost-zone interpolation on the assumption that the data stored
//                                     in all patches already satisfy this consistency check
//
// Return      :  OutputCC, OutputFC
//-------------------------------------------------------------------------------------------------------
void Prepare_PatchData( const int lv, const double PrepTime, real *OutputCC, real *OutputFC,
                        const int GhostSize, const int NPG, const int *PID0_List, long TVarCC, long TVarFC,
                        const IntScheme_t IntScheme_CC, const IntScheme_t IntScheme_FC, const PrepUnit_t PrepUnit,
                        const NSide_t NSide, const bool IntPhase, const OptFluBC_t FluBC[], const OptPotBC_t PotBC,
                        const real MinDens, const real MinPres, const real MinTemp, const real MinEntr, const bool DE_Consistency )
{

// nothing to do if there is no target patch group
   if ( NPG == 0 )   return;


// check
#  ifdef GAMER_DEBUG

   long AllVarCC = ( _TOTAL | _DERIVED );
#  ifdef GRAVITY
   AllVarCC |= _POTE;
#  endif
#  ifdef PARTICLE
   AllVarCC |= _PAR_DENS;
   AllVarCC |= _TOTAL_DENS;
#  endif
   if ( TVarCC & ~AllVarCC )   Aux_Error( ERROR_INFO, "unsupported parameter %s = %d !!\n", "TVarCC", TVarCC );

   long AllVarFC = 0;
#  ifdef MHD
   AllVarFC |= _MAG;
#  endif
   if ( TVarFC & ~AllVarFC )   Aux_Error( ERROR_INFO, "unsupported parameter %s = %d !!\n", "TVarFC", TVarFC );

   if ( MinDens >= (real)0.0  &&  MPI_Rank == 0 )
   {
#     if ( MODEL == HYDRO  ||  MODEL == ELBDM )
#     ifdef PARTICLE
      if ( !(TVarCC & _DENS)  &&  !(TVarCC & _TOTAL_DENS) )
         Aux_Message( stderr, "WARNING : MinDens (%13.7e) >= 0.0 but neither _DENS nor _TOTAL_DENS is found !!\n", MinDens );
#     else
      if ( !(TVarCC & _DENS) )
         Aux_Message( stderr, "WARNING : MinDens (%13.7e) >= 0.0 but _DENS is not found !!\n", MinDens );
#     endif
#     else
         Aux_Message( stderr, "WARNING : MinDens (%13.7e) >= 0.0 can only be applied to HYDRO/ELBDM !!\n", MinDens );
#     endif

#     if ( MODEL == ELBDM )
#     if ( ELBDM_SCHEME == HYBRID)
      if ( amr->use_wave_flag[lv] )
#     endif // # if ( ELBDM_SCHEME == HYBRID)
      if (  ( TVarCC & _REAL )  ||  ( TVarCC & _IMAG )  )
         Aux_Message( stderr, "WARNING : real and imaginary parts are NOT rescaled after applying the minimum density check !!\n" );
#     endif // # if ( MODEL == ELBDM )
   }

   if ( MinPres >= (real)0.0  &&  MPI_Rank == 0 )
   {
#     if ( MODEL == HYDRO )
      if ( !(TVarCC & _PRES) )
         Aux_Message( stderr, "WARNING : MinPres (%13.7e) >= 0.0 but _PRES is not found !!\n", MinPres );
#     else
         Aux_Message( stderr, "WARNING : MinPres (%13.7e) >= 0.0 can only be applied to HYDRO !!\n", MinPres );
#     endif
   }

   if ( MinTemp >= (real)0.0  &&  MPI_Rank == 0 )
   {
#     if ( MODEL == HYDRO )
      if ( !(TVarCC & _TEMP) )
         Aux_Message( stderr, "WARNING : MinTemp (%13.7e) >= 0.0 but _TEMP is not found !!\n", MinTemp );
#     else
         Aux_Message( stderr, "WARNING : MinTemp (%13.7e) >= 0.0 can only be applied to HYDRO !!\n", MinTemp );
#     endif
   }

   if ( MinEntr >= (real)0.0  &&  MPI_Rank == 0 )
   {
#     if ( MODEL == HYDRO )
      if ( !(TVarCC & _ENTR) )
         Aux_Message( stderr, "WARNING : MinEntr (%13.7e) >= 0.0 but _ENTR is not found !!\n", MinEntr );
#     else
         Aux_Message( stderr, "WARNING : MinEntr (%13.7e) >= 0.0 can only be applied to HYDRO !!\n", MinEntr );
#     endif
   }

#  if ( MODEL == ELBDM && ELBDM_SCHEME == HYBRID )
   if (((  (TVarCC & _REAL)  &&  !(TVarCC & _IMAG) )  || ( !(TVarCC & _REAL)  &&  (TVarCC & _IMAG) )) && amr->use_wave_flag[lv])
      Aux_Error( ERROR_INFO, "Prepare_PatchData() for hybrid scheme currently requires that we request real and imaginary parts of the wave function together !!\n" );
#  endif // #  if ( MODEL == ELBDM && ELBDM_SCHEME == HYBRID )

   if ( IntPhase )
   {
#  if   ( MODEL == ELBDM)
#     if ( ELBDM_SCHEME == HYBRID)
      if ( amr->use_wave_flag[lv] )
#     endif // # if ( ELBDM_SCHEME == HYBRID)
      if (  (!(TVarCC & _REAL)  ||  !(TVarCC & _IMAG)) )
      Aux_Error( ERROR_INFO, "real and/or imag parts are not found for phase interpolation in ELBDM !!\n" );

//    we have assumed in InterpolateGhostZone() that when adopting IntPhase this function will NOT prepare
//    anything other than wave function and, optionally, density
//    or density and phase for the fluid patches in the hybrid scheme
//    --> e.g., one cannot prepare wave function and potential at the same time when enabling IntPhase
#     if ( ELBDM_SCHEME == HYBRID )
      if ( amr->use_wave_flag[lv] )
#     endif // # if ( ELBDM_SCHEME == HYBRID )
      if (  TVarCC & ~( _REAL | _IMAG | _DENS ))
      Aux_Error( ERROR_INFO, "unsupported parameter %s = %d for IntPhase !!\n", "TVarCC", TVarCC );
#  else
      Aux_Error( ERROR_INFO, "\"interpolation on phase\" is useful only in ELBDM !!\n" );
#  endif
   }

   if ( FluBC == NULL )    Aux_Error( ERROR_INFO, "FluBC == NULL !!\n" );

   for (int f=0; f<6; f++)
   {
      if ( FluBC[f] != BC_FLU_PERIODIC    &&  FluBC[f] != BC_FLU_OUTFLOW  &&
           FluBC[f] != BC_FLU_REFLECTING  &&  FluBC[f] != BC_FLU_DIODE    &&
           FluBC[f] != BC_FLU_USER )
         Aux_Error( ERROR_INFO, "unsupported parameter FluBC[%d] = %d !!\n", f, FluBC[f] );

#     if ( MODEL != HYDRO )
      if ( FluBC[f] == BC_FLU_OUTFLOW )
         Aux_Error( ERROR_INFO, "outflow boundary condition (OPT__BC_FLU=2) only works with HYDRO !!\n" );

      if ( FluBC[f] == BC_FLU_REFLECTING )
         Aux_Error( ERROR_INFO, "reflecting boundary condition (OPT__BC_FLU=3) only works with HYDRO !!\n" );

      if ( FluBC[f] == BC_FLU_DIODE )
         Aux_Error( ERROR_INFO, "diode boundary condition (OPT__BC_FLU=5) only works with HYDRO !!\n" );
#     endif
   }

   if ( OPT__DT_LEVEL == DT_LEVEL_SHARED  &&  OPT__INT_TIME )
      Aux_Error( ERROR_INFO, "OPT__INT_TIME should be disabled when \"OPT__DT_LEVEL == DT_LEVEL_SHARED\" !!\n" );

   if ( MPI_Rank == 0 )
   if (  ( NSide == NSIDE_00  &&  GhostSize != 0 )  ||  ( NSide != NSIDE_00  &&  GhostSize == 0 )  )
      Aux_Message( stderr, "WARNING : inconsistent NSide (%d) and GhostSize (%d) !!\n", NSide, GhostSize );

#  ifdef PARTICLE
   if (  TVarCC & _PAR_DENS  ||  TVarCC & _TOTAL_DENS )
   {
//    because we only collect particles from nearby 26 sibling patches
      if ( GhostSize > PS1 - amr->Par->GhostSize )
         Aux_Error( ERROR_INFO, "GhostSize (%d) > maximum allowed (%d) when preparing mass density with particles!!\n",
                    GhostSize, PS1 - amr->Par->GhostSize );

      if ( ! Particle_Collected )
         Aux_Error( ERROR_INFO, "please call \"Par_CollectParticle2OneLevel\" in advance !!\n" );

      if ( ! ParDensArray_Initialized )
         Aux_Error( ERROR_INFO, "please call \"Prepare_PatchData_InitParticleDensityArray\" in advance !!\n" );
   }

// _DENS, _PAR_DENS, and _TOTAL_DENS do not work together (actually we should be able to support _DENS + _PAR_DENS)
   if (  ( TVarCC & _DENS && TVarCC & _PAR_DENS )  ||  ( TVarCC & _DENS && TVarCC & _TOTAL_DENS )  )
      Aux_Error( ERROR_INFO, "_DENS, _PAR_DENS, and _TOTAL_DENS cannot work together !!\n" );

// for PAR_ONLY, we have _TOTAL_DENS == _PAR_DENS
#  if ( MODEL != PAR_ONLY )
   if ( TVarCC & _TOTAL_DENS  &&  TVarCC & _PAR_DENS )
      Aux_Error( ERROR_INFO, "_DENS, _PAR_DENS, and _TOTAL_DENS cannot work together !!\n" );
#  endif
#  endif // #ifdef PARTICLE

// target patches must be real patches
   for (int TID=0; TID<NPG; TID++)
      if ( PID0_List[TID] < 0  ||  PID0_List[TID] >= amr->NPatchComma[lv][1] )
         Aux_Error( ERROR_INFO, "incorrect target PID %d (NReal = %d) !!\n", PID0_List[TID], amr->NPatchComma[lv][1] );

#  if ( MODEL == HYDRO )
   if (  ( TVarCC & _TEMP )  &&  EoS_DensEint2Temp_CPUPtr == NULL )
      Aux_Error( ERROR_INFO, "EoS_DensEint2Temp_CPUPtr == NULL !!\n" );

   if (  ( TVarCC & _ENTR )  &&  EoS_DensEint2Entr_CPUPtr == NULL )
      Aux_Error( ERROR_INFO, "EoS_DensEint2Entr_CPUPtr == NULL !!\n" );
#  endif

#  endif // #ifdef GAMER_DEBUG


   const double dh               = amr->dh[lv];
   const int    PGSize1D_CC      = 2*( PS1 + GhostSize );   // width of a single patch group including ghost zones
   const int    PGSize3D_CC      = CUBE( PGSize1D_CC );
   const int    GhostSize_Padded = GhostSize + (GhostSize&1);
   const int    PGSize1D_FC      = PGSize1D_CC + 1;
   const int    PGSize3D_FC      = PGSize1D_FC*SQR(PGSize1D_CC);

#  if   ( MODEL == HYDRO )
   const bool PrepVx           = ( TVarCC & _VELX    ) ? true : false;
   const bool PrepVy           = ( TVarCC & _VELY    ) ? true : false;
   const bool PrepVz           = ( TVarCC & _VELZ    ) ? true : false;
   const bool PrepPres         = ( TVarCC & _PRES    ) ? true : false;
   const bool PrepTemp         = ( TVarCC & _TEMP    ) ? true : false;
   const bool PrepEntr         = ( TVarCC & _ENTR    ) ? true : false;
#  ifdef MHD
   const bool PrepMagX_CC      = ( TVarCC & _MAGX_CC ) ? true : false;
   const bool PrepMagY_CC      = ( TVarCC & _MAGY_CC ) ? true : false;
   const bool PrepMagZ_CC      = ( TVarCC & _MAGZ_CC ) ? true : false;
   const bool PrepMagE_CC      = ( TVarCC & _MAGE_CC ) ? true : false;
   const bool PrepMagCC        = ( PrepMagX_CC || PrepMagY_CC || PrepMagZ_CC || PrepMagE_CC );
#  endif

#  elif ( MODEL == ELBDM )
// no derived variables yet

#  else
#  error : unsupported MODEL !!
#  endif

#  ifdef GRAVITY
   const bool PrepPot = ( TVarCC & _POTE ) ? true : false;
#  endif

#  ifdef PARTICLE
// note that these two options cannot be turned on at the same time
// --> and we set PrepTotalDens == true ONLY when there are density fields other than particles
// --> for PAR_ONLY mode, we always set PrepTotalDens == false to avoid confusion
#  if ( MODEL == PAR_ONLY )
   const bool PrepParOnlyDens = ( TVarCC & _PAR_DENS  ||  TVarCC & _TOTAL_DENS ) ? true : false;
   const bool PrepTotalDens   = false;
#  else
   const bool PrepParOnlyDens = ( TVarCC & _PAR_DENS   ) ? true : false;
   const bool PrepTotalDens   = ( TVarCC & _TOTAL_DENS ) ? true : false;
#  endif

// turn on _DENS automatically for preparing total density
   if ( PrepTotalDens )    TVarCC |= _DENS;
#  endif // #ifdef PARTICLE


// TVarCCIdxList_Flu: list recording the target cell-centered fluid and passive variable indices (e.g., [0 ... NCOMP_TOTAL-1] )
// TVarCCList_Der   : list recording the target cell-centered derived variable (e.g., _VELX, _PRES)
// TVarFCIdxList    : list recording the target face-centered variable indices (e.g., [0 ... NCOMP_MAG-1])
   int NTSib[26], *TSib[26], NVarCC_Flu, NVarCC_Der, NVarCC_Tot, TVarCCIdxList_Flu[NCOMP_TOTAL];

// set up the target sibling indices for InterpolateGhostZone()
   SetTargetSibling( NTSib, TSib );

// determine the cell-centered fluid components to be prepared
// --> assuming that _VAR_NAME = 1L<<VAR_NAME (e.g., _DENS == 1L<<DENS)
// --> it also determines the order of variables stored in OutputCC (which is the same as patch->fluid[])
   NVarCC_Flu = 0;
   for (int v=0; v<NCOMP_TOTAL; v++)
      if ( TVarCC & (1L<<v) )    TVarCCIdxList_Flu[ NVarCC_Flu++ ] = v;

   NVarCC_Der = 0;

#  if   ( MODEL == HYDRO )
   const int NVarCC_Der_Max = 9;
   long TVarCCList_Der[NVarCC_Der_Max];

   if ( PrepVx      )   TVarCCList_Der[ NVarCC_Der ++ ] = _VELX;
   if ( PrepVy      )   TVarCCList_Der[ NVarCC_Der ++ ] = _VELY;
   if ( PrepVz      )   TVarCCList_Der[ NVarCC_Der ++ ] = _VELZ;
   if ( PrepPres    )   TVarCCList_Der[ NVarCC_Der ++ ] = _PRES;
   if ( PrepTemp    )   TVarCCList_Der[ NVarCC_Der ++ ] = _TEMP;
   if ( PrepEntr    )   TVarCCList_Der[ NVarCC_Der ++ ] = _ENTR;
#  ifdef MHD
   if ( PrepMagX_CC )   TVarCCList_Der[ NVarCC_Der ++ ] = _MAGX_CC;
   if ( PrepMagY_CC )   TVarCCList_Der[ NVarCC_Der ++ ] = _MAGY_CC;
   if ( PrepMagZ_CC )   TVarCCList_Der[ NVarCC_Der ++ ] = _MAGZ_CC;
   if ( PrepMagE_CC )   TVarCCList_Der[ NVarCC_Der ++ ] = _MAGE_CC;
#  endif

#  elif ( MODEL == ELBDM )
// no derived variables yet
   const int NVarCC_Der_Max = 0;
   long *TVarCCList_Der = NULL;

#  else
#  error : unsupported MODEL !!
#  endif

   NVarCC_Tot = NVarCC_Flu + NVarCC_Der;

#  ifdef GRAVITY
   if ( PrepPot )    NVarCC_Tot ++;
#  endif

// do not increase NVarCC_Tot for PrepTotalDens since _DENS is already turned on automatically for that
#  ifdef PARTICLE
   if ( PrepParOnlyDens )  NVarCC_Tot ++;
#  endif


// determine the face-centered variables to be prepared
// --> currently we do not consider any face-centered derived variable
// --> assuming that _VAR_NAME = 1L<<VAR_NAME (e.g., _MAGX == 1L<<MAGX)
// --> it also determines the order of variables stored in OutputFC (which is the same as patch->magnetic[])
   int NVarFC_Tot = 0;

#  ifdef MHD
   const bool PrepMagFC = ( TVarFC & _MAG ) ? true : false;
   int TVarFCIdxList[NCOMP_MAG];

   for (int v=0; v<NCOMP_MAG; v++)
      if ( TVarFC & (1L<<v) )    TVarFCIdxList[ NVarFC_Tot++ ] = v;

#  else
// currently no other models require any face-centered variable
   int *TVarFCIdxList = NULL;
#  endif


// nothing to do if no target variable is found
   if ( NVarCC_Tot == 0  &&  NVarFC_Tot == 0  &&  MPI_Rank == 0 )
   {
      Aux_Message( stderr, "WARNING : no target variable is found !!\n" );
      return;
   }


// validate the output pointers
#  ifdef GAMER_DEBUG
   if ( NVarCC_Tot > 0  &&  OutputCC == NULL )
      Aux_Error( ERROR_INFO, "OutputCC == NULL (NVarCC_Tot %d) !!\n", NVarCC_Tot );

   if ( NVarFC_Tot > 0  &&  OutputFC == NULL )
      Aux_Error( ERROR_INFO, "OutputFC == NULL (NVarFC_Tot %d) !!\n", NVarFC_Tot );
#  endif


// temporal interpolation parameters
   bool FluIntTime;
   int  FluSg, FluSg_IntT;
   real FluWeighting, FluWeighting_IntT;

// fluid
   if ( NVarCC_Flu + NVarCC_Der != 0 )
   {
      const int Sg0 = amr->FluSg[lv];
      SetTempIntPara( lv, Sg0, PrepTime, amr->FluSgTime[lv][Sg0], amr->FluSgTime[lv][1-Sg0],
                      FluIntTime, FluSg, FluSg_IntT, FluWeighting, FluWeighting_IntT );

//    check: although temporal interpolation is allowed, currently PrepTime is expected to be equal to either
//           amr->FluSgTime[lv][0] or amr->FluSgTime[lv][1]
      if ( FluIntTime  &&  MPI_Rank == 0 )
         Aux_Message( stderr, "WARNING : cannot determine FluSg "
                              "(lv %d, PrepTime %20.14e, SgTime[0] %20.14e, SgTime[1] %20.14e) !!\n",
                      lv, PrepTime, amr->FluSgTime[lv][0], amr->FluSgTime[lv][1] );
   }

// magnetic field
#  ifdef MHD
   bool MagIntTime;
   int  MagSg, MagSg_IntT;
   real MagWeighting, MagWeighting_IntT;

// check PrepPres, PrepTemp, and PrepEntr since they also require B field
   if ( PrepMagFC || PrepMagCC || PrepPres || PrepTemp || PrepEntr )
   {
      const int Sg0 = amr->MagSg[lv];
      SetTempIntPara( lv, Sg0, PrepTime, amr->MagSgTime[lv][Sg0], amr->MagSgTime[lv][1-Sg0],
                      MagIntTime, MagSg, MagSg_IntT, MagWeighting, MagWeighting_IntT );

//    check: although temporal interpolation is allowed, currently PrepTime is expected to be equal to either
//           amr->MagSgTime[lv][0] or amr->MagSgTime[lv][1]
      if ( MagIntTime  &&  MPI_Rank == 0 )
         Aux_Message( stderr, "WARNING : cannot determine MagSg "
                              "(lv %d, PrepTime %20.14e, SgTime[0] %20.14e, SgTime[1] %20.14e) !!\n",
                      lv, PrepTime, amr->MagSgTime[lv][0], amr->MagSgTime[lv][1] );
   }
#  endif // #ifdef MHD

// potential
#  ifdef GRAVITY
   bool PotIntTime;
   int  PotSg, PotSg_IntT;
   real PotWeighting, PotWeighting_IntT;

   if ( PrepPot )
   {
      const int Sg0 = amr->PotSg[lv];
      SetTempIntPara( lv, Sg0, PrepTime, amr->PotSgTime[lv][Sg0], amr->PotSgTime[lv][1-Sg0],
                      PotIntTime, PotSg, PotSg_IntT, PotWeighting, PotWeighting_IntT );

//    check: although temporal interpolation is allowed, currently PrepTime is expected to be equal to either
//           amr->PotSgTime[lv][0] or amr->PotSgTime[lv][1]
//           --> the only exception is when calling Par_UpdateParticle() to prepare the coarse-grid potential
//               for correcting the velocity of particles just crossing from fine to coarse grids
#     ifdef PARTICLE
      if ( amr->Par->ImproveAcc )
#     endif
      if ( PotIntTime  &&  MPI_Rank == 0 )
         Aux_Message( stderr, "WARNING : cannot determine PotSg "
                              "(lv %d, PrepTime %20.14e, SgTime[0] %20.14e, SgTime[1] %20.14e) !!\n",
                      lv, PrepTime, amr->PotSgTime[lv][0], amr->PotSgTime[lv][1] );
   }
#  endif // #ifdef GRAVITY


// determine the priority of different boundary faces (z>y>x) to set the corner cells properly for the non-periodic B.C.
   int BC_Face[26], BC_Face_tmp[3];

   for (int s=0; s<26; s++)
   {
      BC_Face_tmp[0] = TABLE_01( s, 'x', 0, -1, 1 );
      BC_Face_tmp[1] = TABLE_01( s, 'y', 2, -1, 3 );
      BC_Face_tmp[2] = TABLE_01( s, 'z', 4, -1, 5 );

//    z > y > x
      if      ( BC_Face_tmp[2] != -1  &&  FluBC[BC_Face_tmp[2]] != BC_FLU_PERIODIC )   BC_Face[s] = BC_Face_tmp[2];
      else if ( BC_Face_tmp[1] != -1  &&  FluBC[BC_Face_tmp[1]] != BC_FLU_PERIODIC )   BC_Face[s] = BC_Face_tmp[1];
      else if ( BC_Face_tmp[0] != -1  &&  FluBC[BC_Face_tmp[0]] != BC_FLU_PERIODIC )   BC_Face[s] = BC_Face_tmp[0];
      else                                                                             BC_Face[s] = NULL_INT;
   }


#  ifdef MASSIVE_PARTICLES
// determine the patch list for assigning particle mass
   const int NNearByPatchMax   = 64;   // maximum number of neaby patches of a patch group (including 8 local patches)
   const int ParMass_NPatchMax = NPG*NNearByPatchMax;

   int *ParMass_PID_List   = NULL;
   int  ParMass_NPatch_Dup = 0;        // number of patches (including duplicates) for the particle mass assignment
   int  ParMass_NPatch;

// constant settings related to particle mass assignment
   const bool InitZero_Yes     = true;
   const bool InitZero_No      = false;
   const bool Periodic_No[3]   = { false, false, false };
   const bool Periodic_Check[3]= { FluBC[0]==BC_FLU_PERIODIC, FluBC[2]==BC_FLU_PERIODIC, FluBC[4]==BC_FLU_PERIODIC };
   const bool UnitDens_No      = false;
   const bool CheckFarAway_Yes = true;
   const bool CheckFarAway_No  = false;
   const int  PeriodicNCell[3] = { NX0_TOT[0]*(1<<lv),
                                   NX0_TOT[1]*(1<<lv),
                                   NX0_TOT[2]*(1<<lv) };

   if ( PrepParOnlyDens || PrepTotalDens )
   {
      int NearBy_PID_List[NNearByPatchMax];
      int NPar, NNearByPatch;

      ParMass_PID_List = new int [ParMass_NPatchMax];

      for (int TID=0; TID<NPG; TID++)
      {
//       collect nearby patches
         NNearByPatch = 0;

         for (int PID=PID0_List[TID]; PID<PID0_List[TID]+8; PID++)
            NearBy_PID_List[ NNearByPatch ++ ] = PID;

         if ( amr->Par->GhostSize > 0  ||  GhostSize > 0  ||  amr->Par->PredictPos )
         for (int Side=0; Side<26; Side++)
         {
            const int SibPID0 = Table_02( lv, PID0_List[TID], Side );   // the 0th patch of the sibling patch group

            if ( SibPID0 >= 0 )
            {
               for (int Count=0; Count<TABLE_04(Side); Count++)
               {
#                 ifdef DEBUG_PARTICLE
                  if ( NNearByPatch >= NNearByPatchMax )
                     Aux_Error( ERROR_INFO, "NNearByPatch (%d) >= NNearByPatchMax (%d) !!\n",
                                NNearByPatch, NNearByPatchMax );
#                 endif

                  NearBy_PID_List[ NNearByPatch ++ ] = TABLE_03( Side, Count ) + SibPID0;
               }
            }
         }


//       collect patches whose particles have not been assigned onto grids
         for (int t=0; t<NNearByPatch; t++)
         {
            const int PID = NearBy_PID_List[t];

//          get the number of particles (note that PID can be a buffer patch)
            if ( amr->patch[0][lv][PID]->son == -1  &&  PID < amr->NPatchComma[lv][1] )
               NPar = amr->patch[0][lv][PID]->NPar;
            else
               NPar = amr->patch[0][lv][PID]->NPar_Copy;

#           ifdef DEBUG_PARTICLE
            if ( NPar < 0 )   Aux_Error( ERROR_INFO, "NPar (%d) has not been calculated (lv %d, PID %d) !!\n",
                                         NPar, lv, PID );
#           endif

//          record PID (exclude patches with no particles or with particles deposited onto rho_ext[] already)
            if (  ( amr->patch[0][lv][PID]->rho_ext == NULL ||
                    amr->patch[0][lv][PID]->rho_ext[0][0][0] == RHO_EXT_NEED_INIT )  &&  NPar > 0  )
            {
#              ifdef DEBUG_PARTICLE
               if ( ParMass_NPatch_Dup >= ParMass_NPatchMax )
                  Aux_Error( ERROR_INFO, "ParMass_NPatch_Dup (%d) >= ParMass_NPatchMax (%d) !!\n",
                             ParMass_NPatch_Dup, ParMass_NPatchMax );
#              endif

               ParMass_PID_List[ ParMass_NPatch_Dup ++ ] = PID;
            }

         }
      } // for (int TID=0; TID<NPG; TID++)


//    sort PID list and remove duplicate patches
      Mis_Heapsort( ParMass_NPatch_Dup, ParMass_PID_List, NULL );

      ParMass_NPatch = ( ParMass_NPatch_Dup > 0 ) ? 1 : 0;

      for (int t=1; t<ParMass_NPatch_Dup; t++)
         if ( ParMass_PID_List[t] != ParMass_PID_List[t-1] )
            ParMass_PID_List[ ParMass_NPatch ++ ] = ParMass_PID_List[t];


//    allocate temporary density arrays for all target patches
//    (do not parallelize it with OpenMP since it would actually deteriorate performance)
      for (int t=0; t<ParMass_NPatch; t++)
      {
         const int TPID = ParMass_PID_List[t];

         if ( amr->patch[0][lv][TPID]->rho_ext == NULL )    amr->patch[0][lv][TPID]->dnew();
      }

   } //if ( PrepParOnlyDens || PrepTotalDens )
#  endif // #ifdef MASSIVE_PARTICLES


// start to prepare data
#  pragma omp parallel
   {
//    thread-private variables
      int    J, K, I2, J2, K2, Idx1, Idx2, PID0, TVarCCIdx_Flu, TVarFCIdx, BC_Sibling, BC_Idx_Start[3], BC_Idx_End[3];
      double xyz0[3];   // corner coordinates for the user-specified B.C.

//    fluid variables for the EoS routines
#     if ( MODEL == HYDRO )
#     if ( EOS == EOS_GAMMA  ||  EOS == EOS_ISOTHERMAL )
      const int NFluForEoS = NCOMP_FLUID;    // don't need passsive scalars in EOS_GAMMA/EOS_ISOTHERMAL
#     else
      const int NFluForEoS = NCOMP_TOTAL;
#     endif
      real FluidForEoS[NFluForEoS];
#     endif

//    Data1PG_CC/FC: array to store the prepared cell-centered/face-centered data of one patch group
//                   (including the ghost-zone data)
//    --> for PrepUnit == UNIT_PATCHGROUP, these pointers point to OutputCC/FC directly (which will be set later)
//        for PrepUnit == UNIT_PATCH, these arrays will be copied to different patches in OutputCC/FC later
      real *Data1PG_CC     = ( PrepUnit == UNIT_PATCH ) ? new real [ NVarCC_Tot*PGSize3D_CC ] : NULL;
      real *Data1PG_CC_Ptr = NULL;
      real *Data1PG_FC     = ( PrepUnit == UNIT_PATCH ) ? new real [ NVarFC_Tot*PGSize3D_FC ] : NULL;
      real *Data1PG_FC_Ptr = NULL;


//    IntData_CC/FC: arrays to store the interpolated cell-/face-centered results
//    --> allocate it only once but with the maximum required size to reduce the number of memory allocations
      real *IntData_CC = new real [ NVarCC_Tot*PS2*PS2*(GhostSize_Padded  ) ];
      real *IntData_FC = new real [ NVarFC_Tot*PS2*PS2*(GhostSize_Padded+1) ];


//    B field on the coarse-fine interfaces for the divergence-preserving interpolation
//    --> allocate it only once but with the maximum required size to reduce the number of memory allocations
#     ifdef MHD
      real *FInterface_Data = NULL;

      if ( NVarFC_Tot > 0 )   FInterface_Data = new real [ SQR(PS2) + 4*PS2*GhostSize_Padded ];
#     endif

//    IntData_CC_IntTime: for temporal interpolation on density and phase in ELBDM
#     if ( MODEL == ELBDM )
      real *IntData_CC_IntTime = (  IntPhase  &&  OPT__INT_TIME  &&  lv > 0  &&
                                   !Mis_CompareRealValue( PrepTime, amr->FluSgTime[lv-1][  amr->FluSg[lv-1]], NULL, false )  &&
                                   !Mis_CompareRealValue( PrepTime, amr->FluSgTime[lv-1][1-amr->FluSg[lv-1]], NULL, false )  )
                                 ? new real [ 2*PS2*PS2*GhostSize_Padded ] : NULL;
#     else
      real *IntData_CC_IntTime = NULL;
#     endif


#     ifdef MASSIVE_PARTICLES
//    assign particle mass onto grids
      if ( PrepParOnlyDens || PrepTotalDens )
      {
//       thread-private variables
         long  *ParList = NULL;
         int    NPar, PID;
         double EdgeL[3];
         bool   UseInputMassPos;
         real **InputMassPos = NULL;

#        pragma omp for schedule( runtime )
         for (int t=0; t<ParMass_NPatch; t++)
         {
            PID = ParMass_PID_List[t];

#           ifdef DEBUG_PARTICLE
            if ( amr->patch[0][lv][PID]->rho_ext == NULL  ||
                 amr->patch[0][lv][PID]->rho_ext[0][0][0] != RHO_EXT_NEED_INIT )
               Aux_Error( ERROR_INFO, "lv %d, PID %d, rho_ext == NULL (or has been calculated already) !!\n", lv, PID );
#           endif

//          determine the number of particles and the particle list
            if ( amr->patch[0][lv][PID]->son == -1  &&  PID < amr->NPatchComma[lv][1] )
            {
               NPar            = amr->patch[0][lv][PID]->NPar;
               ParList         = amr->patch[0][lv][PID]->ParList;
               UseInputMassPos = false;
               InputMassPos    = NULL;

#              ifdef DEBUG_PARTICLE
               if ( amr->patch[0][lv][PID]->NPar_Copy != -1 )
                  Aux_Error( ERROR_INFO, "lv %d, PID %d, NPar_Copy = %d != -1 !!\n",
                             lv, PID, amr->patch[0][lv][PID]->NPar_Copy );
#              endif
            }

            else
            {
//             note that amr->patch[0][lv][PID]->NPar>0 is still possible
               NPar            = amr->patch[0][lv][PID]->NPar_Copy;
#              ifdef LOAD_BALANCE
               ParList         = NULL;
               UseInputMassPos = true;
               InputMassPos    = amr->patch[0][lv][PID]->ParAtt_Copy;
#              else
               ParList         = amr->patch[0][lv][PID]->ParList_Copy;
               UseInputMassPos = false;
               InputMassPos    = NULL;
#              endif
            }

#           ifdef DEBUG_PARTICLE
            if ( NPar <= 0 )
               Aux_Error( ERROR_INFO, "NPar (%d) <= 0 (lv %d, PID %d) !!\n", NPar, lv, PID );

            else
            {
               if ( UseInputMassPos )
               {
                  if ( InputMassPos[PAR_MASS] == NULL  ||  InputMassPos[PAR_POSX] == NULL  ||
                       InputMassPos[PAR_POSY] == NULL  ||  InputMassPos[PAR_POSZ] == NULL  ||
                       InputMassPos[PAR_TYPE] == NULL )
                     Aux_Error( ERROR_INFO, "InputMassPos[0/1/2/3/4] == NULL for NPar (%d) > 0 (lv %d, PID %d) !!\n",
                                NPar, lv, PID );
               }

               else if ( ParList == NULL )
                  Aux_Error( ERROR_INFO, "ParList == NULL for NPar (%d) > 0 (lv %d, PID %d) !!\n",
                             NPar, lv, PID );
            }
#           endif // #ifdef DEBUG_PARTICLE

//          set the left edge of rho_ext[]
            const double RhoExtGhostPhySize = RHOEXT_GHOST_SIZE*dh;
            for (int d=0; d<3; d++)    EdgeL[d] = amr->patch[0][lv][PID]->EdgeL[d] - RhoExtGhostPhySize;


//          deposit particle mass onto grids (**from particles in their home patch**)
//          --> don't have to worry about the periodicity (even for external buffer patches) here since
//              (1) all input particles should be close to the target patches even with position prediction
//              (2) amr->patch[0][lv][PID]->EdgeL/R already assumes periodicity for external buffer patches
//              --> Periodic_No, CheckFarAway_No
//          --> remember to initialize rho_ext[] as zero (by InitZero_Yes)
            Par_MassAssignment( ParList, NPar, amr->Par->Interp, amr->patch[0][lv][PID]->rho_ext[0][0], RHOEXT_NXT,
                                EdgeL, dh, (amr->Par->PredictPos && !UseInputMassPos), PrepTime, InitZero_Yes,
                                Periodic_No, NULL, UnitDens_No, CheckFarAway_No, UseInputMassPos, InputMassPos );
         } // for (int t=0; t<ParMass_NPatch; t++)
      } // if ( PrepParOnlyDens || PrepTotalDens )
#     endif // #ifdef MASSIVE_PARTICLES


//    note that the total density array needs rho_ext[] of nearby patches
//    --> the next omp task must wait for the previous one
//    --> but since there is an implicit barrier at the end of the **for** construct --> no need to call "pragma omp barrier"


//    prepare eight nearby patches (one patch group) at a time
#     pragma omp for schedule( runtime )
      for (int TID=0; TID<NPG; TID++)
      {
         PID0 = PID0_List[TID];

#        ifdef GAMER_DEBUG
         if ( PID0 < 0  ||  PID0 >= amr->num[lv] )
            Aux_Error( ERROR_INFO, "PID0 (%d) is not within the correct range [%d ... %d] !!\n", PID0, 0, amr->num[lv]-1 );

         if ( PID0%8 != 0 )
            Aux_Error( ERROR_INFO, "PID0 (%d) does not have LocalID == 0 !!\n", PID0 );
#        endif

         for (int d=0; d<3; d++)    xyz0[d] = amr->patch[0][lv][PID0]->EdgeL[d] + (0.5-GhostSize)*dh;

//       Data1PG_CC/FC point to OutputCC/FC directly for PrepUnit == UNIT_PATCHGROUP
         if ( PrepUnit == UNIT_PATCHGROUP )
         {
            Data1PG_CC = OutputCC + TID*NVarCC_Tot*PGSize3D_CC;
            Data1PG_FC = OutputFC + TID*NVarFC_Tot*PGSize3D_FC;
         }


//       a. fill out the central region of Data1PG_CC[]/FC[] (ghost zones will be filled out later)
// ------------------------------------------------------------------------------------------------------------
         for (int LocalID=0; LocalID<8; LocalID++ )
         {
            const int PID    = PID0 + LocalID;
            const int Disp_i = TABLE_02( LocalID, 'x', GhostSize, GhostSize+PS1 );
            const int Disp_j = TABLE_02( LocalID, 'y', GhostSize, GhostSize+PS1 );
            const int Disp_k = TABLE_02( LocalID, 'z', GhostSize, GhostSize+PS1 );

            Data1PG_CC_Ptr = Data1PG_CC;
            Data1PG_FC_Ptr = Data1PG_FC;

//          (a1) fluid data (cell-centered)
            for (int v=0; v<NVarCC_Flu; v++)
            {
               TVarCCIdx_Flu = TVarCCIdxList_Flu[v];

               for (int k=0; k<PS1; k++)  {  K    = k + Disp_k;
               for (int j=0; j<PS1; j++)  {  J    = j + Disp_j;
                                             Idx1 = IDX321( Disp_i, J, K, PGSize1D_CC, PGSize1D_CC );
               for (int i=0; i<PS1; i++)  {

                  Data1PG_CC_Ptr[Idx1] = amr->patch[FluSg][lv][PID]->fluid[TVarCCIdx_Flu][k][j][i];

                  if ( FluIntTime ) // temporal interpolation
                  Data1PG_CC_Ptr[Idx1] =   FluWeighting     *Data1PG_CC_Ptr[Idx1]
                                         + FluWeighting_IntT*amr->patch[FluSg_IntT][lv][PID]->fluid[TVarCCIdx_Flu][k][j][i];
                  Idx1 ++;
               }}}

               Data1PG_CC_Ptr += PGSize3D_CC;
            }


//          (a2) derived variables (cell-centered)
#           if   ( MODEL == HYDRO )
            if ( PrepVx )
            {
               for (int k=0; k<PS1; k++)  {  K    = k + Disp_k;
               for (int j=0; j<PS1; j++)  {  J    = j + Disp_j;
                                             Idx1 = IDX321( Disp_i, J, K, PGSize1D_CC, PGSize1D_CC );
               for (int i=0; i<PS1; i++)  {

                  Data1PG_CC_Ptr[Idx1] = amr->patch[FluSg][lv][PID]->fluid[MOMX][k][j][i] /
                                         amr->patch[FluSg][lv][PID]->fluid[DENS][k][j][i];

                  if ( FluIntTime ) // temporal interpolation
                  Data1PG_CC_Ptr[Idx1] =   FluWeighting     *Data1PG_CC_Ptr[Idx1]
                                         + FluWeighting_IntT*( amr->patch[FluSg_IntT][lv][PID]->fluid[MOMX][k][j][i] /
                                                               amr->patch[FluSg_IntT][lv][PID]->fluid[DENS][k][j][i] );
                  Idx1 ++;
               }}}

               Data1PG_CC_Ptr += PGSize3D_CC;
            } // if ( PrepVx )

            if ( PrepVy )
            {
               for (int k=0; k<PS1; k++)    {  K    = k + Disp_k;
               for (int j=0; j<PS1; j++)    {  J    = j + Disp_j;
                                                      Idx1 = IDX321( Disp_i, J, K, PGSize1D_CC, PGSize1D_CC );
               for (int i=0; i<PS1; i++)    {

                  Data1PG_CC_Ptr[Idx1] = amr->patch[FluSg][lv][PID]->fluid[MOMY][k][j][i] /
                                         amr->patch[FluSg][lv][PID]->fluid[DENS][k][j][i];

                  if ( FluIntTime ) // temporal interpolation
                  Data1PG_CC_Ptr[Idx1] =   FluWeighting     *Data1PG_CC_Ptr[Idx1]
                                         + FluWeighting_IntT*( amr->patch[FluSg_IntT][lv][PID]->fluid[MOMY][k][j][i] /
                                                               amr->patch[FluSg_IntT][lv][PID]->fluid[DENS][k][j][i] );
                  Idx1 ++;
               }}}

               Data1PG_CC_Ptr += PGSize3D_CC;
            } // if ( PrepVy )

            if ( PrepVz )
            {
               for (int k=0; k<PS1; k++)  {  K    = k + Disp_k;
               for (int j=0; j<PS1; j++)  {  J    = j + Disp_j;
                                             Idx1 = IDX321( Disp_i, J, K, PGSize1D_CC, PGSize1D_CC );
               for (int i=0; i<PS1; i++)  {

                  Data1PG_CC_Ptr[Idx1] = amr->patch[FluSg][lv][PID]->fluid[MOMZ][k][j][i] /
                                         amr->patch[FluSg][lv][PID]->fluid[DENS][k][j][i];

                  if ( FluIntTime ) // temporal interpolation
                  Data1PG_CC_Ptr[Idx1] =   FluWeighting     *Data1PG_CC_Ptr[Idx1]
                                         + FluWeighting_IntT*( amr->patch[FluSg_IntT][lv][PID]->fluid[MOMZ][k][j][i] /
                                                               amr->patch[FluSg_IntT][lv][PID]->fluid[DENS][k][j][i] );
                  Idx1 ++;
               }}}

               Data1PG_CC_Ptr += PGSize3D_CC;
            } // if ( PrepVz )

            if ( PrepPres )
            {
               for (int k=0; k<PS1; k++)  {  K    = k + Disp_k;
               for (int j=0; j<PS1; j++)  {  J    = j + Disp_j;
                                             Idx1 = IDX321( Disp_i, J, K, PGSize1D_CC, PGSize1D_CC );
               for (int i=0; i<PS1; i++)  {

                  for (int v=0; v<NFluForEoS; v++)    FluidForEoS[v] = amr->patch[FluSg][lv][PID]->fluid[v][k][j][i];

#                 ifdef MHD
                  const real Emag = MHD_GetCellCenteredBEnergyInPatch( lv, PID, i, j, k, MagSg );
#                 else
                  const real Emag = NULL_REAL;
#                 endif
                  Data1PG_CC_Ptr[Idx1] = Hydro_Con2Pres( FluidForEoS[DENS], FluidForEoS[MOMX], FluidForEoS[MOMY],
                                                         FluidForEoS[MOMZ], FluidForEoS[ENGY], FluidForEoS+NCOMP_FLUID,
                                                         (MinPres>=(real)0.0), MinPres, Emag,
                                                         EoS_DensEint2Pres_CPUPtr, EoS_AuxArray_Flt, EoS_AuxArray_Int,
                                                         h_EoS_Table, NULL );

                  if ( FluIntTime ) // temporal interpolation
                  {
                     for (int v=0; v<NFluForEoS; v++)    FluidForEoS[v] = amr->patch[FluSg_IntT][lv][PID]->fluid[v][k][j][i];

#                    ifdef MHD
                     const real Emag = MHD_GetCellCenteredBEnergyInPatch( lv, PID, i, j, k, MagSg_IntT );
#                    else
                     const real Emag = NULL_REAL;
#                    endif
                     Data1PG_CC_Ptr[Idx1] =
                        FluWeighting     *Data1PG_CC_Ptr[Idx1]
                      + FluWeighting_IntT*Hydro_Con2Pres( FluidForEoS[DENS], FluidForEoS[MOMX], FluidForEoS[MOMY],
                                                          FluidForEoS[MOMZ], FluidForEoS[ENGY], FluidForEoS+NCOMP_FLUID,
                                                          (MinPres>=(real)0.0), MinPres, Emag,
                                                          EoS_DensEint2Pres_CPUPtr, EoS_AuxArray_Flt, EoS_AuxArray_Int,
                                                          h_EoS_Table, NULL );
                  }

                  Idx1 ++;
               }}}

               Data1PG_CC_Ptr += PGSize3D_CC;
            } // if ( PrepPres )

            if ( PrepTemp )
            {
               for (int k=0; k<PS1; k++)  {  K    = k + Disp_k;
               for (int j=0; j<PS1; j++)  {  J    = j + Disp_j;
                                             Idx1 = IDX321( Disp_i, J, K, PGSize1D_CC, PGSize1D_CC );
               for (int i=0; i<PS1; i++)  {

                  for (int v=0; v<NFluForEoS; v++)    FluidForEoS[v] = amr->patch[FluSg][lv][PID]->fluid[v][k][j][i];

#                 ifdef MHD
                  const real Emag = MHD_GetCellCenteredBEnergyInPatch( lv, PID, i, j, k, MagSg );
#                 else
                  const real Emag = NULL_REAL;
#                 endif
                  Data1PG_CC_Ptr[Idx1] = Hydro_Con2Temp( FluidForEoS[DENS], FluidForEoS[MOMX], FluidForEoS[MOMY],
                                                         FluidForEoS[MOMZ], FluidForEoS[ENGY], FluidForEoS+NCOMP_FLUID,
                                                         (MinTemp>=(real)0.0), MinTemp, Emag,
                                                         EoS_DensEint2Temp_CPUPtr, EoS_AuxArray_Flt, EoS_AuxArray_Int,
                                                         h_EoS_Table );

                  if ( FluIntTime ) // temporal interpolation
                  {
                     for (int v=0; v<NFluForEoS; v++)    FluidForEoS[v] = amr->patch[FluSg_IntT][lv][PID]->fluid[v][k][j][i];

#                    ifdef MHD
                     const real Emag = MHD_GetCellCenteredBEnergyInPatch( lv, PID, i, j, k, MagSg_IntT );
#                    else
                     const real Emag = NULL_REAL;
#                    endif
                     Data1PG_CC_Ptr[Idx1] =
                        FluWeighting     *Data1PG_CC_Ptr[Idx1]
                      + FluWeighting_IntT*Hydro_Con2Temp( FluidForEoS[DENS], FluidForEoS[MOMX], FluidForEoS[MOMY],
                                                          FluidForEoS[MOMZ], FluidForEoS[ENGY], FluidForEoS+NCOMP_FLUID,
                                                          (MinTemp>=(real)0.0), MinTemp, Emag,
                                                          EoS_DensEint2Temp_CPUPtr, EoS_AuxArray_Flt, EoS_AuxArray_Int,
                                                          h_EoS_Table );
                  }

                  Idx1 ++;
               }}}

               Data1PG_CC_Ptr += PGSize3D_CC;
            } // if ( PrepTemp )

            if ( PrepEntr )
            {
               for (int k=0; k<PS1; k++)  {  K    = k + Disp_k;
               for (int j=0; j<PS1; j++)  {  J    = j + Disp_j;
                                             Idx1 = IDX321( Disp_i, J, K, PGSize1D_CC, PGSize1D_CC );
               for (int i=0; i<PS1; i++)  {

                  for (int v=0; v<NFluForEoS; v++)    FluidForEoS[v] = amr->patch[FluSg][lv][PID]->fluid[v][k][j][i];

#                 ifdef MHD
                  const real Emag = MHD_GetCellCenteredBEnergyInPatch( lv, PID, i, j, k, MagSg );
#                 else
                  const real Emag = NULL_REAL;
#                 endif
                  Data1PG_CC_Ptr[Idx1] = Hydro_Con2Entr( FluidForEoS[DENS], FluidForEoS[MOMX], FluidForEoS[MOMY],
                                                         FluidForEoS[MOMZ], FluidForEoS[ENGY], FluidForEoS+NCOMP_FLUID,
                                                         (MinEntr>=(real)0.0), MinEntr, Emag,
                                                         EoS_DensEint2Entr_CPUPtr, EoS_AuxArray_Flt, EoS_AuxArray_Int,
                                                         h_EoS_Table );

                  if ( FluIntTime ) // temporal interpolation
                  {
                     for (int v=0; v<NFluForEoS; v++)    FluidForEoS[v] = amr->patch[FluSg_IntT][lv][PID]->fluid[v][k][j][i];

#                    ifdef MHD
                     const real Emag = MHD_GetCellCenteredBEnergyInPatch( lv, PID, i, j, k, MagSg_IntT );
#                    else
                     const real Emag = NULL_REAL;
#                    endif
                     Data1PG_CC_Ptr[Idx1] =
                        FluWeighting     *Data1PG_CC_Ptr[Idx1]
                      + FluWeighting_IntT*Hydro_Con2Entr( FluidForEoS[DENS], FluidForEoS[MOMX], FluidForEoS[MOMY],
                                                          FluidForEoS[MOMZ], FluidForEoS[ENGY], FluidForEoS+NCOMP_FLUID,
                                                          (MinEntr>=(real)0.0), MinEntr, Emag,
                                                          EoS_DensEint2Entr_CPUPtr, EoS_AuxArray_Flt, EoS_AuxArray_Int,
                                                          h_EoS_Table );
                  }

                  Idx1 ++;
               }}}

               Data1PG_CC_Ptr += PGSize3D_CC;
            } // if ( PrepEntr )

#           ifdef MHD
            if ( PrepMagCC )
            {
               for (int k=0; k<PS1; k++)  {  K    = k + Disp_k;
               for (int j=0; j<PS1; j++)  {  J    = j + Disp_j;
                                             Idx1 = IDX321( Disp_i, J, K, PGSize1D_CC, PGSize1D_CC );
               for (int i=0; i<PS1; i++)  {

                  real B_CC[NCOMP_MAG];
                  int  OffsetB = 0;

                  MHD_GetCellCenteredBFieldInPatch( B_CC, lv, PID, i, j, k, MagSg );

                  if ( PrepMagX_CC ) { Data1PG_CC_Ptr[ Idx1 + OffsetB ] = B_CC[MAGX];  OffsetB += PGSize3D_CC; }
                  if ( PrepMagY_CC ) { Data1PG_CC_Ptr[ Idx1 + OffsetB ] = B_CC[MAGY];  OffsetB += PGSize3D_CC; }
                  if ( PrepMagZ_CC ) { Data1PG_CC_Ptr[ Idx1 + OffsetB ] = B_CC[MAGZ];  OffsetB += PGSize3D_CC; }
                  if ( PrepMagE_CC ) { Data1PG_CC_Ptr[ Idx1 + OffsetB ] = (real)0.5*( SQR(B_CC[MAGX]) + SQR(B_CC[MAGY]) + SQR(B_CC[MAGZ]) ); }

                  if ( FluIntTime ) // temporal interpolation
                  {
                     OffsetB = 0;

                     MHD_GetCellCenteredBFieldInPatch( B_CC, lv, PID, i, j, k, MagSg_IntT );

                     if ( PrepMagX_CC ) {
                        Data1PG_CC_Ptr[ Idx1 + OffsetB ] =   FluWeighting     *Data1PG_CC_Ptr[ Idx1 + OffsetB ]
                                                           + FluWeighting_IntT*B_CC[MAGX];
                        OffsetB += PGSize3D_CC;
                     }

                     if ( PrepMagY_CC ) {
                        Data1PG_CC_Ptr[ Idx1 + OffsetB ] =   FluWeighting     *Data1PG_CC_Ptr[ Idx1 + OffsetB ]
                                                           + FluWeighting_IntT*B_CC[MAGY];
                        OffsetB += PGSize3D_CC;
                     }

                     if ( PrepMagZ_CC ) {
                        Data1PG_CC_Ptr[ Idx1 + OffsetB ] =   FluWeighting     *Data1PG_CC_Ptr[ Idx1 + OffsetB ]
                                                           + FluWeighting_IntT*B_CC[MAGZ];
                        OffsetB += PGSize3D_CC;
                     }

                     if ( PrepMagE_CC ) {
                        Data1PG_CC_Ptr[ Idx1 + OffsetB ] =   FluWeighting     *Data1PG_CC_Ptr[ Idx1 + OffsetB ]
                                                           + FluWeighting_IntT*(real)0.5*( SQR(B_CC[MAGX]) + SQR(B_CC[MAGY]) + SQR(B_CC[MAGZ]) );
                     }
                  } // if ( FluIntTime )

                  Idx1 ++;
               }}}

               if ( PrepMagX_CC )   Data1PG_CC_Ptr += PGSize3D_CC;
               if ( PrepMagY_CC )   Data1PG_CC_Ptr += PGSize3D_CC;
               if ( PrepMagZ_CC )   Data1PG_CC_Ptr += PGSize3D_CC;
               if ( PrepMagE_CC )   Data1PG_CC_Ptr += PGSize3D_CC;
            } // if ( PrepMagCC )
#           endif // #ifdef MHD


#           elif ( MODEL == ELBDM )
//          no derived variables yet


#           else
#           error : unsupported MODEL !!
#           endif // MODEL


#           ifdef GRAVITY
//          (a3) potential data (cell-centered)
            if ( PrepPot )
            {
               for (int k=0; k<PS1; k++)  {  K    = k + Disp_k;
               for (int j=0; j<PS1; j++)  {  J    = j + Disp_j;
                                             Idx1 = IDX321( Disp_i, J, K, PGSize1D_CC, PGSize1D_CC );
               for (int i=0; i<PS1; i++)  {

                  Data1PG_CC_Ptr[Idx1] = amr->patch[PotSg][lv][PID]->pot[k][j][i];

                  if ( PotIntTime ) // temporal interpolation
                  Data1PG_CC_Ptr[Idx1] =   PotWeighting     *Data1PG_CC_Ptr[Idx1]
                                         + PotWeighting_IntT*amr->patch[PotSg_IntT][lv][PID]->pot[k][j][i];
                  Idx1 ++;
               }}}

               Data1PG_CC_Ptr += PGSize3D_CC;
            } // if ( PrepPot )
#           endif // #ifdef GRAVITY


//          (a4) face-centered variables (e.g., magnetic field)
            for (int v=0; v<NVarFC_Tot; v++)
            {
               TVarFCIdx = TVarFCIdxList[v];

#              ifdef MHD

//             set array indices
               const int norm_dir = ( TVarFCIdx == MAGX ) ? 0 :
                                    ( TVarFCIdx == MAGY ) ? 1 :
                                    ( TVarFCIdx == MAGZ ) ? 2 : -1;
#              ifdef GAMER_DEBUG
               if ( norm_dir == -1 )   Aux_Error( ERROR_INFO, "Target face-centered variable != MAGX/Y/Z !!\n" );
#              endif

               int ijk_s[3], ijk_e[3], size_i[3], size_o[3], idx_i, idx_o;    // s/e=start/end; i/o=in/out

               for (int d=0; d<3; d++)
               {
                  ijk_s [d] = 0;
                  ijk_e [d] = PS1;
                  size_i[d] = PS1;
                  size_o[d] = PGSize1D_CC;
               }

//             avoid redundant assignment of the patch interface values by copying the left interface
//             of only the left patch
               ijk_s [norm_dir] += TABLE_02( LocalID, 'x'+norm_dir, 0, 1 );
               ijk_e [norm_dir] ++;
               size_i[norm_dir] ++;
               size_o[norm_dir] ++;


//             copy data
               for (int k=ijk_s[2]; k<ijk_e[2]; k++)  {  K     = k + Disp_k;
               for (int j=ijk_s[1]; j<ijk_e[1]; j++)  {  J     = j + Disp_j;
                                                         idx_o = IDX321( ijk_s[0]+Disp_i, J, K, size_o[0], size_o[1] );
                                                         idx_i = IDX321( ijk_s[0],        j, k, size_i[0], size_i[1] );
               for (int i=ijk_s[0]; i<ijk_e[0]; i++)  {

                  Data1PG_FC_Ptr[idx_o] = amr->patch[MagSg][lv][PID]->magnetic[TVarFCIdx][idx_i];

                  if ( MagIntTime ) // temporal interpolation
                  Data1PG_FC_Ptr[idx_o] =   MagWeighting     *Data1PG_FC_Ptr[idx_o]
                                          + MagWeighting_IntT*amr->patch[MagSg_IntT][lv][PID]->magnetic[TVarFCIdx][idx_i];
                  idx_i ++;
                  idx_o ++;
               }}}

#              else
               Aux_Error( ERROR_INFO, "currently only MHD supports face-centered variables !!" );
#              endif // #ifdef MHD ... else ...

               Data1PG_FC_Ptr += PGSize3D_FC;
            } // for (int v=0; v<NVarFC_Tot; v++)

         } // for (int LocalID=0; LocalID<8; LocalID++ )


//       b. fill out the ghost zones of Data1PG_CC[]/FC[]
// ------------------------------------------------------------------------------------------------------------
//       direct memory copy
         for (int Side=0; Side<NSide; Side++)
         {
//          nothing to do if no ghost zone is required
            if ( GhostSize == 0 )   break;


            const int SibPID0 = Table_02( lv, PID0, Side );    // the 0th patch of the sibling patch group

//          (b1) if the target sibling patch exists --> just copy data from the nearby patches at the same level
            if ( SibPID0 >= 0 )
            {
               int loop[3], disp2[3];
               for (int d=0; d<3; d++)
               {
                  loop [d] = TABLE_01( Side, 'x'+d, GhostSize, PS1, GhostSize );
                  disp2[d] = TABLE_01( Side, 'x'+d, PS1-GhostSize, 0, 0 );
               }

//###OPTIMIZATION: simplify TABLE_03 and TABLE_04
               for (int Count=0; Count<TABLE_04( Side ); Count++)
               {
                  const int LocalID = TABLE_03( Side, Count );
                  const int SibPID  = SibPID0 + LocalID;

                  int disp[3];
                  for (int d=0; d<3; d++)    disp[d] = Table_01( Side, 'x'+d, Count, GhostSize );

                  Data1PG_CC_Ptr = Data1PG_CC;
                  Data1PG_FC_Ptr = Data1PG_FC;

//                (b1-1) fluid data (cell-centered)
                  for (int v=0; v<NVarCC_Flu; v++)
                  {
                     TVarCCIdx_Flu = TVarCCIdxList_Flu[v];

                     for (int k=0; k<loop[2]; k++)  { K = k + disp[2];   K2 = k + disp2[2];
                     for (int j=0; j<loop[1]; j++)  { J = j + disp[1];   J2 = j + disp2[1];
                                                      Idx1 = IDX321( disp[0], J, K, PGSize1D_CC, PGSize1D_CC );
                     for (I2=disp2[0]; I2<disp2[0]+loop[0]; I2++) {

                        Data1PG_CC_Ptr[Idx1] = amr->patch[FluSg][lv][SibPID]->fluid[TVarCCIdx_Flu][K2][J2][I2];

                        if ( FluIntTime ) // temporal interpolation
                        Data1PG_CC_Ptr[Idx1] =
                           FluWeighting     *Data1PG_CC_Ptr[Idx1]
                         + FluWeighting_IntT*amr->patch[FluSg_IntT][lv][SibPID]->fluid[TVarCCIdx_Flu][K2][J2][I2];

                        Idx1 ++;
                     }}}

                     Data1PG_CC_Ptr += PGSize3D_CC;
                  } // for (int v=0; v<NVarCC_Flu; v++)


//                (b1-2) derived variables (cell-centered)
#                 if   ( MODEL == HYDRO )
                  if ( PrepVx )
                  {
                     for (int k=0; k<loop[2]; k++)  { K = k + disp[2];   K2 = k + disp2[2];
                     for (int j=0; j<loop[1]; j++)  { J = j + disp[1];   J2 = j + disp2[1];
                                                      Idx1 = IDX321( disp[0], J, K, PGSize1D_CC, PGSize1D_CC );
                     for (I2=disp2[0]; I2<disp2[0]+loop[0]; I2++) {

                        Data1PG_CC_Ptr[Idx1] = amr->patch[FluSg][lv][SibPID]->fluid[MOMX][K2][J2][I2] /
                                               amr->patch[FluSg][lv][SibPID]->fluid[DENS][K2][J2][I2];

                        if ( FluIntTime ) // temporal interpolation
                        Data1PG_CC_Ptr[Idx1] =   FluWeighting     *Data1PG_CC_Ptr[Idx1]
                                               + FluWeighting_IntT*( amr->patch[FluSg_IntT][lv][SibPID]->fluid[MOMX][K2][J2][I2] /
                                                                     amr->patch[FluSg_IntT][lv][SibPID]->fluid[DENS][K2][J2][I2] );
                        Idx1 ++;
                     }}}

                     Data1PG_CC_Ptr += PGSize3D_CC;
                  } // if ( PrepVx )

                  if ( PrepVy )
                  {
                     for (int k=0; k<loop[2]; k++)  { K = k + disp[2];   K2 = k + disp2[2];
                     for (int j=0; j<loop[1]; j++)  { J = j + disp[1];   J2 = j + disp2[1];
                                                      Idx1 = IDX321( disp[0], J, K, PGSize1D_CC, PGSize1D_CC );
                     for (I2=disp2[0]; I2<disp2[0]+loop[0]; I2++) {

                        Data1PG_CC_Ptr[Idx1] = amr->patch[FluSg][lv][SibPID]->fluid[MOMY][K2][J2][I2] /
                                               amr->patch[FluSg][lv][SibPID]->fluid[DENS][K2][J2][I2];

                        if ( FluIntTime ) // temporal interpolation
                        Data1PG_CC_Ptr[Idx1] =   FluWeighting     *Data1PG_CC_Ptr[Idx1]
                                               + FluWeighting_IntT*( amr->patch[FluSg_IntT][lv][SibPID]->fluid[MOMY][K2][J2][I2] /
                                                                     amr->patch[FluSg_IntT][lv][SibPID]->fluid[DENS][K2][J2][I2] );
                        Idx1 ++;
                     }}}

                     Data1PG_CC_Ptr += PGSize3D_CC;
                  } // if ( PrepVy )

                  if ( PrepVz )
                  {
                     for (int k=0; k<loop[2]; k++)  { K = k + disp[2];   K2 = k + disp2[2];
                     for (int j=0; j<loop[1]; j++)  { J = j + disp[1];   J2 = j + disp2[1];
                                                      Idx1 = IDX321( disp[0], J, K, PGSize1D_CC, PGSize1D_CC );
                     for (I2=disp2[0]; I2<disp2[0]+loop[0]; I2++) {

                        Data1PG_CC_Ptr[Idx1] = amr->patch[FluSg][lv][SibPID]->fluid[MOMZ][K2][J2][I2] /
                                               amr->patch[FluSg][lv][SibPID]->fluid[DENS][K2][J2][I2];

                        if ( FluIntTime ) // temporal interpolation
                        Data1PG_CC_Ptr[Idx1] =   FluWeighting     *Data1PG_CC_Ptr[Idx1]
                                               + FluWeighting_IntT*( amr->patch[FluSg_IntT][lv][SibPID]->fluid[MOMZ][K2][J2][I2] /
                                                                     amr->patch[FluSg_IntT][lv][SibPID]->fluid[DENS][K2][J2][I2] );
                        Idx1 ++;
                     }}}

                     Data1PG_CC_Ptr += PGSize3D_CC;
                  } // if ( PrepVz )

                  if ( PrepPres )
                  {
                     for (int k=0; k<loop[2]; k++)  { K = k + disp[2];   K2 = k + disp2[2];
                     for (int j=0; j<loop[1]; j++)  { J = j + disp[1];   J2 = j + disp2[1];
                                                      Idx1 = IDX321( disp[0], J, K, PGSize1D_CC, PGSize1D_CC );
                     for (I2=disp2[0]; I2<disp2[0]+loop[0]; I2++) {

                        for (int v=0; v<NFluForEoS; v++)    FluidForEoS[v] = amr->patch[FluSg][lv][SibPID]->fluid[v][K2][J2][I2];

#                       ifdef MHD
                        const real Emag = MHD_GetCellCenteredBEnergyInPatch( lv, SibPID, I2, J2, K2, MagSg );
#                       else
                        const real Emag = NULL_REAL;
#                       endif
                        Data1PG_CC_Ptr[Idx1] = Hydro_Con2Pres( FluidForEoS[DENS], FluidForEoS[MOMX], FluidForEoS[MOMY],
                                                               FluidForEoS[MOMZ], FluidForEoS[ENGY], FluidForEoS+NCOMP_FLUID,
                                                               (MinPres>=(real)0.0), MinPres, Emag,
                                                               EoS_DensEint2Pres_CPUPtr, EoS_AuxArray_Flt, EoS_AuxArray_Int,
                                                               h_EoS_Table, NULL );

                        if ( FluIntTime ) // temporal interpolation
                        {
                           for (int v=0; v<NFluForEoS; v++)    FluidForEoS[v] = amr->patch[FluSg_IntT][lv][SibPID]->fluid[v][K2][J2][I2];

#                          ifdef MHD
                           const real Emag = MHD_GetCellCenteredBEnergyInPatch( lv, SibPID, I2, J2, K2, MagSg_IntT );
#                          else
                           const real Emag = NULL_REAL;
#                          endif
                           Data1PG_CC_Ptr[Idx1] =
                              FluWeighting     *Data1PG_CC_Ptr[Idx1]
                            + FluWeighting_IntT*Hydro_Con2Pres( FluidForEoS[DENS], FluidForEoS[MOMX], FluidForEoS[MOMY],
                                                                FluidForEoS[MOMZ], FluidForEoS[ENGY], FluidForEoS+NCOMP_FLUID,
                                                                (MinPres>=(real)0.0), MinPres, Emag,
                                                                EoS_DensEint2Pres_CPUPtr, EoS_AuxArray_Flt, EoS_AuxArray_Int,
                                                                h_EoS_Table, NULL );
                        }

                        Idx1 ++;
                     }}}

                     Data1PG_CC_Ptr += PGSize3D_CC;
                  } // if ( PrepPres )

                  if ( PrepTemp )
                  {
                     for (int k=0; k<loop[2]; k++)  { K = k + disp[2];   K2 = k + disp2[2];
                     for (int j=0; j<loop[1]; j++)  { J = j + disp[1];   J2 = j + disp2[1];
                                                      Idx1 = IDX321( disp[0], J, K, PGSize1D_CC, PGSize1D_CC );
                     for (I2=disp2[0]; I2<disp2[0]+loop[0]; I2++) {

                        for (int v=0; v<NFluForEoS; v++)    FluidForEoS[v] = amr->patch[FluSg][lv][SibPID]->fluid[v][K2][J2][I2];

#                       ifdef MHD
                        const real Emag = MHD_GetCellCenteredBEnergyInPatch( lv, SibPID, I2, J2, K2, MagSg );
#                       else
                        const real Emag = NULL_REAL;
#                       endif
                        Data1PG_CC_Ptr[Idx1] = Hydro_Con2Temp( FluidForEoS[DENS], FluidForEoS[MOMX], FluidForEoS[MOMY],
                                                               FluidForEoS[MOMZ], FluidForEoS[ENGY], FluidForEoS+NCOMP_FLUID,
                                                               (MinTemp>=(real)0.0), MinTemp, Emag,
                                                               EoS_DensEint2Temp_CPUPtr, EoS_AuxArray_Flt, EoS_AuxArray_Int,
                                                               h_EoS_Table );

                        if ( FluIntTime ) // temporal interpolation
                        {
                           for (int v=0; v<NFluForEoS; v++)    FluidForEoS[v] = amr->patch[FluSg_IntT][lv][SibPID]->fluid[v][K2][J2][I2];

#                          ifdef MHD
                           const real Emag = MHD_GetCellCenteredBEnergyInPatch( lv, SibPID, I2, J2, K2, MagSg_IntT );
#                          else
                           const real Emag = NULL_REAL;
#                          endif
                           Data1PG_CC_Ptr[Idx1] =
                              FluWeighting     *Data1PG_CC_Ptr[Idx1]
                            + FluWeighting_IntT*Hydro_Con2Temp( FluidForEoS[DENS], FluidForEoS[MOMX], FluidForEoS[MOMY],
                                                                FluidForEoS[MOMZ], FluidForEoS[ENGY], FluidForEoS+NCOMP_FLUID,
                                                                (MinTemp>=(real)0.0), MinTemp, Emag,
                                                                EoS_DensEint2Temp_CPUPtr, EoS_AuxArray_Flt, EoS_AuxArray_Int,
                                                                h_EoS_Table );
                        }

                        Idx1 ++;
                     }}}

                     Data1PG_CC_Ptr += PGSize3D_CC;
                  } // if ( PrepTemp )

                  if ( PrepEntr )
                  {
                     for (int k=0; k<loop[2]; k++)  { K = k + disp[2];   K2 = k + disp2[2];
                     for (int j=0; j<loop[1]; j++)  { J = j + disp[1];   J2 = j + disp2[1];
                                                      Idx1 = IDX321( disp[0], J, K, PGSize1D_CC, PGSize1D_CC );
                     for (I2=disp2[0]; I2<disp2[0]+loop[0]; I2++) {

                        for (int v=0; v<NFluForEoS; v++)    FluidForEoS[v] = amr->patch[FluSg][lv][SibPID]->fluid[v][K2][J2][I2];

#                       ifdef MHD
                        const real Emag = MHD_GetCellCenteredBEnergyInPatch( lv, SibPID, I2, J2, K2, MagSg );
#                       else
                        const real Emag = NULL_REAL;
#                       endif
                        Data1PG_CC_Ptr[Idx1] = Hydro_Con2Entr( FluidForEoS[DENS], FluidForEoS[MOMX], FluidForEoS[MOMY],
                                                               FluidForEoS[MOMZ], FluidForEoS[ENGY], FluidForEoS+NCOMP_FLUID,
                                                               (MinEntr>=(real)0.0), MinEntr, Emag,
                                                               EoS_DensEint2Entr_CPUPtr, EoS_AuxArray_Flt, EoS_AuxArray_Int,
                                                               h_EoS_Table );

                        if ( FluIntTime ) // temporal interpolation
                        {
                           for (int v=0; v<NFluForEoS; v++)    FluidForEoS[v] = amr->patch[FluSg_IntT][lv][SibPID]->fluid[v][K2][J2][I2];

#                          ifdef MHD
                           const real Emag = MHD_GetCellCenteredBEnergyInPatch( lv, SibPID, I2, J2, K2, MagSg_IntT );
#                          else
                           const real Emag = NULL_REAL;
#                          endif
                           Data1PG_CC_Ptr[Idx1] =
                              FluWeighting     *Data1PG_CC_Ptr[Idx1]
                            + FluWeighting_IntT*Hydro_Con2Entr( FluidForEoS[DENS], FluidForEoS[MOMX], FluidForEoS[MOMY],
                                                                FluidForEoS[MOMZ], FluidForEoS[ENGY], FluidForEoS+NCOMP_FLUID,
                                                                (MinEntr>=(real)0.0), MinEntr, Emag,
                                                                EoS_DensEint2Entr_CPUPtr, EoS_AuxArray_Flt, EoS_AuxArray_Int,
                                                                h_EoS_Table );
                        }

                        Idx1 ++;
                     }}}

                     Data1PG_CC_Ptr += PGSize3D_CC;
                  } // if ( PrepEntr )

#                 ifdef MHD
                  if ( PrepMagCC )
                  {
                     for (int k=0; k<loop[2]; k++)  { K = k + disp[2];   K2 = k + disp2[2];
                     for (int j=0; j<loop[1]; j++)  { J = j + disp[1];   J2 = j + disp2[1];
                                                      Idx1 = IDX321( disp[0], J, K, PGSize1D_CC, PGSize1D_CC );
                     for (I2=disp2[0]; I2<disp2[0]+loop[0]; I2++) {

                        real B_CC[NCOMP_MAG];
                        int  OffsetB = 0;

                        MHD_GetCellCenteredBFieldInPatch( B_CC, lv, SibPID, I2, J2, K2, MagSg );

                        if ( PrepMagX_CC ) { Data1PG_CC_Ptr[ Idx1 + OffsetB ] = B_CC[MAGX];  OffsetB += PGSize3D_CC; }
                        if ( PrepMagY_CC ) { Data1PG_CC_Ptr[ Idx1 + OffsetB ] = B_CC[MAGY];  OffsetB += PGSize3D_CC; }
                        if ( PrepMagZ_CC ) { Data1PG_CC_Ptr[ Idx1 + OffsetB ] = B_CC[MAGZ];  OffsetB += PGSize3D_CC; }
                        if ( PrepMagE_CC ) { Data1PG_CC_Ptr[ Idx1 + OffsetB ] = (real)0.5*( SQR(B_CC[MAGX]) + SQR(B_CC[MAGY]) + SQR(B_CC[MAGZ]) ); }

                        if ( FluIntTime ) // temporal interpolation
                        {
                           OffsetB = 0;

                           MHD_GetCellCenteredBFieldInPatch( B_CC, lv, SibPID, I2, J2, K2, MagSg_IntT );

                           if ( PrepMagX_CC ) {
                              Data1PG_CC_Ptr[ Idx1 + OffsetB ] =   FluWeighting     *Data1PG_CC_Ptr[ Idx1 + OffsetB ]
                                                                 + FluWeighting_IntT*B_CC[MAGX];
                              OffsetB += PGSize3D_CC;
                           }

                           if ( PrepMagY_CC ) {
                              Data1PG_CC_Ptr[ Idx1 + OffsetB ] =   FluWeighting     *Data1PG_CC_Ptr[ Idx1 + OffsetB ]
                                                                 + FluWeighting_IntT*B_CC[MAGY];
                              OffsetB += PGSize3D_CC;
                           }

                           if ( PrepMagZ_CC ) {
                              Data1PG_CC_Ptr[ Idx1 + OffsetB ] =   FluWeighting     *Data1PG_CC_Ptr[ Idx1 + OffsetB ]
                                                                 + FluWeighting_IntT*B_CC[MAGZ];
                              OffsetB += PGSize3D_CC;
                           }

                           if ( PrepMagE_CC ) {
                              Data1PG_CC_Ptr[ Idx1 + OffsetB ] =   FluWeighting     *Data1PG_CC_Ptr[ Idx1 + OffsetB ]
                                                                 + FluWeighting_IntT*(real)0.5*( SQR(B_CC[MAGX]) + SQR(B_CC[MAGY]) + SQR(B_CC[MAGZ]) );
                           }
                        } // if ( FluIntTime )

                        Idx1 ++;
                     }}}

                     if ( PrepMagX_CC )   Data1PG_CC_Ptr += PGSize3D_CC;
                     if ( PrepMagY_CC )   Data1PG_CC_Ptr += PGSize3D_CC;
                     if ( PrepMagZ_CC )   Data1PG_CC_Ptr += PGSize3D_CC;
                     if ( PrepMagE_CC )   Data1PG_CC_Ptr += PGSize3D_CC;
                  } // if ( PrepMagCC )
#                 endif // #ifdef MHD


#                 elif ( MODEL == ELBDM )
//                no derived variables yet

#                 else
#                 error : unsupported MODEL !!
#                 endif // MODEL


#                 ifdef GRAVITY
//                (b1-3) potential data (cell-centered)
                  if ( PrepPot )
                  {
                     for (int k=0; k<loop[2]; k++)  { K = k + disp[2];   K2 = k + disp2[2];
                     for (int j=0; j<loop[1]; j++)  { J = j + disp[1];   J2 = j + disp2[1];
                                                      Idx1 = IDX321( disp[0], J, K, PGSize1D_CC, PGSize1D_CC );
                     for (I2=disp2[0]; I2<disp2[0]+loop[0]; I2++) {

                        Data1PG_CC_Ptr[Idx1] = amr->patch[PotSg][lv][SibPID]->pot[K2][J2][I2];

                        if ( PotIntTime ) // temporal interpolation
                        Data1PG_CC_Ptr[Idx1] =   PotWeighting     *Data1PG_CC_Ptr[Idx1]
                                               + PotWeighting_IntT*amr->patch[PotSg_IntT][lv][SibPID]->pot[K2][J2][I2];
                        Idx1 ++;
                     }}}

                     Data1PG_CC_Ptr += PGSize3D_CC;
                  } // if ( PrepPot )
#                 endif // #ifdef GRAVITY


//                (b1-4) face-centered variables
                  for (int v=0; v<NVarFC_Tot; v++)
                  {
                     TVarFCIdx = TVarFCIdxList[v];

#                    ifdef MHD
//                   set array indices
                     const int norm_dir = ( TVarFCIdx == MAGX ) ? 0 :
                                          ( TVarFCIdx == MAGY ) ? 1 :
                                          ( TVarFCIdx == MAGZ ) ? 2 : -1;
#                    ifdef GAMER_DEBUG
                     if ( norm_dir == -1 )   Aux_Error( ERROR_INFO, "Target face-centered variable != MAGX/Y/Z !!\n" );
#                    endif

                     int ijk_s[3], ijk_e[3], size_i[3], size_o[3], disp_o[3], idx_i, idx_o;  // s/e=start/end; i/o=in/out

                     for (int d=0; d<3; d++)
                     {
                        ijk_s [d] = disp2[d];
                        ijk_e [d] = disp2[d] + loop[d];
                        size_i[d] = PS1;
                        size_o[d] = PGSize1D_CC;
                        disp_o[d] = disp[d] - disp2[d];
                     }

//                   avoid redundant assignment of the patch interface values **within the same patch group**
//                   by copying the left interface of only the left patch
//                   --> but always assign the interface values of patches **outside** the target patch group (PID0)
//                       --> to provide B field on the C-F interfaces for the divergence-free interpolation
//                       --> but it will result in redundant data copy on the F-F interfaces
//                           --> the checks of (Side<6) below only avoid the redundant copies on the F-F interfaces
//                               between the central 8 patches and their sibling patches but do not remove the
//                               redundant copies on the F-F interfaces between those sibling patches
                     ijk_s [norm_dir] += TABLE_01( Side, 'x'+norm_dir, 0, TABLE_02(LocalID,'x'+norm_dir,0,1), (Side<6)?1:0 );
                     ijk_e [norm_dir] += TABLE_01( Side, 'x'+norm_dir, (Side<6)?0:1, 1, 1 );
                     size_i[norm_dir] ++;
                     size_o[norm_dir] ++;


//                   copy data
                     for (int k=ijk_s[2]; k<ijk_e[2]; k++)  {  K     = k + disp_o[2];
                     for (int j=ijk_s[1]; j<ijk_e[1]; j++)  {  J     = j + disp_o[1];
                                                               idx_o = IDX321( ijk_s[0]+disp_o[0], J, K, size_o[0], size_o[1] );
                                                               idx_i = IDX321( ijk_s[0],           j, k, size_i[0], size_i[1] );
                     for (int i=ijk_s[0]; i<ijk_e[0]; i++)  {

                        Data1PG_FC_Ptr[idx_o] = amr->patch[MagSg][lv][SibPID]->magnetic[TVarFCIdx][idx_i];

                        if ( MagIntTime ) // temporal interpolation
                        Data1PG_FC_Ptr[idx_o] =
                           MagWeighting     *Data1PG_FC_Ptr[idx_o]
                         + MagWeighting_IntT*amr->patch[MagSg_IntT][lv][SibPID]->magnetic[TVarFCIdx][idx_i];

                        idx_i ++;
                        idx_o ++;
                     }}}

#                    else
                     Aux_Error( ERROR_INFO, "currently only MHD supports face-centered variables !!" );
#                    endif // #ifdef MHD ... else ...

                     Data1PG_FC_Ptr += PGSize3D_FC;
                  } // for (int v=0; v<NVarFC_Tot; v++)

               } // for (int Count=0; Count<TABLE_04( Side ); Count++)
            } // if ( SibPID0 >= 0 )
         } // for (int Side=0; Side<NSide; Side++)


//       interpolation or boundary condition
//       --> apply interpolation AFTER copying data from all existing sibling patches to Data1PG_CC[]
//           since the divergence-free interpolation on the magnetic field requires these data
         for (int Side=0; Side<NSide; Side++)
         {
//          nothing to do if no ghost zone is required
            if ( GhostSize == 0 )   break;


            const int SibPID0 = Table_02( lv, PID0, Side );    // the 0th patch of the sibling patch group

//          (b2) if the target sibling patch does not exist --> interpolate from patches at level lv-1
            if ( SibPID0 == -1 )
            {
//             interpolation should never be applied to the base level
#              ifdef GAMER_DEBUG
               if ( lv == 0 )    Aux_Error( ERROR_INFO, "performing interpolation at the base level !!\n" );
#              endif


//             get the array size to store the interpolation result
               int FSize[3];
               for (int d=0; d<3; d++)  FSize[d] = TABLE_01( Side, 'x'+d, GhostSize_Padded, PS2, GhostSize_Padded );

               real *IntData_CC_Ptr = NULL;
               real *IntData_FC_Ptr = NULL;


//             (b2-1) determine the target PID at lv-1
               const int FaPID    = amr->patch[0][lv][PID0]->father;
               const int FaSibPID = amr->patch[0][lv-1][FaPID]->sibling[Side];

#              ifdef GAMER_DEBUG
               if ( FaSibPID < 0 )  Aux_Error( ERROR_INFO, "FaSibPID = %d < 0 (lv %d, PID0 %d, FaPID %d, sib %d) !!\n",
                                               FaSibPID, lv, PID0, FaPID, Side );
#              endif


//             (b2-2) collect the fine-grid magnetic field on the coarse-fine interpolation boundaries
//             for the divergence-preserving interpolation
               real *FInterface_Ptr[6] = { NULL, NULL, NULL, NULL, NULL, NULL };
#              ifdef MHD
               if ( NVarFC_Tot > 0 )
               MHD_SetFInterface( FInterface_Data, FInterface_Ptr, Data1PG_FC, lv, PID0, Side, GhostSize,
                                  MagSg, MagSg_IntT, MagIntTime, MagWeighting, MagWeighting_IntT );
#              endif

               long TVarCCBuffer = TVarCC;
               int NVarCC_FluBuffer = NVarCC_Flu;
               int TVarCCIdxList_FluBuffer[NCOMP_TOTAL];
               memcpy( TVarCCIdxList_FluBuffer, TVarCCIdxList_Flu, sizeof(TVarCCIdxList_FluBuffer) );


#              if ( MODEL == ELBDM && ELBDM_SCHEME == HYBRID )
//             If we use fluid scheme on level lv - 1 and wave scheme on level lv
//             and want to prepare patch with real and imaginary part on level lv
//             set target variable for lv - 1 to dens and phase and later convert to real and imaginary parts
               if ( amr->use_wave_flag[lv] && !amr->use_wave_flag[lv - 1] && (TVarCC & (_REAL | _IMAG)) ) {
                  TVarCCBuffer     = _DENS|_PHAS|_PASSIVE;    
                  NVarCC_FluBuffer = 0;
                  for (int v=0; v<NCOMP_TOTAL; v++)
                     if ( TVarCCBuffer & (1L<<v) )    
                        TVarCCIdxList_FluBuffer[ NVarCC_FluBuffer++ ] = v;
               }
#              endif // # if ( MODEL == ELBDM && ELBDM_SCHEME == HYBRID )

//             (b2-3) perform interpolation and store the results in IntData_CC[] and IntData_FC[]
               InterpolateGhostZone( lv-1, FaSibPID, IntData_CC, IntData_FC, IntData_CC_IntTime, Side, PrepTime, GhostSize,
                                     IntScheme_CC, IntScheme_FC, NTSib, TSib, TVarCCBuffer, NVarCC_Tot, NVarCC_FluBuffer,
                                     TVarCCIdxList_FluBuffer, NVarCC_Der, TVarCCList_Der, TVarFC, NVarFC_Tot, TVarFCIdxList,
                                     IntPhase, FluBC, PotBC, BC_Face, MinPres, MinTemp, MinEntr, DE_Consistency,
                                     (const real **)FInterface_Ptr );



//             (b2-3-1) convert density and phase in IntData_CC[] in hybrid scheme if we interpolate from fluid to wave schem
//             --> do not convert NUseless-cell-wide useless data returned by InterpolateGhostZone()

               const int NUseless = GhostSize & 1;
               int loop[3], disp1[3], disp2[3];

               for (int d=0; d<3; d++)
               {
                  loop [d] = TABLE_01( Side, 'x'+d, GhostSize, PS2, GhostSize );
                  disp1[d] = TABLE_01( Side, 'x'+d, 0, GhostSize, GhostSize+PS2 );
                  disp2[d] = TABLE_01( Side, 'x'+d, NUseless, 0, 0 );
               }

               Data1PG_CC_Ptr = Data1PG_CC;
               IntData_CC_Ptr = IntData_CC;

#              if ( MODEL == ELBDM && ELBDM_SCHEME == HYBRID )
//             set target variables correctly convert density and phase to real and imaginary parts
               if ( amr->use_wave_flag[lv] && !amr->use_wave_flag[lv - 1]  && (TVarCC & _REAL) && (TVarCC & _IMAG) ) {
//                density and phase --> real and imaginary parts
                  real Dens, Phase, Amp;
                  int FSize3D_CC = FSize[0]*FSize[1]*FSize[2];

                  for (int k=0; k<loop[2]; k++) {  K2 = k + disp2[2];
                  for (int j=0; j<loop[1]; j++) {  J2 = j + disp2[1];
                                                   Idx2 = IDX321( disp2[0], J2, K2, FSize[0], FSize[1] );
                  for (int i=0; i<loop[0]; i++) {
                     Dens  = IntData_CC_Ptr[ Idx2 ];
                     Phase = IntData_CC_Ptr[ Idx2 + FSize3D_CC ];
                     
                     Amp   = SQRT(Dens);
 
                     IntData_CC_Ptr[ Idx2               ] = Amp * COS( Phase );
                     IntData_CC_Ptr[ Idx2  + FSize3D_CC ] = Amp * SIN( Phase );
                     Idx2 ++;
                  }}}
               }
#              endif // # if ( MODEL == ELBDM && ELBDM_SCHEME == HYBRID )

//             (b2-4) copy cell-centered data from IntData_CC[] to Data1PG_CC[]
//             --> must get rid of NUseless-cell-wide useless data returned by InterpolateGhostZone()
               for (int v=0; v<NVarCC_Tot; v++)
               {
                  for (int k=0; k<loop[2]; k++) {  K = k + disp1[2];  K2 = k + disp2[2];
                  for (int j=0; j<loop[1]; j++) {  J = j + disp1[1];  J2 = j + disp2[1];
                                                   Idx1 = IDX321( disp1[0], J,  K,  PGSize1D_CC, PGSize1D_CC );
                                                   Idx2 = IDX321( disp2[0], J2, K2, FSize[0], FSize[1] );
                  for (int i=0; i<loop[0]; i++) {

                     Data1PG_CC_Ptr[ Idx1 ++ ] = IntData_CC_Ptr[ Idx2 ++ ];

                  }}}

                  Data1PG_CC_Ptr += PGSize3D_CC;
                  IntData_CC_Ptr += FSize[0]*FSize[1]*FSize[2];
               }


//             (b2-5) copy face-centered data from IntData_FC[] to Data1PG_FC[]
//             --> must get rid of NUseless-cell-wide useless data returned by InterpolateGhostZone()
               Data1PG_FC_Ptr = Data1PG_FC;
               IntData_FC_Ptr = IntData_FC;

               for (int v=0; v<NVarFC_Tot; v++)
               {
                  TVarFCIdx = TVarFCIdxList[v];

#                 ifdef MHD

//                set array indices
                  const int norm_dir = ( TVarFCIdx == MAGX ) ? 0 :
                                       ( TVarFCIdx == MAGY ) ? 1 :
                                       ( TVarFCIdx == MAGZ ) ? 2 : -1;
#                 ifdef GAMER_DEBUG
                  if ( norm_dir == -1 )   Aux_Error( ERROR_INFO, "Target face-centered variable != MAGX/Y/Z !!\n" );
#                 endif

                  int ijk_s[3], ijk_e[3], size_i[3], size_o[3], disp_o[3], idx_i, idx_o;  // s/e=start/end; i/o=in/out

                  for (int d=0; d<3; d++)
                  {
                     ijk_s [d] = disp2[d];
                     ijk_e [d] = disp2[d] + loop[d];
                     size_i[d] = FSize[d];
                     size_o[d] = PGSize1D_CC;
                     disp_o[d] = disp1[d] - disp2[d];
                  }

//                avoid redundant assignment of the patch interface values
                  ijk_s [norm_dir] += TABLE_01( Side, 'x'+norm_dir, 0, 0, 1 );
                  ijk_e [norm_dir] += TABLE_01( Side, 'x'+norm_dir, 0, 1, 1 );
                  size_i[norm_dir] ++;
                  size_o[norm_dir] ++;


//                copy data
                  for (int k=ijk_s[2]; k<ijk_e[2]; k++)  {  K     = k + disp_o[2];
                  for (int j=ijk_s[1]; j<ijk_e[1]; j++)  {  J     = j + disp_o[1];
                                                            idx_o = IDX321( ijk_s[0]+disp_o[0], J, K, size_o[0], size_o[1] );
                                                            idx_i = IDX321( ijk_s[0],           j, k, size_i[0], size_i[1] );
                  for (int i=ijk_s[0]; i<ijk_e[0]; i++)  {

                     Data1PG_FC_Ptr[idx_o] = IntData_FC_Ptr[idx_i];

                     idx_i ++;
                     idx_o ++;
                  }}}

                  IntData_FC_Ptr += size_i[0]*size_i[1]*size_i[2];
#                 else
                  Aux_Error( ERROR_INFO, "currently only MHD supports face-centered variables !!" );
#                 endif // #ifdef MHD ... else ...

                  Data1PG_FC_Ptr += PGSize3D_FC;
               } // for (int v=0; v<NVarFC_Tot; v++)

            } // else if ( SibPID0 == -1 )


//          (b3) if the target sibling patch lies outside the simulation domain --> apply the specified B.C.
            else if ( SibPID0 <= SIB_OFFSET_NONPERIODIC )
            {
               Data1PG_CC_Ptr = Data1PG_CC;
               Data1PG_FC_Ptr = Data1PG_FC;

               for (int d=0; d<3; d++)
               {
                  BC_Idx_Start[d] = TABLE_01( Side, 'x'+d, 0, GhostSize, GhostSize+PS2 );
                  BC_Idx_End  [d] = TABLE_01( Side, 'x'+d, GhostSize, PS2, GhostSize ) + BC_Idx_Start[d] - 1;
               }

               BC_Sibling = SIB_OFFSET_NONPERIODIC - SibPID0;

#              ifdef GAMER_DEBUG
               if ( BC_Face[BC_Sibling] < 0  ||  BC_Face[BC_Sibling] > 5 )
                  Aux_Error( ERROR_INFO, "incorrect BC_Face[%d] = %d !!\n", BC_Sibling, BC_Face[BC_Sibling] );

               if ( FluBC[ BC_Face[BC_Sibling] ] == BC_FLU_PERIODIC )
                  Aux_Error( ERROR_INFO, "FluBC == BC_FLU_PERIODIC (BC_Sibling %d, BC_Face %d, SibPID0 %d, PID0 %d, Side %d) !!\n",
                             BC_Sibling, BC_Face[BC_Sibling], SibPID0, PID0, Side );
#              endif

//             (b3-1) fluid B.C.
               if ( TVarCC & (_TOTAL|_DERIVED) )
               {
                  switch ( FluBC[ BC_Face[BC_Sibling] ] )
                  {
#                    if ( MODEL == HYDRO )
                     case BC_FLU_OUTFLOW:
                        Hydro_BoundaryCondition_Outflow   ( Data1PG_CC_Ptr, BC_Face[BC_Sibling], NVarCC_Flu+NVarCC_Der, GhostSize,
                                                            PGSize1D_CC, PGSize1D_CC, PGSize1D_CC, BC_Idx_Start, BC_Idx_End );
                     break;

                     case BC_FLU_REFLECTING:
                        Hydro_BoundaryCondition_Reflecting( Data1PG_CC_Ptr, BC_Face[BC_Sibling], NVarCC_Flu,            GhostSize,
                                                            PGSize1D_CC, PGSize1D_CC, PGSize1D_CC, BC_Idx_Start, BC_Idx_End,
                                                            TVarCCIdxList_Flu, NVarCC_Der, TVarCCList_Der );
                     break;

                     case BC_FLU_DIODE:
                        Hydro_BoundaryCondition_Diode     ( Data1PG_CC_Ptr, BC_Face[BC_Sibling], NVarCC_Flu,            GhostSize,
                                                            PGSize1D_CC, PGSize1D_CC, PGSize1D_CC, BC_Idx_Start, BC_Idx_End,
                                                            TVarCCIdxList_Flu, NVarCC_Der, TVarCCList_Der );
                     break;
#                    endif

                     case BC_FLU_USER:
                        Flu_BoundaryCondition_User        ( Data1PG_CC_Ptr,                      NVarCC_Flu,
                                                            PGSize1D_CC, PGSize1D_CC, PGSize1D_CC, BC_Idx_Start, BC_Idx_End,
                                                            TVarCCIdxList_Flu, PrepTime, dh, xyz0, TVarCC, lv );
                     break;

                     default:
                        Aux_Error( ERROR_INFO, "unsupported fluid B.C. (%d) !!\n", FluBC[ BC_Face[BC_Sibling] ] );
                  } // switch ( FluBC[ BC_Face[BC_Sibling] ] )

                  Data1PG_CC_Ptr += NVarCC_Flu*PGSize3D_CC;
               } // if ( TVarCC & (_TOTAL|_DERIVED) )


//             (b3-2) potential B.C.
#              ifdef GRAVITY
               if ( PrepPot )
               {
//                extrapolate potential
                  Poi_BoundaryCondition_Extrapolation( Data1PG_CC_Ptr, BC_Face[BC_Sibling], 1, GhostSize,
                                                       PGSize1D_CC, PGSize1D_CC, PGSize1D_CC, BC_Idx_Start, BC_Idx_End );

                  Data1PG_CC_Ptr += 1*PGSize3D_CC;
               } // if ( PrepPot )
#              endif // #ifdef GRAVITY


//             (b3-3) face-centered variables B.C. (i.e., magnetic field)
#              ifdef MHD
               if ( NVarFC_Tot > 0 )
               {
                  real *MagDataPtr[NCOMP_MAG] = { NULL, NULL, NULL };
                  for (int v=0; v<NVarFC_Tot; v++)
                  {
                     MagDataPtr[ TVarFCIdxList[v] ] = Data1PG_FC_Ptr;
                     Data1PG_FC_Ptr                += PGSize3D_FC;
                  }

                  switch ( FluBC[ BC_Face[BC_Sibling] ] )
                  {
//                   input PGSize1D_CC instead PGSize1D_FC for the MHD boundary condition routines
                     case BC_FLU_OUTFLOW:
                        MHD_BoundaryCondition_Outflow   ( MagDataPtr, BC_Face[BC_Sibling], NVarFC_Tot, GhostSize,
                                                          PGSize1D_CC, PGSize1D_CC, PGSize1D_CC, BC_Idx_Start, BC_Idx_End,
                                                          TVarFCIdxList );
                     break;

                     case BC_FLU_REFLECTING:
                        MHD_BoundaryCondition_Reflecting( MagDataPtr, BC_Face[BC_Sibling], NVarFC_Tot, GhostSize,
                                                          PGSize1D_CC, PGSize1D_CC, PGSize1D_CC, BC_Idx_Start, BC_Idx_End,
                                                          TVarFCIdxList );
                     break;

                     case BC_FLU_DIODE:
                        MHD_BoundaryCondition_Diode     ( MagDataPtr, BC_Face[BC_Sibling], NVarFC_Tot, GhostSize,
                                                          PGSize1D_CC, PGSize1D_CC, PGSize1D_CC, BC_Idx_Start, BC_Idx_End,
                                                          TVarFCIdxList );
                     break;

                     case BC_FLU_USER:
                        MHD_BoundaryCondition_User      ( MagDataPtr, BC_Face[BC_Sibling], NVarFC_Tot,
                                                          PGSize1D_CC, PGSize1D_CC, PGSize1D_CC, BC_Idx_Start, BC_Idx_End,
                                                          TVarFCIdxList, PrepTime, dh, xyz0, lv );
                     break;

                     default:
                        Aux_Error( ERROR_INFO, "unsupported MHD B.C. (%d) !!\n", FluBC[ BC_Face[BC_Sibling] ] );
                  } // switch ( FluBC[ BC_Face[BC_Sibling] ] )
               } // if ( NVarFC_Tot > 0 )
#              endif // #ifdef MHD

            } // else if ( SibPID0 <= SIB_OFFSET_NONPERIODIC )


            else if ( SibPID0 < 0 )
               Aux_Error( ERROR_INFO, "SibPID0 == %d (lv %d, PID0 %d, Side %d) !!\n", SibPID0, lv, PID0, Side );

         } // for (int Side=0; Side<NSide; Side++)

//       c. deposit particle mass onto grids
// ------------------------------------------------------------------------------------------------------------
#        ifdef MASSIVE_PARTICLES
         if ( PrepParOnlyDens || PrepTotalDens )
         {
//          (c1) determine the array index for DENS
            real *ArrayDens = NULL;
            int   DensIdx   = -1;

            if ( PrepTotalDens )
            {
               for (int v=0; v<NVarCC_Flu; v++)
               {
                  if ( TVarCCIdxList_Flu[v] == DENS )
                  {
                     DensIdx = v;
                     break;
                  }
               }
            }

            else
               DensIdx = NVarCC_Tot - 1;  // store particle-only density in the last element

#           ifdef DEBUG_PARTICLE
            if ( DensIdx == -1 )    Aux_Error( ERROR_INFO, "DensIdx == -1 !!\n" );
#           endif

            ArrayDens = Data1PG_CC + DensIdx*PGSize3D_CC;

//          initialize density array as zero if there are no other density fields
            if ( PrepParOnlyDens )  for (int t=0; t<PGSize3D_CC; t++)   ArrayDens[t] = (real)0.0;


//          (c2) deposit particle mass in the central eight patches
            for (int LocalID=0; LocalID<8; LocalID++ )
            {
               const int PID = PID0 + LocalID;

//             skip patches without particles
               if ( amr->patch[0][lv][PID]->rho_ext == NULL  ||
                    amr->patch[0][lv][PID]->rho_ext[0][0][0] == RHO_EXT_NEED_INIT )    continue;

//             calculate the offset between rho_ext[] and ArrayDens[]
               const int Disp_i = TABLE_02( LocalID, 'x', GhostSize-RHOEXT_GHOST_SIZE, GhostSize+PS1-RHOEXT_GHOST_SIZE );
               const int Disp_j = TABLE_02( LocalID, 'y', GhostSize-RHOEXT_GHOST_SIZE, GhostSize+PS1-RHOEXT_GHOST_SIZE );
               const int Disp_k = TABLE_02( LocalID, 'z', GhostSize-RHOEXT_GHOST_SIZE, GhostSize+PS1-RHOEXT_GHOST_SIZE );

//             take care of the case with GhostSize < RHOEXT_GHOST_SIZE
               const int is = ( Disp_i >= 0 ) ? 0 : -Disp_i;
               const int js = ( Disp_j >= 0 ) ? 0 : -Disp_j;
               const int ks = ( Disp_k >= 0 ) ? 0 : -Disp_k;
               const int ie = ( RHOEXT_NXT+Disp_i <= PGSize1D_CC ) ? RHOEXT_NXT-1 : PGSize1D_CC-Disp_i-1;
               const int je = ( RHOEXT_NXT+Disp_j <= PGSize1D_CC ) ? RHOEXT_NXT-1 : PGSize1D_CC-Disp_j-1;
               const int ke = ( RHOEXT_NXT+Disp_k <= PGSize1D_CC ) ? RHOEXT_NXT-1 : PGSize1D_CC-Disp_k-1;

//             add particle density to the total density array
               for (int k=ks; k<=ke; k++)  {  K    = k + Disp_k;
               for (int j=js; j<=je; j++)  {  Idx1 = IDX321( is+Disp_i, j+Disp_j, K, PGSize1D_CC, PGSize1D_CC );
               for (int i=is; i<=ie; i++)  {

                  ArrayDens[ Idx1 ++ ] += amr->patch[0][lv][PID]->rho_ext[k][j][i];

               }}}
            } // for (int LocalID=0; LocalID<8; LocalID++ )


//          (c3) deposit particle mass in the sibling patches
            if ( amr->Par->GhostSize > 0  ||  GhostSize > 0  ||  amr->Par->PredictPos )
            for (int Side=0; Side<26; Side++)
            {
               const int SibPID0 = Table_02( lv, PID0, Side );    // the 0th patch of the sibling patch group

//             (c3-1) if the target sibling patch exists --> loop over nearby patches at the same level
               if ( SibPID0 >= 0 )
               {
//                LG = LargeGhost : for the case with GhostSize >= RHOEXT_NXT
                  const int is_LG = TABLE_01( Side, 'x', RHOEXT_NXT-GhostSize-RHOEXT_GHOST_SIZE, 0, 0 );
                  const int js_LG = TABLE_01( Side, 'y', RHOEXT_NXT-GhostSize-RHOEXT_GHOST_SIZE, 0, 0 );
                  const int ks_LG = TABLE_01( Side, 'z', RHOEXT_NXT-GhostSize-RHOEXT_GHOST_SIZE, 0, 0 );
                  const int ie_LG = TABLE_01( Side, 'x', RHOEXT_NXT-1, RHOEXT_NXT-1, GhostSize+RHOEXT_GHOST_SIZE-1 );
                  const int je_LG = TABLE_01( Side, 'y', RHOEXT_NXT-1, RHOEXT_NXT-1, GhostSize+RHOEXT_GHOST_SIZE-1 );
                  const int ke_LG = TABLE_01( Side, 'z', RHOEXT_NXT-1, RHOEXT_NXT-1, GhostSize+RHOEXT_GHOST_SIZE-1 );

//###OPTIMIZATION: simplify TABLE_03 and TABLE_04
                  for (int Count=0; Count<TABLE_04( Side ); Count++)
                  {
                     const int SibPID = TABLE_03( Side, Count ) + SibPID0;

//                   skip patches without particles
                     if ( amr->patch[0][lv][SibPID]->rho_ext == NULL  ||
                          amr->patch[0][lv][SibPID]->rho_ext[0][0][0] == RHO_EXT_NEED_INIT )    continue;

//                   calculate the offset between rho_nxt and ArrayDens
                     const int Disp_i = Table_01( Side, 'x', Count, GhostSize-RHOEXT_GHOST_SIZE ) - is_LG;
                     const int Disp_j = Table_01( Side, 'y', Count, GhostSize-RHOEXT_GHOST_SIZE ) - js_LG;
                     const int Disp_k = Table_01( Side, 'z', Count, GhostSize-RHOEXT_GHOST_SIZE ) - ks_LG;

//                   take care of the case with GhostSize < RHOEXT_GHOST_SIZE
                     const int is = ( is_LG+Disp_i >= 0 ) ? is_LG : -Disp_i;
                     const int js = ( js_LG+Disp_j >= 0 ) ? js_LG : -Disp_j;
                     const int ks = ( ks_LG+Disp_k >= 0 ) ? ks_LG : -Disp_k;
                     const int ie = ( ie_LG+Disp_i < PGSize1D_CC ) ? ie_LG : PGSize1D_CC-Disp_i-1;
                     const int je = ( je_LG+Disp_j < PGSize1D_CC ) ? je_LG : PGSize1D_CC-Disp_j-1;
                     const int ke = ( ke_LG+Disp_k < PGSize1D_CC ) ? ke_LG : PGSize1D_CC-Disp_k-1;

//                   add particle density to the total density array
                     for (int k=ks; k<=ke; k++)  {  K    = k + Disp_k;
                     for (int j=js; j<=je; j++)  {  Idx1 = IDX321( is+Disp_i, j+Disp_j, K, PGSize1D_CC, PGSize1D_CC );
                     for (int i=is; i<=ie; i++)  {

                        ArrayDens[ Idx1 ++ ] += amr->patch[0][lv][SibPID]->rho_ext[k][j][i];

                     }}}
                  } // for (int Count=0; Count<TABLE_04( Side ); Count++)
               } // if ( SibPID0 >= 0 )


//             (c3-2) if the target sibling patch does not exist --> find the father sibling patch
               else if ( SibPID0 == -1 )
               {
//                root-level patches should never have sibling ID == -1
#                 ifdef DEBUG_PARTICLE
                  if ( lv == 0 )    Aux_Error( ERROR_INFO, "SibPID0 == -1 at the root level !!\n" );
#                 endif

                  const int    FaPID    = amr->patch[0][lv][PID0]->father;
                  const int    FaSibPID = amr->patch[0][lv-1][FaPID]->sibling[Side];
                  const double EdgeL[3] = { amr->patch[0][lv][PID0]->EdgeL[0] - GhostSize*dh,
                                            amr->patch[0][lv][PID0]->EdgeL[1] - GhostSize*dh,
                                            amr->patch[0][lv][PID0]->EdgeL[2] - GhostSize*dh };
                  long  *ParList = NULL;
                  int    NPar;
                  bool   UseInputMassPos;
                  real **InputMassPos = NULL;

#                 ifdef DEBUG_PARTICLE
                  if ( FaSibPID < 0 )  Aux_Error( ERROR_INFO, "FaSibPID = %d < 0 (lv %d, PID0 %d, FaPID %d, sib %d) !!\n",
                                                  FaSibPID, lv, PID0, FaPID, Side );

                  if ( amr->patch[0][lv-1][FaSibPID]->son != -1 )
                     Aux_Error( ERROR_INFO, "FaSibPID->son = %d != -1 (lv %d, PID0 %d, FaPID %d, FaSibPID %d, sib %d) !!\n",
                                amr->patch[0][lv-1][FaSibPID]->son, lv, PID0, FaPID, FaSibPID, Side );
#                 endif

//                (c3-2-1) determine the number of particles and the particle list (father-sibling patch must NOT have son)
                  if ( FaSibPID < amr->NPatchComma[lv-1][1] )
                  {
                     NPar            = amr->patch[0][lv-1][FaSibPID]->NPar;
                     ParList         = amr->patch[0][lv-1][FaSibPID]->ParList;
                     UseInputMassPos = false;
                     InputMassPos    = NULL;
                  }

                  else
                  {
#                    ifdef LOAD_BALANCE
                     NPar            = amr->patch[0][lv-1][FaSibPID]->NPar_Copy;
                     ParList         = NULL;
                     UseInputMassPos = true;
                     InputMassPos    = amr->patch[0][lv-1][FaSibPID]->ParAtt_Copy;
#                    else
                     Aux_Error( ERROR_INFO, "FaSibPID (%d) is not a real patch (NReal %d) !!\n",
                                FaSibPID, amr->NPatchComma[lv-1][1] );
#                    endif
                  }

#                 ifdef DEBUG_PARTICLE
                  if ( NPar < 0 )
                     Aux_Error( ERROR_INFO, "NPar (%d) has not been calculated (lv %d, FaSibPID %d) !!\n",
                                NPar, lv-1, FaSibPID );

                  if ( NPar > 0 )
                  {
                     if ( UseInputMassPos )
                     {
                        if ( InputMassPos[PAR_MASS] == NULL  ||  InputMassPos[PAR_POSX] == NULL  ||
                             InputMassPos[PAR_POSY] == NULL  ||  InputMassPos[PAR_POSZ] == NULL  ||
                             InputMassPos[PAR_TYPE] == NULL )
                           Aux_Error( ERROR_INFO, "InputMassPos[0/1/2/3/4] == NULL for NPar (%d) > 0 (lv %d, FaSibPID %d) !!\n",
                                      NPar, lv-1, FaSibPID );
                     }

                     else if ( ParList == NULL )
                        Aux_Error( ERROR_INFO, "ParList == NULL for NPar (%d) > 0 (lv %d, FaSibPID %d) !!\n",
                                   NPar, lv-1, FaSibPID );
                  }
#                 endif // #ifdef DEBUG_PARTICLE

//                (c3-2-2) deposit particle mass onto grids (**from particles in the father-sibling patches**)
//                         --> need to take care of the periodicity here since particles may have position far
//                             away from the target patch boundaries (i.e., patch->EdgeL/R)
//                             --> Periodic_Check, CheckFarAway_Yes
                  if ( NPar > 0 )
                  Par_MassAssignment( ParList, NPar, amr->Par->Interp, ArrayDens, PGSize1D_CC, EdgeL, dh,
                                      (amr->Par->PredictPos && !UseInputMassPos), PrepTime, InitZero_No,
                                      Periodic_Check, PeriodicNCell, UnitDens_No, CheckFarAway_Yes,
                                      UseInputMassPos, InputMassPos );
               } // else if ( SibPID0 == -1 )
            } // for (int Side=0; Side<26; Side++) if ( amr->Par->GhostSize > 0  ||  GhostSize > 0 )
         } // if ( PrepParOnlyDens || PrepTotalDens )
<<<<<<< HEAD
#        endif // #ifdef PARTICLE
         
=======
#        endif // #ifdef MASSIVE_PARTICLES
>>>>>>> 369d56d7

//       d. checks
// ------------------------------------------------------------------------------------------------------------
//       (d1) minimum density
//       --> note that it's unnecessary to check negative passive scalars thanks to the monotonic interpolation
#        if ( MODEL == HYDRO  ||  MODEL == ELBDM )
         if ( MinDens >= (real)0.0 )
         {
//          note that _DENS is turned on automatically for _TOTAL_DENS (and total density is stored in DENS)
            if ( TVarCC & _DENS )
            {
//             assuming that the order of variables stored in OutputCC is the same as patch->fluid[]
               const int DensIdx = DENS;
               real *ArrayDens = Data1PG_CC + DensIdx*PGSize3D_CC;

//             apply minimum density
//             --> note that for ELBDM it will result in dens != real^2 + imag^2
               for (int t=0; t<PGSize3D_CC; t++)   ArrayDens[t] = FMAX( ArrayDens[t], MinDens );
            }
         } // if ( MinDens >= (real)0.0 )
#        endif // #if ( MODEL == HYDRO  ||  MODEL == ELBDM )


//       (d2) divergence-free magnetic field
#        if ( defined MHD  &&  defined MHD_CHECK_DIV_B )
         if ( PrepMagFC )  MHD_CheckDivB( Data1PG_FC, GhostSize, DIV_B_TOLERANCE, lv, PrepTime );
#        endif


//       e. copy data from Data1PG_CC[] to OutputCC[]
// ------------------------------------------------------------------------------------------------------------
         if ( PrepUnit == UNIT_PATCH ) // separate the prepared patch group data into individual patches
         {
            const int PSize1D_CC = PS1 + 2*GhostSize;    // width of a single patch including ghost zones
            const int PSize3D_CC = CUBE(PSize1D_CC);
            const int PSize1D_FC = PSize1D_CC + 1;
            const int PSize3D_FC = PSize1D_FC*SQR(PSize1D_CC);

            real *OutputCC_Ptr = NULL;
            real *OutputFC_Ptr = NULL;


            for (int LocalID=0; LocalID<8; LocalID++)
            {
               const int N      = 8*TID + LocalID;
               const int Disp_i = TABLE_02( LocalID, 'x', 0, PS1 );
               const int Disp_j = TABLE_02( LocalID, 'y', 0, PS1 );
               const int Disp_k = TABLE_02( LocalID, 'z', 0, PS1 );

//             cell-centered variables
               Data1PG_CC_Ptr = Data1PG_CC;
               OutputCC_Ptr   = OutputCC + N*NVarCC_Tot*PSize3D_CC;
               Idx2           = 0;

               for (int v=0; v<NVarCC_Tot; v++)
               {
                  for (int k=Disp_k; k<Disp_k+PSize1D_CC; k++)
                  for (int j=Disp_j; j<Disp_j+PSize1D_CC; j++)
                  {
                     Idx1 = IDX321( Disp_i, j, k, PGSize1D_CC, PGSize1D_CC );

                     for (int i=0; i<PSize1D_CC; i++)    OutputCC_Ptr[ Idx2 ++ ] = Data1PG_CC_Ptr[ Idx1 ++ ];
                  }

                  Data1PG_CC_Ptr += PGSize3D_CC;
               }


//             face-centered variables
               Data1PG_FC_Ptr = Data1PG_FC;
               OutputFC_Ptr   = OutputFC + N*NVarFC_Tot*PSize3D_FC;
               Idx2           = 0;

               for (int v=0; v<NVarFC_Tot; v++)
               {
                  TVarFCIdx = TVarFCIdxList[v];

#                 ifdef MHD

//                set array indices
                  int size_p[3], size_pg[3];    // p=patch, pg=patch_group


                  const int norm_dir = ( TVarFCIdx == MAGX ) ? 0 :
                                       ( TVarFCIdx == MAGY ) ? 1 :
                                       ( TVarFCIdx == MAGZ ) ? 2 : -1;
#                 ifdef GAMER_DEBUG
                  if ( norm_dir == -1 )   Aux_Error( ERROR_INFO, "Target face-centered variable != MAGX/Y/Z !!\n" );
#                 endif

                  for (int d=0; d<3; d++)
                  {
                     if ( d == norm_dir )
                     {
                        size_p [d] = PSize1D_FC;
                        size_pg[d] = PGSize1D_FC;
                     }

                     else
                     {
                        size_p [d] = PSize1D_CC;
                        size_pg[d] = PGSize1D_CC;
                     }
                  }


//                copy data
                  for (int k=Disp_k; k<Disp_k+size_p[2]; k++)
                  for (int j=Disp_j; j<Disp_j+size_p[1]; j++)
                  {
                     Idx1 = IDX321( Disp_i, j, k, size_pg[0], size_pg[1] );

                     for (int i=0; i<size_p[0]; i++)  OutputFC_Ptr[ Idx2 ++ ] = Data1PG_FC_Ptr[ Idx1 ++ ];
                  }

#                 else
                  Aux_Error( ERROR_INFO, "currently only MHD supports face-centered variables !!" );
#                 endif // #ifdef MHD ... else ...

                  Data1PG_FC_Ptr += PGSize3D_FC;
               } // for (int v=0; v<NVarFC_Tot; v++)

            } // for (int LocalID=0; LocalID<8; LocalID++)
         } // if ( PrepUnit == UNIT_PATCH )

      } // for (int TID=0; TID<NPG; TID++)

      if ( PrepUnit == UNIT_PATCH )
      {
         delete [] Data1PG_CC;
         delete [] Data1PG_FC;
      }
      delete [] IntData_CC;
      delete [] IntData_FC;
      delete [] IntData_CC_IntTime;

#     ifdef MHD
      delete [] FInterface_Data;
#     endif

   } // end of OpenMP parallel region


// free memroy
   for (int s=0; s<26; s++)   delete [] TSib[s];

#  ifdef MASSIVE_PARTICLES
   if ( PrepParOnlyDens || PrepTotalDens )   delete [] ParMass_PID_List;
#  endif

} // FUNCTION : Prepare_PatchData



//-------------------------------------------------------------------------------------------------------
// Function    :  SetTempIntPara
// Description :  Set the temporal interpolation parameters
//
// Note        :  1. Invoked by Prepare_PatchData() and InterpolateGhostZone()
//                2. Apply to fluid, potential, and magnetic field
//                3. Use call-by-reference to set the returned parameters
//
// Parameter   :  lv            : Target refinement level
//                Sg0           : Current Sg
//                PrepTime      : Target physical time to prepare data
//                Time0         : Physical time of Sg0
//                Time1         : Physical time of 1-Sg0
//                IntTime       : Whether or not the temporal interpolation is required
//                Sg            : Sg if temporal interpolation is not required
//                Sg_Int        : Sg if temporal interpolation is required
//                Weighting     : Weighting for the data stored in Sg
//                Weighting_Int : Weighting for the data stored in Sg_Int
//
// Return      :  IntTime, Sg, Sg_Int, Weighting, Weighting_Int
//-------------------------------------------------------------------------------------------------------
void SetTempIntPara( const int lv, const int Sg0, const double PrepTime, const double Time0, const double Time1,
                     bool &IntTime, int &Sg, int &Sg_IntT, real &Weighting, real &Weighting_IntT )
{

   const int Sg1 = 1 - Sg0;

   if      (  Mis_CompareRealValue( PrepTime, Time0, NULL, false )  )
   {
      IntTime        = false;
      Sg             = Sg0;
      Sg_IntT        = NULL_INT;
      Weighting      = NULL_REAL;
      Weighting_IntT = NULL_REAL;
   }

   else if (  Mis_CompareRealValue( PrepTime, Time1, NULL, false )  )
   {
      IntTime        = false;
      Sg             = Sg1;
      Sg_IntT        = NULL_INT;
      Weighting      = NULL_REAL;
      Weighting_IntT = NULL_REAL;
   }

   else
   {
//    print warning messages if temporal extrapolation is required
      const double TimeMin = MIN( Time0, Time1 );
      const double TimeMax = MAX( Time0, Time1 );

      if ( TimeMin < 0.0 )
         Aux_Error( ERROR_INFO, "TimeMin (%21.14e) < 0.0 ==> one of the data arrays has not been initialized !!\n", TimeMin );

      if (  ( PrepTime < TimeMin  ||  PrepTime-TimeMax >= 1.0e-12*TimeMax )  &&  MPI_Rank == 0  )
         Aux_Message( stderr, "WARNING : performing temporal extrapolation (lv %d, T_Prep %20.14e, T_Min %20.14e, T_Max %20.14e)\n",
                      lv, PrepTime, TimeMin, TimeMax );

      if ( OPT__INT_TIME )
      {
         IntTime        = true;
         Sg             = Sg0;
         Sg_IntT        = Sg1;
         Weighting      = ( +Time1 - PrepTime ) / ( Time1 - Time0 );
         Weighting_IntT = ( -Time0 + PrepTime ) / ( Time1 - Time0 );
      }

      else
      {
         IntTime        = false;
         Sg             = Sg0;
         Sg_IntT        = NULL_INT;
         Weighting      = NULL_REAL;
         Weighting_IntT = NULL_REAL;
      }
   } // Mis_CompareRealValue

} // FUNCTION : SetTempIntPara



// ============
// |  Tables  |
// ============

//-------------------------------------------------------------------------------------------------------
// Function    :  Table_01
// Description :  Return the displacement for Prepare_PatchData()
//
// Parameter   :  SibID     : Sibling index (0~25)
//                dim       : Target spatial direction (x/y/z)
//                Count     : Patch counter (0~3)
//                GhostSize : Number of ghost zones
//-------------------------------------------------------------------------------------------------------
int Table_01( const int SibID, const char dim, const int Count, const int GhostSize )
{

   switch ( dim )
   {
      case 'x':
      {
         switch ( SibID )
         {
            case 0: case 6: case 8: case 14: case 15: case 18: case 20: case 22: case 24:
               return 0;

            case 2: case 3:
            {
               switch ( Count )
               {
                  case 0: case 2:   return GhostSize;
                  case 1: case 3:   return GhostSize + PS1;
                  default:
                     Aux_Error( ERROR_INFO, "incorrect parameter %s = %d, %s = %d !!\n",
                                "SibID", SibID, "Count", Count );
               }
            }

            case 4: case 5:
            {
               switch ( Count )
               {
                  case 0: case 1:   return GhostSize;
                  case 2: case 3:   return GhostSize + PS1;
                  default:
                     Aux_Error( ERROR_INFO, "incorrect parameter %s = %d, %s = %d !!\n",
                                "SibID", SibID, "Count", Count );
               }
            }

            case 10: case 11: case 12: case 13:
            {
               switch ( Count )
               {
                  case 0:  return GhostSize;
                  case 1:  return GhostSize + PS1;
                  default:
                     Aux_Error( ERROR_INFO, "incorrect parameter %s = %d, %s = %d !!\n",
                                "SibID", SibID, "Count", Count );
               }
            }

            case 1: case 7: case 9: case 16: case 17: case 19: case 21: case 23: case 25:
               return GhostSize + 2*PS1;

            default:
               Aux_Error( ERROR_INFO, "incorrect parameter %s = %d !!\n", "SibID", SibID );

         } // switch ( SibID )
      } // case 'x':


      case 'y':
      {
         switch ( SibID )
         {
            case 2: case 6: case 7: case 10: case 12: case 18: case 19: case 22: case 23:
               return 0;

            case 0: case 1:
            {
               switch ( Count )
               {
                  case 0: case 1:   return GhostSize;
                  case 2: case 3:   return GhostSize + PS1;
                  default:
                     Aux_Error( ERROR_INFO, "incorrect parameter %s = %d, %s = %d !!\n",
                                "SibID", SibID, "Count", Count );
               }
            }

            case 4: case 5:
            {
               switch ( Count )
               {
                  case 0: case 2:   return GhostSize;
                  case 1: case 3:   return GhostSize + PS1;
                  default:
                     Aux_Error( ERROR_INFO, "incorrect parameter %s = %d, %s = %d !!\n",
                                "SibID", SibID, "Count", Count );
               }
            }

            case 14: case 15: case 16: case 17:
            {
               switch ( Count )
               {
                  case 0:  return GhostSize;
                  case 1:  return GhostSize + PS1;
                  default:
                     Aux_Error( ERROR_INFO, "incorrect parameter %s = %d, %s = %d !!\n",
                                "SibID", SibID, "Count", Count );
               }
            }

            case 3: case 8: case 9: case 11: case 13: case 20: case 21: case 24: case 25:
               return GhostSize + 2*PS1;

            default:
               Aux_Error( ERROR_INFO, "incorrect parameter %s = %d !!\n", "SibID", SibID );

         } // switch ( SibID )
      } // case 'y':


      case 'z':
      {
         switch ( SibID )
         {
            case 4: case 10: case 11: case 14: case 16: case 18: case 19: case 20: case 21:
               return 0;

            case 0: case 1:
            {
               switch ( Count )
               {
                  case 0: case 2:   return GhostSize;
                  case 1: case 3:   return GhostSize + PS1;
                  default:
                     Aux_Error( ERROR_INFO, "incorrect parameter %s = %d, %s = %d !!\n",
                                "SibID", SibID, "Count", Count );
               }
            }

            case 2: case 3:
            {
               switch ( Count )
               {
                  case 0: case 1:   return GhostSize;
                  case 2: case 3:   return GhostSize + PS1;
                  default:
                     Aux_Error( ERROR_INFO, "incorrect parameter %s = %d, %s = %d !!\n",
                                "SibID", SibID, "Count", Count );
               }
            }

            case 6: case 7: case 8: case 9:
            {
               switch ( Count )
               {
                  case 0:  return GhostSize;
                  case 1:  return GhostSize + PS1;
                  default:
                     Aux_Error( ERROR_INFO, "incorrect parameter %s = %d, %s = %d !!\n",
                                "SibID", SibID, "Count", Count );
               }
            }

            case 5: case 12: case 13: case 15: case 17: case 22: case 23: case 24: case 25:
               return GhostSize + 2*PS1;

            default:
               Aux_Error( ERROR_INFO, "incorrect parameter %s = %d !!\n", "SibID", SibID );

         } // switch ( SibID )
      } // case 'z':


      default:
         Aux_Error( ERROR_INFO, "incorrect parameter %s = %c !!\n", "dim", dim );
         exit(1);
   } // switch ( dim )

   return NULL_INT;

} // FUNCTION : Table_01



//-------------------------------------------------------------------------------------------------------
// Function    :  Table_02
// Description :  Return the patch ID of the 0th patch (local ID = 0) of the sibling patch group
//
// Note        :  Work for Prepare_PatchData()
//
// Parameter   :  lv   : Target refinement level
//                PID  : Target patch ID to find its sibling patches
//                Side : Sibling index (0~25)
//-------------------------------------------------------------------------------------------------------
int Table_02( const int lv, const int PID, const int Side )
{

   int Sib;

   switch ( Side )
   {
      case 0:
         Sib = amr->patch[0][lv][PID  ]->sibling[0];
         if ( Sib >= 0 )  return Sib-1;
         else             return Sib;

      case 1:
         Sib = amr->patch[0][lv][PID+1]->sibling[1];
         if ( Sib >= 0 )  return Sib;
         else             return Sib;

      case 2:
         Sib = amr->patch[0][lv][PID  ]->sibling[2];
         if ( Sib >= 0 )  return Sib-2;
         else             return Sib;

      case 3:
         Sib = amr->patch[0][lv][PID+2]->sibling[3];
         if ( Sib >= 0 )  return Sib;
         else             return Sib;

      case 4:
         Sib = amr->patch[0][lv][PID  ]->sibling[4];
         if ( Sib >= 0 )  return Sib-3;
         else             return Sib;

      case 5:
         Sib = amr->patch[0][lv][PID+3]->sibling[5];
         if ( Sib >= 0 )  return Sib;
         else             return Sib;

      case 6:
         Sib = amr->patch[0][lv][PID  ]->sibling[6];
         if ( Sib >= 0 )  return Sib-4;
         else             return Sib;

      case 7:
         Sib = amr->patch[0][lv][PID+1]->sibling[7];
         if ( Sib >= 0 )  return Sib-2;
         else             return Sib;

      case 8:
         Sib = amr->patch[0][lv][PID+2]->sibling[8];
         if ( Sib >= 0 )  return Sib-1;
         else             return Sib;

      case 9:
         Sib = amr->patch[0][lv][PID+4]->sibling[9];
         if ( Sib >= 0 )  return Sib;
         else             return Sib;

      case 10:
         Sib = amr->patch[0][lv][PID  ]->sibling[10];
         if ( Sib >= 0 )  return Sib-5;
         else             return Sib;

      case 11:
         Sib = amr->patch[0][lv][PID+2]->sibling[11];
         if ( Sib >= 0 )  return Sib-3;
         else             return Sib;

      case 12:
         Sib = amr->patch[0][lv][PID+3]->sibling[12];
         if ( Sib >= 0 )  return Sib-2;
         else             return Sib;

      case 13:
         Sib = amr->patch[0][lv][PID+5]->sibling[13];
         if ( Sib >= 0 )  return Sib;
         else             return Sib;

      case 14:
         Sib = amr->patch[0][lv][PID  ]->sibling[14];
         if ( Sib >= 0 )  return Sib-6;
         else             return Sib;

      case 15:
         Sib = amr->patch[0][lv][PID+3]->sibling[15];
         if ( Sib >= 0 )  return Sib-1;
         else             return Sib;

      case 16:
         Sib = amr->patch[0][lv][PID+1]->sibling[16];
         if ( Sib >= 0 )  return Sib-3;
         else             return Sib;

      case 17:
         Sib = amr->patch[0][lv][PID+6]->sibling[17];
         if ( Sib >= 0 )  return Sib;
         else             return Sib;

      case 18:
         Sib = amr->patch[0][lv][PID  ]->sibling[18];
         if ( Sib >= 0 )  return Sib-7;
         else             return Sib;

      case 19:
         Sib = amr->patch[0][lv][PID+1]->sibling[19];
         if ( Sib >= 0 )  return Sib-5;
         else             return Sib;

      case 20:
         Sib = amr->patch[0][lv][PID+2]->sibling[20];
         if ( Sib >= 0 )  return Sib-6;
         else             return Sib;

      case 21:
         Sib = amr->patch[0][lv][PID+4]->sibling[21];
         if ( Sib >= 0 )  return Sib-3;
         else             return Sib;

      case 22:
         Sib = amr->patch[0][lv][PID+3]->sibling[22];
         if ( Sib >= 0 )  return Sib-4;
         else             return Sib;

      case 23:
         Sib = amr->patch[0][lv][PID+6]->sibling[23];
         if ( Sib >= 0 )  return Sib-2;
         else             return Sib;

      case 24:
         Sib = amr->patch[0][lv][PID+5]->sibling[24];
         if ( Sib >= 0 )  return Sib-1;
         else             return Sib;

      case 25:
         Sib = amr->patch[0][lv][PID+7]->sibling[25];
         if ( Sib >= 0 )  return Sib;
         else             return Sib;

      default:
         Aux_Error( ERROR_INFO, "incorrect parameter %s = %d !!\n", "Side", Side );
         exit(1);

   } // switch ( Side )

   return NULL_INT;

} // FUNCTION : Table_02



//-------------------------------------------------------------------------------------------------------
// Function    :  SetTargetSibling
// Description :  Set the target sibling directions for preparing the ghost-zone data at the coarse-grid level
//
// Note        :  1. Work for Prepare_PatchData()
//                2. TSib needs to be deallocated manually
//                3. Sibling directions recorded in TSib must be in ascending numerical order for filling the
//                   non-periodic ghost-zone data in InterpolateGhostZone()
//                   --> Therefore, this function CANNOT be applied in LB_RecordExchangeDataPatchID(), in which
//                       case "SetTargetSibling" and "SetReceiveSibling" must be declared consistently
//
// Parameter   :  NTSib : Number of target sibling patches along different sibling directions
//                TSib  : Target sibling indices along different sibling directions
//-------------------------------------------------------------------------------------------------------
void SetTargetSibling( int NTSib[], int *TSib[] )
{

   for (int t= 0; t< 6; t++)  NTSib[t] = 17;
   for (int t= 6; t<18; t++)  NTSib[t] = 11;
   for (int t=18; t<26; t++)  NTSib[t] =  7;

   for (int s=0; s<26; s++)   TSib[s] = new int [ NTSib[s] ];

   TSib[ 0][ 0] =  1;
   TSib[ 0][ 1] =  2;
   TSib[ 0][ 2] =  3;
   TSib[ 0][ 3] =  4;
   TSib[ 0][ 4] =  5;
   TSib[ 0][ 5] =  7;
   TSib[ 0][ 6] =  9;
   TSib[ 0][ 7] = 10;
   TSib[ 0][ 8] = 11;
   TSib[ 0][ 9] = 12;
   TSib[ 0][10] = 13;
   TSib[ 0][11] = 16;
   TSib[ 0][12] = 17;
   TSib[ 0][13] = 19;
   TSib[ 0][14] = 21;
   TSib[ 0][15] = 23;
   TSib[ 0][16] = 25;

   TSib[ 1][ 0] =  0;
   TSib[ 1][ 1] =  2;
   TSib[ 1][ 2] =  3;
   TSib[ 1][ 3] =  4;
   TSib[ 1][ 4] =  5;
   TSib[ 1][ 5] =  6;
   TSib[ 1][ 6] =  8;
   TSib[ 1][ 7] = 10;
   TSib[ 1][ 8] = 11;
   TSib[ 1][ 9] = 12;
   TSib[ 1][10] = 13;
   TSib[ 1][11] = 14;
   TSib[ 1][12] = 15;
   TSib[ 1][13] = 18;
   TSib[ 1][14] = 20;
   TSib[ 1][15] = 22;
   TSib[ 1][16] = 24;

   TSib[ 2][ 0] =  0;
   TSib[ 2][ 1] =  1;
   TSib[ 2][ 2] =  3;
   TSib[ 2][ 3] =  4;
   TSib[ 2][ 4] =  5;
   TSib[ 2][ 5] =  8;
   TSib[ 2][ 6] =  9;
   TSib[ 2][ 7] = 11;
   TSib[ 2][ 8] = 13;
   TSib[ 2][ 9] = 14;
   TSib[ 2][10] = 15;
   TSib[ 2][11] = 16;
   TSib[ 2][12] = 17;
   TSib[ 2][13] = 20;
   TSib[ 2][14] = 21;
   TSib[ 2][15] = 24;
   TSib[ 2][16] = 25;

   TSib[ 3][ 0] =  0;
   TSib[ 3][ 1] =  1;
   TSib[ 3][ 2] =  2;
   TSib[ 3][ 3] =  4;
   TSib[ 3][ 4] =  5;
   TSib[ 3][ 5] =  6;
   TSib[ 3][ 6] =  7;
   TSib[ 3][ 7] = 10;
   TSib[ 3][ 8] = 12;
   TSib[ 3][ 9] = 14;
   TSib[ 3][10] = 15;
   TSib[ 3][11] = 16;
   TSib[ 3][12] = 17;
   TSib[ 3][13] = 18;
   TSib[ 3][14] = 19;
   TSib[ 3][15] = 22;
   TSib[ 3][16] = 23;

   TSib[ 4][ 0] =  0;
   TSib[ 4][ 1] =  1;
   TSib[ 4][ 2] =  2;
   TSib[ 4][ 3] =  3;
   TSib[ 4][ 4] =  5;
   TSib[ 4][ 5] =  6;
   TSib[ 4][ 6] =  7;
   TSib[ 4][ 7] =  8;
   TSib[ 4][ 8] =  9;
   TSib[ 4][ 9] = 12;
   TSib[ 4][10] = 13;
   TSib[ 4][11] = 15;
   TSib[ 4][12] = 17;
   TSib[ 4][13] = 22;
   TSib[ 4][14] = 23;
   TSib[ 4][15] = 24;
   TSib[ 4][16] = 25;

   TSib[ 5][ 0] =  0;
   TSib[ 5][ 1] =  1;
   TSib[ 5][ 2] =  2;
   TSib[ 5][ 3] =  3;
   TSib[ 5][ 4] =  4;
   TSib[ 5][ 5] =  6;
   TSib[ 5][ 6] =  7;
   TSib[ 5][ 7] =  8;
   TSib[ 5][ 8] =  9;
   TSib[ 5][ 9] = 10;
   TSib[ 5][10] = 11;
   TSib[ 5][11] = 14;
   TSib[ 5][12] = 16;
   TSib[ 5][13] = 18;
   TSib[ 5][14] = 19;
   TSib[ 5][15] = 20;
   TSib[ 5][16] = 21;

   TSib[ 6][ 0] =  1;
   TSib[ 6][ 1] =  3;
   TSib[ 6][ 2] =  4;
   TSib[ 6][ 3] =  5;
   TSib[ 6][ 4] =  9;
   TSib[ 6][ 5] = 11;
   TSib[ 6][ 6] = 13;
   TSib[ 6][ 7] = 16;
   TSib[ 6][ 8] = 17;
   TSib[ 6][ 9] = 21;
   TSib[ 6][10] = 25;

   TSib[ 7][ 0] =  0;
   TSib[ 7][ 1] =  3;
   TSib[ 7][ 2] =  4;
   TSib[ 7][ 3] =  5;
   TSib[ 7][ 4] =  8;
   TSib[ 7][ 5] = 11;
   TSib[ 7][ 6] = 13;
   TSib[ 7][ 7] = 14;
   TSib[ 7][ 8] = 15;
   TSib[ 7][ 9] = 20;
   TSib[ 7][10] = 24;

   TSib[ 8][ 0] =  1;
   TSib[ 8][ 1] =  2;
   TSib[ 8][ 2] =  4;
   TSib[ 8][ 3] =  5;
   TSib[ 8][ 4] =  7;
   TSib[ 8][ 5] = 10;
   TSib[ 8][ 6] = 12;
   TSib[ 8][ 7] = 16;
   TSib[ 8][ 8] = 17;
   TSib[ 8][ 9] = 19;
   TSib[ 8][10] = 23;

   TSib[ 9][ 0] =  0;
   TSib[ 9][ 1] =  2;
   TSib[ 9][ 2] =  4;
   TSib[ 9][ 3] =  5;
   TSib[ 9][ 4] =  6;
   TSib[ 9][ 5] = 10;
   TSib[ 9][ 6] = 12;
   TSib[ 9][ 7] = 14;
   TSib[ 9][ 8] = 15;
   TSib[ 9][ 9] = 18;
   TSib[ 9][10] = 22;

   TSib[10][ 0] =  0;
   TSib[10][ 1] =  1;
   TSib[10][ 2] =  3;
   TSib[10][ 3] =  5;
   TSib[10][ 4] =  8;
   TSib[10][ 5] =  9;
   TSib[10][ 6] = 13;
   TSib[10][ 7] = 15;
   TSib[10][ 8] = 17;
   TSib[10][ 9] = 24;
   TSib[10][10] = 25;

   TSib[11][ 0] =  0;
   TSib[11][ 1] =  1;
   TSib[11][ 2] =  2;
   TSib[11][ 3] =  5;
   TSib[11][ 4] =  6;
   TSib[11][ 5] =  7;
   TSib[11][ 6] = 12;
   TSib[11][ 7] = 15;
   TSib[11][ 8] = 17;
   TSib[11][ 9] = 22;
   TSib[11][10] = 23;

   TSib[12][ 0] =  0;
   TSib[12][ 1] =  1;
   TSib[12][ 2] =  3;
   TSib[12][ 3] =  4;
   TSib[12][ 4] =  8;
   TSib[12][ 5] =  9;
   TSib[12][ 6] = 11;
   TSib[12][ 7] = 14;
   TSib[12][ 8] = 16;
   TSib[12][ 9] = 20;
   TSib[12][10] = 21;

   TSib[13][ 0] =  0;
   TSib[13][ 1] =  1;
   TSib[13][ 2] =  2;
   TSib[13][ 3] =  4;
   TSib[13][ 4] =  6;
   TSib[13][ 5] =  7;
   TSib[13][ 6] = 10;
   TSib[13][ 7] = 14;
   TSib[13][ 8] = 16;
   TSib[13][ 9] = 18;
   TSib[13][10] = 19;

   TSib[14][ 0] =  1;
   TSib[14][ 1] =  2;
   TSib[14][ 2] =  3;
   TSib[14][ 3] =  5;
   TSib[14][ 4] =  7;
   TSib[14][ 5] =  9;
   TSib[14][ 6] = 12;
   TSib[14][ 7] = 13;
   TSib[14][ 8] = 17;
   TSib[14][ 9] = 23;
   TSib[14][10] = 25;

   TSib[15][ 0] =  1;
   TSib[15][ 1] =  2;
   TSib[15][ 2] =  3;
   TSib[15][ 3] =  4;
   TSib[15][ 4] =  7;
   TSib[15][ 5] =  9;
   TSib[15][ 6] = 10;
   TSib[15][ 7] = 11;
   TSib[15][ 8] = 16;
   TSib[15][ 9] = 19;
   TSib[15][10] = 21;

   TSib[16][ 0] =  0;
   TSib[16][ 1] =  2;
   TSib[16][ 2] =  3;
   TSib[16][ 3] =  5;
   TSib[16][ 4] =  6;
   TSib[16][ 5] =  8;
   TSib[16][ 6] = 12;
   TSib[16][ 7] = 13;
   TSib[16][ 8] = 15;
   TSib[16][ 9] = 22;
   TSib[16][10] = 24;

   TSib[17][ 0] =  0;
   TSib[17][ 1] =  2;
   TSib[17][ 2] =  3;
   TSib[17][ 3] =  4;
   TSib[17][ 4] =  6;
   TSib[17][ 5] =  8;
   TSib[17][ 6] = 10;
   TSib[17][ 7] = 11;
   TSib[17][ 8] = 14;
   TSib[17][ 9] = 18;
   TSib[17][10] = 20;

   TSib[18][ 0] =  1;
   TSib[18][ 1] =  3;
   TSib[18][ 2] =  5;
   TSib[18][ 3] =  9;
   TSib[18][ 4] = 13;
   TSib[18][ 5] = 17;
   TSib[18][ 6] = 25;

   TSib[19][ 0] =  0;
   TSib[19][ 1] =  3;
   TSib[19][ 2] =  5;
   TSib[19][ 3] =  8;
   TSib[19][ 4] = 13;
   TSib[19][ 5] = 15;
   TSib[19][ 6] = 24;

   TSib[20][ 0] =  1;
   TSib[20][ 1] =  2;
   TSib[20][ 2] =  5;
   TSib[20][ 3] =  7;
   TSib[20][ 4] = 12;
   TSib[20][ 5] = 17;
   TSib[20][ 6] = 23;

   TSib[21][ 0] =  0;
   TSib[21][ 1] =  2;
   TSib[21][ 2] =  5;
   TSib[21][ 3] =  6;
   TSib[21][ 4] = 12;
   TSib[21][ 5] = 15;
   TSib[21][ 6] = 22;

   TSib[22][ 0] =  1;
   TSib[22][ 1] =  3;
   TSib[22][ 2] =  4;
   TSib[22][ 3] =  9;
   TSib[22][ 4] = 11;
   TSib[22][ 5] = 16;
   TSib[22][ 6] = 21;

   TSib[23][ 0] =  0;
   TSib[23][ 1] =  3;
   TSib[23][ 2] =  4;
   TSib[23][ 3] =  8;
   TSib[23][ 4] = 11;
   TSib[23][ 5] = 14;
   TSib[23][ 6] = 20;

   TSib[24][ 0] =  1;
   TSib[24][ 1] =  2;
   TSib[24][ 2] =  4;
   TSib[24][ 3] =  7;
   TSib[24][ 4] = 10;
   TSib[24][ 5] = 16;
   TSib[24][ 6] = 19;

   TSib[25][ 0] =  0;
   TSib[25][ 1] =  2;
   TSib[25][ 2] =  4;
   TSib[25][ 3] =  6;
   TSib[25][ 4] = 10;
   TSib[25][ 5] = 14;
   TSib[25][ 6] = 18;

} // FUNCTION : SetTargetSibling


#  ifdef MASSIVE_PARTICLES
//-------------------------------------------------------------------------------------------------------
// Function    :  Prepare_PatchData_InitParticleDensityArray
// Description :  Initialize rho_ext[] by setting rho_ext[0][0][0] = RHO_EXT_NEED_INIT
//
// Note        :  1. Currently this function is called by Gra_AdvanceDt(), Main(), and Output_DumpData_Total()
//                2. Apply to all (real and buffer) patches with rho_ext[] allocated already
//                3. Do nothing if rho_ext == NULL. In this case, rho_ext[] will be allocated and initialized
//                   as rho_ext[0][0][0] == RHO_EXT_NEED_INIT when calling Prepare_PatchData()
//                4. rho_ext[] is always stored in Sg==0
//
// Parameter   :  lv : Target refinement level
//-------------------------------------------------------------------------------------------------------
void Prepare_PatchData_InitParticleDensityArray( const int lv )
{

// apply to buffer patches as well
   for (int PID=0; PID<amr->NPatchComma[lv][27]; PID++)
   {
      if ( amr->patch[0][lv][PID]->rho_ext != NULL )
         amr->patch[0][lv][PID]->rho_ext[0][0][0] = RHO_EXT_NEED_INIT;
   }

// set flag to true to indicate that this function has been called
   ParDensArray_Initialized = true;

} // FUNCTION : Prepare_PatchData_InitParticleDensityArray



//-------------------------------------------------------------------------------------------------------
// Function    :  Prepare_PatchData_FreeParticleDensityArray
// Description :  Free rho_ext[] allocated by Prepare_PatchData() temporarily for storing the partice mass density
//
// Note        :  1. Currently this function is called by Gra_AdvanceDt(), Main(), and Output_DumpData_Total()
//                2. Apply to buffer patches as well
//                3. Do not free memory if OPT__REUSE_MEMORY is on
//
// Parameter   :  lv : Target refinement level
//-------------------------------------------------------------------------------------------------------
void Prepare_PatchData_FreeParticleDensityArray( const int lv )
{

// free memory for all patches (both real and buffer) if OPT__REUSE_MEMORY is off
   if ( ! OPT__REUSE_MEMORY )
   for (int PID=0; PID<amr->NPatchComma[lv][27]; PID++)
   {
      if ( amr->patch[0][lv][PID]->rho_ext != NULL )
      {
         delete [] amr->patch[0][lv][PID]->rho_ext;

         amr->patch[0][lv][PID]->rho_ext = NULL;
      }
   }

// set flag to false to indicate that Prepare_PatchData_InitParticleDensityArray() has not been called
   ParDensArray_Initialized = false;

} // FUNCTION : Prepare_PatchData_FreeParticleDensityArray
#endif // #ifdef MASSIVE_PARTICLES



#ifdef MHD
//-------------------------------------------------------------------------------------------------------
// Function    :  MHD_SetFInterface
// Description :  Collect the fine-grid magnetic field on the coarse-fine interpolation boundaries
//                for the divergence-preserving interpolation
//
// Note        :  1. Collected B field (i.e., the FInt_Ptr[] array) will be passed to
//                   MHD_InterpolateBField() when invoking InterpolateGhostZone()
//                2. Currently the temporal interpolation, although supported, is not actually used
//                   --> MagIntTime is always false
//                3. Since the interpolated ghost zones must be an even number (i.e., GhostSize_Padded),
//                   one cannot use Data1PG_FC[] to get all the required fine-grid magnetic field when
//                   GhostSize is an odd number
//                   --> We only copy data from Data1PG_FC[] on the interfaces between the central
//                       patch group and it's sibling patches
//                   --> For the B field on the interfaces outside the central patch group, we recollect
//                       data from nearby fine patches
//                4. FInt_Data[] is preallocated to avoid frequent memory allocation/deallocation
//
// Parameter   :  FInt_Data         : Array to store the fine-grid magnetic field to be returned
//                FInt_Ptr          : Pointer arrays pointing to FInt_Data[]
//                Data1PG_FC        : Array storing the already prepared fine-grid magnetic field
//                lv                : Target refinement level
//                PID0              : 0th PID of the central patch group on lv
//                Side              : Target sibling direction relative to PID0
//                GhostSize         : Number of ghost zones to be prepared
//                MagSg             : Sandglass of the magnetic field
//                MagSg_IntT        : Sandglass for conducting temporal interpolation on the magnetic field
//                MagIntTime        : Whether or not to perform temporal interpolation on the magnetic field
//                MagWeighting      : Weighting of data stored in MagSg      when MagIntTime is on
//                MagWeighting_IntT : Weighting of data stored in MagSg_IntT when MagIntTime is on
//
// Return      :  FInt_Data, FInt_Ptr
//-------------------------------------------------------------------------------------------------------
void MHD_SetFInterface( real *FInt_Data, real *FInt_Ptr[6], const real *Data1PG_FC, const int lv, const int PID0,
                        const int Side, const int GhostSize, const int MagSg, const int MagSg_IntT,
                        const bool MagIntTime, const real MagWeighting, const real MagWeighting_IntT )
{

// check
#  ifdef GAMER_DEBUG
   if ( lv == 0 )
      Aux_Error( ERROR_INFO, "%s should NOT be applied to the base level !!\n", __FUNCTION__ );
#  endif


   const int FaPID            = amr->patch[0][lv][PID0]->father;
   const int FaSibPID         = amr->patch[0][lv-1][FaPID]->sibling[Side];
   const int GhostSize_Padded = GhostSize + (GhostSize&1);
   const int PGSize1D_CC      = 2*( PS1 + GhostSize );
   const int PGSize1D_FC      = PGSize1D_CC + 1;
   const int PGSize3D_FC      = PGSize1D_FC*SQR(PGSize1D_CC);

   const real *Data1PG_FC_Ptr = NULL;
   int FaSibSibPID, norm_dir, sign, FInt_Side, Offset=0;
   int LCR[3], loop[3], disp_i[3], disp_o[3], size_i[3], size_o[3], ijk_i[3], ijk_o[3], idx_i, idx_o;    // i/o=in/out


// check
#  ifdef GAMER_DEBUG
   if ( FaSibPID < 0 )
      Aux_Error( ERROR_INFO, "FaSibPID = %d < 0 (lv %d) !!\n", FaSibPID, lv );

   if ( amr->patch[0][lv-1][FaSibPID]->son != -1 )
      Aux_Error( ERROR_INFO, "son = %d != -1 (lv %d, FaSibPID %d) !!\n",
                 amr->patch[0][lv-1][FaSibPID]->son, lv, FaSibPID );
#  endif


// iterate over the six faces of the target ghost-zone region
   for (int f=0; f<6; f++)
   {
      norm_dir    = f/2;   // [0,0,1,1,2,2]
      sign        = f&1;   // [0,1,0,1,0,1]
      FInt_Ptr[f] = NULL;  // initialize as NULL --> coarse-coarse interface

//    nothing to do on the left/right faces of left/right patches
      if (  TABLE_01( Side, 'x'+norm_dir, 0, NULL_INT, 1 ) == sign  )   continue;


      FaSibSibPID = amr->patch[0][lv-1][FaSibPID]->sibling[f];

#     ifdef GAMER_DEBUG
//    FaSibSibPID < -1 is possible due to non-periodic boundary conditions, but it
//    cannot be -1 due to the proper-nesting constraint
      if ( FaSibSibPID == -1 )   Aux_Error( ERROR_INFO, "FaSibSibPID == -1 !!\n" );
#     endif

//    check if the target face is a coarse-fine interface
//    --> note that [FaSibSibPID]->son can be < -1 since the son may live abroad
      if ( FaSibSibPID >= 0  &&  amr->patch[0][lv-1][FaSibSibPID]->son != -1 )
      {
//       1. get the sibling direction index relative to the central patch group
//          --> i.e., between FaPID and FaSibSibPID
         FInt_Side = -2;

//       target sibling->sibling patch group == central patch group
         if ( FaSibSibPID == FaPID )
            FInt_Side = -1;

         else
         {
            for (int s=0; s<26; s++)
            {
               if ( amr->patch[0][lv-1][FaPID]->sibling[s] == FaSibSibPID )
               {
                  const int LR[3] = {  TABLE_01( s, 'x', -1, 123, +1 ),
                                       TABLE_01( s, 'y', -1, 123, +1 ),
                                       TABLE_01( s, 'z', -1, 123, +1 )  };

//                this check is necessary when there are only two patches along any periodic direction
                  if (  TABLE_01( Side, 'x', +1, 456, -1 ) == LR[0]  ||
                        TABLE_01( Side, 'y', +1, 456, -1 ) == LR[1]  ||
                        TABLE_01( Side, 'z', +1, 456, -1 ) == LR[2]  ||
                        TABLE_01(    f, 'x', +1, 456, -1 ) == LR[0]  ||
                        TABLE_01(    f, 'y', +1, 456, -1 ) == LR[1]  ||
                        TABLE_01(    f, 'z', +1, 456, -1 ) == LR[2]    )
                     continue;

                  else
                  {
                     FInt_Side = s;
                     break;
                  }
               }
            }
         }

         if ( FInt_Side == -2 )  Aux_Error( ERROR_INFO, "cannot determine the sibling direction index !!\n" );


//       2. copy data to FInt_Data[] --> similar to step (b1) in Prepare_PatchData()
         FInt_Ptr[f] = FInt_Data + Offset;

//       2-1. copy data from the central patches
//            --> note that these data have already been stored in Data1PG_FC[]
         if ( FInt_Side == -1 )
         {
//          set array indices
            for (int d=0; d<3; d++)
            {
               if ( d == norm_dir )
               {
                  size_i[d] = PGSize1D_FC;
                  size_o[d] = 1;
                  disp_i[d] = GhostSize + (1-sign)*PS2;
               }

               else
               {
                  size_i[d] = PGSize1D_CC;
                  size_o[d] = PS2;
                  disp_i[d] = GhostSize;
               } // if ( d == norm_dir ) ... else ...
            }  // for (int d=0; d<3; d++)

//          copy data
            Data1PG_FC_Ptr = Data1PG_FC + norm_dir*PGSize3D_FC;
            idx_o = 0;

            for (int k=0; k<size_o[2]; k++) { ijk_i[2] = k + disp_i[2];
            for (int j=0; j<size_o[1]; j++) { ijk_i[1] = j + disp_i[1];
                                              idx_i = IDX321( disp_i[0], ijk_i[1], ijk_i[2], size_i[0], size_i[1] );
            for (int i=0; i<size_o[0]; i++) {

//             no temporal interpolation since it has already been applied to Data1PG_FC_Ptr[] if necessary
               FInt_Ptr[f][idx_o] = Data1PG_FC_Ptr[idx_i];

               idx_i ++;
               idx_o ++;
            }}} // i,j,k
         } // if ( FInt_Side == -1 )


//       2-2. copy data from the sibling patches
         else // FInt_Side = 0~25
         {
//          set array indices
            for (int d=0; d<3; d++)
            {
               LCR[d] = TABLE_01( FInt_Side, 'x'+d, -1, 0, 1 );

               if ( d == norm_dir )
               {
                  size_i[d] = PS1 + 1;
                  size_o[d] = 1;
                  loop  [d] = 1;
                  disp_i[d] = ( sign == 0 ) ? PS1 : 0;
               }

               else
               {
                  size_i[d] = PS1;

                  switch ( LCR[d] )
                  {
                     case -1:
                        size_o[d] = GhostSize_Padded;
                        loop  [d] = GhostSize_Padded;
                        disp_i[d] = PS1 - GhostSize_Padded;
                        break;

                     case 0:
                        size_o[d] = PS2;
                        loop  [d] = PS1;
                        disp_i[d] = 0;
                        break;

                     case 1:
                        size_o[d] = GhostSize_Padded;
                        loop  [d] = GhostSize_Padded;
                        disp_i[d] = 0;
                        break;

                     default:
                        Aux_Error( ERROR_INFO, "incorrect LCR[%d] = %d !!\n", d, LCR[d] );
                        exit( -1 );
                  }
               } // if ( d == norm_dir ) ... else ...
            }  // for (int d=0; d<3; d++)

            for (int Count=0; Count<TABLE_04(FInt_Side); Count++)
            {
//             note that we should not get SibPID0 by amr->patch[0][lv-1][FaSibSibPID]->son
//             since the latter can be < -1 for sons living abroad
               const int LocalID = TABLE_03( FInt_Side, Count );
               const int SibPID0 = Table_02( lv, PID0, FInt_Side );
               const int SibPID  = SibPID0 + LocalID;
#              ifdef GAMER_DEBUG
               if ( SibPID0 <= -1 )    Aux_Error( ERROR_INFO, "SibPID0 = %d <= -1 !!\n", SibPID0 );
#              endif

//             skip patches not adjacent to the target coarse-fine interface
               if (  TABLE_02( LocalID, 'x'+norm_dir, 0, 1 ) == sign  )    continue;

//             set array indices
               for (int d=0; d<3; d++)
               {
                  if (  d == norm_dir  ||  LCR[d] != 0 )    disp_o[d] = 0;
                  else                                      disp_o[d] = TABLE_02( LocalID, 'x'+d, 0, PS1 );
               }

//             copy data
               for (int k=0; k<loop[2]; k++) { ijk_i[2] = k + disp_i[2];   ijk_o[2] = k + disp_o[2];
               for (int j=0; j<loop[1]; j++) { ijk_i[1] = j + disp_i[1];   ijk_o[1] = j + disp_o[1];
                                               idx_i = IDX321( disp_i[0], ijk_i[1], ijk_i[2], size_i[0], size_i[1] );
                                               idx_o = IDX321( disp_o[0], ijk_o[1], ijk_o[2], size_o[0], size_o[1] );
               for (int i=0; i<loop[0]; i++) {

                  FInt_Ptr[f][idx_o] = amr->patch[MagSg][lv][SibPID]->magnetic[norm_dir][idx_i];

                  if ( MagIntTime ) // temporal interpolation
                  FInt_Ptr[f][idx_o] =
                     MagWeighting     *FInt_Ptr[f][idx_o]
                   + MagWeighting_IntT*amr->patch[MagSg_IntT][lv][SibPID]->magnetic[norm_dir][idx_i];

                  idx_i ++;
                  idx_o ++;
               }}} // i,j,k
            } // for (int Count=0; Count<TABLE_04(FInt_Side); Count++)
         } // if ( FInt_Side == -1 ) ... else ...

         Offset += size_o[0]*size_o[1]*size_o[2];
      } // check C-F interface
   } // for (int f=0; f<6; f++)

} // FUNCTION : MHD_SetFInterface



#ifdef MHD_CHECK_DIV_B
//-------------------------------------------------------------------------------------------------------
// Function    :  MHD_CheckDivB
// Description :  Check if the divergence of the prepared magnetic field exceeds a given threshold
//
// Note        :  1. To enable this check, define MHD_CHECK_DIV_B and set the tolerance value
//                   in DIV_B_TOLERANCE manually on the top of this file
//                   --> Currently this check is disabled even when GAMER_DEBUG is on
//                2. This check may fail when both spatial and temporal interpolations are required
//                   to prepare the ghost-zone B field
//                   --> Because the area-averaged fine-grid B field on a coarse-fine interface !=
//                       **temporally interpolated** coarse-grid B field on the same interface
//                   --> Coarse cells adjacent to a C-F boundary is NOT divergence-free
//                       --> Since we will use the original fine-grid data on this C-F interface
//                   --> Moreover, the adopted interpolation scheme for B field is divergence-preserving
//                       instead of divergence-free
//
// Parameter   :  Data1PG_FC : Array storing the prepared B field to be checked
//                GhostSize  : Number of ghost zones
//                Tolerance  : Tolerance relative error in div(B)
//                             --> Relative error is defined as |div(B)|*dh/<B>
//                lv         : Target refinement level
//                PrepTime   : Target physical time
//
// Return      :  None
//-------------------------------------------------------------------------------------------------------
void MHD_CheckDivB( const real *Data1PG_FC, const int GhostSize, const real Tolerance,
                    const int lv, const double PrepTime )
{

   const int  PGSize1D_CC = 2*( PS1 + GhostSize );
   const int  PGSize1D_FC = PGSize1D_CC + 1;
   const int  PGSize3D_FC = PGSize1D_FC*SQR(PGSize1D_CC);
   const int  didx_Bx     = 1;
   const int  didx_By     = PGSize1D_CC;
   const int  didx_Bz     = SQR(PGSize1D_CC);
   const real one_six     = 1.0/6.0;

   const real *Bx = Data1PG_FC + MAGX*PGSize3D_FC;
   const real *By = Data1PG_FC + MAGY*PGSize3D_FC;
   const real *Bz = Data1PG_FC + MAGZ*PGSize3D_FC;

   real BxL, BxR, ByL, ByR, BzL, BzR, AveB, DivB, DivB_max=-1.0;
   int  idx_Bx, idx_By, idx_Bz, i_max, j_max, k_max;


// find the cell with the maximum div(B)
   for (int k=0; k<PGSize1D_CC; k++ )
   for (int j=0; j<PGSize1D_CC; j++ )
   for (int i=0; i<PGSize1D_CC; i++ )
   {
      idx_Bx = IDX321( i, j, k, PGSize1D_FC, PGSize1D_CC );
      idx_By = IDX321( i, j, k, PGSize1D_CC, PGSize1D_FC );
      idx_Bz = IDX321( i, j, k, PGSize1D_CC, PGSize1D_CC );

      BxL = Bx[ idx_Bx           ];
      ByL = By[ idx_By           ];
      BzL = Bz[ idx_Bz           ];
      BxR = Bx[ idx_Bx + didx_Bx ];
      ByR = By[ idx_By + didx_By ];
      BzR = Bz[ idx_Bz + didx_Bz ];

      AveB = ( BxR + ByR + BzR + BxL + ByL + BzL ) * one_six;
      DivB = ( BxR + ByR + BzR - BxL - ByL - BzL );
      DivB = FABS( DivB );

      if ( DivB > DivB_max )
      {
         DivB_max = DivB;
         i_max    = i;
         j_max    = j;
         k_max    = k;
      }
   } // i,j,k


// warning if the maximum div(B) exceeds the tolerance value
   if ( DivB_max > Tolerance )
      Aux_Message( stderr, "WARNING : max div(B) = %20.14e at [%2d,%2d,%2d] (lv %d, PrepTime %20.14e, GhostSize %d) !!\n",
                   DivB_max, i_max-GhostSize, j_max-GhostSize, k_max-GhostSize, lv, PrepTime, GhostSize );

} // FUNCTION : MHD_CheckDivB
#endif // #ifdef MHD_CHECK_DIV_B

#endif // #ifdef MHD<|MERGE_RESOLUTION|>--- conflicted
+++ resolved
@@ -2167,12 +2167,7 @@
                } // else if ( SibPID0 == -1 )
             } // for (int Side=0; Side<26; Side++) if ( amr->Par->GhostSize > 0  ||  GhostSize > 0 )
          } // if ( PrepParOnlyDens || PrepTotalDens )
-<<<<<<< HEAD
-#        endif // #ifdef PARTICLE
-         
-=======
 #        endif // #ifdef MASSIVE_PARTICLES
->>>>>>> 369d56d7
 
 //       d. checks
 // ------------------------------------------------------------------------------------------------------------
