#include "GAMER.h"

<<<<<<< HEAD
void InterpolateGhostZone( const int lv, const int PID, real IntData[], real IntData_IntTime[], const int SibID,
                           const double PrepTime, const int GhostSize, const IntScheme_t IntScheme,
                           const int NTSib[], int *TSib[], const int TVar, const int NVar_Tot, const int NVar_Flu,
                           const int TFluVarIdxList[], const int NVar_Der, const int TDerVarList[], const bool IntPhase,
                           const OptFluBC_t FluBC[], const OptPotBC_t PotBC, const int BC_Face[], const real MinPres,
                           const bool DE_Consistency );
=======
void InterpolateGhostZone( const int lv, const int PID, real IntData_CC[], real IntData_FC[], real IntData_CC_IntTime[],
                           const int FSide, const double PrepTime, const int GhostSize,
                           const IntScheme_t IntScheme_CC, const IntScheme_t IntScheme_FC,
                           const int NTSib[], int *TSib[], const long TVarCC, const int NVarCC_Tot,
                           const int NVarCC_Flu, const int TVarCCIdxList_Flu[],
                           const int NVarCC_Der, const long TVarCCList_Der[],
                           const long TVarFC, const int NVarFC_Tot, const int TVarFCIdxList[],
                           const bool IntPhase, const OptFluBC_t FluBC[], const OptPotBC_t PotBC,
                           const int BC_Face[], const real MinPres, const bool DE_Consistency,
                           const real *FInterface[6] );
>>>>>>> d54b2e7a
static void SetTargetSibling( int NTSib[], int *TSib[] );
static int Table_01( const int SibID, const char dim, const int Count, const int GhostSize );
static int Table_02( const int lv, const int PID, const int Side );
void SetTempIntPara( const int lv, const int Sg_Current, const double PrepTime, const double Time0, const double Time1,
                     bool &IntTime, int &Sg, int &Sg_IntT, real &Weighting, real &Weighting_IntT );
#ifdef MHD
static void MHD_SetFInterface( real *FInt_Data, real *FInt_Ptr[6], const real *Data1PG_FC, const int lv, const int PID0,
                               const int Side, const int GhostSize, const int MagSg, const int MagSg_IntT,
                               const bool MagIntTime, const real MagWeighting, const real MagWeighting_IntT );
#endif

// flags for checking whether (1) Prepare_PatchData_InitParticleDensityArray() and (2) Par_CollectParticle2OneLevel()
// are properly called before preparing either _PAR_DENS or _TOTAL_DENS
#ifdef PARTICLE
bool Particle_Collected       = false;
bool ParDensArray_Initialized = false;
#endif


// check the divergence-free B field (for debug)
#ifdef MHD
//#  define MHD_CHECK_DIV_B

# ifdef MHD_CHECK_DIV_B
#  ifdef FLOAT8
#  define DIV_B_TOLERANCE  1.0e-12
#  else
#  define DIV_B_TOLERANCE  1.0e-5f
#  endif

static void MHD_CheckDivB( const real *Data1PG_FC, const int GhostSize, const real Tolerance,
                           const int lv, const double PrepTime );
# endif // #ifdef MHD_CHECK_DIV_B
#endif // MHD




//-------------------------------------------------------------------------------------------------------
// Function    :  Prepare_PatchData
// Description :  Prepare the uniform data including ghost zones for the target patches or patch groups
//
// Note        :  1. Use the input parameters "TVarCC" and "TVarFC" to control the target cell-centered and
//                   face-centered variables, respectively
//                   --> TVarCC and TVarFC can be any combination of the symbolic constants defined in "Macro.h"
//                       (e.g., "TVarCC = _DENS", "TVarCC = _MOMX|ENGY", "TVarCC = _TOTAL", "TVarFC = _MAGX|_MAGZ")
//                2. If "GhostSize != 0" --> use InterpolateGhostZone() to fill out the
//                   ghost-zone values by spatial interpolation if the corresponding sibling patches do
//                   NOT exist
//                4. Use PrepTime to determine the physical time to prepare data
//                   --> Temporal interpolation/extrapolation will be conducted automatically if PrepTime
//                       is NOT equal to the time of data stored previously (e.g., FluSgTime[0/1])
//                4. Use "patch group" as the preparation unit
//                   --> The data of all patches within the same patch group will be prepared
//                5. It is assumed that both _FLUID and _PASSIVE are stored in the same Sg
//                6. Data are prepared and stored in the order:
//                   _FLUID (where _DENS may be replaced by _TOTAL_DENS) -> _PASSIVE -> _DERIVED --> _POTE --> _PAR_DENS
//                   ** DERIVED must be prepared immediately after FLU and PASSIVE so that both FLU, PASSIVE, and DERIVED
//                      can be prepared at the same time for the non-periodic BC. **
//                7. For _PAR_DENS and _TOTAL_DENS (for PARTICLE only), the rho_ext[] arrays of patches at Lv=lv will be
//                   allocated to store the partice mass density
//                   --> amr->patch[0][lv][PID]->rho_ext
//                   --> These arrays must be deallocated manually by calling Prepare_PatchData_FreeParticleDensityArray
//                       --> If OPT__REUSE_MEMORY is on, Prepare_PatchData_FreeParticleDensityArray will NOT free memory
//                           for rho_ext[]. Instead, rho_ext[] will be free'd together with other data arrays (e.g., fluid, pot)
//                   --> Note that this array does NOT necessary store the correct particle mass density
//                       (especially for cells adjacent to the C-C and C-F boundaries) and thus should NOT be used outside
//                       Prepare_PatchData)
//                   --> Before calling this function, one must call
//                       (1) Par_CollectParticle2OneLevel() --> to collect particles from higher levels and from other MPI ranks
//                       (2) Prepare_PatchData_InitParticleDensityArray() --> to initialize all rho_ext[] arrays
//                   --> After calling this function, one must call the following two functions to free memory
//                       (1) Par_CollectParticle2OneLevel_FreeMemory()
//                       (2) Prepare_PatchData_FreeParticleDensityArray()
//                8. Patches stored in PID0_List must be real patches (cannot NOT be buffer patches)
//                9. For simplicity, currently the mode _TEMP returns **pressure/density**, which does NOT include normalization
//                   --> For OPT__FLAG_LOHNER_TEMP only
//                   --> Also note that MinPres is applied to _TEMP when calculating pressure
//                10. Option "MHD_CHECK_DIV_B" on the top of this file can be used to check the divergence-free constraint
//                    on the prepared B field
//                    --> Note that when temporal interpolation is required in InterpolateGhostZone(), it will break div(B)=0 for
//                        the interpolated fine-grid B field just outside the central patch group
//                        --> It's because the temporal interpolated B field is in general not equal to the original fine-grid B
//                            field on the coarse-fine interfaces of the central patch group
//                        --> It's OK for the MHD solver since it will still guarantee that the updated B field within the patch group
//                            is divergence free
//
// Parameter   :  lv             : Target refinement level
//                PrepTime       : Target physical time to prepare data
//                OutputCC       : Returned array to store the prepared cell-centered data
//                OutputFC       : Returned array to store the prepared face-centered data
//                GhostSize      : Number of ghost zones to be prepared
//                NPG            : Number of patch groups prepared at a time
//                PID0_List      : List recording the patch indices with LocalID==0 to be prepared
//                TVarCC         : Target cell-centered variables to be prepared
//                                 --> Supported variables in different models:
//                                     HYDRO : _DENS, _MOMX, _MOMY, _MOMZ, _ENGY, _VELX, _VELY, _VELZ, _PRES, _TEMP
//                                             [, _POTE]
//                                     ELBDM : _DENS, _REAL, _IMAG [, _POTE]
//                                 --> _FLUID, _PASSIVE, _TOTAL, and _DERIVED apply to all models
//                TVarFC         : Target face-centered variables to be prepared
//                                 --> Supported variables in different models:
//                                     HYDRO with MHD : _MAGX, _MAGY, _MAGZ, _MAG
//                                     ELBDM          : none
//                IntScheme_CC   : Interpolation scheme for the cell-centered variables
//                                 --> Supported schemes include
//                                     INT_MINMOD1D : MinMod-1D
//                                     INT_MINMOD3D : MinMod-3D
//                                     INT_VANLEER  : vanLeer
//                                     INT_CQUAD    : conservative quadratic
//                                     INT_QUAD     : quadratic
//                                     INT_CQUAR    : conservative quartic
//                                     INT_QUAR     : quartic
//                IntScheme_FC   : Interpolation scheme for the face-centered variables
//                                 --> Supported schemes include
//                                     INT_MINMOD1D : MinMod-1D
//                                     INT_VANLEER  : vanLeer
//                                     INT_CQUAD    : conservative quadratic
//                                     INT_CQUAR    : conservative quartic
//                PrepUnit       : Whether or not to separate the prepared data into individual patches
//                                 --> UNIT_PATCH      : prepare data "patch by patch"
//                                     UNIT_PATCHGROUP : prepare data "patch group by patch group"
//                NSide          : Number of sibling directions to prepare data
//                                 --> NSIDE_00 (=  0) : do not prepare any sibling direction (equivalent to GhostSize=0)
//                                     NSIDE_06 (=  6) : prepare only sibling directions 0~5
//                                     NSIDE_26 (= 26) : prepare all sibling directions 0~25
//                IntPhase       : true --> Perform interpolation on rho/phase instead of real/imag parts in ELBDM
//                                      --> TVarCC must contain _REAL and _IMAG
//                FluBC          : Fluid boundary condition
//                PotBC          : Gravity boundary condition
//                MinDens/Pres   : Minimum allowed density/pressure in the output array (<0.0 ==> off)
//                                 --> MinDens can be applied to both _DENS and _TOTAL_DENS but cannot be applied to _PAR_DENS
//                                 --> Note that when preparing both density and real/imaginary parts for ELBDM, we do NOT
//                                     rescale wave functions after applying MinDens
//                                     --> We can have real^2+imag^2 != density in the prepared data!!
//                                     --> But currently it's not an issue since we never prepare density and wave functions
//                                         at the same time
//                                 --> Currently MinDens is applied in Flu_Prepare(), Flag_Real(), and Poi_Prepare_Rho()
//                                     --> The Guideline is to apply MinDens check only when ghost zones are required
//                                         (because density field is already stored in each patch and we don't want
//                                         Prepare_PatchData() to modify the existing data)
//                                 --> Currently MinPres is applied only in Flag_Real()
//                                     --> The Guideline is to apply MinPres check whenever _PRES or _TEMP is required
//                                         (because pressure field is NOT stored explicitly in each patch and thus existing data
//                                         may still have pressure < MinPres due to round-off errors)
//                DE_Consistency : Ensure the consistency between pressure, total energy density, and the dual-energy variable
//                                 when DUAL_ENERGY is on
//                                 --> Only apply to the ghost-zone interpolation on the assumption that the data stored
//                                     in all patches already satisfy this consistency check
//
// Return      :  OutputCC, OutputFC
//-------------------------------------------------------------------------------------------------------
void Prepare_PatchData( const int lv, const double PrepTime, real *OutputCC, real *OutputFC,
                        const int GhostSize, const int NPG, const int *PID0_List, long TVarCC, long TVarFC,
                        const IntScheme_t IntScheme_CC, const IntScheme_t IntScheme_FC, const PrepUnit_t PrepUnit,
                        const NSide_t NSide, const bool IntPhase, const OptFluBC_t FluBC[], const OptPotBC_t PotBC,
                        const real MinDens, const real MinPres, const bool DE_Consistency )
{

// nothing to do if there is no target patch group
   if ( NPG == 0 )   return;


// check
#  ifdef GAMER_DEBUG

   long AllVarCC = ( _TOTAL | _DERIVED );
#  ifdef GRAVITY
   AllVarCC |= _POTE;
#  endif
#  ifdef PARTICLE
   AllVarCC |= _PAR_DENS;
   AllVarCC |= _TOTAL_DENS;
#  endif
   if ( TVarCC & ~AllVarCC )   Aux_Error( ERROR_INFO, "unsupported parameter %s = %d !!\n", "TVarCC", TVarCC );

   long AllVarFC = 0;
#  ifdef MHD
   AllVarFC |= _MAG;
#  endif
   if ( TVarFC & ~AllVarFC )   Aux_Error( ERROR_INFO, "unsupported parameter %s = %d !!\n", "TVarFC", TVarFC );

   if ( MinDens >= (real)0.0  &&  MPI_Rank == 0 )
   {
#     if ( MODEL == HYDRO  ||  MODEL == ELBDM )
#     ifdef PARTICLE
      if ( !(TVarCC & _DENS)  &&  !(TVarCC & _TOTAL_DENS) )
         Aux_Message( stderr, "WARNING : MinDens (%13.7e) >= 0.0 but neither _DENS nor _TOTAL_DENS is found !!\n", MinDens );
#     else
      if ( !(TVarCC & _DENS) )
         Aux_Message( stderr, "WARNING : MinDens (%13.7e) >= 0.0 but _DENS is not found !!\n", MinDens );
#     endif
#     else
         Aux_Message( stderr, "WARNING : MinDens (%13.7e) >= 0.0 can only be applied to HYDRO/ELBDM !!\n", MinDens );
#     endif

#     if ( MODEL == ELBDM )
      if (  ( TVarCC & _REAL )  ||  ( TVarCC & _IMAG )  )
         Aux_Message( stderr, "WARNING : real and imaginary parts are NOT rescaled after applying the minimum density check !!\n" );
#     endif
   }

   if ( MinPres >= (real)0.0  &&  MPI_Rank == 0 )
   {
#     if ( MODEL == HYDRO )
      if (  !(TVarCC & _PRES)  &&  !(TVarCC & _TEMP)  )
         Aux_Message( stderr, "WARNING : MinPres (%13.7e) >= 0.0 but neither _PRES nor _TEMP is found !!\n", MinPres );
#     else
         Aux_Message( stderr, "WARNING : MinPres (%13.7e) >= 0.0 can only be applied to HYDRO !!\n", MinPres );
#     endif
   }

   if ( IntPhase )
   {
#     if ( MODEL == ELBDM )
      if (  !(TVarCC & _REAL)  ||  !(TVarCC & _IMAG)  )
      Aux_Error( ERROR_INFO, "real and/or imag parts are not found for phase interpolation in ELBDM !!\n" );

//    we have assumed in InterpolateGhostZone() that when adopting IntPhase this function will NOT prepare
//    anything other than wave function and, optionally, density
//    --> e.g., one cannot prepare wave function and potential at the same time when enabling IntPhase
      if (  TVar & ~( _REAL | _IMAG | _DENS )  )
      Aux_Error( ERROR_INFO, "unsupported parameter %s = %d for IntPhase !!\n", "TVar", TVar );
#     else
      Aux_Error( ERROR_INFO, "\"interpolation on phase\" is useful only in ELBDM !!\n" );
#     endif
   }

   if ( FluBC == NULL )    Aux_Error( ERROR_INFO, "FluBC == NULL !!\n" );

   for (int f=0; f<6; f++)
   {
      if ( FluBC[f] != BC_FLU_PERIODIC    &&  FluBC[f] != BC_FLU_OUTFLOW  &&
           FluBC[f] != BC_FLU_REFLECTING  &&  FluBC[f] != BC_FLU_USER        )
         Aux_Error( ERROR_INFO, "unsupported parameter FluBC[%d] = %d !!\n", f, FluBC[f] );

#     if ( MODEL != HYDRO )
      if ( FluBC[f] == BC_FLU_OUTFLOW )
         Aux_Error( ERROR_INFO, "outflow boundary condition (OPT__BC_FLU=2) only works with HYDRO !!\n" );

      if ( FluBC[f] == BC_FLU_REFLECTING )
         Aux_Error( ERROR_INFO, "reflecting boundary condition (OPT__BC_FLU=3) only works with HYDRO !!\n" );
#     endif
   }

   if ( OPT__DT_LEVEL == DT_LEVEL_SHARED  &&  OPT__INT_TIME )
      Aux_Error( ERROR_INFO, "OPT__INT_TIME should be disabled when \"OPT__DT_LEVEL == DT_LEVEL_SHARED\" !!\n" );

   if ( MPI_Rank == 0 )
   if (  ( NSide == NSIDE_00  &&  GhostSize != 0 )  ||  ( NSide != NSIDE_00  &&  GhostSize == 0 )  )
      Aux_Message( stderr, "WARNING : inconsistent NSide (%d) and GhostSize (%d) !!\n", NSide, GhostSize );

#  ifdef PARTICLE
   if (  TVarCC & _PAR_DENS  ||  TVarCC & _TOTAL_DENS )
   {
//    because we only collect particles from nearby 26 sibling patches
      if ( GhostSize > PS1 - amr->Par->GhostSize )
         Aux_Error( ERROR_INFO, "GhostSize (%d) > maximum allowed (%d) when preparing mass density with particles!!\n",
                    GhostSize, PS1 - amr->Par->GhostSize );

      if ( ! Particle_Collected )
         Aux_Error( ERROR_INFO, "please call \"Par_CollectParticle2OneLevel\" in advance !!\n" );

      if ( ! ParDensArray_Initialized )
         Aux_Error( ERROR_INFO, "please call \"Prepare_PatchData_InitParticleDensityArray\" in advance !!\n" );
   }

// _DENS, _PAR_DENS, and _TOTAL_DENS do not work together (actually we should be able to support _DENS + _PAR_DENS)
   if (  ( TVarCC & _DENS && TVarCC & _PAR_DENS )  ||  ( TVarCC & _DENS && TVarCC & _TOTAL_DENS )  )
      Aux_Error( ERROR_INFO, "_DENS, _PAR_DENS, and _TOTAL_DENS cannot work together !!\n" );

// for PAR_ONLY, we have _TOTAL_DENS == _PAR_DENS
#  if ( MODEL != PAR_ONLY )
   if ( TVarCC & _TOTAL_DENS  &&  TVarCC & _PAR_DENS )
      Aux_Error( ERROR_INFO, "_DENS, _PAR_DENS, and _TOTAL_DENS cannot work together !!\n" );
#  endif
#  endif // #ifdef PARTICLE

// target patches must be real patches
   for (int TID=0; TID<NPG; TID++)
      if ( PID0_List[TID] < 0  ||  PID0_List[TID] >= amr->NPatchComma[lv][1] )
         Aux_Error( ERROR_INFO, "incorrect target PID %d (NReal = %d) !!\n", PID0_List[TID], amr->NPatchComma[lv][1] );

#  endif // #ifdef GAMER_DEBUG


   const double dh               = amr->dh[lv];
   const int    PGSize1D_CC      = 2*( PS1 + GhostSize );   // width of a single patch group including ghost zones
   const int    PGSize3D_CC      = CUBE( PGSize1D_CC );
   const int    GhostSize_Padded = GhostSize + (GhostSize&1);
   const int    PGSize1D_FC      = PGSize1D_CC + 1;
   const int    PGSize3D_FC      = PGSize1D_FC*SQR(PGSize1D_CC);

#  if   ( MODEL == HYDRO )
   const real Gamma_m1         = GAMMA - (real)1.0;
   const real _Gamma_m1        = (real)1.0 / Gamma_m1;
   const bool PrepVx           = ( TVarCC & _VELX ) ? true : false;
   const bool PrepVy           = ( TVarCC & _VELY ) ? true : false;
   const bool PrepVz           = ( TVarCC & _VELZ ) ? true : false;
   const bool PrepPres         = ( TVarCC & _PRES ) ? true : false;
   const bool PrepTemp         = ( TVarCC & _TEMP ) ? true : false;

#  elif ( MODEL == ELBDM )
// no derived variables yet

#  else
#  error : unsupported MODEL !!
#  endif

#  ifdef GRAVITY
   const bool PrepPot = ( TVarCC & _POTE ) ? true : false;
#  endif

#  ifdef PARTICLE
// note that these two options cannot be turned on at the same time
// --> and we set PrepTotalDens == true ONLY when there are density fields other than particles
// --> for PAR_ONLY mode, we always set PrepTotalDens == false to avoid confusion
#  if ( MODEL == PAR_ONLY )
   const bool PrepParOnlyDens = ( TVarCC & _PAR_DENS  ||  TVarCC & _TOTAL_DENS ) ? true : false;
   const bool PrepTotalDens   = false;
#  else
   const bool PrepParOnlyDens = ( TVarCC & _PAR_DENS   ) ? true : false;
   const bool PrepTotalDens   = ( TVarCC & _TOTAL_DENS ) ? true : false;
#  endif

// turn on _DENS automatically for preparing total density
   if ( PrepTotalDens )    TVarCC |= _DENS;
#  endif // #ifdef PARTICLE


// TVarCCIdxList_Flu: list recording the target cell-centered fluid and passive variable indices (e.g., [0 ... NCOMP_TOTAL-1] )
// TVarCCList_Der   : list recording the target cell-centered derived variable (e.g., _VELX, _PRES)
// TVarFCIdxList    : list recording the target face-centered variable indices (e.g., [0 ... NCOMP_MAG-1])
   int NTSib[26], *TSib[26], NVarCC_Flu, NVarCC_Der, NVarCC_Tot, TVarCCIdxList_Flu[NCOMP_TOTAL];

// set up the target sibling indices for InterpolateGhostZone()
   SetTargetSibling( NTSib, TSib );

// determine the cell-centered fluid components to be prepared
// --> assuming that _VAR_NAME = 1L<<VAR_NAME (e.g., _DENS == 1L<<DENS)
// --> it also determines the order of variables stored in OutputCC (which is the same as patch->fluid[])
   NVarCC_Flu = 0;
   for (int v=0; v<NCOMP_TOTAL; v++)
      if ( TVarCC & (1L<<v) )    TVarCCIdxList_Flu[ NVarCC_Flu++ ] = v;

   NVarCC_Der = 0;

#  if   ( MODEL == HYDRO )
   const int NVarCC_Der_Max = 5;
   long TVarCCList_Der[NVarCC_Der_Max];

   if ( PrepVx   )   TVarCCList_Der[ NVarCC_Der ++ ] = _VELX;
   if ( PrepVy   )   TVarCCList_Der[ NVarCC_Der ++ ] = _VELY;
   if ( PrepVz   )   TVarCCList_Der[ NVarCC_Der ++ ] = _VELZ;
   if ( PrepPres )   TVarCCList_Der[ NVarCC_Der ++ ] = _PRES;
   if ( PrepTemp )   TVarCCList_Der[ NVarCC_Der ++ ] = _TEMP;

#  elif ( MODEL == ELBDM )
// no derived variables yet
   const int NVarCC_Der_Max = 0;
   long *TVarCCList_Der = NULL;

#  else
#  error : unsupported MODEL !!
#  endif

   NVarCC_Tot = NVarCC_Flu + NVarCC_Der;

#  ifdef GRAVITY
   if ( PrepPot )    NVarCC_Tot ++;
#  endif

// do not increase NVarCC_Tot for PrepTotalDens since _DENS is already turned on automatically for that
#  ifdef PARTICLE
   if ( PrepParOnlyDens )  NVarCC_Tot ++;
#  endif


// determine the face-centered variables to be prepared
// --> currently we do not consider any face-centered derived variable
// --> assuming that _VAR_NAME = 1L<<VAR_NAME (e.g., _MAGX == 1L<<MAGX)
// --> it also determines the order of variables stored in OutputFC (which is the same as patch->magnetic[])
   int NVarFC_Tot = 0;

#  ifdef MHD
   const bool PrepMag = ( TVarFC & _MAG ) ? true : false;
   int TVarFCIdxList[NCOMP_MAG];

   for (int v=0; v<NCOMP_MAG; v++)
      if ( TVarFC & (1L<<v) )    TVarFCIdxList[ NVarFC_Tot++ ] = v;

#  else
// currently no other models require any face-centered variable
   int *TVarFCIdxList = NULL;
#  endif


// nothing to do if no target variable is found
   if ( NVarCC_Tot == 0  &&  NVarFC_Tot == 0  &&  MPI_Rank == 0 )
   {
      Aux_Message( stderr, "WARNING : no target variable is found !!\n" );
      return;
   }


// validate the output pointers
#  ifdef GAMER_DEBUG
   if ( NVarCC_Tot > 0  &&  OutputCC == NULL )
      Aux_Error( ERROR_INFO, "OutputCC == NULL (NVarCC_Tot %d) !!\n", NVarCC_Tot );

   if ( NVarFC_Tot > 0  &&  OutputFC == NULL )
      Aux_Error( ERROR_INFO, "OutputFC == NULL (NVarFC_Tot %d) !!\n", NVarFC_Tot );
#  endif


// temporal interpolation parameters
   bool FluIntTime;
   int  FluSg, FluSg_IntT;
   real FluWeighting, FluWeighting_IntT;

// fluid
   if ( NVarCC_Flu + NVarCC_Der != 0 )
   {
      SetTempIntPara( lv, amr->FluSg[lv], PrepTime, amr->FluSgTime[lv][0], amr->FluSgTime[lv][1],
                      FluIntTime, FluSg, FluSg_IntT, FluWeighting, FluWeighting_IntT );

//    check: although temporal interpolation is allowed, currently PrepTime is expected to be equal to either
//           amr->FluSgTime[lv][0] or amr->FluSgTime[lv][1]
      if ( FluIntTime  &&  MPI_Rank == 0 )
         Aux_Message( stderr, "WARNING : cannot determine FluSg "
                              "(lv %d, PrepTime %20.14e, SgTime[0] %20.14e, SgTime[1] %20.14e) !!\n",
                      lv, PrepTime, amr->FluSgTime[lv][0], amr->FluSgTime[lv][1] );
   }

// magnetic field
#  ifdef MHD
   bool MagIntTime;
   int  MagSg, MagSg_IntT;
   real MagWeighting, MagWeighting_IntT;

// check PrepPres and PrepTemp since they also require B field
   if ( PrepMag || PrepPres || PrepTemp )
   {
      SetTempIntPara( lv, amr->MagSg[lv], PrepTime, amr->MagSgTime[lv][0], amr->MagSgTime[lv][1],
                      MagIntTime, MagSg, MagSg_IntT, MagWeighting, MagWeighting_IntT );

//    check: although temporal interpolation is allowed, currently PrepTime is expected to be equal to either
//           amr->MagSgTime[lv][0] or amr->MagSgTime[lv][1]
      if ( MagIntTime  &&  MPI_Rank == 0 )
         Aux_Message( stderr, "WARNING : cannot determine MagSg "
                              "(lv %d, PrepTime %20.14e, SgTime[0] %20.14e, SgTime[1] %20.14e) !!\n",
                      lv, PrepTime, amr->MagSgTime[lv][0], amr->MagSgTime[lv][1] );
   }
#  endif // #ifdef MHD

// potential
#  ifdef GRAVITY
   bool PotIntTime;
   int  PotSg, PotSg_IntT;
   real PotWeighting, PotWeighting_IntT;

   if ( PrepPot )
   {
      SetTempIntPara( lv, amr->PotSg[lv], PrepTime, amr->PotSgTime[lv][0], amr->PotSgTime[lv][1],
                      PotIntTime, PotSg, PotSg_IntT, PotWeighting, PotWeighting_IntT );

//    check: although temporal interpolation is allowed, currently PrepTime is expected to be equal to either
//           amr->PotSgTime[lv][0] or amr->PotSgTime[lv][1]
//           --> the only exception is when calling Par_UpdateParticle() to prepare the coarse-grid potential
//               for correcting the velocity of particles just crossing from fine to coarse grids
#     ifdef PARTICLE
      if ( amr->Par->ImproveAcc )
#     endif
      if ( PotIntTime  &&  MPI_Rank == 0 )
         Aux_Message( stderr, "WARNING : cannot determine PotSg "
                              "(lv %d, PrepTime %20.14e, SgTime[0] %20.14e, SgTime[1] %20.14e) !!\n",
                      lv, PrepTime, amr->PotSgTime[lv][0], amr->PotSgTime[lv][1] );
   }
#  endif // #ifdef GRAVITY


// determine the priority of different boundary faces (z>y>x) to set the corner cells properly for the non-periodic B.C.
   int BC_Face[26], BC_Face_tmp[3];

   for (int s=0; s<26; s++)
   {
      BC_Face_tmp[0] = TABLE_01( s, 'x', 0, -1, 1 );
      BC_Face_tmp[1] = TABLE_01( s, 'y', 2, -1, 3 );
      BC_Face_tmp[2] = TABLE_01( s, 'z', 4, -1, 5 );

//    z > y > x
      if      ( BC_Face_tmp[2] != -1  &&  FluBC[BC_Face_tmp[2]] != BC_FLU_PERIODIC )   BC_Face[s] = BC_Face_tmp[2];
      else if ( BC_Face_tmp[1] != -1  &&  FluBC[BC_Face_tmp[1]] != BC_FLU_PERIODIC )   BC_Face[s] = BC_Face_tmp[1];
      else if ( BC_Face_tmp[0] != -1  &&  FluBC[BC_Face_tmp[0]] != BC_FLU_PERIODIC )   BC_Face[s] = BC_Face_tmp[0];
      else                                                                             BC_Face[s] = NULL_INT;
   }


// determine the patch list for assigning particle mass
#  ifdef PARTICLE
   const int NNearByPatchMax   = 64;   // maximum number of neaby patches of a patch group (including 8 local patches)
   const int ParMass_NPatchMax = NPG*NNearByPatchMax;

   int *ParMass_PID_List   = NULL;
   int  ParMass_NPatch_Dup = 0;        // number of patches (including duplicates) for the particle mass assignment
   int  ParMass_NPatch;

// constant settings related to particle mass assignment
   const bool InitZero_Yes     = true;
   const bool InitZero_No      = false;
   const bool Periodic_No[3]   = { false, false, false };
   const bool Periodic_Check[3]= { FluBC[0]==BC_FLU_PERIODIC, FluBC[2]==BC_FLU_PERIODIC, FluBC[4]==BC_FLU_PERIODIC };
   const bool UnitDens_No      = false;
   const bool CheckFarAway_Yes = true;
   const bool CheckFarAway_No  = false;
   const int  PeriodicNCell[3] = { NX0_TOT[0]*(1<<lv),
                                   NX0_TOT[1]*(1<<lv),
                                   NX0_TOT[2]*(1<<lv) };

   if ( PrepParOnlyDens || PrepTotalDens )
   {
      int NearBy_PID_List[NNearByPatchMax];
      int NPar, NNearByPatch;

      ParMass_PID_List = new int [ParMass_NPatchMax];

      for (int TID=0; TID<NPG; TID++)
      {
//       collect nearby patches
         NNearByPatch = 0;

         for (int PID=PID0_List[TID]; PID<PID0_List[TID]+8; PID++)
            NearBy_PID_List[ NNearByPatch ++ ] = PID;

         if ( amr->Par->GhostSize > 0  ||  GhostSize > 0  ||  amr->Par->PredictPos )
         for (int Side=0; Side<26; Side++)
         {
            const int SibPID0 = Table_02( lv, PID0_List[TID], Side );   // the 0th patch of the sibling patch group

            if ( SibPID0 >= 0 )
            {
               for (int Count=0; Count<TABLE_04(Side); Count++)
               {
#                 ifdef DEBUG_PARTICLE
                  if ( NNearByPatch >= NNearByPatchMax )
                     Aux_Error( ERROR_INFO, "NNearByPatch (%d) >= NNearByPatchMax (%d) !!\n",
                                NNearByPatch, NNearByPatchMax );
#                 endif

                  NearBy_PID_List[ NNearByPatch ++ ] = TABLE_03( Side, Count ) + SibPID0;
               }
            }
         }


//       collect patches whose particles have not been assigned onto grids
         for (int t=0; t<NNearByPatch; t++)
         {
            const int PID = NearBy_PID_List[t];

//          get the number of particles (note that PID can be a buffer patch)
            if ( amr->patch[0][lv][PID]->son == -1  &&  PID < amr->NPatchComma[lv][1] )
               NPar = amr->patch[0][lv][PID]->NPar;
            else
               NPar = amr->patch[0][lv][PID]->NPar_Copy;

#           ifdef DEBUG_PARTICLE
            if ( NPar < 0 )   Aux_Error( ERROR_INFO, "NPar (%d) has not been calculated (lv %d, PID %d) !!\n",
                                         NPar, lv, PID );
#           endif

//          record PID (exclude patches with no particles or with particles deposited onto rho_ext[] already)
            if (  ( amr->patch[0][lv][PID]->rho_ext == NULL ||
                    amr->patch[0][lv][PID]->rho_ext[0][0][0] == RHO_EXT_NEED_INIT )  &&  NPar > 0  )
            {
#              ifdef DEBUG_PARTICLE
               if ( ParMass_NPatch_Dup >= ParMass_NPatchMax )
                  Aux_Error( ERROR_INFO, "ParMass_NPatch_Dup (%d) >= ParMass_NPatchMax (%d) !!\n",
                             ParMass_NPatch_Dup, ParMass_NPatchMax );
#              endif

               ParMass_PID_List[ ParMass_NPatch_Dup ++ ] = PID;
            }
         }
      } // for (int TID=0; TID<NPG; TID++)


//    sort PID list and remove duplicate patches
      Mis_Heapsort( ParMass_NPatch_Dup, ParMass_PID_List, NULL );

      ParMass_NPatch = ( ParMass_NPatch_Dup > 0 ) ? 1 : 0;

      for (int t=1; t<ParMass_NPatch_Dup; t++)
         if ( ParMass_PID_List[t] != ParMass_PID_List[t-1] )
            ParMass_PID_List[ ParMass_NPatch ++ ] = ParMass_PID_List[t];


//    allocate temporary density arrays for all target patches
//    (do not parallelize it with OpenMP since it would actually deteriorate performance)
      for (int t=0; t<ParMass_NPatch; t++)
      {
         const int TPID = ParMass_PID_List[t];

         if ( amr->patch[0][lv][TPID]->rho_ext == NULL )    amr->patch[0][lv][TPID]->dnew();
      }

   } //if ( PrepParOnlyDens || PrepTotalDens )
#  endif // #ifdef PARTICLE


// start to prepare data
#  pragma omp parallel
   {
//    thread-private variables
      int    J, K, I2, J2, K2, Idx1, Idx2, PID0, TVarCCIdx_Flu, TVarFCIdx, BC_Sibling, BC_Idx_Start[3], BC_Idx_End[3];
      double xyz0[3];            // corner coordinates for the user-specified B.C.
#     if ( MODEL == HYDRO )
      real Fluid[NCOMP_FLUID];   // for calculating pressure and temperature only --> don't need NCOMP_TOTAL
#     endif

//    Data1PG_CC/FC: array to store the prepared cell-centered/face-centered data of one patch group
//                   (including the ghost-zone data)
//    --> for PrepUnit == UNIT_PATCHGROUP, these pointers point to OutputCC/FC directly (which will be set later)
//        for PrepUnit == UNIT_PATCH, these arrays will be copied to different patches in OutputCC/FC later
      real *Data1PG_CC     = ( PrepUnit == UNIT_PATCH ) ? new real [ NVarCC_Tot*PGSize3D_CC ] : NULL;
      real *Data1PG_CC_Ptr = NULL;
      real *Data1PG_FC     = ( PrepUnit == UNIT_PATCH ) ? new real [ NVarFC_Tot*PGSize3D_FC ] : NULL;
      real *Data1PG_FC_Ptr = NULL;


//    IntData_CC/FC: arrays to store the interpolated cell-/face-centered results
//    --> allocate it only once but with the maximum required size to reduce the number of memory allocations
      real *IntData_CC = new real [ NVarCC_Tot*PS2*PS2*(GhostSize_Padded  ) ];
      real *IntData_FC = new real [ NVarFC_Tot*PS2*PS2*(GhostSize_Padded+1) ];


//    B field on the coarse-fine interfaces for the divergence-preserving interpolation
//    --> allocate it only once but with the maximum required size to reduce the number of memory allocations
#     ifdef MHD
      real *FInterface_Data = NULL;

      if ( NVarFC_Tot > 0 )   FInterface_Data = new real [ SQR(PS2) + 4*PS2*GhostSize_Padded ];
#     endif

//    IntData_CC_IntTime: for temporal interpolation on density and phase in ELBDM
#     if ( MODEL == ELBDM )
      real *IntData_CC_IntTime = (  IntPhase  &&  OPT__INT_TIME  &&  lv > 0  &&
                                   !Mis_CompareRealValue( PrepTime, amr->FluSgTime[lv-1][  amr->FluSg[lv-1]], NULL, false )  &&
                                   !Mis_CompareRealValue( PrepTime, amr->FluSgTime[lv-1][1-amr->FluSg[lv-1]], NULL, false )  )
                                 ? new real [ 2*PS2*PS2*GhostSize_Padded ] : NULL;
#     else
      real *IntData_CC_IntTime = NULL;
#     endif

//    IntData_IntTime: for temporal interpolation on density and phase in ELBDM
#     if ( MODEL == ELBDM )
      real *IntData_IntTime = (  IntPhase  &&  OPT__INT_TIME  &&  lv > 0  &&
                                !Mis_CompareRealValue( PrepTime, amr->FluSgTime[lv-1][  amr->FluSg[lv-1]], NULL, false )  &&
                                !Mis_CompareRealValue( PrepTime, amr->FluSgTime[lv-1][1-amr->FluSg[lv-1]], NULL, false )  )
                              ? new real [ 2*PS2*PS2*GhostSize_Padded ] : NULL;
#     else
      real *IntData_IntTime = NULL;
#     endif


//    assign particle mass onto grids
#     ifdef PARTICLE
      if ( PrepParOnlyDens || PrepTotalDens )
      {
//       thread-private variables
         long  *ParList = NULL;
         int    NPar, PID;
         double EdgeL[3];
         bool   UseInputMassPos;
         real **InputMassPos = NULL;

#        pragma omp for schedule( runtime )
         for (int t=0; t<ParMass_NPatch; t++)
         {
            PID = ParMass_PID_List[t];

#           ifdef DEBUG_PARTICLE
            if ( amr->patch[0][lv][PID]->rho_ext == NULL  ||
                 amr->patch[0][lv][PID]->rho_ext[0][0][0] != RHO_EXT_NEED_INIT )
               Aux_Error( ERROR_INFO, "lv %d, PID %d, rho_ext == NULL (or has been calculated already) !!\n", lv, PID );
#           endif

//          determine the number of particles and the particle list
            if ( amr->patch[0][lv][PID]->son == -1  &&  PID < amr->NPatchComma[lv][1] )
            {
               NPar            = amr->patch[0][lv][PID]->NPar;
               ParList         = amr->patch[0][lv][PID]->ParList;
               UseInputMassPos = false;
               InputMassPos    = NULL;

#              ifdef DEBUG_PARTICLE
               if ( amr->patch[0][lv][PID]->NPar_Copy != -1 )
                  Aux_Error( ERROR_INFO, "lv %d, PID %d, NPar_Copy = %d != -1 !!\n",
                             lv, PID, amr->patch[0][lv][PID]->NPar_Copy );
#              endif
            }

            else
            {
//             note that amr->patch[0][lv][PID]->NPar>0 is still possible
               NPar            = amr->patch[0][lv][PID]->NPar_Copy;
#              ifdef LOAD_BALANCE
               ParList         = NULL;
               UseInputMassPos = true;
               InputMassPos    = amr->patch[0][lv][PID]->ParMassPos_Copy;
#              else
               ParList         = amr->patch[0][lv][PID]->ParList_Copy;
               UseInputMassPos = false;
               InputMassPos    = NULL;
#              endif
            }

#           ifdef DEBUG_PARTICLE
            if ( NPar <= 0 )
               Aux_Error( ERROR_INFO, "NPar (%d) <= 0 (lv %d, PID %d) !!\n", NPar, lv, PID );

            else
            {
               if ( UseInputMassPos )
               {
                  for (int v=0; v<4; v++)
                  if ( InputMassPos[v] == NULL )
                  Aux_Error( ERROR_INFO, "InputMassPos[%d] == NULL for NPar (%d) > 0 (lv %d, PID %d) !!\n",
                             v, NPar, lv, PID );
               }

               else if ( ParList == NULL )
               Aux_Error( ERROR_INFO, "ParList == NULL for NPar (%d) > 0 (lv %d, PID %d) !!\n",
                          NPar, lv, PID );
            }
#           endif // #ifdef DEBUG_PARTICLE

//          set the left edge of rho_ext[]
            const double RhoExtGhostPhySize = RHOEXT_GHOST_SIZE*dh;
            for (int d=0; d<3; d++)    EdgeL[d] = amr->patch[0][lv][PID]->EdgeL[d] - RhoExtGhostPhySize;


//          deposit particle mass onto grids (**from particles in their home patch**)
//          --> don't have to worry about the periodicity (even for external buffer patches) here since
//              (1) all input particles should be close to the target patches even with position prediction
//              (2) amr->patch[0][lv][PID]->EdgeL/R already assumes periodicity for external buffer patches
//              --> Periodic_No, CheckFarAway_No
//          --> remember to initialize rho_ext[] as zero (by InitZero_Yes)
            Par_MassAssignment( ParList, NPar, amr->Par->Interp, amr->patch[0][lv][PID]->rho_ext[0][0], RHOEXT_NXT,
                                EdgeL, dh, (amr->Par->PredictPos && !UseInputMassPos), PrepTime, InitZero_Yes,
                                Periodic_No, NULL, UnitDens_No, CheckFarAway_No, UseInputMassPos, InputMassPos );
         } // for (int t=0; t<ParMass_NPatch; t++)
      } // if ( PrepParOnlyDens || PrepTotalDens )
#     endif // #ifdef PARTICLE


//    note that the total density array needs rho_ext[] of nearby patches
//    --> the next omp task must wait for the previous one
//    --> but since there is an implicit barrier at the end of the **for** construct --> no need to call "pragma omp barrier"


//    prepare eight nearby patches (one patch group) at a time
#     pragma omp for schedule( runtime )
      for (int TID=0; TID<NPG; TID++)
      {
         PID0 = PID0_List[TID];

#        ifdef GAMER_DEBUG
         if ( PID0 < 0  ||  PID0 >= amr->num[lv] )
            Aux_Error( ERROR_INFO, "PID0 (%d) is not within the correct range [%d ... %d] !!\n", PID0, 0, amr->num[lv]-1 );

         if ( PID0%8 != 0 )
            Aux_Error( ERROR_INFO, "PID0 (%d) does not have LocalID == 0 !!\n", PID0 );
#        endif

         for (int d=0; d<3; d++)    xyz0[d] = amr->patch[0][lv][PID0]->EdgeL[d] + (0.5-GhostSize)*dh;

//       Data1PG_CC/FC point to OutputCC/FC directly for PrepUnit == UNIT_PATCHGROUP
         if ( PrepUnit == UNIT_PATCHGROUP )
         {
            Data1PG_CC = OutputCC + TID*NVarCC_Tot*PGSize3D_CC;
            Data1PG_FC = OutputFC + TID*NVarFC_Tot*PGSize3D_FC;
         }


//       a. fill out the central region of Data1PG_CC[]/FC[] (ghost zones will be filled out later)
// ------------------------------------------------------------------------------------------------------------
         for (int LocalID=0; LocalID<8; LocalID++ )
         {
            const int PID    = PID0 + LocalID;
            const int Disp_i = TABLE_02( LocalID, 'x', GhostSize, GhostSize+PS1 );
            const int Disp_j = TABLE_02( LocalID, 'y', GhostSize, GhostSize+PS1 );
            const int Disp_k = TABLE_02( LocalID, 'z', GhostSize, GhostSize+PS1 );

            Data1PG_CC_Ptr = Data1PG_CC;
            Data1PG_FC_Ptr = Data1PG_FC;

//          (a1) fluid data (cell-centered)
            for (int v=0; v<NVarCC_Flu; v++)
            {
               TVarCCIdx_Flu = TVarCCIdxList_Flu[v];

               for (int k=0; k<PS1; k++)  {  K    = k + Disp_k;
               for (int j=0; j<PS1; j++)  {  J    = j + Disp_j;
                                             Idx1 = IDX321( Disp_i, J, K, PGSize1D_CC, PGSize1D_CC );
               for (int i=0; i<PS1; i++)  {

                  Data1PG_CC_Ptr[Idx1] = amr->patch[FluSg][lv][PID]->fluid[TVarCCIdx_Flu][k][j][i];

                  if ( FluIntTime ) // temporal interpolation
                  Data1PG_CC_Ptr[Idx1] =   FluWeighting     *Data1PG_CC_Ptr[Idx1]
                                         + FluWeighting_IntT*amr->patch[FluSg_IntT][lv][PID]->fluid[TVarCCIdx_Flu][k][j][i];
                  Idx1 ++;
               }}}

               Data1PG_CC_Ptr += PGSize3D_CC;
            }


//          (a2) derived variables (cell-centered)
#           if   ( MODEL == HYDRO )
            if ( PrepVx )
            {
               for (int k=0; k<PS1; k++)  {  K    = k + Disp_k;
               for (int j=0; j<PS1; j++)  {  J    = j + Disp_j;
                                             Idx1 = IDX321( Disp_i, J, K, PGSize1D_CC, PGSize1D_CC );
               for (int i=0; i<PS1; i++)  {

                  Data1PG_CC_Ptr[Idx1] = amr->patch[FluSg][lv][PID]->fluid[MOMX][k][j][i] /
                                         amr->patch[FluSg][lv][PID]->fluid[DENS][k][j][i];

                  if ( FluIntTime ) // temporal interpolation
                  Data1PG_CC_Ptr[Idx1] =   FluWeighting     *Data1PG_CC_Ptr[Idx1]
                                         + FluWeighting_IntT*( amr->patch[FluSg_IntT][lv][PID]->fluid[MOMX][k][j][i] /
                                                               amr->patch[FluSg_IntT][lv][PID]->fluid[DENS][k][j][i] );
                  Idx1 ++;
               }}}

               Data1PG_CC_Ptr += PGSize3D_CC;
            } // if ( PrepVx )

            if ( PrepVy )
            {
               for (int k=0; k<PS1; k++)    {  K    = k + Disp_k;
               for (int j=0; j<PS1; j++)    {  J    = j + Disp_j;
                                                      Idx1 = IDX321( Disp_i, J, K, PGSize1D_CC, PGSize1D_CC );
               for (int i=0; i<PS1; i++)    {

                  Data1PG_CC_Ptr[Idx1] = amr->patch[FluSg][lv][PID]->fluid[MOMY][k][j][i] /
                                         amr->patch[FluSg][lv][PID]->fluid[DENS][k][j][i];

                  if ( FluIntTime ) // temporal interpolation
                  Data1PG_CC_Ptr[Idx1] =   FluWeighting     *Data1PG_CC_Ptr[Idx1]
                                         + FluWeighting_IntT*( amr->patch[FluSg_IntT][lv][PID]->fluid[MOMY][k][j][i] /
                                                               amr->patch[FluSg_IntT][lv][PID]->fluid[DENS][k][j][i] );
                  Idx1 ++;
               }}}

               Data1PG_CC_Ptr += PGSize3D_CC;
            } // if ( PrepVy )

            if ( PrepVz )
            {
               for (int k=0; k<PS1; k++)  {  K    = k + Disp_k;
               for (int j=0; j<PS1; j++)  {  J    = j + Disp_j;
                                             Idx1 = IDX321( Disp_i, J, K, PGSize1D_CC, PGSize1D_CC );
               for (int i=0; i<PS1; i++)  {

                  Data1PG_CC_Ptr[Idx1] = amr->patch[FluSg][lv][PID]->fluid[MOMZ][k][j][i] /
                                          amr->patch[FluSg][lv][PID]->fluid[DENS][k][j][i];

                  if ( FluIntTime ) // temporal interpolation
                  Data1PG_CC_Ptr[Idx1] =   FluWeighting     *Data1PG_CC_Ptr[Idx1]
                                         + FluWeighting_IntT*( amr->patch[FluSg_IntT][lv][PID]->fluid[MOMZ][k][j][i] /
                                                               amr->patch[FluSg_IntT][lv][PID]->fluid[DENS][k][j][i] );
                  Idx1 ++;
               }}}

               Data1PG_CC_Ptr += PGSize3D_CC;
            } // if ( PrepVz )

            if ( PrepPres )
            {
               for (int k=0; k<PS1; k++)  {  K    = k + Disp_k;
               for (int j=0; j<PS1; j++)  {  J    = j + Disp_j;
                                             Idx1 = IDX321( Disp_i, J, K, PGSize1D_CC, PGSize1D_CC );
               for (int i=0; i<PS1; i++)  {

                  for (int v=0; v<NCOMP_FLUID; v++)   Fluid[v] = amr->patch[FluSg][lv][PID]->fluid[v][k][j][i];

#                 ifdef MHD
                  const real EngyB = MHD_GetCellCenteredBEnergyInPatch( lv, PID, i, j, k, MagSg );
#                 else
                  const real EngyB = NULL_REAL;
#                 endif
                  Data1PG_CC_Ptr[Idx1] = Hydro_GetPressure( Fluid[DENS], Fluid[MOMX], Fluid[MOMY], Fluid[MOMZ], Fluid[ENGY],
                                                            Gamma_m1, (MinPres>=(real)0.0), MinPres, EngyB );

                  if ( FluIntTime ) // temporal interpolation
                  {
                     for (int v=0; v<NCOMP_FLUID; v++)   Fluid[v] = amr->patch[FluSg_IntT][lv][PID]->fluid[v][k][j][i];

#                    ifdef MHD
                     const real EngyB = MHD_GetCellCenteredBEnergyInPatch( lv, PID, i, j, k, MagSg_IntT );
#                    else
                     const real EngyB = NULL_REAL;
#                    endif
                     Data1PG_CC_Ptr[Idx1] =
                        FluWeighting     *Data1PG_CC_Ptr[Idx1]
                      + FluWeighting_IntT*Hydro_GetPressure( Fluid[DENS], Fluid[MOMX], Fluid[MOMY], Fluid[MOMZ], Fluid[ENGY],
                                                             Gamma_m1, (MinPres>=(real)0.0), MinPres, EngyB );
                  }

                  Idx1 ++;
               }}}

               Data1PG_CC_Ptr += PGSize3D_CC;
            } // if ( PrepPres )

            if ( PrepTemp )
            {
               for (int k=0; k<PS1; k++)  {  K    = k + Disp_k;
               for (int j=0; j<PS1; j++)  {  J    = j + Disp_j;
                                             Idx1 = IDX321( Disp_i, J, K, PGSize1D_CC, PGSize1D_CC );
               for (int i=0; i<PS1; i++)  {

                  for (int v=0; v<NCOMP_FLUID; v++)   Fluid[v] = amr->patch[FluSg][lv][PID]->fluid[v][k][j][i];

#                 ifdef MHD
                  const real EngyB = MHD_GetCellCenteredBEnergyInPatch( lv, PID, i, j, k, MagSg );
#                 else
                  const real EngyB = NULL_REAL;
#                 endif
                  Data1PG_CC_Ptr[Idx1] = Hydro_GetTemperature( Fluid[DENS], Fluid[MOMX], Fluid[MOMY], Fluid[MOMZ], Fluid[ENGY],
                                                               Gamma_m1, (MinPres>=(real)0.0), MinPres, EngyB );

                  if ( FluIntTime ) // temporal interpolation
                  {
                     for (int v=0; v<NCOMP_FLUID; v++)   Fluid[v] = amr->patch[FluSg_IntT][lv][PID]->fluid[v][k][j][i];

#                    ifdef MHD
                     const real EngyB = MHD_GetCellCenteredBEnergyInPatch( lv, PID, i, j, k, MagSg_IntT );
#                    else
                     const real EngyB = NULL_REAL;
#                    endif
                     Data1PG_CC_Ptr[Idx1] =
                        FluWeighting     *Data1PG_CC_Ptr[Idx1]
                      + FluWeighting_IntT*Hydro_GetTemperature( Fluid[DENS], Fluid[MOMX], Fluid[MOMY], Fluid[MOMZ], Fluid[ENGY],
                                                                Gamma_m1, (MinPres>=(real)0.0), MinPres, EngyB );
                  }

                  Idx1 ++;
               }}}

               Data1PG_CC_Ptr += PGSize3D_CC;
            } // if ( PrepTemp )


#           elif ( MODEL == ELBDM )
//          no derived variables yet


#           else
#           error : unsupported MODEL !!
#           endif // MODEL


#           ifdef GRAVITY
//          (a3) potential data (cell-centered)
            if ( PrepPot )
            {
               for (int k=0; k<PS1; k++)  {  K    = k + Disp_k;
               for (int j=0; j<PS1; j++)  {  J    = j + Disp_j;
                                             Idx1 = IDX321( Disp_i, J, K, PGSize1D_CC, PGSize1D_CC );
               for (int i=0; i<PS1; i++)  {

                  Data1PG_CC_Ptr[Idx1] = amr->patch[PotSg][lv][PID]->pot[k][j][i];

                  if ( PotIntTime ) // temporal interpolation
                  Data1PG_CC_Ptr[Idx1] =   PotWeighting     *Data1PG_CC_Ptr[Idx1]
                                         + PotWeighting_IntT*amr->patch[PotSg_IntT][lv][PID]->pot[k][j][i];
                  Idx1 ++;
               }}}

               Data1PG_CC_Ptr += PGSize3D_CC;
            } // if ( PrepPot )
#           endif // #ifdef GRAVITY


//          (a4) face-centered variables (e.g., magnetic field)
            for (int v=0; v<NVarFC_Tot; v++)
            {
               TVarFCIdx = TVarFCIdxList[v];

#              ifdef MHD

//             set array indices
               const int norm_dir = ( TVarFCIdx == MAGX ) ? 0 :
                                    ( TVarFCIdx == MAGY ) ? 1 :
                                    ( TVarFCIdx == MAGZ ) ? 2 : -1;
#              ifdef GAMER_DEBUG
               if ( norm_dir == -1 )   Aux_Error( ERROR_INFO, "Target face-centered variable != MAGX/Y/Z !!\n" );
#              endif

               int ijk_s[3], ijk_e[3], size_i[3], size_o[3], idx_i, idx_o;    // s/e=start/end; i/o=in/out

               for (int d=0; d<3; d++)
               {
                  ijk_s [d] = 0;
                  ijk_e [d] = PS1;
                  size_i[d] = PS1;
                  size_o[d] = PGSize1D_CC;
               }

//             avoid redundant assignment of the patch interface values by copying the left interface
//             of only the left patch
               ijk_s [norm_dir] += TABLE_02( LocalID, 'x'+norm_dir, 0, 1 );
               ijk_e [norm_dir] ++;
               size_i[norm_dir] ++;
               size_o[norm_dir] ++;


//             copy data
               for (int k=ijk_s[2]; k<ijk_e[2]; k++)  {  K     = k + Disp_k;
               for (int j=ijk_s[1]; j<ijk_e[1]; j++)  {  J     = j + Disp_j;
                                                         idx_o = IDX321( ijk_s[0]+Disp_i, J, K, size_o[0], size_o[1] );
                                                         idx_i = IDX321( ijk_s[0],        j, k, size_i[0], size_i[1] );
               for (int i=ijk_s[0]; i<ijk_e[0]; i++)  {

                  Data1PG_FC_Ptr[idx_o] = amr->patch[MagSg][lv][PID]->magnetic[TVarFCIdx][idx_i];

                  if ( MagIntTime ) // temporal interpolation
                  Data1PG_FC_Ptr[idx_o] =   MagWeighting     *Data1PG_FC_Ptr[idx_o]
                                          + MagWeighting_IntT*amr->patch[MagSg_IntT][lv][PID]->magnetic[TVarFCIdx][idx_i];
                  idx_i ++;
                  idx_o ++;
               }}}

#              else
               Aux_Error( ERROR_INFO, "currently only MHD supports face-centered variables !!" );
#              endif // #ifdef MHD ... else ...

               Data1PG_FC_Ptr += PGSize3D_FC;
            } // for (int v=0; v<NVarFC_Tot; v++)

         } // for (int LocalID=0; LocalID<8; LocalID++ )


//       b. fill out the ghost zones of Data1PG_CC[]/FC[]
// ------------------------------------------------------------------------------------------------------------
//       direct memory copy
         for (int Side=0; Side<NSide; Side++)
         {
//          nothing to do if no ghost zone is required
            if ( GhostSize == 0 )   break;


            const int SibPID0 = Table_02( lv, PID0, Side );    // the 0th patch of the sibling patch group

//          (b1) if the target sibling patch exists --> just copy data from the nearby patches at the same level
            if ( SibPID0 >= 0 )
            {
               int loop[3], disp2[3];
               for (int d=0; d<3; d++)
               {
                  loop [d] = TABLE_01( Side, 'x'+d, GhostSize, PS1, GhostSize );
                  disp2[d] = TABLE_01( Side, 'x'+d, PS1-GhostSize, 0, 0 );
               }

//###OPTIMIZATION: simplify TABLE_03 and TABLE_04
               for (int Count=0; Count<TABLE_04( Side ); Count++)
               {
                  const int LocalID = TABLE_03( Side, Count );
                  const int SibPID  = SibPID0 + LocalID;

                  int disp[3];
                  for (int d=0; d<3; d++)    disp[d] = Table_01( Side, 'x'+d, Count, GhostSize );

                  Data1PG_CC_Ptr = Data1PG_CC;
                  Data1PG_FC_Ptr = Data1PG_FC;

//                (b1-1) fluid data (cell-centered)
                  for (int v=0; v<NVarCC_Flu; v++)
                  {
                     TVarCCIdx_Flu = TVarCCIdxList_Flu[v];

                     for (int k=0; k<loop[2]; k++)  { K = k + disp[2];   K2 = k + disp2[2];
                     for (int j=0; j<loop[1]; j++)  { J = j + disp[1];   J2 = j + disp2[1];
                                                      Idx1 = IDX321( disp[0], J, K, PGSize1D_CC, PGSize1D_CC );
                     for (I2=disp2[0]; I2<disp2[0]+loop[0]; I2++) {

                        Data1PG_CC_Ptr[Idx1] = amr->patch[FluSg][lv][SibPID]->fluid[TVarCCIdx_Flu][K2][J2][I2];

                        if ( FluIntTime ) // temporal interpolation
                        Data1PG_CC_Ptr[Idx1] =
                           FluWeighting     *Data1PG_CC_Ptr[Idx1]
                         + FluWeighting_IntT*amr->patch[FluSg_IntT][lv][SibPID]->fluid[TVarCCIdx_Flu][K2][J2][I2];

                        Idx1 ++;
                     }}}

                     Data1PG_CC_Ptr += PGSize3D_CC;
                  }


//                (b1-2) derived variables (cell-centered)
#                 if   ( MODEL == HYDRO )
                  if ( PrepVx )
                  {
                     for (int k=0; k<loop[2]; k++)  { K = k + disp[2];   K2 = k + disp2[2];
                     for (int j=0; j<loop[1]; j++)  { J = j + disp[1];   J2 = j + disp2[1];
                                                      Idx1 = IDX321( disp[0], J, K, PGSize1D_CC, PGSize1D_CC );
                     for (I2=disp2[0]; I2<disp2[0]+loop[0]; I2++) {

                        Data1PG_CC_Ptr[Idx1] = amr->patch[FluSg][lv][SibPID]->fluid[MOMX][K2][J2][I2] /
                                               amr->patch[FluSg][lv][SibPID]->fluid[DENS][K2][J2][I2];

                        if ( FluIntTime ) // temporal interpolation
                        Data1PG_CC_Ptr[Idx1] =   FluWeighting     *Data1PG_CC_Ptr[Idx1]
                                               + FluWeighting_IntT*( amr->patch[FluSg_IntT][lv][SibPID]->fluid[MOMX][K2][J2][I2] /
                                                                     amr->patch[FluSg_IntT][lv][SibPID]->fluid[DENS][K2][J2][I2] );
                        Idx1 ++;
                     }}}

                     Data1PG_CC_Ptr += PGSize3D_CC;
                  }

                  if ( PrepVy )
                  {
                     for (int k=0; k<loop[2]; k++)  { K = k + disp[2];   K2 = k + disp2[2];
                     for (int j=0; j<loop[1]; j++)  { J = j + disp[1];   J2 = j + disp2[1];
                                                      Idx1 = IDX321( disp[0], J, K, PGSize1D_CC, PGSize1D_CC );
                     for (I2=disp2[0]; I2<disp2[0]+loop[0]; I2++) {

                        Data1PG_CC_Ptr[Idx1] = amr->patch[FluSg][lv][SibPID]->fluid[MOMY][K2][J2][I2] /
                                               amr->patch[FluSg][lv][SibPID]->fluid[DENS][K2][J2][I2];

                        if ( FluIntTime ) // temporal interpolation
                        Data1PG_CC_Ptr[Idx1] =   FluWeighting     *Data1PG_CC_Ptr[Idx1]
                                               + FluWeighting_IntT*( amr->patch[FluSg_IntT][lv][SibPID]->fluid[MOMY][K2][J2][I2] /
                                                                     amr->patch[FluSg_IntT][lv][SibPID]->fluid[DENS][K2][J2][I2] );
                        Idx1 ++;
                     }}}

                     Data1PG_CC_Ptr += PGSize3D_CC;
                  }

                  if ( PrepVz )
                  {
                     for (int k=0; k<loop[2]; k++)  { K = k + disp[2];   K2 = k + disp2[2];
                     for (int j=0; j<loop[1]; j++)  { J = j + disp[1];   J2 = j + disp2[1];
                                                      Idx1 = IDX321( disp[0], J, K, PGSize1D_CC, PGSize1D_CC );
                     for (I2=disp2[0]; I2<disp2[0]+loop[0]; I2++) {

                        Data1PG_CC_Ptr[Idx1] = amr->patch[FluSg][lv][SibPID]->fluid[MOMZ][K2][J2][I2] /
                                               amr->patch[FluSg][lv][SibPID]->fluid[DENS][K2][J2][I2];

                        if ( FluIntTime ) // temporal interpolation
                        Data1PG_CC_Ptr[Idx1] =   FluWeighting     *Data1PG_CC_Ptr[Idx1]
                                               + FluWeighting_IntT*( amr->patch[FluSg_IntT][lv][SibPID]->fluid[MOMZ][K2][J2][I2] /
                                                                     amr->patch[FluSg_IntT][lv][SibPID]->fluid[DENS][K2][J2][I2] );
                        Idx1 ++;
                     }}}

                     Data1PG_CC_Ptr += PGSize3D_CC;
                  }

                  if ( PrepPres )
                  {
                     for (int k=0; k<loop[2]; k++)  { K = k + disp[2];   K2 = k + disp2[2];
                     for (int j=0; j<loop[1]; j++)  { J = j + disp[1];   J2 = j + disp2[1];
                                                      Idx1 = IDX321( disp[0], J, K, PGSize1D_CC, PGSize1D_CC );
                     for (I2=disp2[0]; I2<disp2[0]+loop[0]; I2++) {

                        for (int v=0; v<NCOMP_FLUID; v++)   Fluid[v] = amr->patch[FluSg][lv][SibPID]->fluid[v][K2][J2][I2];

#                       ifdef MHD
                        const real EngyB = MHD_GetCellCenteredBEnergyInPatch( lv, SibPID, I2, J2, K2, MagSg );
#                       else
                        const real EngyB = NULL_REAL;
#                       endif
                        Data1PG_CC_Ptr[Idx1] = Hydro_GetPressure( Fluid[DENS], Fluid[MOMX], Fluid[MOMY], Fluid[MOMZ], Fluid[ENGY],
                                                                  Gamma_m1, (MinPres>=(real)0.0), MinPres, EngyB );

                        if ( FluIntTime ) // temporal interpolation
                        {
                           for (int v=0; v<NCOMP_FLUID; v++)   Fluid[v] = amr->patch[FluSg_IntT][lv][SibPID]->fluid[v][K2][J2][I2];

#                          ifdef MHD
                           const real EngyB = MHD_GetCellCenteredBEnergyInPatch( lv, SibPID, I2, J2, K2, MagSg_IntT );
#                          else
                           const real EngyB = NULL_REAL;
#                          endif
                           Data1PG_CC_Ptr[Idx1] =
                              FluWeighting     *Data1PG_CC_Ptr[Idx1]
                            + FluWeighting_IntT*Hydro_GetPressure( Fluid[DENS], Fluid[MOMX], Fluid[MOMY], Fluid[MOMZ], Fluid[ENGY],
                                                                   Gamma_m1, (MinPres>=(real)0.0), MinPres, EngyB );
                        }

                        Idx1 ++;
                     }}}

                     Data1PG_CC_Ptr += PGSize3D_CC;
                  }

                  if ( PrepTemp )
                  {
                     for (int k=0; k<loop[2]; k++)  { K = k + disp[2];   K2 = k + disp2[2];
                     for (int j=0; j<loop[1]; j++)  { J = j + disp[1];   J2 = j + disp2[1];
                                                      Idx1 = IDX321( disp[0], J, K, PGSize1D_CC, PGSize1D_CC );
                     for (I2=disp2[0]; I2<disp2[0]+loop[0]; I2++) {

                        for (int v=0; v<NCOMP_FLUID; v++)   Fluid[v] = amr->patch[FluSg][lv][SibPID]->fluid[v][K2][J2][I2];

#                       ifdef MHD
                        const real EngyB = MHD_GetCellCenteredBEnergyInPatch( lv, SibPID, I2, J2, K2, MagSg );
#                       else
                        const real EngyB = NULL_REAL;
#                       endif
                        Data1PG_CC_Ptr[Idx1] = Hydro_GetTemperature( Fluid[DENS], Fluid[MOMX], Fluid[MOMY], Fluid[MOMZ], Fluid[ENGY],
                                                                     Gamma_m1, (MinPres>=(real)0.0), MinPres, EngyB );

                        if ( FluIntTime ) // temporal interpolation
                        {
                           for (int v=0; v<NCOMP_FLUID; v++)   Fluid[v] = amr->patch[FluSg_IntT][lv][SibPID]->fluid[v][K2][J2][I2];

#                          ifdef MHD
                           const real EngyB = MHD_GetCellCenteredBEnergyInPatch( lv, SibPID, I2, J2, K2, MagSg_IntT );
#                          else
                           const real EngyB = NULL_REAL;
#                          endif
                           Data1PG_CC_Ptr[Idx1] =
                              FluWeighting     *Data1PG_CC_Ptr[Idx1]
                            + FluWeighting_IntT*Hydro_GetTemperature( Fluid[DENS], Fluid[MOMX], Fluid[MOMY], Fluid[MOMZ], Fluid[ENGY],
                                                                      Gamma_m1, (MinPres>=(real)0.0), MinPres, EngyB );
                        }

                        Idx1 ++;
                     }}}

                     Data1PG_CC_Ptr += PGSize3D_CC;
                  }

#                 elif ( MODEL == ELBDM )
//                no derived variables yet

#                 else
#                 error : unsupported MODEL !!
#                 endif // MODEL


#                 ifdef GRAVITY
//                (b1-3) potential data (cell-centered)
                  if ( PrepPot )
                  {
                     for (int k=0; k<loop[2]; k++)  { K = k + disp[2];   K2 = k + disp2[2];
                     for (int j=0; j<loop[1]; j++)  { J = j + disp[1];   J2 = j + disp2[1];
                                                      Idx1 = IDX321( disp[0], J, K, PGSize1D_CC, PGSize1D_CC );
                     for (I2=disp2[0]; I2<disp2[0]+loop[0]; I2++) {

                        Data1PG_CC_Ptr[Idx1] = amr->patch[PotSg][lv][SibPID]->pot[K2][J2][I2];

                        if ( PotIntTime ) // temporal interpolation
                        Data1PG_CC_Ptr[Idx1] =   PotWeighting     *Data1PG_CC_Ptr[Idx1]
                                               + PotWeighting_IntT*amr->patch[PotSg_IntT][lv][SibPID]->pot[K2][J2][I2];
                        Idx1 ++;
                     }}}

                     Data1PG_CC_Ptr += PGSize3D_CC;
                  }
#                 endif // #ifdef GRAVITY


//                (b1-4) face-centered variables
                  for (int v=0; v<NVarFC_Tot; v++)
                  {
                     TVarFCIdx = TVarFCIdxList[v];

#                    ifdef MHD
//                   set array indices
                     const int norm_dir = ( TVarFCIdx == MAGX ) ? 0 :
                                          ( TVarFCIdx == MAGY ) ? 1 :
                                          ( TVarFCIdx == MAGZ ) ? 2 : -1;
#                    ifdef GAMER_DEBUG
                     if ( norm_dir == -1 )   Aux_Error( ERROR_INFO, "Target face-centered variable != MAGX/Y/Z !!\n" );
#                    endif

                     int ijk_s[3], ijk_e[3], size_i[3], size_o[3], disp_o[3], idx_i, idx_o;  // s/e=start/end; i/o=in/out

                     for (int d=0; d<3; d++)
                     {
                        ijk_s [d] = disp2[d];
                        ijk_e [d] = disp2[d] + loop[d];
                        size_i[d] = PS1;
                        size_o[d] = PGSize1D_CC;
                        disp_o[d] = disp[d] - disp2[d];
                     }

//                   avoid redundant assignment of the patch interface values **within the same patch group**
//                   by copying the left interface of only the left patch
//                   --> but always assign the interface values of patches **outside** the target patch group (PID0)
//                       --> to provide B field on the C-F interfaces for the divergence-free interpolation
//                       --> but it will result in redundant data copy on the F-F interfaces
//                           --> the checks of (Side<6) below only avoid the redundant copies on the F-F interfaces
//                               between the central 8 patches and their sibling patches but do not remove the
//                               redundant copies on the F-F interfaces between those sibling patches
                     ijk_s [norm_dir] += TABLE_01( Side, 'x'+norm_dir, 0, TABLE_02(LocalID,'x'+norm_dir,0,1), (Side<6)?1:0 );
                     ijk_e [norm_dir] += TABLE_01( Side, 'x'+norm_dir, (Side<6)?0:1, 1, 1 );
                     size_i[norm_dir] ++;
                     size_o[norm_dir] ++;


//                   copy data
                     for (int k=ijk_s[2]; k<ijk_e[2]; k++)  {  K     = k + disp_o[2];
                     for (int j=ijk_s[1]; j<ijk_e[1]; j++)  {  J     = j + disp_o[1];
                                                               idx_o = IDX321( ijk_s[0]+disp_o[0], J, K, size_o[0], size_o[1] );
                                                               idx_i = IDX321( ijk_s[0],           j, k, size_i[0], size_i[1] );
                     for (int i=ijk_s[0]; i<ijk_e[0]; i++)  {

                        Data1PG_FC_Ptr[idx_o] = amr->patch[MagSg][lv][SibPID]->magnetic[TVarFCIdx][idx_i];

                        if ( MagIntTime ) // temporal interpolation
                        Data1PG_FC_Ptr[idx_o] =
                           MagWeighting     *Data1PG_FC_Ptr[idx_o]
                         + MagWeighting_IntT*amr->patch[MagSg_IntT][lv][SibPID]->magnetic[TVarFCIdx][idx_i];

                        idx_i ++;
                        idx_o ++;
                     }}}

#                    else
                     Aux_Error( ERROR_INFO, "currently only MHD supports face-centered variables !!" );
#                    endif // #ifdef MHD ... else ...

                     Data1PG_FC_Ptr += PGSize3D_FC;
                  } // for (int v=0; v<NVarFC_Tot; v++)

               } // for (int Count=0; Count<TABLE_04( Side ); Count++)
            } // if ( SibPID0 >= 0 )
         } // for (int Side=0; Side<NSide; Side++)


//       interpolation or boundary condition
//       --> apply interpolation AFTER copying data from all existing sibling patches to Data1PG_CC[]
//           since the divergence-free interpolation on the magnetic field requires these data
         for (int Side=0; Side<NSide; Side++)
         {
//          nothing to do if no ghost zone is required
            if ( GhostSize == 0 )   break;


            const int SibPID0 = Table_02( lv, PID0, Side );    // the 0th patch of the sibling patch group

//          (b2) if the target sibling patch does not exist --> interpolate from patches at level lv-1
            if ( SibPID0 == -1 )
            {
//             interpolation should never be applied to the base level
#              ifdef GAMER_DEBUG
               if ( lv == 0 )    Aux_Error( ERROR_INFO, "performing interpolation at the base level !!\n" );
#              endif


//             get the array size to store the interpolation result
               int FSize[3];
               for (int d=0; d<3; d++)  FSize[d] = TABLE_01( Side, 'x'+d, GhostSize_Padded, PS2, GhostSize_Padded );

               real *IntData_CC_Ptr = NULL;
               real *IntData_FC_Ptr = NULL;


//             (b2-1) determine the target PID at lv-1
               const int FaPID    = amr->patch[0][lv][PID0]->father;
               const int FaSibPID = amr->patch[0][lv-1][FaPID]->sibling[Side];

#              ifdef GAMER_DEBUG
               if ( FaSibPID < 0 )  Aux_Error( ERROR_INFO, "FaSibPID = %d < 0 (lv %d, PID0 %d, FaPID %d, sib %d) !!\n",
                                               FaSibPID, lv, PID0, FaPID, Side );
#              endif


<<<<<<< HEAD
//             perform interpolation and store the results in IntData
               InterpolateGhostZone( lv-1, FaSibPID, IntData, IntData_IntTime, Side, PrepTime, GhostSize, IntScheme, NTSib, TSib,
                                     TVar, NVar_Tot, NVar_Flu, TFluVarIdxList, NVar_Der, TDerVarList, IntPhase,
                                     FluBC, PotBC, BC_Face, MinPres, DE_Consistency );
=======
//             (b2-2) collect the fine-grid magnetic field on the coarse-fine interpolation boundaries
//             for the divergence-preserving interpolation
               real *FInterface_Ptr[6] = { NULL, NULL, NULL, NULL, NULL, NULL };
#              ifdef MHD
               if ( NVarFC_Tot > 0 )
               MHD_SetFInterface( FInterface_Data, FInterface_Ptr, Data1PG_FC, lv, PID0, Side, GhostSize,
                                  MagSg, MagSg_IntT, MagIntTime, MagWeighting, MagWeighting_IntT );
#              endif


//             (b2-3) perform interpolation and store the results in IntData_CC[] and IntData_FC[]
               InterpolateGhostZone( lv-1, FaSibPID, IntData_CC, IntData_FC, IntData_CC_IntTime, Side, PrepTime, GhostSize,
                                     IntScheme_CC, IntScheme_FC, NTSib, TSib, TVarCC, NVarCC_Tot, NVarCC_Flu,
                                     TVarCCIdxList_Flu, NVarCC_Der, TVarCCList_Der, TVarFC, NVarFC_Tot, TVarFCIdxList,
                                     IntPhase, FluBC, PotBC, BC_Face, MinPres, DE_Consistency,
                                     (const real **)FInterface_Ptr );
>>>>>>> d54b2e7a


//             (b2-4) copy cell-centered data from IntData_CC[] to Data1PG_CC[]
//             --> must get rid of NUseless-cell-wide useless data returned by InterpolateGhostZone()
               const int NUseless = GhostSize & 1;
               int loop[3], disp1[3], disp2[3];

               for (int d=0; d<3; d++)
               {
                  loop [d] = TABLE_01( Side, 'x'+d, GhostSize, PS2, GhostSize );
                  disp1[d] = TABLE_01( Side, 'x'+d, 0, GhostSize, GhostSize+PS2 );
                  disp2[d] = TABLE_01( Side, 'x'+d, NUseless, 0, 0 );
               }

               Data1PG_CC_Ptr = Data1PG_CC;
               IntData_CC_Ptr = IntData_CC;

               for (int v=0; v<NVarCC_Tot; v++)
               {
                  for (int k=0; k<loop[2]; k++) {  K = k + disp1[2];  K2 = k + disp2[2];
                  for (int j=0; j<loop[1]; j++) {  J = j + disp1[1];  J2 = j + disp2[1];
                                                   Idx1 = IDX321( disp1[0], J,  K,  PGSize1D_CC, PGSize1D_CC );
                                                   Idx2 = IDX321( disp2[0], J2, K2, FSize[0], FSize[1] );
                  for (int i=0; i<loop[0]; i++) {

                     Data1PG_CC_Ptr[ Idx1 ++ ] = IntData_CC_Ptr[ Idx2 ++ ];

                  }}}

                  Data1PG_CC_Ptr += PGSize3D_CC;
                  IntData_CC_Ptr += FSize[0]*FSize[1]*FSize[2];
               }


//             (b2-5) copy face-centered data from IntData_FC[] to Data1PG_FC[]
//             --> must get rid of NUseless-cell-wide useless data returned by InterpolateGhostZone()
               Data1PG_FC_Ptr = Data1PG_FC;
               IntData_FC_Ptr = IntData_FC;

               for (int v=0; v<NVarFC_Tot; v++)
               {
                  TVarFCIdx = TVarFCIdxList[v];

#                 ifdef MHD

//                set array indices
                  const int norm_dir = ( TVarFCIdx == MAGX ) ? 0 :
                                       ( TVarFCIdx == MAGY ) ? 1 :
                                       ( TVarFCIdx == MAGZ ) ? 2 : -1;
#                 ifdef GAMER_DEBUG
                  if ( norm_dir == -1 )   Aux_Error( ERROR_INFO, "Target face-centered variable != MAGX/Y/Z !!\n" );
#                 endif

                  int ijk_s[3], ijk_e[3], size_i[3], size_o[3], disp_o[3], idx_i, idx_o;  // s/e=start/end; i/o=in/out

                  for (int d=0; d<3; d++)
                  {
                     ijk_s [d] = disp2[d];
                     ijk_e [d] = disp2[d] + loop[d];
                     size_i[d] = FSize[d];
                     size_o[d] = PGSize1D_CC;
                     disp_o[d] = disp1[d] - disp2[d];
                  }

//                avoid redundant assignment of the patch interface values
                  ijk_s [norm_dir] += TABLE_01( Side, 'x'+norm_dir, 0, 0, 1 );
                  ijk_e [norm_dir] += TABLE_01( Side, 'x'+norm_dir, 0, 1, 1 );
                  size_i[norm_dir] ++;
                  size_o[norm_dir] ++;


//                copy data
                  for (int k=ijk_s[2]; k<ijk_e[2]; k++)  {  K     = k + disp_o[2];
                  for (int j=ijk_s[1]; j<ijk_e[1]; j++)  {  J     = j + disp_o[1];
                                                            idx_o = IDX321( ijk_s[0]+disp_o[0], J, K, size_o[0], size_o[1] );
                                                            idx_i = IDX321( ijk_s[0],           j, k, size_i[0], size_i[1] );
                  for (int i=ijk_s[0]; i<ijk_e[0]; i++)  {

                     Data1PG_FC_Ptr[idx_o] = IntData_FC_Ptr[idx_i];

                     idx_i ++;
                     idx_o ++;
                  }}}

                  IntData_FC_Ptr += size_i[0]*size_i[1]*size_i[2];
#                 else
                  Aux_Error( ERROR_INFO, "currently only MHD supports face-centered variables !!" );
#                 endif // #ifdef MHD ... else ...

                  Data1PG_FC_Ptr += PGSize3D_FC;
               } // for (int v=0; v<NVarFC_Tot; v++)

            } // else if ( SibPID0 == -1 )


//          (b3) if the target sibling patch lies outside the simulation domain --> apply the specified B.C.
            else if ( SibPID0 <= SIB_OFFSET_NONPERIODIC )
            {
               Data1PG_CC_Ptr = Data1PG_CC;
               Data1PG_FC_Ptr = Data1PG_FC;

               for (int d=0; d<3; d++)
               {
                  BC_Idx_Start[d] = TABLE_01( Side, 'x'+d, 0, GhostSize, GhostSize+PS2 );
                  BC_Idx_End  [d] = TABLE_01( Side, 'x'+d, GhostSize, PS2, GhostSize ) + BC_Idx_Start[d] - 1;
               }

               BC_Sibling = SIB_OFFSET_NONPERIODIC - SibPID0;

#              ifdef GAMER_DEBUG
               if ( BC_Face[BC_Sibling] < 0  ||  BC_Face[BC_Sibling] > 5 )
                  Aux_Error( ERROR_INFO, "incorrect BC_Face[%d] = %d !!\n", BC_Sibling, BC_Face[BC_Sibling] );

               if ( FluBC[ BC_Face[BC_Sibling] ] == BC_FLU_PERIODIC )
                  Aux_Error( ERROR_INFO, "FluBC == BC_FLU_PERIODIC (BC_Sibling %d, BC_Face %d, SibPID0 %d, PID0 %d, Side %d) !!\n",
                             BC_Sibling, BC_Face[BC_Sibling], SibPID0, PID0, Side );
#              endif

//             (b3-1) fluid B.C.
               if ( TVarCC & (_TOTAL|_DERIVED) )
               {
                  switch ( FluBC[ BC_Face[BC_Sibling] ] )
                  {
#                    if ( MODEL == HYDRO )
                     case BC_FLU_OUTFLOW:
                        Hydro_BoundaryCondition_Outflow   ( Data1PG_CC_Ptr, BC_Face[BC_Sibling], NVarCC_Flu+NVarCC_Der, GhostSize,
                                                            PGSize1D_CC, PGSize1D_CC, PGSize1D_CC, BC_Idx_Start, BC_Idx_End );
                     break;

                     case BC_FLU_REFLECTING:
                        Hydro_BoundaryCondition_Reflecting( Data1PG_CC_Ptr, BC_Face[BC_Sibling], NVarCC_Flu,            GhostSize,
                                                            PGSize1D_CC, PGSize1D_CC, PGSize1D_CC, BC_Idx_Start, BC_Idx_End,
                                                            TVarCCIdxList_Flu, NVarCC_Der, TVarCCList_Der );
                     break;
#                    endif

                     case BC_FLU_USER:
                        Flu_BoundaryCondition_User        ( Data1PG_CC_Ptr,                      NVarCC_Flu,
                                                            PGSize1D_CC, PGSize1D_CC, PGSize1D_CC, BC_Idx_Start, BC_Idx_End,
                                                            TVarCCIdxList_Flu, PrepTime, dh, xyz0, TVarCC, lv );
                     break;

                     default:
                        Aux_Error( ERROR_INFO, "unsupported fluid B.C. (%d) !!\n", FluBC[ BC_Face[BC_Sibling] ] );
                  } // switch ( FluBC[ BC_Face[BC_Sibling] ] )

                  Data1PG_CC_Ptr += NVarCC_Flu*PGSize3D_CC;
               } // if ( TVarCC & (_TOTAL|_DERIVED) )


//             (b3-2) potential B.C.
#              ifdef GRAVITY
               if ( PrepPot )
               {
//                extrapolate potential
                  Poi_BoundaryCondition_Extrapolation( Data1PG_CC_Ptr, BC_Face[BC_Sibling], 1, GhostSize,
                                                       PGSize1D_CC, PGSize1D_CC, PGSize1D_CC, BC_Idx_Start, BC_Idx_End );

                  Data1PG_CC_Ptr += 1*PGSize3D_CC;
               } // if ( PrepPot )
#              endif // #ifdef GRAVITY


//             (b3-3) face-centered variables B.C. (i.e., magnetic field)
#              ifdef MHD
               if ( NVarFC_Tot > 0 )
               {
                  real *MagDataPtr[NCOMP_MAG] = { NULL, NULL, NULL };
                  for (int v=0; v<NVarFC_Tot; v++)
                  {
                     MagDataPtr[ TVarFCIdxList[v] ] = Data1PG_FC_Ptr;
                     Data1PG_FC_Ptr                += PGSize3D_FC;
                  }

                  switch ( FluBC[ BC_Face[BC_Sibling] ] )
                  {
//                   input PGSize1D_CC instead PGSize1D_FC for the MHD boundary condition routines
                     case BC_FLU_OUTFLOW:
                        MHD_BoundaryCondition_Outflow   ( MagDataPtr, BC_Face[BC_Sibling], NVarFC_Tot, GhostSize,
                                                          PGSize1D_CC, PGSize1D_CC, PGSize1D_CC, BC_Idx_Start, BC_Idx_End,
                                                          TVarFCIdxList );
                     break;

                     case BC_FLU_REFLECTING:
                        MHD_BoundaryCondition_Reflecting( MagDataPtr, BC_Face[BC_Sibling], NVarFC_Tot, GhostSize,
                                                          PGSize1D_CC, PGSize1D_CC, PGSize1D_CC, BC_Idx_Start, BC_Idx_End,
                                                          TVarFCIdxList );
                     break;

                     case BC_FLU_USER:
                        MHD_BoundaryCondition_User      ( MagDataPtr, BC_Face[BC_Sibling], NVarFC_Tot,
                                                          PGSize1D_CC, PGSize1D_CC, PGSize1D_CC, BC_Idx_Start, BC_Idx_End,
                                                          TVarFCIdxList, PrepTime, dh, xyz0, lv );
                     break;

                     default:
                        Aux_Error( ERROR_INFO, "unsupported MHD B.C. (%d) !!\n", FluBC[ BC_Face[BC_Sibling] ] );
                  } // switch ( FluBC[ BC_Face[BC_Sibling] ] )
               } // if ( NVarFC_Tot > 0 )
#              endif // #ifdef MHD

            } // else if ( SibPID0 <= SIB_OFFSET_NONPERIODIC )


            else if ( SibPID0 < 0 )
               Aux_Error( ERROR_INFO, "SibPID0 == %d (lv %d, PID0 %d, Side %d) !!\n", SibPID0, lv, PID0, Side );

         } // for (int Side=0; Side<NSide; Side++)


//       c. deposit particle mass onto grids
// ------------------------------------------------------------------------------------------------------------
#        ifdef PARTICLE
         if ( PrepParOnlyDens || PrepTotalDens )
         {
//          (c1) determine the array index for DENS
            real *ArrayDens = NULL;
            int   DensIdx   = -1;

            if ( PrepTotalDens )
            {
               for (int v=0; v<NVarCC_Flu; v++)
               {
                  if ( TVarCCIdxList_Flu[v] == DENS )
                  {
                     DensIdx = v;
                     break;
                  }
               }
            }

            else
               DensIdx = NVarCC_Tot - 1;  // store particle-only density in the last element

#           ifdef DEBUG_PARTICLE
            if ( DensIdx == -1 )    Aux_Error( ERROR_INFO, "DensIdx == -1 !!\n" );
#           endif

            ArrayDens = Data1PG_CC + DensIdx*PGSize3D_CC;

//          initialize density array as zero if there are no other density fields
            if ( PrepParOnlyDens )  for (int t=0; t<PGSize3D_CC; t++)   ArrayDens[t] = (real)0.0;


//          (c2) deposit particle mass in the central eight patches
            for (int LocalID=0; LocalID<8; LocalID++ )
            {
               const int PID = PID0 + LocalID;

//             skip patches without particles
               if ( amr->patch[0][lv][PID]->rho_ext == NULL  ||
                    amr->patch[0][lv][PID]->rho_ext[0][0][0] == RHO_EXT_NEED_INIT )    continue;

//             calculate the offset between rho_ext[] and ArrayDens[]
               const int Disp_i = TABLE_02( LocalID, 'x', GhostSize-RHOEXT_GHOST_SIZE, GhostSize+PS1-RHOEXT_GHOST_SIZE );
               const int Disp_j = TABLE_02( LocalID, 'y', GhostSize-RHOEXT_GHOST_SIZE, GhostSize+PS1-RHOEXT_GHOST_SIZE );
               const int Disp_k = TABLE_02( LocalID, 'z', GhostSize-RHOEXT_GHOST_SIZE, GhostSize+PS1-RHOEXT_GHOST_SIZE );

//             take care of the case with GhostSize < RHOEXT_GHOST_SIZE
               const int is = ( Disp_i >= 0 ) ? 0 : -Disp_i;
               const int js = ( Disp_j >= 0 ) ? 0 : -Disp_j;
               const int ks = ( Disp_k >= 0 ) ? 0 : -Disp_k;
               const int ie = ( RHOEXT_NXT+Disp_i <= PGSize1D_CC ) ? RHOEXT_NXT-1 : PGSize1D_CC-Disp_i-1;
               const int je = ( RHOEXT_NXT+Disp_j <= PGSize1D_CC ) ? RHOEXT_NXT-1 : PGSize1D_CC-Disp_j-1;
               const int ke = ( RHOEXT_NXT+Disp_k <= PGSize1D_CC ) ? RHOEXT_NXT-1 : PGSize1D_CC-Disp_k-1;

//             add particle density to the total density array
               for (int k=ks; k<=ke; k++)  {  K    = k + Disp_k;
               for (int j=js; j<=je; j++)  {  Idx1 = IDX321( is+Disp_i, j+Disp_j, K, PGSize1D_CC, PGSize1D_CC );
               for (int i=is; i<=ie; i++)  {

                  ArrayDens[ Idx1 ++ ] += amr->patch[0][lv][PID]->rho_ext[k][j][i];

               }}}
            } // for (int LocalID=0; LocalID<8; LocalID++ )


//          (c3) deposit particle mass in the sibling patches
            if ( amr->Par->GhostSize > 0  ||  GhostSize > 0  ||  amr->Par->PredictPos )
            for (int Side=0; Side<26; Side++)
            {
               const int SibPID0 = Table_02( lv, PID0, Side );    // the 0th patch of the sibling patch group

//             (c3-1) if the target sibling patch exists --> loop over nearby patches at the same level
               if ( SibPID0 >= 0 )
               {
//                LG = LargeGhost : for the case with GhostSize >= RHOEXT_NXT
                  const int is_LG = TABLE_01( Side, 'x', RHOEXT_NXT-GhostSize-RHOEXT_GHOST_SIZE, 0, 0 );
                  const int js_LG = TABLE_01( Side, 'y', RHOEXT_NXT-GhostSize-RHOEXT_GHOST_SIZE, 0, 0 );
                  const int ks_LG = TABLE_01( Side, 'z', RHOEXT_NXT-GhostSize-RHOEXT_GHOST_SIZE, 0, 0 );
                  const int ie_LG = TABLE_01( Side, 'x', RHOEXT_NXT-1, RHOEXT_NXT-1, GhostSize+RHOEXT_GHOST_SIZE-1 );
                  const int je_LG = TABLE_01( Side, 'y', RHOEXT_NXT-1, RHOEXT_NXT-1, GhostSize+RHOEXT_GHOST_SIZE-1 );
                  const int ke_LG = TABLE_01( Side, 'z', RHOEXT_NXT-1, RHOEXT_NXT-1, GhostSize+RHOEXT_GHOST_SIZE-1 );

//###OPTIMIZATION: simplify TABLE_03 and TABLE_04
                  for (int Count=0; Count<TABLE_04( Side ); Count++)
                  {
                     const int SibPID = TABLE_03( Side, Count ) + SibPID0;

//                   skip patches without particles
                     if ( amr->patch[0][lv][SibPID]->rho_ext == NULL  ||
                          amr->patch[0][lv][SibPID]->rho_ext[0][0][0] == RHO_EXT_NEED_INIT )    continue;

//                   calculate the offset between rho_nxt and ArrayDens
                     const int Disp_i = Table_01( Side, 'x', Count, GhostSize-RHOEXT_GHOST_SIZE ) - is_LG;
                     const int Disp_j = Table_01( Side, 'y', Count, GhostSize-RHOEXT_GHOST_SIZE ) - js_LG;
                     const int Disp_k = Table_01( Side, 'z', Count, GhostSize-RHOEXT_GHOST_SIZE ) - ks_LG;

//                   take care of the case with GhostSize < RHOEXT_GHOST_SIZE
                     const int is = ( is_LG+Disp_i >= 0 ) ? is_LG : -Disp_i;
                     const int js = ( js_LG+Disp_j >= 0 ) ? js_LG : -Disp_j;
                     const int ks = ( ks_LG+Disp_k >= 0 ) ? ks_LG : -Disp_k;
                     const int ie = ( ie_LG+Disp_i < PGSize1D_CC ) ? ie_LG : PGSize1D_CC-Disp_i-1;
                     const int je = ( je_LG+Disp_j < PGSize1D_CC ) ? je_LG : PGSize1D_CC-Disp_j-1;
                     const int ke = ( ke_LG+Disp_k < PGSize1D_CC ) ? ke_LG : PGSize1D_CC-Disp_k-1;

//                   add particle density to the total density array
                     for (int k=ks; k<=ke; k++)  {  K    = k + Disp_k;
                     for (int j=js; j<=je; j++)  {  Idx1 = IDX321( is+Disp_i, j+Disp_j, K, PGSize1D_CC, PGSize1D_CC );
                     for (int i=is; i<=ie; i++)  {

                        ArrayDens[ Idx1 ++ ] += amr->patch[0][lv][SibPID]->rho_ext[k][j][i];

                     }}}
                  } // for (int Count=0; Count<TABLE_04( Side ); Count++)
               } // if ( SibPID0 >= 0 )


//             (c3-2) if the target sibling patch does not exist --> find the father sibling patch
               else if ( SibPID0 == -1 )
               {
//                root-level patches should never have sibling ID == -1
#                 ifdef DEBUG_PARTICLE
                  if ( lv == 0 )    Aux_Error( ERROR_INFO, "SibPID0 == -1 at the root level !!\n" );
#                 endif

                  const int    FaPID    = amr->patch[0][lv][PID0]->father;
                  const int    FaSibPID = amr->patch[0][lv-1][FaPID]->sibling[Side];
                  const double EdgeL[3] = { amr->patch[0][lv][PID0]->EdgeL[0] - GhostSize*dh,
                                            amr->patch[0][lv][PID0]->EdgeL[1] - GhostSize*dh,
                                            amr->patch[0][lv][PID0]->EdgeL[2] - GhostSize*dh };
                  long  *ParList = NULL;
                  int    NPar;
                  bool   UseInputMassPos;
                  real **InputMassPos = NULL;

#                 ifdef DEBUG_PARTICLE
                  if ( FaSibPID < 0 )  Aux_Error( ERROR_INFO, "FaSibPID = %d < 0 (lv %d, PID0 %d, FaPID %d, sib %d) !!\n",
                                                  FaSibPID, lv, PID0, FaPID, Side );

                  if ( amr->patch[0][lv-1][FaSibPID]->son != -1 )
                     Aux_Error( ERROR_INFO, "FaSibPID->son = %d != -1 (lv %d, PID0 %d, FaPID %d, FaSibPID %d, sib %d) !!\n",
                                amr->patch[0][lv-1][FaSibPID]->son, lv, PID0, FaPID, FaSibPID, Side );
#                 endif

//                (c3-2-1) determine the number of particles and the particle list (father-sibling patch must NOT have son)
                  if ( FaSibPID < amr->NPatchComma[lv-1][1] )
                  {
                     NPar            = amr->patch[0][lv-1][FaSibPID]->NPar;
                     ParList         = amr->patch[0][lv-1][FaSibPID]->ParList;
                     UseInputMassPos = false;
                     InputMassPos    = NULL;
                  }

                  else
                  {
#                    ifdef LOAD_BALANCE
                     NPar            = amr->patch[0][lv-1][FaSibPID]->NPar_Copy;
                     ParList         = NULL;
                     UseInputMassPos = true;
                     InputMassPos    = amr->patch[0][lv-1][FaSibPID]->ParMassPos_Copy;
#                    else
                     Aux_Error( ERROR_INFO, "FaSibPID (%d) is not a real patch (NReal %d) !!\n",
                                FaSibPID, amr->NPatchComma[lv-1][1] );
#                    endif
                  }

#                 ifdef DEBUG_PARTICLE
                  if ( NPar < 0 )
                     Aux_Error( ERROR_INFO, "NPar (%d) has not been calculated (lv %d, FaSibPID %d) !!\n",
                                NPar, lv-1, FaSibPID );

                  if ( NPar > 0 )
                  {
                     if ( UseInputMassPos )
                     {
                        for (int v=0; v<4; v++)
                        if ( InputMassPos[v] == NULL )
                        Aux_Error( ERROR_INFO, "InputMassPos[%d] == NULL for NPar (%d) > 0 (lv %d, FaSibPID %d) !!\n",
                                   v, NPar, lv-1, FaSibPID );
                     }

                     else if ( ParList == NULL )
                     Aux_Error( ERROR_INFO, "ParList == NULL for NPar (%d) > 0 (lv %d, FaSibPID %d) !!\n",
                                NPar, lv-1, FaSibPID );
                  }
#                 endif // #ifdef DEBUG_PARTICLE

//                (c3-2-2) deposit particle mass onto grids (**from particles in the father-sibling patches**)
//                         --> need to take care of the periodicity here since particles may have position far
//                             away from the target patch boundaries (i.e., patch->EdgeL/R)
//                             --> Periodic_Check, CheckFarAway_Yes
                  if ( NPar > 0 )
                  Par_MassAssignment( ParList, NPar, amr->Par->Interp, ArrayDens, PGSize1D_CC, EdgeL, dh,
                                      (amr->Par->PredictPos && !UseInputMassPos), PrepTime, InitZero_No,
                                      Periodic_Check, PeriodicNCell, UnitDens_No, CheckFarAway_Yes,
                                      UseInputMassPos, InputMassPos );
               } // else if ( SibPID0 == -1 )
            } // for (int Side=0; Side<26; Side++) if ( amr->Par->GhostSize > 0  ||  GhostSize > 0 )
         } // if ( PrepParOnlyDens || PrepTotalDens )
#        endif // #ifdef PARTICLE


//       d. checks
// ------------------------------------------------------------------------------------------------------------
//       (d1) minimum density
//       --> note that it's unnecessary to check negative passive scalars thanks to the monotonic interpolation
#        if ( MODEL == HYDRO  ||  MODEL == ELBDM )
         if ( MinDens >= (real)0.0 )
         {
//          note that _DENS is turned on automatically for _TOTAL_DENS (and total density is stored in DENS)
            if ( TVarCC & _DENS )
            {
//             assuming that the order of variables stored in OutputCC is the same as patch->fluid[]
               const int DensIdx = DENS;
               real *ArrayDens = Data1PG_CC + DensIdx*PGSize3D_CC;

//             apply minimum density
//             --> note that for ELBDM it will result in dens != real^2 + imag^2
               for (int t=0; t<PGSize3D_CC; t++)   ArrayDens[t] = FMAX( ArrayDens[t], MinDens );
            }
         } // if ( MinDens >= (real)0.0 )
#        endif // #if ( MODEL == HYDRO  ||  MODEL == ELBDM )


//       (d2) divergence-free magnetic field
#        if ( defined MHD  &&  defined MHD_CHECK_DIV_B )
         if ( PrepMag )    MHD_CheckDivB( Data1PG_FC, GhostSize, DIV_B_TOLERANCE, lv, PrepTime );
#        endif


//       e. copy data from Data1PG_CC[] to OutputCC[]
// ------------------------------------------------------------------------------------------------------------
         if ( PrepUnit == UNIT_PATCH ) // separate the prepared patch group data into individual patches
         {
            const int PSize1D_CC = PS1 + 2*GhostSize;    // width of a single patch including ghost zones
            const int PSize3D_CC = CUBE(PSize1D_CC);
            const int PSize1D_FC = PSize1D_CC + 1;
            const int PSize3D_FC = PSize1D_FC*SQR(PSize1D_CC);

            real *OutputCC_Ptr = NULL;
            real *OutputFC_Ptr = NULL;


            for (int LocalID=0; LocalID<8; LocalID++)
            {
               const int N      = 8*TID + LocalID;
               const int Disp_i = TABLE_02( LocalID, 'x', 0, PS1 );
               const int Disp_j = TABLE_02( LocalID, 'y', 0, PS1 );
               const int Disp_k = TABLE_02( LocalID, 'z', 0, PS1 );

//             cell-centered variables
               Data1PG_CC_Ptr = Data1PG_CC;
               OutputCC_Ptr   = OutputCC + N*NVarCC_Tot*PSize3D_CC;
               Idx2           = 0;

               for (int v=0; v<NVarCC_Tot; v++)
               {
                  for (int k=Disp_k; k<Disp_k+PSize1D_CC; k++)
                  for (int j=Disp_j; j<Disp_j+PSize1D_CC; j++)
                  {
                     Idx1 = IDX321( Disp_i, j, k, PGSize1D_CC, PGSize1D_CC );

                     for (int i=0; i<PSize1D_CC; i++)    OutputCC_Ptr[ Idx2 ++ ] = Data1PG_CC_Ptr[ Idx1 ++ ];
                  }

                  Data1PG_CC_Ptr += PGSize3D_CC;
               }


//             face-centered variables
               Data1PG_FC_Ptr = Data1PG_FC;
               OutputFC_Ptr   = OutputFC + N*NVarFC_Tot*PSize3D_FC;
               Idx2           = 0;

               for (int v=0; v<NVarFC_Tot; v++)
               {
                  TVarFCIdx = TVarFCIdxList[v];

#                 ifdef MHD

//                set array indices
                  int size_p[3], size_pg[3];    // p=patch, pg=patch_group


                  const int norm_dir = ( TVarFCIdx == MAGX ) ? 0 :
                                       ( TVarFCIdx == MAGY ) ? 1 :
                                       ( TVarFCIdx == MAGZ ) ? 2 : -1;
#                 ifdef GAMER_DEBUG
                  if ( norm_dir == -1 )   Aux_Error( ERROR_INFO, "Target face-centered variable != MAGX/Y/Z !!\n" );
#                 endif

                  for (int d=0; d<3; d++)
                  {
                     if ( d == norm_dir )
                     {
                        size_p [d] = PSize1D_FC;
                        size_pg[d] = PGSize1D_FC;
                     }

                     else
                     {
                        size_p [d] = PSize1D_CC;
                        size_pg[d] = PGSize1D_CC;
                     }
                  }


//                copy data
                  for (int k=Disp_k; k<Disp_k+size_p[2]; k++)
                  for (int j=Disp_j; j<Disp_j+size_p[1]; j++)
                  {
                     Idx1 = IDX321( Disp_i, j, k, size_pg[0], size_pg[1] );

                     for (int i=0; i<size_p[0]; i++)  OutputFC_Ptr[ Idx2 ++ ] = Data1PG_FC_Ptr[ Idx1 ++ ];
                  }

#                 else
                  Aux_Error( ERROR_INFO, "currently only MHD supports face-centered variables !!" );
#                 endif // #ifdef MHD ... else ...

                  Data1PG_FC_Ptr += PGSize3D_FC;
               } // for (int v=0; v<NVarFC_Tot; v++)

            } // for (int LocalID=0; LocalID<8; LocalID++)
         } // if ( PrepUnit == UNIT_PATCH )

      } // for (int TID=0; TID<NPG; TID++)

<<<<<<< HEAD
      if ( PrepUnit == UNIT_PATCH )    delete [] Array;
      delete [] IntData;
      delete [] IntData_IntTime;
=======
      if ( PrepUnit == UNIT_PATCH )
      {
         delete [] Data1PG_CC;
         delete [] Data1PG_FC;
      }
      delete [] IntData_CC;
      delete [] IntData_FC;
      delete [] IntData_CC_IntTime;

#     ifdef MHD
      delete [] FInterface_Data;
#     endif
>>>>>>> d54b2e7a

   } // end of OpenMP parallel region


// free memroy
   for (int s=0; s<26; s++)   delete [] TSib[s];

#  ifdef PARTICLE
   if ( PrepParOnlyDens || PrepTotalDens )   delete [] ParMass_PID_List;
#  endif

} // FUNCTION : Prepare_PatchData



//-------------------------------------------------------------------------------------------------------
// Function    :  SetTempIntPara
// Description :  Set the temporal interpolation parameters
//
// Note        :  1. Invoked by Prepare_PatchData() and InterpolateGhostZone()
//                2. Apply to fluid, potential, and magnetic field
//                3. Use call-by-reference to set the returned parameters
//
// Parameter   :  lv            : Target refinement level
//                Sg_Current    : Current Sg
//                PrepTime      : Target physical time to prepare data
//                Time0         : Physical time of Sg=0
//                Time1         : Physical time of Sg=1
//                IntTime       : Whether or not the temporal interpolation is required
//                Sg            : Sg if temporal interpolation is not required
//                Sg_Int        : Sg if temporal interpolation is required
//                Weighting     : Weighting for the data stored in Sg
//                Weighting_Int : Weighting for the data stored in Sg_Int
//
// Return      :  IntTime, Sg, Sg_Int, Weighting, Weighting_Int
//-------------------------------------------------------------------------------------------------------
void SetTempIntPara( const int lv, const int Sg_Current, const double PrepTime, const double Time0, const double Time1,
                     bool &IntTime, int &Sg, int &Sg_IntT, real &Weighting, real &Weighting_IntT )
{

   if      (  Mis_CompareRealValue( PrepTime, Time0, NULL, false )  )
   {
      IntTime        = false;
      Sg             = 0;
      Sg_IntT        = NULL_INT;
      Weighting      = NULL_REAL;
      Weighting_IntT = NULL_REAL;
   }

   else if (  Mis_CompareRealValue( PrepTime, Time1, NULL, false )  )
   {
      IntTime        = false;
      Sg             = 1;
      Sg_IntT        = NULL_INT;
      Weighting      = NULL_REAL;
      Weighting_IntT = NULL_REAL;
   }

   else
   {
//    print warning messages if temporal extrapolation is required
      const double TimeMin = MIN( Time0, Time1 );
      const double TimeMax = MAX( Time0, Time1 );

      if ( TimeMin < 0.0 )
         Aux_Error( ERROR_INFO, "TimeMin (%21.14e) < 0.0 ==> one of the data arrays has not been initialized !!\n", TimeMin );

      if (  ( PrepTime < TimeMin  ||  PrepTime-TimeMax >= 1.0e-12*TimeMax )  &&  MPI_Rank == 0  )
         Aux_Message( stderr, "WARNING : performing temporal extrapolation (lv %d, T_Prep %20.14e, T_Min %20.14e, T_Max %20.14e)\n",
                      lv, PrepTime, TimeMin, TimeMax );

      if ( OPT__INT_TIME )
      {
         IntTime        = true;
         Sg             = 0;
         Sg_IntT        = 1;
         Weighting      =   ( +Time1 - PrepTime ) / ( Time1 - Time0 );
         Weighting_IntT =   ( -Time0 + PrepTime ) / ( Time1 - Time0 );
      }

      else
      {
         IntTime        = false;
         Sg             = Sg_Current;
         Sg_IntT        = NULL_INT;
         Weighting      = NULL_REAL;
         Weighting_IntT = NULL_REAL;
      }
   } // Mis_CompareRealValue

} // FUNCTION : SetTempIntPara



// ============
// |  Tables  |
// ============

//-------------------------------------------------------------------------------------------------------
// Function    :  Table_01
// Description :  Return the displacement for Prepare_PatchData()
//
// Parameter   :  SibID     : Sibling index (0~25)
//                dim       : Target spatial direction (x/y/z)
//                Count     : Patch counter (0~3)
//                GhostSize : Number of ghost zones
//-------------------------------------------------------------------------------------------------------
int Table_01( const int SibID, const char dim, const int Count, const int GhostSize )
{

   switch ( dim )
   {
      case 'x':
      {
         switch ( SibID )
         {
            case 0: case 6: case 8: case 14: case 15: case 18: case 20: case 22: case 24:
               return 0;

            case 2: case 3:
            {
               switch ( Count )
               {
                  case 0: case 2:   return GhostSize;
                  case 1: case 3:   return GhostSize + PS1;
                  default:
                     Aux_Error( ERROR_INFO, "incorrect parameter %s = %d, %s = %d !!\n",
                                "SibID", SibID, "Count", Count );
               }
            }

            case 4: case 5:
            {
               switch ( Count )
               {
                  case 0: case 1:   return GhostSize;
                  case 2: case 3:   return GhostSize + PS1;
                  default:
                     Aux_Error( ERROR_INFO, "incorrect parameter %s = %d, %s = %d !!\n",
                                "SibID", SibID, "Count", Count );
               }
            }

            case 10: case 11: case 12: case 13:
            {
               switch ( Count )
               {
                  case 0:  return GhostSize;
                  case 1:  return GhostSize + PS1;
                  default:
                     Aux_Error( ERROR_INFO, "incorrect parameter %s = %d, %s = %d !!\n",
                                "SibID", SibID, "Count", Count );
               }
            }

            case 1: case 7: case 9: case 16: case 17: case 19: case 21: case 23: case 25:
               return GhostSize + 2*PS1;

            default:
               Aux_Error( ERROR_INFO, "incorrect parameter %s = %d !!\n", "SibID", SibID );

         } // switch ( SibID )
      } // case 'x':


      case 'y':
      {
         switch ( SibID )
         {
            case 2: case 6: case 7: case 10: case 12: case 18: case 19: case 22: case 23:
               return 0;

            case 0: case 1:
            {
               switch ( Count )
               {
                  case 0: case 1:   return GhostSize;
                  case 2: case 3:   return GhostSize + PS1;
                  default:
                     Aux_Error( ERROR_INFO, "incorrect parameter %s = %d, %s = %d !!\n",
                                "SibID", SibID, "Count", Count );
               }
            }

            case 4: case 5:
            {
               switch ( Count )
               {
                  case 0: case 2:   return GhostSize;
                  case 1: case 3:   return GhostSize + PS1;
                  default:
                     Aux_Error( ERROR_INFO, "incorrect parameter %s = %d, %s = %d !!\n",
                                "SibID", SibID, "Count", Count );
               }
            }

            case 14: case 15: case 16: case 17:
            {
               switch ( Count )
               {
                  case 0:  return GhostSize;
                  case 1:  return GhostSize + PS1;
                  default:
                     Aux_Error( ERROR_INFO, "incorrect parameter %s = %d, %s = %d !!\n",
                                "SibID", SibID, "Count", Count );
               }
            }

            case 3: case 8: case 9: case 11: case 13: case 20: case 21: case 24: case 25:
               return GhostSize + 2*PS1;

            default:
               Aux_Error( ERROR_INFO, "incorrect parameter %s = %d !!\n", "SibID", SibID );

         } // switch ( SibID )
      } // case 'y':


      case 'z':
      {
         switch ( SibID )
         {
            case 4: case 10: case 11: case 14: case 16: case 18: case 19: case 20: case 21:
               return 0;

            case 0: case 1:
            {
               switch ( Count )
               {
                  case 0: case 2:   return GhostSize;
                  case 1: case 3:   return GhostSize + PS1;
                  default:
                     Aux_Error( ERROR_INFO, "incorrect parameter %s = %d, %s = %d !!\n",
                                "SibID", SibID, "Count", Count );
               }
            }

            case 2: case 3:
            {
               switch ( Count )
               {
                  case 0: case 1:   return GhostSize;
                  case 2: case 3:   return GhostSize + PS1;
                  default:
                     Aux_Error( ERROR_INFO, "incorrect parameter %s = %d, %s = %d !!\n",
                                "SibID", SibID, "Count", Count );
               }
            }

            case 6: case 7: case 8: case 9:
            {
               switch ( Count )
               {
                  case 0:  return GhostSize;
                  case 1:  return GhostSize + PS1;
                  default:
                     Aux_Error( ERROR_INFO, "incorrect parameter %s = %d, %s = %d !!\n",
                                "SibID", SibID, "Count", Count );
               }
            }

            case 5: case 12: case 13: case 15: case 17: case 22: case 23: case 24: case 25:
               return GhostSize + 2*PS1;

            default:
               Aux_Error( ERROR_INFO, "incorrect parameter %s = %d !!\n", "SibID", SibID );

         } // switch ( SibID )
      } // case 'z':


      default:
         Aux_Error( ERROR_INFO, "incorrect parameter %s = %c !!\n", "dim", dim );
         exit(1);
   } // switch ( dim )

   return NULL_INT;

} // FUNCTION : Table_01



//-------------------------------------------------------------------------------------------------------
// Function    :  Table_02
// Description :  Return the patch ID of the 0th patch (local ID = 0) of the sibling patch group
//
// Note        :  Work for Prepare_PatchData()
//
// Parameter   :  lv   : Target refinement level
//                PID  : Target patch ID to find its sibling patches
//                Side : Sibling index (0~25)
//-------------------------------------------------------------------------------------------------------
int Table_02( const int lv, const int PID, const int Side )
{

   int Sib;

   switch ( Side )
   {
      case 0:
         Sib = amr->patch[0][lv][PID  ]->sibling[0];
         if ( Sib >= 0 )  return Sib-1;
         else             return Sib;

      case 1:
         Sib = amr->patch[0][lv][PID+1]->sibling[1];
         if ( Sib >= 0 )  return Sib;
         else             return Sib;

      case 2:
         Sib = amr->patch[0][lv][PID  ]->sibling[2];
         if ( Sib >= 0 )  return Sib-2;
         else             return Sib;

      case 3:
         Sib = amr->patch[0][lv][PID+2]->sibling[3];
         if ( Sib >= 0 )  return Sib;
         else             return Sib;

      case 4:
         Sib = amr->patch[0][lv][PID  ]->sibling[4];
         if ( Sib >= 0 )  return Sib-3;
         else             return Sib;

      case 5:
         Sib = amr->patch[0][lv][PID+3]->sibling[5];
         if ( Sib >= 0 )  return Sib;
         else             return Sib;

      case 6:
         Sib = amr->patch[0][lv][PID  ]->sibling[6];
         if ( Sib >= 0 )  return Sib-4;
         else             return Sib;

      case 7:
         Sib = amr->patch[0][lv][PID+1]->sibling[7];
         if ( Sib >= 0 )  return Sib-2;
         else             return Sib;

      case 8:
         Sib = amr->patch[0][lv][PID+2]->sibling[8];
         if ( Sib >= 0 )  return Sib-1;
         else             return Sib;

      case 9:
         Sib = amr->patch[0][lv][PID+4]->sibling[9];
         if ( Sib >= 0 )  return Sib;
         else             return Sib;

      case 10:
         Sib = amr->patch[0][lv][PID  ]->sibling[10];
         if ( Sib >= 0 )  return Sib-5;
         else             return Sib;

      case 11:
         Sib = amr->patch[0][lv][PID+2]->sibling[11];
         if ( Sib >= 0 )  return Sib-3;
         else             return Sib;

      case 12:
         Sib = amr->patch[0][lv][PID+3]->sibling[12];
         if ( Sib >= 0 )  return Sib-2;
         else             return Sib;

      case 13:
         Sib = amr->patch[0][lv][PID+5]->sibling[13];
         if ( Sib >= 0 )  return Sib;
         else             return Sib;

      case 14:
         Sib = amr->patch[0][lv][PID  ]->sibling[14];
         if ( Sib >= 0 )  return Sib-6;
         else             return Sib;

      case 15:
         Sib = amr->patch[0][lv][PID+3]->sibling[15];
         if ( Sib >= 0 )  return Sib-1;
         else             return Sib;

      case 16:
         Sib = amr->patch[0][lv][PID+1]->sibling[16];
         if ( Sib >= 0 )  return Sib-3;
         else             return Sib;

      case 17:
         Sib = amr->patch[0][lv][PID+6]->sibling[17];
         if ( Sib >= 0 )  return Sib;
         else             return Sib;

      case 18:
         Sib = amr->patch[0][lv][PID  ]->sibling[18];
         if ( Sib >= 0 )  return Sib-7;
         else             return Sib;

      case 19:
         Sib = amr->patch[0][lv][PID+1]->sibling[19];
         if ( Sib >= 0 )  return Sib-5;
         else             return Sib;

      case 20:
         Sib = amr->patch[0][lv][PID+2]->sibling[20];
         if ( Sib >= 0 )  return Sib-6;
         else             return Sib;

      case 21:
         Sib = amr->patch[0][lv][PID+4]->sibling[21];
         if ( Sib >= 0 )  return Sib-3;
         else             return Sib;

      case 22:
         Sib = amr->patch[0][lv][PID+3]->sibling[22];
         if ( Sib >= 0 )  return Sib-4;
         else             return Sib;

      case 23:
         Sib = amr->patch[0][lv][PID+6]->sibling[23];
         if ( Sib >= 0 )  return Sib-2;
         else             return Sib;

      case 24:
         Sib = amr->patch[0][lv][PID+5]->sibling[24];
         if ( Sib >= 0 )  return Sib-1;
         else             return Sib;

      case 25:
         Sib = amr->patch[0][lv][PID+7]->sibling[25];
         if ( Sib >= 0 )  return Sib;
         else             return Sib;

      default:
         Aux_Error( ERROR_INFO, "incorrect parameter %s = %d !!\n", "Side", Side );
         exit(1);

   } // switch ( Side )

   return NULL_INT;

} // FUNCTION : Table_02



//-------------------------------------------------------------------------------------------------------
// Function    :  SetTargetSibling
// Description :  Set the target sibling directions for preparing the ghost-zone data at the coarse-grid level
//
// Note        :  1. Work for Prepare_PatchData()
//                2. TSib needs to be deallocated manually
//                3. Sibling directions recorded in TSib must be in ascending numerical order for filling the
//                   non-periodic ghost-zone data in InterpolateGhostZone()
//                   --> Therefore, this function CANNOT be applied in LB_RecordExchangeDataPatchID(), in which
//                       case "SetTargetSibling" and "SetReceiveSibling" must be declared consistently
//
// Parameter   :  NTSib : Number of target sibling patches along different sibling directions
//                TSib  : Target sibling indices along different sibling directions
//-------------------------------------------------------------------------------------------------------
void SetTargetSibling( int NTSib[], int *TSib[] )
{

   for (int t= 0; t< 6; t++)  NTSib[t] = 17;
   for (int t= 6; t<18; t++)  NTSib[t] = 11;
   for (int t=18; t<26; t++)  NTSib[t] =  7;

   for (int s=0; s<26; s++)   TSib[s] = new int [ NTSib[s] ];

   TSib[ 0][ 0] =  1;
   TSib[ 0][ 1] =  2;
   TSib[ 0][ 2] =  3;
   TSib[ 0][ 3] =  4;
   TSib[ 0][ 4] =  5;
   TSib[ 0][ 5] =  7;
   TSib[ 0][ 6] =  9;
   TSib[ 0][ 7] = 10;
   TSib[ 0][ 8] = 11;
   TSib[ 0][ 9] = 12;
   TSib[ 0][10] = 13;
   TSib[ 0][11] = 16;
   TSib[ 0][12] = 17;
   TSib[ 0][13] = 19;
   TSib[ 0][14] = 21;
   TSib[ 0][15] = 23;
   TSib[ 0][16] = 25;

   TSib[ 1][ 0] =  0;
   TSib[ 1][ 1] =  2;
   TSib[ 1][ 2] =  3;
   TSib[ 1][ 3] =  4;
   TSib[ 1][ 4] =  5;
   TSib[ 1][ 5] =  6;
   TSib[ 1][ 6] =  8;
   TSib[ 1][ 7] = 10;
   TSib[ 1][ 8] = 11;
   TSib[ 1][ 9] = 12;
   TSib[ 1][10] = 13;
   TSib[ 1][11] = 14;
   TSib[ 1][12] = 15;
   TSib[ 1][13] = 18;
   TSib[ 1][14] = 20;
   TSib[ 1][15] = 22;
   TSib[ 1][16] = 24;

   TSib[ 2][ 0] =  0;
   TSib[ 2][ 1] =  1;
   TSib[ 2][ 2] =  3;
   TSib[ 2][ 3] =  4;
   TSib[ 2][ 4] =  5;
   TSib[ 2][ 5] =  8;
   TSib[ 2][ 6] =  9;
   TSib[ 2][ 7] = 11;
   TSib[ 2][ 8] = 13;
   TSib[ 2][ 9] = 14;
   TSib[ 2][10] = 15;
   TSib[ 2][11] = 16;
   TSib[ 2][12] = 17;
   TSib[ 2][13] = 20;
   TSib[ 2][14] = 21;
   TSib[ 2][15] = 24;
   TSib[ 2][16] = 25;

   TSib[ 3][ 0] =  0;
   TSib[ 3][ 1] =  1;
   TSib[ 3][ 2] =  2;
   TSib[ 3][ 3] =  4;
   TSib[ 3][ 4] =  5;
   TSib[ 3][ 5] =  6;
   TSib[ 3][ 6] =  7;
   TSib[ 3][ 7] = 10;
   TSib[ 3][ 8] = 12;
   TSib[ 3][ 9] = 14;
   TSib[ 3][10] = 15;
   TSib[ 3][11] = 16;
   TSib[ 3][12] = 17;
   TSib[ 3][13] = 18;
   TSib[ 3][14] = 19;
   TSib[ 3][15] = 22;
   TSib[ 3][16] = 23;

   TSib[ 4][ 0] =  0;
   TSib[ 4][ 1] =  1;
   TSib[ 4][ 2] =  2;
   TSib[ 4][ 3] =  3;
   TSib[ 4][ 4] =  5;
   TSib[ 4][ 5] =  6;
   TSib[ 4][ 6] =  7;
   TSib[ 4][ 7] =  8;
   TSib[ 4][ 8] =  9;
   TSib[ 4][ 9] = 12;
   TSib[ 4][10] = 13;
   TSib[ 4][11] = 15;
   TSib[ 4][12] = 17;
   TSib[ 4][13] = 22;
   TSib[ 4][14] = 23;
   TSib[ 4][15] = 24;
   TSib[ 4][16] = 25;

   TSib[ 5][ 0] =  0;
   TSib[ 5][ 1] =  1;
   TSib[ 5][ 2] =  2;
   TSib[ 5][ 3] =  3;
   TSib[ 5][ 4] =  4;
   TSib[ 5][ 5] =  6;
   TSib[ 5][ 6] =  7;
   TSib[ 5][ 7] =  8;
   TSib[ 5][ 8] =  9;
   TSib[ 5][ 9] = 10;
   TSib[ 5][10] = 11;
   TSib[ 5][11] = 14;
   TSib[ 5][12] = 16;
   TSib[ 5][13] = 18;
   TSib[ 5][14] = 19;
   TSib[ 5][15] = 20;
   TSib[ 5][16] = 21;

   TSib[ 6][ 0] =  1;
   TSib[ 6][ 1] =  3;
   TSib[ 6][ 2] =  4;
   TSib[ 6][ 3] =  5;
   TSib[ 6][ 4] =  9;
   TSib[ 6][ 5] = 11;
   TSib[ 6][ 6] = 13;
   TSib[ 6][ 7] = 16;
   TSib[ 6][ 8] = 17;
   TSib[ 6][ 9] = 21;
   TSib[ 6][10] = 25;

   TSib[ 7][ 0] =  0;
   TSib[ 7][ 1] =  3;
   TSib[ 7][ 2] =  4;
   TSib[ 7][ 3] =  5;
   TSib[ 7][ 4] =  8;
   TSib[ 7][ 5] = 11;
   TSib[ 7][ 6] = 13;
   TSib[ 7][ 7] = 14;
   TSib[ 7][ 8] = 15;
   TSib[ 7][ 9] = 20;
   TSib[ 7][10] = 24;

   TSib[ 8][ 0] =  1;
   TSib[ 8][ 1] =  2;
   TSib[ 8][ 2] =  4;
   TSib[ 8][ 3] =  5;
   TSib[ 8][ 4] =  7;
   TSib[ 8][ 5] = 10;
   TSib[ 8][ 6] = 12;
   TSib[ 8][ 7] = 16;
   TSib[ 8][ 8] = 17;
   TSib[ 8][ 9] = 19;
   TSib[ 8][10] = 23;

   TSib[ 9][ 0] =  0;
   TSib[ 9][ 1] =  2;
   TSib[ 9][ 2] =  4;
   TSib[ 9][ 3] =  5;
   TSib[ 9][ 4] =  6;
   TSib[ 9][ 5] = 10;
   TSib[ 9][ 6] = 12;
   TSib[ 9][ 7] = 14;
   TSib[ 9][ 8] = 15;
   TSib[ 9][ 9] = 18;
   TSib[ 9][10] = 22;

   TSib[10][ 0] =  0;
   TSib[10][ 1] =  1;
   TSib[10][ 2] =  3;
   TSib[10][ 3] =  5;
   TSib[10][ 4] =  8;
   TSib[10][ 5] =  9;
   TSib[10][ 6] = 13;
   TSib[10][ 7] = 15;
   TSib[10][ 8] = 17;
   TSib[10][ 9] = 24;
   TSib[10][10] = 25;

   TSib[11][ 0] =  0;
   TSib[11][ 1] =  1;
   TSib[11][ 2] =  2;
   TSib[11][ 3] =  5;
   TSib[11][ 4] =  6;
   TSib[11][ 5] =  7;
   TSib[11][ 6] = 12;
   TSib[11][ 7] = 15;
   TSib[11][ 8] = 17;
   TSib[11][ 9] = 22;
   TSib[11][10] = 23;

   TSib[12][ 0] =  0;
   TSib[12][ 1] =  1;
   TSib[12][ 2] =  3;
   TSib[12][ 3] =  4;
   TSib[12][ 4] =  8;
   TSib[12][ 5] =  9;
   TSib[12][ 6] = 11;
   TSib[12][ 7] = 14;
   TSib[12][ 8] = 16;
   TSib[12][ 9] = 20;
   TSib[12][10] = 21;

   TSib[13][ 0] =  0;
   TSib[13][ 1] =  1;
   TSib[13][ 2] =  2;
   TSib[13][ 3] =  4;
   TSib[13][ 4] =  6;
   TSib[13][ 5] =  7;
   TSib[13][ 6] = 10;
   TSib[13][ 7] = 14;
   TSib[13][ 8] = 16;
   TSib[13][ 9] = 18;
   TSib[13][10] = 19;

   TSib[14][ 0] =  1;
   TSib[14][ 1] =  2;
   TSib[14][ 2] =  3;
   TSib[14][ 3] =  5;
   TSib[14][ 4] =  7;
   TSib[14][ 5] =  9;
   TSib[14][ 6] = 12;
   TSib[14][ 7] = 13;
   TSib[14][ 8] = 17;
   TSib[14][ 9] = 23;
   TSib[14][10] = 25;

   TSib[15][ 0] =  1;
   TSib[15][ 1] =  2;
   TSib[15][ 2] =  3;
   TSib[15][ 3] =  4;
   TSib[15][ 4] =  7;
   TSib[15][ 5] =  9;
   TSib[15][ 6] = 10;
   TSib[15][ 7] = 11;
   TSib[15][ 8] = 16;
   TSib[15][ 9] = 19;
   TSib[15][10] = 21;

   TSib[16][ 0] =  0;
   TSib[16][ 1] =  2;
   TSib[16][ 2] =  3;
   TSib[16][ 3] =  5;
   TSib[16][ 4] =  6;
   TSib[16][ 5] =  8;
   TSib[16][ 6] = 12;
   TSib[16][ 7] = 13;
   TSib[16][ 8] = 15;
   TSib[16][ 9] = 22;
   TSib[16][10] = 24;

   TSib[17][ 0] =  0;
   TSib[17][ 1] =  2;
   TSib[17][ 2] =  3;
   TSib[17][ 3] =  4;
   TSib[17][ 4] =  6;
   TSib[17][ 5] =  8;
   TSib[17][ 6] = 10;
   TSib[17][ 7] = 11;
   TSib[17][ 8] = 14;
   TSib[17][ 9] = 18;
   TSib[17][10] = 20;

   TSib[18][ 0] =  1;
   TSib[18][ 1] =  3;
   TSib[18][ 2] =  5;
   TSib[18][ 3] =  9;
   TSib[18][ 4] = 13;
   TSib[18][ 5] = 17;
   TSib[18][ 6] = 25;

   TSib[19][ 0] =  0;
   TSib[19][ 1] =  3;
   TSib[19][ 2] =  5;
   TSib[19][ 3] =  8;
   TSib[19][ 4] = 13;
   TSib[19][ 5] = 15;
   TSib[19][ 6] = 24;

   TSib[20][ 0] =  1;
   TSib[20][ 1] =  2;
   TSib[20][ 2] =  5;
   TSib[20][ 3] =  7;
   TSib[20][ 4] = 12;
   TSib[20][ 5] = 17;
   TSib[20][ 6] = 23;

   TSib[21][ 0] =  0;
   TSib[21][ 1] =  2;
   TSib[21][ 2] =  5;
   TSib[21][ 3] =  6;
   TSib[21][ 4] = 12;
   TSib[21][ 5] = 15;
   TSib[21][ 6] = 22;

   TSib[22][ 0] =  1;
   TSib[22][ 1] =  3;
   TSib[22][ 2] =  4;
   TSib[22][ 3] =  9;
   TSib[22][ 4] = 11;
   TSib[22][ 5] = 16;
   TSib[22][ 6] = 21;

   TSib[23][ 0] =  0;
   TSib[23][ 1] =  3;
   TSib[23][ 2] =  4;
   TSib[23][ 3] =  8;
   TSib[23][ 4] = 11;
   TSib[23][ 5] = 14;
   TSib[23][ 6] = 20;

   TSib[24][ 0] =  1;
   TSib[24][ 1] =  2;
   TSib[24][ 2] =  4;
   TSib[24][ 3] =  7;
   TSib[24][ 4] = 10;
   TSib[24][ 5] = 16;
   TSib[24][ 6] = 19;

   TSib[25][ 0] =  0;
   TSib[25][ 1] =  2;
   TSib[25][ 2] =  4;
   TSib[25][ 3] =  6;
   TSib[25][ 4] = 10;
   TSib[25][ 5] = 14;
   TSib[25][ 6] = 18;

} // FUNCTION : SetTargetSibling



#ifdef PARTICLE
//-------------------------------------------------------------------------------------------------------
// Function    :  Prepare_PatchData_InitParticleDensityArray
// Description :  Initialize rho_ext[] by setting rho_ext[0][0][0] = RHO_EXT_NEED_INIT
//
// Note        :  1. Currently this function is called by Gra_AdvanceDt(), Main(), and Output_DumpData_Total()
//                2. Apply to all (real and buffer) patches with rho_ext[] allocated already
//                3. Do nothing if rho_ext == NULL. In this case, rho_ext[] will be allocated and initialized
//                   as rho_ext[0][0][0] == RHO_EXT_NEED_INIT when calling Prepare_PatchData()
//                4. rho_ext[] is always stored in Sg==0
//
// Parameter   :  lv : Target refinement level
//-------------------------------------------------------------------------------------------------------
void Prepare_PatchData_InitParticleDensityArray( const int lv )
{

// apply to buffer patches as well
   for (int PID=0; PID<amr->NPatchComma[lv][27]; PID++)
   {
      if ( amr->patch[0][lv][PID]->rho_ext != NULL )
         amr->patch[0][lv][PID]->rho_ext[0][0][0] = RHO_EXT_NEED_INIT;
   }

// set flag to true to indicate that this function has been called
   ParDensArray_Initialized = true;

} // FUNCTION : Prepare_PatchData_InitParticleDensityArray



//-------------------------------------------------------------------------------------------------------
// Function    :  Prepare_PatchData_FreeParticleDensityArray
// Description :  Free rho_ext[] allocated by Prepare_PatchData() temporarily for storing the partice mass density
//
// Note        :  1. Currently this function is called by Gra_AdvanceDt(), Main(), and Output_DumpData_Total()
//                2. Apply to buffer patches as well
//                3. Do not free memory if OPT__REUSE_MEMORY is on
//
// Parameter   :  lv : Target refinement level
//-------------------------------------------------------------------------------------------------------
void Prepare_PatchData_FreeParticleDensityArray( const int lv )
{

// free memory for all patches (both real and buffer) if OPT__REUSE_MEMORY is off
   if ( ! OPT__REUSE_MEMORY )
   for (int PID=0; PID<amr->NPatchComma[lv][27]; PID++)
   {
      if ( amr->patch[0][lv][PID]->rho_ext != NULL )
      {
         delete [] amr->patch[0][lv][PID]->rho_ext;

         amr->patch[0][lv][PID]->rho_ext = NULL;
      }
   }

// set flag to false to indicate that Prepare_PatchData_InitParticleDensityArray() has not been called
   ParDensArray_Initialized = false;

} // FUNCTION : Prepare_PatchData_FreeParticleDensityArray
#endif // #ifdef PARTICLE



#ifdef MHD
//-------------------------------------------------------------------------------------------------------
// Function    :  MHD_SetFInterface
// Description :  Collect the fine-grid magnetic field on the coarse-fine interpolation boundaries
//                for the divergence-preserving interpolation
//
// Note        :  1. Collected B field (i.e., the FInt_Ptr[] array) will be passed to
//                   MHD_InterpolateBField() when invoking InterpolateGhostZone()
//                2. Currently the temporal interpolation, although supported, is not actually used
//                   --> MagIntTime is always false
//                3. Since the interpolated ghost zones must be an even number (i.e., GhostSize_Padded),
//                   one cannot use Data1PG_FC[] to get all the required fine-grid magnetic field when
//                   GhostSize is an odd number
//                   --> We only copy data from Data1PG_FC[] on the interfaces between the central
//                       patch group and it's sibling patches
//                   --> For the B field on the interfaces outside the central patch group, we recollect
//                       data from nearby fine patches
//                4. FInt_Data[] is preallocated to avoid frequent memory allocation/deallocation
//
// Parameter   :  FInt_Data         : Array to store the fine-grid magnetic field to be returned
//                FInt_Ptr          : Pointer arrays pointing to FInt_Data[]
//                Data1PG_FC        : Array storing the already prepared fine-grid magnetic field
//                lv                : Target refinement level
//                PID0              : 0th PID of the central patch group on lv
//                Side              : Target sibling direction relative to PID0
//                GhostSize         : Number of ghost zones to be prepared
//                MagSg             : Sandglass of the magnetic field
//                MagSg_IntT        : Sandglass for conducting temporal interpolation on the magnetic field
//                MagIntTime        : Whether or not to perform temporal interpolation on the magnetic field
//                MagWeighting      : Weighting of data stored in MagSg      when MagIntTime is on
//                MagWeighting_IntT : Weighting of data stored in MagSg_IntT when MagIntTime is on
//
// Return      :  FInt_Data, FInt_Ptr
//-------------------------------------------------------------------------------------------------------
void MHD_SetFInterface( real *FInt_Data, real *FInt_Ptr[6], const real *Data1PG_FC, const int lv, const int PID0,
                        const int Side, const int GhostSize, const int MagSg, const int MagSg_IntT,
                        const bool MagIntTime, const real MagWeighting, const real MagWeighting_IntT )
{

// check
#  ifdef GAMER_DEBUG
   if ( lv == 0 )
      Aux_Error( ERROR_INFO, "%s should NOT be applied to the base level !!\n", __FUNCTION__ );
#  endif


   const int FaPID            = amr->patch[0][lv][PID0]->father;
   const int FaSibPID         = amr->patch[0][lv-1][FaPID]->sibling[Side];
   const int GhostSize_Padded = GhostSize + (GhostSize&1);
   const int PGSize1D_CC      = 2*( PS1 + GhostSize );
   const int PGSize1D_FC      = PGSize1D_CC + 1;
   const int PGSize3D_FC      = PGSize1D_FC*SQR(PGSize1D_CC);

   const real *Data1PG_FC_Ptr = NULL;
   int FaSibSibPID, norm_dir, sign, FInt_Side, Offset=0;
   int LCR[3], loop[3], disp_i[3], disp_o[3], size_i[3], size_o[3], ijk_i[3], ijk_o[3], idx_i, idx_o;    // i/o=in/out


// check
#  ifdef GAMER_DEBUG
   if ( FaSibPID < 0 )
      Aux_Error( ERROR_INFO, "FaSibPID = %d < 0 (lv %d) !!\n", FaSibPID, lv );

   if ( amr->patch[0][lv-1][FaSibPID]->son != -1 )
      Aux_Error( ERROR_INFO, "son = %d != -1 (lv %d, FaSibPID %d) !!\n",
                 amr->patch[0][lv-1][FaSibPID]->son, lv, FaSibPID );
#  endif


// iterate over the six faces of the target ghost-zone region
   for (int f=0; f<6; f++)
   {
      norm_dir    = f/2;   // [0,0,1,1,2,2]
      sign        = f&1;   // [0,1,0,1,0,1]
      FInt_Ptr[f] = NULL;  // initialize as NULL --> coarse-coarse interface

//    nothing to do on the left/right faces of left/right patches
      if (  TABLE_01( Side, 'x'+norm_dir, 0, NULL_INT, 1 ) == sign  )   continue;


      FaSibSibPID = amr->patch[0][lv-1][FaSibPID]->sibling[f];

#     ifdef GAMER_DEBUG
//    FaSibSibPID < -1 is possible due to non-periodic boundary conditions, but it
//    cannot be -1 due to the proper-nesting constraint
      if ( FaSibSibPID == -1 )   Aux_Error( ERROR_INFO, "FaSibSibPID == -1 !!\n" );
#     endif

//    check if the target face is a coarse-fine interface
//    --> note that [FaSibSibPID]->son can be < -1 since the son may live abroad
      if ( FaSibSibPID >= 0  &&  amr->patch[0][lv-1][FaSibSibPID]->son != -1 )
      {
//       1. get the sibling direction index relative to the central patch group
//          --> i.e., between FaPID and FaSibSibPID
         FInt_Side = -2;

//       target sibling->sibling patch group == central patch group
         if ( FaSibSibPID == FaPID )
            FInt_Side = -1;

         else
         {
            for (int s=0; s<26; s++)
            {
               if ( amr->patch[0][lv-1][FaPID]->sibling[s] == FaSibSibPID )
               {
                  const int LR[3] = {  TABLE_01( s, 'x', -1, 123, +1 ),
                                       TABLE_01( s, 'y', -1, 123, +1 ),
                                       TABLE_01( s, 'z', -1, 123, +1 )  };

//                this check is necessary when there are only two patches along any periodic direction
                  if (  TABLE_01( Side, 'x', +1, 456, -1 ) == LR[0]  ||
                        TABLE_01( Side, 'y', +1, 456, -1 ) == LR[1]  ||
                        TABLE_01( Side, 'z', +1, 456, -1 ) == LR[2]  ||
                        TABLE_01(    f, 'x', +1, 456, -1 ) == LR[0]  ||
                        TABLE_01(    f, 'y', +1, 456, -1 ) == LR[1]  ||
                        TABLE_01(    f, 'z', +1, 456, -1 ) == LR[2]    )
                     continue;

                  else
                  {
                     FInt_Side = s;
                     break;
                  }
               }
            }
         }

         if ( FInt_Side == -2 )  Aux_Error( ERROR_INFO, "cannot determine the sibling direction index !!\n" );


//       2. copy data to FInt_Data[] --> similar to step (b1) in Prepare_PatchData()
         FInt_Ptr[f] = FInt_Data + Offset;

//       2-1. copy data from the central patches
//            --> note that these data have already been stored in Data1PG_FC[]
         if ( FInt_Side == -1 )
         {
//          set array indices
            for (int d=0; d<3; d++)
            {
               if ( d == norm_dir )
               {
                  size_i[d] = PGSize1D_FC;
                  size_o[d] = 1;
                  disp_i[d] = GhostSize + (1-sign)*PS2;
               }

               else
               {
                  size_i[d] = PGSize1D_CC;
                  size_o[d] = PS2;
                  disp_i[d] = GhostSize;
               } // if ( d == norm_dir ) ... else ...
            }  // for (int d=0; d<3; d++)

//          copy data
            Data1PG_FC_Ptr = Data1PG_FC + norm_dir*PGSize3D_FC;
            idx_o = 0;

            for (int k=0; k<size_o[2]; k++) { ijk_i[2] = k + disp_i[2];
            for (int j=0; j<size_o[1]; j++) { ijk_i[1] = j + disp_i[1];
                                              idx_i = IDX321( disp_i[0], ijk_i[1], ijk_i[2], size_i[0], size_i[1] );
            for (int i=0; i<size_o[0]; i++) {

//             no temporal interpolation since it has already been applied to Data1PG_FC_Ptr[] if necessary
               FInt_Ptr[f][idx_o] = Data1PG_FC_Ptr[idx_i];

               idx_i ++;
               idx_o ++;
            }}} // i,j,k
         } // if ( FInt_Side == -1 )


//       2-2. copy data from the sibling patches
         else // FInt_Side = 0~25
         {
//          set array indices
            for (int d=0; d<3; d++)
            {
               LCR[d] = TABLE_01( FInt_Side, 'x'+d, -1, 0, 1 );

               if ( d == norm_dir )
               {
                  size_i[d] = PS1 + 1;
                  size_o[d] = 1;
                  loop  [d] = 1;
                  disp_i[d] = ( sign == 0 ) ? PS1 : 0;
               }

               else
               {
                  size_i[d] = PS1;

                  switch ( LCR[d] )
                  {
                     case -1:
                        size_o[d] = GhostSize_Padded;
                        loop  [d] = GhostSize_Padded;
                        disp_i[d] = PS1 - GhostSize_Padded;
                        break;

                     case 0:
                        size_o[d] = PS2;
                        loop  [d] = PS1;
                        disp_i[d] = 0;
                        break;

                     case 1:
                        size_o[d] = GhostSize_Padded;
                        loop  [d] = GhostSize_Padded;
                        disp_i[d] = 0;
                        break;

                     default:
                        Aux_Error( ERROR_INFO, "incorrect LCR[%d] = %d !!\n", d, LCR[d] );
                        exit( -1 );
                  }
               } // if ( d == norm_dir ) ... else ...
            }  // for (int d=0; d<3; d++)

            for (int Count=0; Count<TABLE_04(FInt_Side); Count++)
            {
//             note that we should not get SibPID0 by amr->patch[0][lv-1][FaSibSibPID]->son
//             since the latter can be < -1 for sons living abroad
               const int LocalID = TABLE_03( FInt_Side, Count );
               const int SibPID0 = Table_02( lv, PID0, FInt_Side );
               const int SibPID  = SibPID0 + LocalID;
#              ifdef GAMER_DEBUG
               if ( SibPID0 <= -1 )    Aux_Error( ERROR_INFO, "SibPID0 = %d <= -1 !!\n", SibPID0 );
#              endif

//             skip patches not adjacent to the target coarse-fine interface
               if (  TABLE_02( LocalID, 'x'+norm_dir, 0, 1 ) == sign  )    continue;

//             set array indices
               for (int d=0; d<3; d++)
               {
                  if (  d == norm_dir  ||  LCR[d] != 0 )    disp_o[d] = 0;
                  else                                      disp_o[d] = TABLE_02( LocalID, 'x'+d, 0, PS1 );
               }

//             copy data
               for (int k=0; k<loop[2]; k++) { ijk_i[2] = k + disp_i[2];   ijk_o[2] = k + disp_o[2];
               for (int j=0; j<loop[1]; j++) { ijk_i[1] = j + disp_i[1];   ijk_o[1] = j + disp_o[1];
                                               idx_i = IDX321( disp_i[0], ijk_i[1], ijk_i[2], size_i[0], size_i[1] );
                                               idx_o = IDX321( disp_o[0], ijk_o[1], ijk_o[2], size_o[0], size_o[1] );
               for (int i=0; i<loop[0]; i++) {

                  FInt_Ptr[f][idx_o] = amr->patch[MagSg][lv][SibPID]->magnetic[norm_dir][idx_i];

                  if ( MagIntTime ) // temporal interpolation
                  FInt_Ptr[f][idx_o] =
                     MagWeighting     *FInt_Ptr[f][idx_o]
                   + MagWeighting_IntT*amr->patch[MagSg_IntT][lv][SibPID]->magnetic[norm_dir][idx_i];

                  idx_i ++;
                  idx_o ++;
               }}} // i,j,k
            } // for (int Count=0; Count<TABLE_04(FInt_Side); Count++)
         } // if ( FInt_Side == -1 ) ... else ...

         Offset += size_o[0]*size_o[1]*size_o[2];
      } // check C-F interface
   } // for (int f=0; f<6; f++)

} // FUNCTION : MHD_SetFInterface



#ifdef MHD_CHECK_DIV_B
//-------------------------------------------------------------------------------------------------------
// Function    :  MHD_CheckDivB
// Description :  Check if the divergence of the prepared magnetic field exceeds a given threshold
//
// Note        :  1. To enable this check, define MHD_CHECK_DIV_B and set the tolerance value
//                   in DIV_B_TOLERANCE manually on the top of this file
//                   --> Currently this check is disabled even when GAMER_DEBUG is on
//                2. This check may fail when both spatial and temporal interpolations are required
//                   to prepare the ghost-zone B field
//                   --> Because the area-averaged fine-grid B field on a coarse-fine interface !=
//                       **temporally interpolated** coarse-grid B field on the same interface
//                   --> Coarse cells adjacent to a C-F boundary is NOT divergence-free
//                       --> Since we will use the original fine-grid data on this C-F interface
//                   --> Moreover, the adopted interpolation scheme for B field is divergence-preserving
//                       instead of divergence-free
//
// Parameter   :  Data1PG_FC : Array storing the prepared B field to be checked
//                GhostSize  : Number of ghost zones
//                Tolerance  : Tolerance relative error in div(B)
//                             --> Relative error is defined as |div(B)|*dh/<B>
//                lv         : Target refinement level
//                PrepTime   : Target physical time
//
// Return      :  None
//-------------------------------------------------------------------------------------------------------
void MHD_CheckDivB( const real *Data1PG_FC, const int GhostSize, const real Tolerance,
                    const int lv, const double PrepTime )
{

   const int  PGSize1D_CC = 2*( PS1 + GhostSize );
   const int  PGSize1D_FC = PGSize1D_CC + 1;
   const int  PGSize3D_FC = PGSize1D_FC*SQR(PGSize1D_CC);
   const int  didx_Bx     = 1;
   const int  didx_By     = PGSize1D_CC;
   const int  didx_Bz     = SQR(PGSize1D_CC);
   const real one_six     = 1.0/6.0;

   const real *Bx = Data1PG_FC + MAGX*PGSize3D_FC;
   const real *By = Data1PG_FC + MAGY*PGSize3D_FC;
   const real *Bz = Data1PG_FC + MAGZ*PGSize3D_FC;

   real BxL, BxR, ByL, ByR, BzL, BzR, AveB, DivB, DivB_max=-1.0;
   int  idx_Bx, idx_By, idx_Bz, i_max, j_max, k_max;


// find the cell with the maximum div(B)
   for (int k=0; k<PGSize1D_CC; k++ )
   for (int j=0; j<PGSize1D_CC; j++ )
   for (int i=0; i<PGSize1D_CC; i++ )
   {
      idx_Bx = IDX321( i, j, k, PGSize1D_FC, PGSize1D_CC );
      idx_By = IDX321( i, j, k, PGSize1D_CC, PGSize1D_FC );
      idx_Bz = IDX321( i, j, k, PGSize1D_CC, PGSize1D_CC );

      BxL = Bx[ idx_Bx           ];
      ByL = By[ idx_By           ];
      BzL = Bz[ idx_Bz           ];
      BxR = Bx[ idx_Bx + didx_Bx ];
      ByR = By[ idx_By + didx_By ];
      BzR = Bz[ idx_Bz + didx_Bz ];

      AveB = ( BxR + ByR + BzR + BxL + ByL + BzL ) * one_six;
      DivB = ( BxR + ByR + BzR - BxL - ByL - BzL );
      DivB = FABS( DivB );

      if ( DivB > DivB_max )
      {
         DivB_max = DivB;
         i_max    = i;
         j_max    = j;
         k_max    = k;
      }
   } // i,j,k


// warning if the maximum div(B) exceeds the tolerance value
   if ( DivB_max > Tolerance )
      Aux_Message( stderr, "WARNING : max div(B) = %20.14e at [%2d,%2d,%2d] (lv %d, PrepTime %20.14e, GhostSize %d) !!\n",
                   DivB_max, i_max-GhostSize, j_max-GhostSize, k_max-GhostSize, lv, PrepTime, GhostSize );

} // FUNCTION : MHD_CheckDivB
#endif // #ifdef MHD_CHECK_DIV_B

#endif // #ifdef MHD<|MERGE_RESOLUTION|>--- conflicted
+++ resolved
@@ -1,13 +1,5 @@
 #include "GAMER.h"
 
-<<<<<<< HEAD
-void InterpolateGhostZone( const int lv, const int PID, real IntData[], real IntData_IntTime[], const int SibID,
-                           const double PrepTime, const int GhostSize, const IntScheme_t IntScheme,
-                           const int NTSib[], int *TSib[], const int TVar, const int NVar_Tot, const int NVar_Flu,
-                           const int TFluVarIdxList[], const int NVar_Der, const int TDerVarList[], const bool IntPhase,
-                           const OptFluBC_t FluBC[], const OptPotBC_t PotBC, const int BC_Face[], const real MinPres,
-                           const bool DE_Consistency );
-=======
 void InterpolateGhostZone( const int lv, const int PID, real IntData_CC[], real IntData_FC[], real IntData_CC_IntTime[],
                            const int FSide, const double PrepTime, const int GhostSize,
                            const IntScheme_t IntScheme_CC, const IntScheme_t IntScheme_FC,
@@ -18,7 +10,6 @@
                            const bool IntPhase, const OptFluBC_t FluBC[], const OptPotBC_t PotBC,
                            const int BC_Face[], const real MinPres, const bool DE_Consistency,
                            const real *FInterface[6] );
->>>>>>> d54b2e7a
 static void SetTargetSibling( int NTSib[], int *TSib[] );
 static int Table_01( const int SibID, const char dim, const int Count, const int GhostSize );
 static int Table_02( const int lv, const int PID, const int Side );
@@ -673,16 +664,6 @@
       real *IntData_CC_IntTime = NULL;
 #     endif
 
-//    IntData_IntTime: for temporal interpolation on density and phase in ELBDM
-#     if ( MODEL == ELBDM )
-      real *IntData_IntTime = (  IntPhase  &&  OPT__INT_TIME  &&  lv > 0  &&
-                                !Mis_CompareRealValue( PrepTime, amr->FluSgTime[lv-1][  amr->FluSg[lv-1]], NULL, false )  &&
-                                !Mis_CompareRealValue( PrepTime, amr->FluSgTime[lv-1][1-amr->FluSg[lv-1]], NULL, false )  )
-                              ? new real [ 2*PS2*PS2*GhostSize_Padded ] : NULL;
-#     else
-      real *IntData_IntTime = NULL;
-#     endif
-
 
 //    assign particle mass onto grids
 #     ifdef PARTICLE
@@ -1399,12 +1380,6 @@
 #              endif
 
 
-<<<<<<< HEAD
-//             perform interpolation and store the results in IntData
-               InterpolateGhostZone( lv-1, FaSibPID, IntData, IntData_IntTime, Side, PrepTime, GhostSize, IntScheme, NTSib, TSib,
-                                     TVar, NVar_Tot, NVar_Flu, TFluVarIdxList, NVar_Der, TDerVarList, IntPhase,
-                                     FluBC, PotBC, BC_Face, MinPres, DE_Consistency );
-=======
 //             (b2-2) collect the fine-grid magnetic field on the coarse-fine interpolation boundaries
 //             for the divergence-preserving interpolation
                real *FInterface_Ptr[6] = { NULL, NULL, NULL, NULL, NULL, NULL };
@@ -1421,7 +1396,6 @@
                                      TVarCCIdxList_Flu, NVarCC_Der, TVarCCList_Der, TVarFC, NVarFC_Tot, TVarFCIdxList,
                                      IntPhase, FluBC, PotBC, BC_Face, MinPres, DE_Consistency,
                                      (const real **)FInterface_Ptr );
->>>>>>> d54b2e7a
 
 
 //             (b2-4) copy cell-centered data from IntData_CC[] to Data1PG_CC[]
@@ -1961,11 +1935,6 @@
 
       } // for (int TID=0; TID<NPG; TID++)
 
-<<<<<<< HEAD
-      if ( PrepUnit == UNIT_PATCH )    delete [] Array;
-      delete [] IntData;
-      delete [] IntData_IntTime;
-=======
       if ( PrepUnit == UNIT_PATCH )
       {
          delete [] Data1PG_CC;
@@ -1978,7 +1947,6 @@
 #     ifdef MHD
       delete [] FInterface_Data;
 #     endif
->>>>>>> d54b2e7a
 
    } // end of OpenMP parallel region
 
