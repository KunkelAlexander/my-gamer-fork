#include "GAMER.h"

void InterpolateGhostZone( const int lv, const int PID, real IntData_CC[], real IntData_FC[], real IntData_CC_IntTime[],
                           const int FSide, const double PrepTime, const int GhostSize,
                           const IntScheme_t IntScheme_CC, const IntScheme_t IntScheme_FC,
                           const int NTSib[], int *TSib[], const long TVarCC, const int NVarCC_Tot,
                           const int NVarCC_Flu, const int TVarCCIdxList_Flu[],
                           const int NVarCC_Der, const long TVarCCList_Der[],
                           const long TVarFC, const int NVarFC_Tot, const int TVarFCIdxList[],
                           const bool IntPhase, const OptFluBC_t FluBC[], const OptPotBC_t PotBC,
                           const int BC_Face[], const real MinPres, const real MinTemp, const real MinEntr,
                           const bool DE_Consistency, const real *FInterface[6] );
static void SetTargetSibling( int NTSib[], int *TSib[] );
static int Table_01( const int SibID, const char dim, const int Count, const int GhostSize );
static int Table_02( const int lv, const int PID, const int Side );
void SetTempIntPara( const int lv, const int Sg0, const double PrepTime, const double Time0, const double Time1,
                     bool &IntTime, int &Sg, int &Sg_IntT, real &Weighting, real &Weighting_IntT );
#ifdef MHD
static void MHD_SetFInterface( real *FInt_Data, real *FInt_Ptr[6], const real *Data1PG_FC, const int lv, const int PID0,
                               const int Side, const int GhostSize, const int MagSg, const int MagSg_IntT,
                               const bool MagIntTime, const real MagWeighting, const real MagWeighting_IntT );
#endif

// flag for checking whether Prepare_PatchData_InitParticleDensityArray() has been called
// before preparing either _PAR_DENS or _TOTAL_DENS
#ifdef PARTICLE
bool ParDensArray_Initialized = false;
#endif


// check the divergence-free B field (for debug)
#ifdef MHD
//#  define MHD_CHECK_DIV_B

# ifdef MHD_CHECK_DIV_B
#  ifdef FLOAT8
#  define DIV_B_TOLERANCE  1.0e-12
#  else
#  define DIV_B_TOLERANCE  1.0e-5f
#  endif

static void MHD_CheckDivB( const real *Data1PG_FC, const int GhostSize, const real Tolerance,
                           const int lv, const double PrepTime );
# endif // #ifdef MHD_CHECK_DIV_B
#endif // MHD




//-------------------------------------------------------------------------------------------------------
// Function    :  Prepare_PatchData
// Description :  Prepare the uniform data including ghost zones for the target patches or patch groups
//
// Note        :  1. Use the input parameters "TVarCC" and "TVarFC" to control the target cell-centered and
//                   face-centered variables, respectively
//                   --> TVarCC and TVarFC can be any combination of the symbolic constants defined in "Macro.h"
//                       (e.g., "TVarCC = _DENS", "TVarCC = _MOMX|ENGY", "TVarCC = _TOTAL", "TVarFC = _MAGX|_MAGZ")
//                2. If "GhostSize != 0" --> use InterpolateGhostZone() to fill out the
//                   ghost-zone values by spatial interpolation if the corresponding sibling patches do
//                   NOT exist
//                4. Use PrepTime to determine the physical time to prepare data
//                   --> Temporal interpolation/extrapolation will be conducted automatically if PrepTime
//                       is NOT equal to the time of data stored previously (e.g., FluSgTime[0/1])
//                4. Use "patch group" as the preparation unit
//                   --> The data of all patches within the same patch group will be prepared
//                5. It is assumed that both _FLUID and _PASSIVE are stored in the same Sg
//                6. Data are prepared and stored in the order:
//                   _FLUID (where _DENS may be replaced by _TOTAL_DENS) -> _PASSIVE -> _DERIVED --> _POTE --> _PAR_DENS
//                   ** DERIVED must be prepared immediately after FLU and PASSIVE so that both FLU, PASSIVE, and DERIVED
//                      can be prepared at the same time for the non-periodic BC. **
//                7. For _PAR_DENS and _TOTAL_DENS (for PARTICLE only), the rho_ext[] arrays of patches at Lv=lv must be
//                   pre-computed by calling Prepare_PatchData_InitParticleDensityArray() to store the partice mass density
//                   --> amr->patch[0][lv][PID]->rho_ext[]
//                   --> These arrays must be deallocated manually by calling Prepare_PatchData_FreeParticleDensityArray()
//                   --> Before calling this function, one must call
//                       (1) Par_CollectParticle2OneLevel() --> to collect particles from higher levels and from other MPI ranks
//                       (2) Prepare_PatchData_InitParticleDensityArray() --> to initialize all rho_ext[] arrays
//                   --> After calling this function, one must call the following two functions to free memory
//                       (1) Par_CollectParticle2OneLevel_FreeMemory()
//                       (2) Prepare_PatchData_FreeParticleDensityArray()
//                8. Patches stored in PID0_List must be real patches (cannot NOT be buffer patches)
//                9. Option "MHD_CHECK_DIV_B" on the top of this file can be used to check the divergence-free constraint
//                   on the prepared B field
//                   --> Note that when temporal interpolation is required in InterpolateGhostZone(), it will break div(B)=0 for
//                       the interpolated fine-grid B field just outside the central patch group
//                       --> It's because the temporal interpolated B field is in general not equal to the original fine-grid B
//                           field on the coarse-fine interfaces of the central patch group
//                       --> It's OK for the MHD solver since it will still guarantee that the updated B field within the patch group
//                           is divergence free
//               10. For _PAR_DENS and _TOTAL_DENS (for PARTICLE only), the OpenMP parallelization
//                   must not be applied outside Prepare_PatchData() for preparing particle mass density
//
// Parameter   :  lv             : Target refinement level
//                PrepTime       : Target physical time to prepare data
//                OutputCC       : Returned array to store the prepared cell-centered data
//                OutputFC       : Returned array to store the prepared face-centered data
//                GhostSize      : Number of ghost zones to be prepared
//                NPG            : Number of patch groups prepared at a time
//                PID0_List      : List recording the patch indices with LocalID==0 to be prepared
//                TVarCC         : Target cell-centered variables to be prepared
//                                 --> Supported variables in different models:
//                                     HYDRO : _DENS, _MOMX, _MOMY, _MOMZ, _ENGY, _VELX, _VELY, _VELZ, _PRES, _TEMP, _ENTR, _EINT
//                                             [, _POTE] [, _MAGX_CC, _MAGY_CC, _MAGZ_CC, _MAGE_CC]
//                                     ELBDM : _DENS, _REAL, _IMAG [, _POTE]
//                                 --> _FLUID, _PASSIVE, _TOTAL, and _DERIVED apply to all models
//                TVarFC         : Target face-centered variables to be prepared
//                                 --> Supported variables in different models:
//                                     HYDRO with MHD : _MAGX, _MAGY, _MAGZ, _MAG
//                                     ELBDM          : none
//                IntScheme_CC   : Interpolation scheme for the cell-centered variables
//                                 --> Supported schemes include
//                                     INT_MINMOD1D : MinMod-1D
//                                     INT_MINMOD3D : MinMod-3D
//                                     INT_VANLEER  : vanLeer
//                                     INT_CQUAD    : conservative quadratic
//                                     INT_QUAD     : quadratic
//                                     INT_CQUAR    : conservative quartic
//                                     INT_QUAR     : quartic
//                IntScheme_FC   : Interpolation scheme for the face-centered variables
//                                 --> Supported schemes include
//                                     INT_MINMOD1D : MinMod-1D
//                                     INT_VANLEER  : vanLeer
//                                     INT_CQUAD    : conservative quadratic
//                                     INT_CQUAR    : conservative quartic
//                PrepUnit       : Whether or not to separate the prepared data into individual patches
//                                 --> UNIT_PATCH      : prepare data "patch by patch"
//                                     UNIT_PATCHGROUP : prepare data "patch group by patch group"
//                NSide          : Number of sibling directions to prepare data
//                                 --> NSIDE_00 (=  0) : do not prepare any sibling direction (equivalent to GhostSize=0)
//                                     NSIDE_06 (=  6) : prepare only sibling directions 0~5
//                                     NSIDE_26 (= 26) : prepare all sibling directions 0~25
//                IntPhase       : true --> Perform interpolation on rho/phase instead of real/imag parts in ELBDM
//                                      --> TVarCC must contain _REAL and _IMAG
//                FluBC          : Fluid boundary condition
//                PotBC          : Gravity boundary condition
//                MinDens        : See MinEntr
//                MinPres        : See MinEntr
//                MinTemp        : See MinEntr
//                MinEntr        : Minimum allowed density/pressure/temperature/entropy in the output array (<0.0 ==> off)
//                                 --> MinDens can be applied to both _DENS and _TOTAL_DENS but cannot be applied to _PAR_DENS
//                                 --> Note that when preparing both density and real/imaginary parts for ELBDM, we do NOT
//                                     rescale wave functions after applying MinDens
//                                     --> We can have real^2+imag^2 != density in the prepared data!!
//                                     --> But currently it's not an issue since we never prepare density and wave functions
//                                         at the same time
//                                 --> Currently MinDens is applied in Flu_Prepare(), Flag_Real(), and Poi_Prepare_Rho()
//                                     --> The Guideline is to apply MinDens check only when ghost zones are required
//                                         (because density field is already stored in each patch and we don't want
//                                         Prepare_PatchData() to modify the existing data)
//                                 --> Currently MinPres is applied only in Flag_Real()
//                                     --> The Guideline is to apply MinPres check whenever _PRES or _TEMP is required
//                                         (because pressure field is NOT stored explicitly in each patch and thus existing data
//                                         may still have pressure < MinPres due to round-off errors)
//                DE_Consistency : Ensure the consistency between pressure, total energy density, and the dual-energy variable
//                                 when DUAL_ENERGY is on
//                                 --> Only apply to the ghost-zone interpolation on the assumption that the data stored
//                                     in all patches already satisfy this consistency check
//
// Return      :  OutputCC, OutputFC
//-------------------------------------------------------------------------------------------------------
void Prepare_PatchData( const int lv, const double PrepTime, real *OutputCC, real *OutputFC,
                        const int GhostSize, const int NPG, const int *PID0_List, long TVarCC, long TVarFC,
                        const IntScheme_t IntScheme_CC, const IntScheme_t IntScheme_FC, const PrepUnit_t PrepUnit,
                        const NSide_t NSide, const bool IntPhase, const OptFluBC_t FluBC[], const OptPotBC_t PotBC,
                        const real MinDens, const real MinPres, const real MinTemp, const real MinEntr, const bool DE_Consistency )
{

// nothing to do if there is no target patch group
   if ( NPG == 0 )   return;


// check
// --> do it even when disabling GAMER_DEBUG since this routine is critical and the check is inexpensive
// -----------------------------------------
   long AllVarCC = ( _TOTAL | _DERIVED );
#  ifdef GRAVITY
   AllVarCC |= _POTE;
#  endif
#  ifdef PARTICLE
   AllVarCC |= _PAR_DENS;
   AllVarCC |= _TOTAL_DENS;
#  endif
   if ( TVarCC & ~AllVarCC )   Aux_Error( ERROR_INFO, "unsupported parameter %s = %d !!\n", "TVarCC", TVarCC );

   long AllVarFC = 0;
#  ifdef MHD
   AllVarFC |= _MAG;
#  endif
   if ( TVarFC & ~AllVarFC )   Aux_Error( ERROR_INFO, "unsupported parameter %s = %d !!\n", "TVarFC", TVarFC );

   if ( MinDens >= (real)0.0  &&  MPI_Rank == 0 )
   {
#     if ( MODEL == HYDRO  ||  MODEL == ELBDM )
#     ifdef PARTICLE
      if ( !(TVarCC & _DENS)  &&  !(TVarCC & _TOTAL_DENS) )
         Aux_Message( stderr, "WARNING : MinDens (%13.7e) >= 0.0 but neither _DENS nor _TOTAL_DENS is found !!\n", MinDens );
#     else
      if ( !(TVarCC & _DENS) )
         Aux_Message( stderr, "WARNING : MinDens (%13.7e) >= 0.0 but _DENS is not found !!\n", MinDens );
#     endif
#     else
         Aux_Message( stderr, "WARNING : MinDens (%13.7e) >= 0.0 can only be applied to HYDRO/ELBDM !!\n", MinDens );
#     endif

#     if ( MODEL == ELBDM )
      if (  ( TVarCC & _REAL )  ||  ( TVarCC & _IMAG )  )
         Aux_Message( stderr, "WARNING : real and imaginary parts are NOT rescaled after applying the minimum density check !!\n" );
#     endif
   }

   if ( MinPres >= (real)0.0  &&  MPI_Rank == 0 )
   {
#     if ( MODEL == HYDRO )
      if ( !(TVarCC & _PRES) )
         Aux_Message( stderr, "WARNING : MinPres (%13.7e) >= 0.0 but _PRES is not found !!\n", MinPres );
#     else
         Aux_Message( stderr, "WARNING : MinPres (%13.7e) >= 0.0 can only be applied to HYDRO !!\n", MinPres );
#     endif
   }

   if ( MinTemp >= (real)0.0  &&  MPI_Rank == 0 )
   {
#     if ( MODEL == HYDRO )
      if ( !(TVarCC & _TEMP) )
         Aux_Message( stderr, "WARNING : MinTemp (%13.7e) >= 0.0 but _TEMP is not found !!\n", MinTemp );
#     else
         Aux_Message( stderr, "WARNING : MinTemp (%13.7e) >= 0.0 can only be applied to HYDRO !!\n", MinTemp );
#     endif
   }

   if ( MinEntr >= (real)0.0  &&  MPI_Rank == 0 )
   {
#     if ( MODEL == HYDRO )
      if ( !(TVarCC & _ENTR) )
         Aux_Message( stderr, "WARNING : MinEntr (%13.7e) >= 0.0 but _ENTR is not found !!\n", MinEntr );
#     else
         Aux_Message( stderr, "WARNING : MinEntr (%13.7e) >= 0.0 can only be applied to HYDRO !!\n", MinEntr );
#     endif
   }

   if ( IntPhase )
   {
#     if ( MODEL == ELBDM )
      if (  !(TVarCC & _REAL)  ||  !(TVarCC & _IMAG)  )
      Aux_Error( ERROR_INFO, "real and/or imag parts are not found for phase interpolation in ELBDM !!\n" );

//    we have assumed in InterpolateGhostZone() that when adopting IntPhase this function will NOT prepare
//    anything other than wave function and, optionally, density
//    --> e.g., one cannot prepare wave function and potential at the same time when enabling IntPhase
      if (  TVarCC & ~( _REAL | _IMAG | _DENS )  )
      Aux_Error( ERROR_INFO, "unsupported parameter %s = %d for IntPhase !!\n", "TVarCC", TVarCC );
#     else
      Aux_Error( ERROR_INFO, "\"interpolation on phase\" is useful only in ELBDM !!\n" );
#     endif
   }

   if ( FluBC == NULL )    Aux_Error( ERROR_INFO, "FluBC == NULL !!\n" );

   for (int f=0; f<6; f++)
   {
      if ( FluBC[f] != BC_FLU_PERIODIC    &&  FluBC[f] != BC_FLU_OUTFLOW  &&
           FluBC[f] != BC_FLU_REFLECTING  &&  FluBC[f] != BC_FLU_DIODE    &&
           FluBC[f] != BC_FLU_USER )
         Aux_Error( ERROR_INFO, "unsupported parameter FluBC[%d] = %d !!\n", f, FluBC[f] );

#     if ( MODEL != HYDRO )
      if ( FluBC[f] == BC_FLU_OUTFLOW )
         Aux_Error( ERROR_INFO, "outflow boundary condition (OPT__BC_FLU=2) only works with HYDRO !!\n" );

      if ( FluBC[f] == BC_FLU_REFLECTING )
         Aux_Error( ERROR_INFO, "reflecting boundary condition (OPT__BC_FLU=3) only works with HYDRO !!\n" );

      if ( FluBC[f] == BC_FLU_DIODE )
         Aux_Error( ERROR_INFO, "diode boundary condition (OPT__BC_FLU=5) only works with HYDRO !!\n" );
#     endif
   }

   if ( OPT__DT_LEVEL == DT_LEVEL_SHARED  &&  OPT__INT_TIME )
      Aux_Error( ERROR_INFO, "OPT__INT_TIME should be disabled when \"OPT__DT_LEVEL == DT_LEVEL_SHARED\" !!\n" );

   if ( MPI_Rank == 0 )
   if (  ( NSide == NSIDE_00  &&  GhostSize != 0 )  ||  ( NSide != NSIDE_00  &&  GhostSize == 0 )  )
      Aux_Message( stderr, "WARNING : inconsistent NSide (%d) and GhostSize (%d) !!\n", NSide, GhostSize );

#  ifdef PARTICLE
   if ( TVarCC & _PAR_DENS  ||  TVarCC & _TOTAL_DENS )
   {
//    because we only collect particles from nearby 26 sibling patches
      if ( GhostSize > PS1 - amr->Par->GhostSize )
         Aux_Error( ERROR_INFO, "GhostSize (%d) > maximum allowed (%d) when preparing mass density with particles!!\n",
                    GhostSize, PS1 - amr->Par->GhostSize );

      if ( ! ParDensArray_Initialized )
         Aux_Error( ERROR_INFO, "must call Prepare_PatchData_InitParticleDensityArray() in advance !!\n" );
   }

// _DENS, _PAR_DENS, and _TOTAL_DENS do not work together (actually we should be able to support _DENS + _PAR_DENS)
   if (  ( TVarCC & _DENS && TVarCC & _PAR_DENS )  ||  ( TVarCC & _DENS && TVarCC & _TOTAL_DENS )  )
      Aux_Error( ERROR_INFO, "_DENS, _PAR_DENS, and _TOTAL_DENS cannot work together !!\n" );

// for PAR_ONLY, we have _TOTAL_DENS == _PAR_DENS
#  if ( MODEL != PAR_ONLY )
   if ( TVarCC & _TOTAL_DENS  &&  TVarCC & _PAR_DENS )
      Aux_Error( ERROR_INFO, "_DENS, _PAR_DENS, and _TOTAL_DENS cannot work together !!\n" );
#  endif
#  endif // #ifdef PARTICLE

// target patches must be real patches
   for (int TID=0; TID<NPG; TID++)
      if ( PID0_List[TID] < 0  ||  PID0_List[TID] >= amr->NPatchComma[lv][1] )
         Aux_Error( ERROR_INFO, "incorrect target PID %d (NReal = %d) !!\n", PID0_List[TID], amr->NPatchComma[lv][1] );

#  if ( MODEL == HYDRO )
   if (  ( TVarCC & _TEMP )  &&  EoS_DensEint2Temp_CPUPtr == NULL )
      Aux_Error( ERROR_INFO, "EoS_DensEint2Temp_CPUPtr == NULL !!\n" );

   if (  ( TVarCC & _ENTR )  &&  EoS_DensEint2Entr_CPUPtr == NULL )
      Aux_Error( ERROR_INFO, "EoS_DensEint2Entr_CPUPtr == NULL !!\n" );
#  endif

#  ifdef SRHD
   if ( TVarCC & _ENTR )
      Aux_Error( ERROR_INFO, "SRHD does not support computing entropy !!\n" );
#  endif
// -----------------------------------------
// end of check

// check the OpenMP parallelization
#  ifdef OPENMP
#  ifdef PARTICLE
   if ( ( TVarCC & _PAR_DENS || TVarCC & _TOTAL_DENS )  &&  omp_get_num_threads() > 1 )
      Aux_Error( ERROR_INFO, "omp_get_num_threads() = %d !! OpenMP parallelization should not be applied outside Prepare_PachData() for preparing particle density !!\n", omp_get_num_threads() );
#  endif // #ifdef PARTICLE
#  endif // #ifdef OPENMP


   const double dh               = amr->dh[lv];
   const int    PGSize1D_CC      = 2*( PS1 + GhostSize );   // width of a single patch group including ghost zones
   const int    PGSize3D_CC      = CUBE( PGSize1D_CC );
   const int    GhostSize_Padded = GhostSize + (GhostSize&1);
   const int    PGSize1D_FC      = PGSize1D_CC + 1;
   const int    PGSize3D_FC      = PGSize1D_FC*SQR(PGSize1D_CC);

#  if   ( MODEL == HYDRO )
   const bool PrepVx           = ( TVarCC & _VELX    ) ? true : false;
   const bool PrepVy           = ( TVarCC & _VELY    ) ? true : false;
   const bool PrepVz           = ( TVarCC & _VELZ    ) ? true : false;
   const bool PrepPres         = ( TVarCC & _PRES    ) ? true : false;
   const bool PrepTemp         = ( TVarCC & _TEMP    ) ? true : false;
   const bool PrepEntr         = ( TVarCC & _ENTR    ) ? true : false;
   const bool PrepEint         = ( TVarCC & _EINT    ) ? true : false;
#  ifdef MHD
   const bool PrepMagX_CC      = ( TVarCC & _MAGX_CC ) ? true : false;
   const bool PrepMagY_CC      = ( TVarCC & _MAGY_CC ) ? true : false;
   const bool PrepMagZ_CC      = ( TVarCC & _MAGZ_CC ) ? true : false;
   const bool PrepMagE_CC      = ( TVarCC & _MAGE_CC ) ? true : false;
   const bool PrepMagCC        = ( PrepMagX_CC || PrepMagY_CC || PrepMagZ_CC || PrepMagE_CC );
#  endif

#  elif ( MODEL == ELBDM )
// no derived variables yet

#  else
#  error : unsupported MODEL !!
#  endif

#  ifdef GRAVITY
   const bool PrepPot = ( TVarCC & _POTE ) ? true : false;
#  endif

#  ifdef PARTICLE
// note that these two options cannot be turned on at the same time
// --> and we set PrepTotalDens == true ONLY when there are density fields other than particles
// --> for PAR_ONLY mode, we always set PrepTotalDens == false to avoid confusion
#  if ( MODEL == PAR_ONLY )
   const bool PrepParOnlyDens = ( TVarCC & _PAR_DENS  ||  TVarCC & _TOTAL_DENS ) ? true : false;
   const bool PrepTotalDens   = false;
#  else
   const bool PrepParOnlyDens = ( TVarCC & _PAR_DENS   ) ? true : false;
   const bool PrepTotalDens   = ( TVarCC & _TOTAL_DENS ) ? true : false;
#  endif

// turn on _DENS automatically for preparing total density
   if ( PrepTotalDens )    TVarCC |= _DENS;
#  endif // #ifdef PARTICLE


// TVarCCIdxList_Flu: list recording the target cell-centered fluid and passive variable indices (e.g., [0 ... NCOMP_TOTAL-1] )
// TVarCCList_Der   : list recording the target cell-centered derived variable (e.g., _VELX, _PRES)
// TVarFCIdxList    : list recording the target face-centered variable indices (e.g., [0 ... NCOMP_MAG-1])
   const int NVarCC_Der_Max = 20;   // increase it when the maximum number of derived fields exceeds it
   long TVarCCList_Der[NVarCC_Der_Max];
   int  NTSib[26], *TSib[26], NVarCC_Flu, NVarCC_Der, NVarCC_Tot, TVarCCIdxList_Flu[NCOMP_TOTAL];

// set up the target sibling indices for InterpolateGhostZone()
   SetTargetSibling( NTSib, TSib );

// determine the cell-centered fluid components to be prepared
// --> assuming that _VAR_NAME = 1L<<VAR_NAME (e.g., _DENS == 1L<<DENS)
// --> it also determines the order of variables stored in OutputCC (which is the same as patch->fluid[])
   NVarCC_Flu = 0;
   for (int v=0; v<NCOMP_TOTAL; v++)
      if ( TVarCC & (1L<<v) )    TVarCCIdxList_Flu[ NVarCC_Flu++ ] = v;

   NVarCC_Der = 0;

#  if   ( MODEL == HYDRO )
   if ( PrepVx      )   TVarCCList_Der[ NVarCC_Der ++ ] = _VELX;
   if ( PrepVy      )   TVarCCList_Der[ NVarCC_Der ++ ] = _VELY;
   if ( PrepVz      )   TVarCCList_Der[ NVarCC_Der ++ ] = _VELZ;
   if ( PrepPres    )   TVarCCList_Der[ NVarCC_Der ++ ] = _PRES;
   if ( PrepTemp    )   TVarCCList_Der[ NVarCC_Der ++ ] = _TEMP;
   if ( PrepEntr    )   TVarCCList_Der[ NVarCC_Der ++ ] = _ENTR;
   if ( PrepEint    )   TVarCCList_Der[ NVarCC_Der ++ ] = _EINT;
#  ifdef MHD
   if ( PrepMagX_CC )   TVarCCList_Der[ NVarCC_Der ++ ] = _MAGX_CC;
   if ( PrepMagY_CC )   TVarCCList_Der[ NVarCC_Der ++ ] = _MAGY_CC;
   if ( PrepMagZ_CC )   TVarCCList_Der[ NVarCC_Der ++ ] = _MAGZ_CC;
   if ( PrepMagE_CC )   TVarCCList_Der[ NVarCC_Der ++ ] = _MAGE_CC;
#  endif

#  elif ( MODEL == ELBDM )
// no derived variables yet

#  else
#  error : unsupported MODEL !!
#  endif

   if ( NVarCC_Der > NVarCC_Der_Max )  Aux_Error( ERROR_INFO, "NVarCC_Der (%d) > NVarCC_Der_Max (%d) !!\n", NVarCC_Der, NVarCC_Der_Max );

   NVarCC_Tot = NVarCC_Flu + NVarCC_Der;

#  ifdef GRAVITY
   if ( PrepPot )    NVarCC_Tot ++;
#  endif

// do not increase NVarCC_Tot for PrepTotalDens since _DENS is already turned on automatically for that
#  ifdef PARTICLE
   if ( PrepParOnlyDens )  NVarCC_Tot ++;
#  endif


// determine the face-centered variables to be prepared
// --> currently we do not consider any face-centered derived variable
// --> assuming that _VAR_NAME = 1L<<VAR_NAME (e.g., _MAGX == 1L<<MAGX)
// --> it also determines the order of variables stored in OutputFC (which is the same as patch->magnetic[])
   int NVarFC_Tot = 0;

#  ifdef MHD
   const bool PrepMagFC = ( TVarFC & _MAG ) ? true : false;
   int TVarFCIdxList[NCOMP_MAG];

   for (int v=0; v<NCOMP_MAG; v++)
      if ( TVarFC & (1L<<v) )    TVarFCIdxList[ NVarFC_Tot++ ] = v;

#  else
// currently no other models require any face-centered variable
   int *TVarFCIdxList = NULL;
#  endif


// nothing to do if no target variable is found
   if ( NVarCC_Tot == 0  &&  NVarFC_Tot == 0  &&  MPI_Rank == 0 )
   {
      Aux_Message( stderr, "WARNING : no target variable is found in %s() !!\n", __FUNCTION__ );
      return;
   }


// validate the output pointers
#  ifdef GAMER_DEBUG
   if ( NVarCC_Tot > 0  &&  OutputCC == NULL )
      Aux_Error( ERROR_INFO, "OutputCC == NULL (NVarCC_Tot %d) !!\n", NVarCC_Tot );

   if ( NVarFC_Tot > 0  &&  OutputFC == NULL )
      Aux_Error( ERROR_INFO, "OutputFC == NULL (NVarFC_Tot %d) !!\n", NVarFC_Tot );
#  endif


// temporal interpolation parameters
   bool FluIntTime;
   int  FluSg, FluSg_IntT;
   real FluWeighting, FluWeighting_IntT;

// fluid
   if ( NVarCC_Flu + NVarCC_Der != 0 )
   {
      const int Sg0 = amr->FluSg[lv];
      SetTempIntPara( lv, Sg0, PrepTime, amr->FluSgTime[lv][Sg0], amr->FluSgTime[lv][1-Sg0],
                      FluIntTime, FluSg, FluSg_IntT, FluWeighting, FluWeighting_IntT );
   }

// magnetic field
#  ifdef MHD
   bool MagIntTime;
   int  MagSg, MagSg_IntT;
   real MagWeighting, MagWeighting_IntT;

// check PrepPres, PrepTemp, PrepEntr, and PrepEint since they also require B field
   if ( PrepMagFC || PrepMagCC || PrepPres || PrepTemp || PrepEntr || PrepEint )
   {
      const int Sg0 = amr->MagSg[lv];
      SetTempIntPara( lv, Sg0, PrepTime, amr->MagSgTime[lv][Sg0], amr->MagSgTime[lv][1-Sg0],
                      MagIntTime, MagSg, MagSg_IntT, MagWeighting, MagWeighting_IntT );
   }
#  endif // #ifdef MHD

// potential
#  ifdef GRAVITY
   bool PotIntTime;
   int  PotSg, PotSg_IntT;
   real PotWeighting, PotWeighting_IntT;

   if ( PrepPot )
   {
      const int Sg0 = amr->PotSg[lv];
      SetTempIntPara( lv, Sg0, PrepTime, amr->PotSgTime[lv][Sg0], amr->PotSgTime[lv][1-Sg0],
                      PotIntTime, PotSg, PotSg_IntT, PotWeighting, PotWeighting_IntT );
   }
#  endif // #ifdef GRAVITY


// determine the priority of different boundary faces (z>y>x) to set the corner cells properly for the non-periodic B.C.
   int BC_Face[26], BC_Face_tmp[3];

   for (int s=0; s<26; s++)
   {
      BC_Face_tmp[0] = TABLE_01( s, 'x', 0, -1, 1 );
      BC_Face_tmp[1] = TABLE_01( s, 'y', 2, -1, 3 );
      BC_Face_tmp[2] = TABLE_01( s, 'z', 4, -1, 5 );

//    z > y > x
      if      ( BC_Face_tmp[2] != -1  &&  FluBC[BC_Face_tmp[2]] != BC_FLU_PERIODIC )   BC_Face[s] = BC_Face_tmp[2];
      else if ( BC_Face_tmp[1] != -1  &&  FluBC[BC_Face_tmp[1]] != BC_FLU_PERIODIC )   BC_Face[s] = BC_Face_tmp[1];
      else if ( BC_Face_tmp[0] != -1  &&  FluBC[BC_Face_tmp[0]] != BC_FLU_PERIODIC )   BC_Face[s] = BC_Face_tmp[0];
      else                                                                             BC_Face[s] = NULL_INT;
   }


// constant settings used by Par_MassAssignment()
#  ifdef MASSIVE_PARTICLES
   const bool InitZero_No       = false;
   const bool Periodic_Check[3] = { FluBC[0]==BC_FLU_PERIODIC, FluBC[2]==BC_FLU_PERIODIC, FluBC[4]==BC_FLU_PERIODIC };
   const int  PeriodicNCell[3]  = { NX0_TOT[0]*(1<<lv),
                                    NX0_TOT[1]*(1<<lv),
                                    NX0_TOT[2]*(1<<lv) };
   const bool UnitDens_No       = false;
   const bool CheckFarAway_Yes  = true;
#  endif


// start to prepare data
#  pragma omp parallel
   {
//    thread-private variables
      int    J, K, I2, J2, K2, Idx1, Idx2, PID0, TVarCCIdx_Flu, TVarFCIdx, BC_Sibling, BC_Idx_Start[3], BC_Idx_End[3];
      double xyz0[3];   // corner coordinates for the user-specified B.C.

//    fluid variables for the EoS routines
#     if ( MODEL == HYDRO )
#     if ( EOS == EOS_GAMMA  ||  EOS == EOS_ISOTHERMAL )
      const int NFluForEoS = NCOMP_FLUID;    // don't need passsive scalars in EOS_GAMMA/EOS_ISOTHERMAL
#     else
      const int NFluForEoS = NCOMP_TOTAL;
#     endif
      real FluidForEoS[NFluForEoS];
#     endif

//    Data1PG_CC/FC: array to store the prepared cell-centered/face-centered data of one patch group
//                   (including the ghost-zone data)
//    --> for PrepUnit == UNIT_PATCHGROUP, these pointers point to OutputCC/FC directly (which will be set later)
//        for PrepUnit == UNIT_PATCH, these arrays will be copied to different patches in OutputCC/FC later
      real *Data1PG_CC     = ( PrepUnit == UNIT_PATCH ) ? new real [ NVarCC_Tot*PGSize3D_CC ] : NULL;
      real *Data1PG_CC_Ptr = NULL;
      real *Data1PG_FC     = ( PrepUnit == UNIT_PATCH ) ? new real [ NVarFC_Tot*PGSize3D_FC ] : NULL;
      real *Data1PG_FC_Ptr = NULL;


//    IntData_CC/FC: arrays to store the interpolated cell-/face-centered results
//    --> allocate it only once but with the maximum required size to reduce the number of memory allocations
      real *IntData_CC = new real [ NVarCC_Tot*PS2*PS2*(GhostSize_Padded  ) ];
      real *IntData_FC = new real [ NVarFC_Tot*PS2*PS2*(GhostSize_Padded+1) ];


//    B field on the coarse-fine interfaces for the divergence-preserving interpolation
//    --> allocate it only once but with the maximum required size to reduce the number of memory allocations
#     ifdef MHD
      real *FInterface_Data = NULL;

      if ( NVarFC_Tot > 0 )   FInterface_Data = new real [ SQR(PS2) + 4*PS2*GhostSize_Padded ];
#     endif

//    IntData_CC_IntTime: for temporal interpolation on density and phase in ELBDM
#     if ( MODEL == ELBDM )
      real *IntData_CC_IntTime = (  IntPhase  &&  OPT__INT_TIME  &&  lv > 0  &&
                                   !Mis_CompareRealValue( PrepTime, amr->FluSgTime[lv-1][  amr->FluSg[lv-1]], NULL, false )  &&
                                   !Mis_CompareRealValue( PrepTime, amr->FluSgTime[lv-1][1-amr->FluSg[lv-1]], NULL, false )  )
                                 ? new real [ 2*PS2*PS2*GhostSize_Padded ] : NULL;
#     else
      real *IntData_CC_IntTime = NULL;
#     endif


//    prepare eight nearby patches (one patch group) at a time
#     pragma omp for schedule( runtime )
      for (int TID=0; TID<NPG; TID++)
      {
         PID0 = PID0_List[TID];

#        ifdef GAMER_DEBUG
         if ( PID0 < 0  ||  PID0 >= amr->num[lv] )
            Aux_Error( ERROR_INFO, "PID0 (%d) is not within the correct range [%d ... %d] !!\n", PID0, 0, amr->num[lv]-1 );

         if ( PID0%8 != 0 )
            Aux_Error( ERROR_INFO, "PID0 (%d) does not have LocalID == 0 !!\n", PID0 );
#        endif

         for (int d=0; d<3; d++)    xyz0[d] = amr->patch[0][lv][PID0]->EdgeL[d] + (0.5-GhostSize)*dh;

//       Data1PG_CC/FC point to OutputCC/FC directly for PrepUnit == UNIT_PATCHGROUP
         if ( PrepUnit == UNIT_PATCHGROUP )
         {
            Data1PG_CC = OutputCC + TID*NVarCC_Tot*PGSize3D_CC;
            Data1PG_FC = OutputFC + TID*NVarFC_Tot*PGSize3D_FC;
         }


//       a. fill out the central region of Data1PG_CC[]/FC[] (ghost zones will be filled out later)
// ------------------------------------------------------------------------------------------------------------
         for (int LocalID=0; LocalID<8; LocalID++ )
         {
            const int PID    = PID0 + LocalID;
            const int Disp_i = TABLE_02( LocalID, 'x', GhostSize, GhostSize+PS1 );
            const int Disp_j = TABLE_02( LocalID, 'y', GhostSize, GhostSize+PS1 );
            const int Disp_k = TABLE_02( LocalID, 'z', GhostSize, GhostSize+PS1 );

            Data1PG_CC_Ptr = Data1PG_CC;
            Data1PG_FC_Ptr = Data1PG_FC;

//          (a1) fluid data (cell-centered)
            for (int v=0; v<NVarCC_Flu; v++)
            {
               TVarCCIdx_Flu = TVarCCIdxList_Flu[v];

               for (int k=0; k<PS1; k++)  {  K    = k + Disp_k;
               for (int j=0; j<PS1; j++)  {  J    = j + Disp_j;
                                             Idx1 = IDX321( Disp_i, J, K, PGSize1D_CC, PGSize1D_CC );
               for (int i=0; i<PS1; i++)  {

                  Data1PG_CC_Ptr[Idx1] = amr->patch[FluSg][lv][PID]->fluid[TVarCCIdx_Flu][k][j][i];

                  if ( FluIntTime ) // temporal interpolation
                  Data1PG_CC_Ptr[Idx1] =   FluWeighting     *Data1PG_CC_Ptr[Idx1]
                                         + FluWeighting_IntT*amr->patch[FluSg_IntT][lv][PID]->fluid[TVarCCIdx_Flu][k][j][i];
                  Idx1 ++;
               }}}

               Data1PG_CC_Ptr += PGSize3D_CC;
            }


//          (a2) derived variables (cell-centered)
#           if   ( MODEL == HYDRO )
            if ( PrepVx )
            {
               for (int k=0; k<PS1; k++)  {  K    = k + Disp_k;
               for (int j=0; j<PS1; j++)  {  J    = j + Disp_j;
                                             Idx1 = IDX321( Disp_i, J, K, PGSize1D_CC, PGSize1D_CC );
               for (int i=0; i<PS1; i++)  {

                  Data1PG_CC_Ptr[Idx1] = amr->patch[FluSg][lv][PID]->fluid[MOMX][k][j][i] /
                                         amr->patch[FluSg][lv][PID]->fluid[DENS][k][j][i];

                  if ( FluIntTime ) // temporal interpolation
                  Data1PG_CC_Ptr[Idx1] =   FluWeighting     *Data1PG_CC_Ptr[Idx1]
                                         + FluWeighting_IntT*( amr->patch[FluSg_IntT][lv][PID]->fluid[MOMX][k][j][i] /
                                                               amr->patch[FluSg_IntT][lv][PID]->fluid[DENS][k][j][i] );
                  Idx1 ++;
               }}}

               Data1PG_CC_Ptr += PGSize3D_CC;
            } // if ( PrepVx )

            if ( PrepVy )
            {
               for (int k=0; k<PS1; k++)    {  K    = k + Disp_k;
               for (int j=0; j<PS1; j++)    {  J    = j + Disp_j;
                                                      Idx1 = IDX321( Disp_i, J, K, PGSize1D_CC, PGSize1D_CC );
               for (int i=0; i<PS1; i++)    {

                  Data1PG_CC_Ptr[Idx1] = amr->patch[FluSg][lv][PID]->fluid[MOMY][k][j][i] /
                                         amr->patch[FluSg][lv][PID]->fluid[DENS][k][j][i];

                  if ( FluIntTime ) // temporal interpolation
                  Data1PG_CC_Ptr[Idx1] =   FluWeighting     *Data1PG_CC_Ptr[Idx1]
                                         + FluWeighting_IntT*( amr->patch[FluSg_IntT][lv][PID]->fluid[MOMY][k][j][i] /
                                                               amr->patch[FluSg_IntT][lv][PID]->fluid[DENS][k][j][i] );
                  Idx1 ++;
               }}}

               Data1PG_CC_Ptr += PGSize3D_CC;
            } // if ( PrepVy )

            if ( PrepVz )
            {
               for (int k=0; k<PS1; k++)  {  K    = k + Disp_k;
               for (int j=0; j<PS1; j++)  {  J    = j + Disp_j;
                                             Idx1 = IDX321( Disp_i, J, K, PGSize1D_CC, PGSize1D_CC );
               for (int i=0; i<PS1; i++)  {

                  Data1PG_CC_Ptr[Idx1] = amr->patch[FluSg][lv][PID]->fluid[MOMZ][k][j][i] /
                                         amr->patch[FluSg][lv][PID]->fluid[DENS][k][j][i];

                  if ( FluIntTime ) // temporal interpolation
                  Data1PG_CC_Ptr[Idx1] =   FluWeighting     *Data1PG_CC_Ptr[Idx1]
                                         + FluWeighting_IntT*( amr->patch[FluSg_IntT][lv][PID]->fluid[MOMZ][k][j][i] /
                                                               amr->patch[FluSg_IntT][lv][PID]->fluid[DENS][k][j][i] );
                  Idx1 ++;
               }}}

               Data1PG_CC_Ptr += PGSize3D_CC;
            } // if ( PrepVz )

            if ( PrepPres )
            {
               for (int k=0; k<PS1; k++)  {  K    = k + Disp_k;
               for (int j=0; j<PS1; j++)  {  J    = j + Disp_j;
                                             Idx1 = IDX321( Disp_i, J, K, PGSize1D_CC, PGSize1D_CC );
               for (int i=0; i<PS1; i++)  {

                  for (int v=0; v<NFluForEoS; v++)    FluidForEoS[v] = amr->patch[FluSg][lv][PID]->fluid[v][k][j][i];

//###REVISE: support dual energy
#                 ifdef MHD
                  const real Emag = MHD_GetCellCenteredBEnergyInPatch( lv, PID, i, j, k, MagSg );
#                 else
                  const real Emag = NULL_REAL;
#                 endif
                  Data1PG_CC_Ptr[Idx1] = Hydro_Con2Pres( FluidForEoS[DENS], FluidForEoS[MOMX], FluidForEoS[MOMY],
                                                         FluidForEoS[MOMZ], FluidForEoS[ENGY], FluidForEoS+NCOMP_FLUID,
                                                         (MinPres>=(real)0.0), MinPres, Emag,
                                                         EoS_DensEint2Pres_CPUPtr, EoS_GuessHTilde_CPUPtr, EoS_HTilde2Temp_CPUPtr,
                                                         EoS_AuxArray_Flt, EoS_AuxArray_Int,
                                                         h_EoS_Table, NULL );

                  if ( FluIntTime ) // temporal interpolation
                  {
                     for (int v=0; v<NFluForEoS; v++)    FluidForEoS[v] = amr->patch[FluSg_IntT][lv][PID]->fluid[v][k][j][i];

#                    ifdef MHD
                     const real Emag = MHD_GetCellCenteredBEnergyInPatch( lv, PID, i, j, k, MagSg_IntT );
#                    else
                     const real Emag = NULL_REAL;
#                    endif
                     Data1PG_CC_Ptr[Idx1] =
                        FluWeighting     *Data1PG_CC_Ptr[Idx1]
                      + FluWeighting_IntT*Hydro_Con2Pres( FluidForEoS[DENS], FluidForEoS[MOMX], FluidForEoS[MOMY],
                                                          FluidForEoS[MOMZ], FluidForEoS[ENGY], FluidForEoS+NCOMP_FLUID,
                                                          (MinPres>=(real)0.0), MinPres, Emag,
                                                          EoS_DensEint2Pres_CPUPtr, EoS_GuessHTilde_CPUPtr, EoS_HTilde2Temp_CPUPtr,
                                                          EoS_AuxArray_Flt, EoS_AuxArray_Int,
                                                          h_EoS_Table, NULL );
                  }

                  Idx1 ++;
               }}}

               Data1PG_CC_Ptr += PGSize3D_CC;
            } // if ( PrepPres )

            if ( PrepTemp )
            {
               for (int k=0; k<PS1; k++)  {  K    = k + Disp_k;
               for (int j=0; j<PS1; j++)  {  J    = j + Disp_j;
                                             Idx1 = IDX321( Disp_i, J, K, PGSize1D_CC, PGSize1D_CC );
               for (int i=0; i<PS1; i++)  {

                  for (int v=0; v<NFluForEoS; v++)    FluidForEoS[v] = amr->patch[FluSg][lv][PID]->fluid[v][k][j][i];

//###REVISE: support dual energy
#                 ifdef MHD
                  const real Emag = MHD_GetCellCenteredBEnergyInPatch( lv, PID, i, j, k, MagSg );
#                 else
                  const real Emag = NULL_REAL;
#                 endif
                  Data1PG_CC_Ptr[Idx1] = Hydro_Con2Temp( FluidForEoS[DENS], FluidForEoS[MOMX], FluidForEoS[MOMY],
                                                         FluidForEoS[MOMZ], FluidForEoS[ENGY], FluidForEoS+NCOMP_FLUID,
                                                         (MinTemp>=(real)0.0), MinTemp, Emag,
                                                         EoS_DensEint2Temp_CPUPtr, EoS_GuessHTilde_CPUPtr, EoS_HTilde2Temp_CPUPtr,
                                                         EoS_AuxArray_Flt, EoS_AuxArray_Int, h_EoS_Table );

                  if ( FluIntTime ) // temporal interpolation
                  {
                     for (int v=0; v<NFluForEoS; v++)    FluidForEoS[v] = amr->patch[FluSg_IntT][lv][PID]->fluid[v][k][j][i];

#                    ifdef MHD
                     const real Emag = MHD_GetCellCenteredBEnergyInPatch( lv, PID, i, j, k, MagSg_IntT );
#                    else
                     const real Emag = NULL_REAL;
#                    endif
                     Data1PG_CC_Ptr[Idx1] =
                        FluWeighting     *Data1PG_CC_Ptr[Idx1]
                      + FluWeighting_IntT*Hydro_Con2Temp( FluidForEoS[DENS], FluidForEoS[MOMX], FluidForEoS[MOMY],
                                                          FluidForEoS[MOMZ], FluidForEoS[ENGY], FluidForEoS+NCOMP_FLUID,
                                                          (MinTemp>=(real)0.0), MinTemp, Emag,
                                                          EoS_DensEint2Temp_CPUPtr, EoS_GuessHTilde_CPUPtr, EoS_HTilde2Temp_CPUPtr,
                                                          EoS_AuxArray_Flt, EoS_AuxArray_Int, h_EoS_Table );
                  }

                  Idx1 ++;
               }}}

               Data1PG_CC_Ptr += PGSize3D_CC;
            } // if ( PrepTemp )

#           ifndef SRHD
            if ( PrepEntr )
            {
               for (int k=0; k<PS1; k++)  {  K    = k + Disp_k;
               for (int j=0; j<PS1; j++)  {  J    = j + Disp_j;
                                             Idx1 = IDX321( Disp_i, J, K, PGSize1D_CC, PGSize1D_CC );
               for (int i=0; i<PS1; i++)  {

                  for (int v=0; v<NFluForEoS; v++)    FluidForEoS[v] = amr->patch[FluSg][lv][PID]->fluid[v][k][j][i];

#                 ifdef MHD
                  const real Emag = MHD_GetCellCenteredBEnergyInPatch( lv, PID, i, j, k, MagSg );
#                 else
                  const real Emag = NULL_REAL;
#                 endif
                  Data1PG_CC_Ptr[Idx1] = Hydro_Con2Entr( FluidForEoS[DENS], FluidForEoS[MOMX], FluidForEoS[MOMY],
                                                         FluidForEoS[MOMZ], FluidForEoS[ENGY], FluidForEoS+NCOMP_FLUID,
                                                         (MinEntr>=(real)0.0), MinEntr, Emag,
                                                         EoS_DensEint2Entr_CPUPtr, EoS_AuxArray_Flt, EoS_AuxArray_Int,
                                                         h_EoS_Table );

                  if ( FluIntTime ) // temporal interpolation
                  {
                     for (int v=0; v<NFluForEoS; v++)    FluidForEoS[v] = amr->patch[FluSg_IntT][lv][PID]->fluid[v][k][j][i];

#                    ifdef MHD
                     const real Emag = MHD_GetCellCenteredBEnergyInPatch( lv, PID, i, j, k, MagSg_IntT );
#                    else
                     const real Emag = NULL_REAL;
#                    endif
                     Data1PG_CC_Ptr[Idx1] =
                        FluWeighting     *Data1PG_CC_Ptr[Idx1]
                      + FluWeighting_IntT*Hydro_Con2Entr( FluidForEoS[DENS], FluidForEoS[MOMX], FluidForEoS[MOMY],
                                                          FluidForEoS[MOMZ], FluidForEoS[ENGY], FluidForEoS+NCOMP_FLUID,
                                                          (MinEntr>=(real)0.0), MinEntr, Emag,
                                                          EoS_DensEint2Entr_CPUPtr, EoS_AuxArray_Flt, EoS_AuxArray_Int,
                                                          h_EoS_Table );
                  }

                  Idx1 ++;
               }}}

               Data1PG_CC_Ptr += PGSize3D_CC;
            } // if ( PrepEntr )
#           endif // #ifndef SRHD

            if ( PrepEint )
            {
               for (int k=0; k<PS1; k++)  {  K    = k + Disp_k;
               for (int j=0; j<PS1; j++)  {  J    = j + Disp_j;
                                             Idx1 = IDX321( Disp_i, J, K, PGSize1D_CC, PGSize1D_CC );
               for (int i=0; i<PS1; i++)  {

                  for (int v=0; v<NFluForEoS; v++)    FluidForEoS[v] = amr->patch[FluSg][lv][PID]->fluid[v][k][j][i];

//###REVISE: support dual energy
#                 ifdef MHD
                  const real Emag = MHD_GetCellCenteredBEnergyInPatch( lv, PID, i, j, k, MagSg );
#                 else
                  const real Emag = NULL_REAL;
#                 endif
                  const bool CheckMinEint_No = false; // floor value is not supported for now
                  Data1PG_CC_Ptr[Idx1] = Hydro_Con2Eint( FluidForEoS[DENS], FluidForEoS[MOMX], FluidForEoS[MOMY],
                                                         FluidForEoS[MOMZ], FluidForEoS[ENGY], 
                                                         CheckMinEint_No, NULL_REAL, Emag,
                                                         EoS_GuessHTilde_CPUPtr, EoS_HTilde2Temp_CPUPtr,
                                                         EoS_AuxArray_Flt, EoS_AuxArray_Int, h_EoS_Table );

                  if ( FluIntTime ) // temporal interpolation
                  {
                     for (int v=0; v<NFluForEoS; v++)    FluidForEoS[v] = amr->patch[FluSg_IntT][lv][PID]->fluid[v][k][j][i];

#                    ifdef MHD
                     const real Emag = MHD_GetCellCenteredBEnergyInPatch( lv, PID, i, j, k, MagSg_IntT );
#                    else
                     const real Emag = NULL_REAL;
#                    endif
                     Data1PG_CC_Ptr[Idx1] =
                        FluWeighting     *Data1PG_CC_Ptr[Idx1]
                      + FluWeighting_IntT*Hydro_Con2Eint( FluidForEoS[DENS], FluidForEoS[MOMX], FluidForEoS[MOMY],
                                                          FluidForEoS[MOMZ], FluidForEoS[ENGY], 
                                                          CheckMinEint_No, NULL_REAL, Emag,
                                                          EoS_GuessHTilde_CPUPtr, EoS_HTilde2Temp_CPUPtr,
                                                          EoS_AuxArray_Flt, EoS_AuxArray_Int, h_EoS_Table );
                  }

                  Idx1 ++;
               }}}

               Data1PG_CC_Ptr += PGSize3D_CC;
            } // if ( PrepEint )

#           ifdef MHD
            if ( PrepMagCC )
            {
               for (int k=0; k<PS1; k++)  {  K    = k + Disp_k;
               for (int j=0; j<PS1; j++)  {  J    = j + Disp_j;
                                             Idx1 = IDX321( Disp_i, J, K, PGSize1D_CC, PGSize1D_CC );
               for (int i=0; i<PS1; i++)  {

                  real B_CC[NCOMP_MAG];
                  int  OffsetB = 0;

                  MHD_GetCellCenteredBFieldInPatch( B_CC, lv, PID, i, j, k, MagSg );

                  if ( PrepMagX_CC ) { Data1PG_CC_Ptr[ Idx1 + OffsetB ] = B_CC[MAGX];  OffsetB += PGSize3D_CC; }
                  if ( PrepMagY_CC ) { Data1PG_CC_Ptr[ Idx1 + OffsetB ] = B_CC[MAGY];  OffsetB += PGSize3D_CC; }
                  if ( PrepMagZ_CC ) { Data1PG_CC_Ptr[ Idx1 + OffsetB ] = B_CC[MAGZ];  OffsetB += PGSize3D_CC; }
                  if ( PrepMagE_CC ) { Data1PG_CC_Ptr[ Idx1 + OffsetB ] = (real)0.5*( SQR(B_CC[MAGX]) + SQR(B_CC[MAGY]) + SQR(B_CC[MAGZ]) ); }

                  if ( FluIntTime ) // temporal interpolation
                  {
                     OffsetB = 0;

                     MHD_GetCellCenteredBFieldInPatch( B_CC, lv, PID, i, j, k, MagSg_IntT );

                     if ( PrepMagX_CC ) {
                        Data1PG_CC_Ptr[ Idx1 + OffsetB ] =   FluWeighting     *Data1PG_CC_Ptr[ Idx1 + OffsetB ]
                                                           + FluWeighting_IntT*B_CC[MAGX];
                        OffsetB += PGSize3D_CC;
                     }

                     if ( PrepMagY_CC ) {
                        Data1PG_CC_Ptr[ Idx1 + OffsetB ] =   FluWeighting     *Data1PG_CC_Ptr[ Idx1 + OffsetB ]
                                                           + FluWeighting_IntT*B_CC[MAGY];
                        OffsetB += PGSize3D_CC;
                     }

                     if ( PrepMagZ_CC ) {
                        Data1PG_CC_Ptr[ Idx1 + OffsetB ] =   FluWeighting     *Data1PG_CC_Ptr[ Idx1 + OffsetB ]
                                                           + FluWeighting_IntT*B_CC[MAGZ];
                        OffsetB += PGSize3D_CC;
                     }

                     if ( PrepMagE_CC ) {
                        Data1PG_CC_Ptr[ Idx1 + OffsetB ] =   FluWeighting     *Data1PG_CC_Ptr[ Idx1 + OffsetB ]
                                                           + FluWeighting_IntT*(real)0.5*( SQR(B_CC[MAGX]) + SQR(B_CC[MAGY]) + SQR(B_CC[MAGZ]) );
                     }
                  } // if ( FluIntTime )

                  Idx1 ++;
               }}}

               if ( PrepMagX_CC )   Data1PG_CC_Ptr += PGSize3D_CC;
               if ( PrepMagY_CC )   Data1PG_CC_Ptr += PGSize3D_CC;
               if ( PrepMagZ_CC )   Data1PG_CC_Ptr += PGSize3D_CC;
               if ( PrepMagE_CC )   Data1PG_CC_Ptr += PGSize3D_CC;
            } // if ( PrepMagCC )
#           endif // #ifdef MHD


#           elif ( MODEL == ELBDM )
//          no derived variables yet


#           else
#           error : unsupported MODEL !!
#           endif // MODEL


#           ifdef GRAVITY
//          (a3) potential data (cell-centered)
            if ( PrepPot )
            {
               for (int k=0; k<PS1; k++)  {  K    = k + Disp_k;
               for (int j=0; j<PS1; j++)  {  J    = j + Disp_j;
                                             Idx1 = IDX321( Disp_i, J, K, PGSize1D_CC, PGSize1D_CC );
               for (int i=0; i<PS1; i++)  {

                  Data1PG_CC_Ptr[Idx1] = amr->patch[PotSg][lv][PID]->pot[k][j][i];

                  if ( PotIntTime ) // temporal interpolation
                  Data1PG_CC_Ptr[Idx1] =   PotWeighting     *Data1PG_CC_Ptr[Idx1]
                                         + PotWeighting_IntT*amr->patch[PotSg_IntT][lv][PID]->pot[k][j][i];
                  Idx1 ++;
               }}}

               Data1PG_CC_Ptr += PGSize3D_CC;
            } // if ( PrepPot )
#           endif // #ifdef GRAVITY


//          (a4) face-centered variables (e.g., magnetic field)
            for (int v=0; v<NVarFC_Tot; v++)
            {
               TVarFCIdx = TVarFCIdxList[v];

#              ifdef MHD

//             set array indices
               const int norm_dir = ( TVarFCIdx == MAGX ) ? 0 :
                                    ( TVarFCIdx == MAGY ) ? 1 :
                                    ( TVarFCIdx == MAGZ ) ? 2 : -1;
#              ifdef GAMER_DEBUG
               if ( norm_dir == -1 )   Aux_Error( ERROR_INFO, "Target face-centered variable != MAGX/Y/Z !!\n" );
#              endif

               int ijk_s[3], ijk_e[3], size_i[3], size_o[3], idx_i, idx_o;    // s/e=start/end; i/o=in/out

               for (int d=0; d<3; d++)
               {
                  ijk_s [d] = 0;
                  ijk_e [d] = PS1;
                  size_i[d] = PS1;
                  size_o[d] = PGSize1D_CC;
               }

//             avoid redundant assignment of the patch interface values by copying the left interface
//             of only the left patch
               ijk_s [norm_dir] += TABLE_02( LocalID, 'x'+norm_dir, 0, 1 );
               ijk_e [norm_dir] ++;
               size_i[norm_dir] ++;
               size_o[norm_dir] ++;


//             copy data
               for (int k=ijk_s[2]; k<ijk_e[2]; k++)  {  K     = k + Disp_k;
               for (int j=ijk_s[1]; j<ijk_e[1]; j++)  {  J     = j + Disp_j;
                                                         idx_o = IDX321( ijk_s[0]+Disp_i, J, K, size_o[0], size_o[1] );
                                                         idx_i = IDX321( ijk_s[0],        j, k, size_i[0], size_i[1] );
               for (int i=ijk_s[0]; i<ijk_e[0]; i++)  {

                  Data1PG_FC_Ptr[idx_o] = amr->patch[MagSg][lv][PID]->magnetic[TVarFCIdx][idx_i];

                  if ( MagIntTime ) // temporal interpolation
                  Data1PG_FC_Ptr[idx_o] =   MagWeighting     *Data1PG_FC_Ptr[idx_o]
                                          + MagWeighting_IntT*amr->patch[MagSg_IntT][lv][PID]->magnetic[TVarFCIdx][idx_i];
                  idx_i ++;
                  idx_o ++;
               }}}

#              else
               Aux_Error( ERROR_INFO, "currently only MHD supports face-centered variables !!" );
#              endif // #ifdef MHD ... else ...

               Data1PG_FC_Ptr += PGSize3D_FC;
            } // for (int v=0; v<NVarFC_Tot; v++)

         } // for (int LocalID=0; LocalID<8; LocalID++ )


//       b. fill out the ghost zones of Data1PG_CC[]/FC[]
// ------------------------------------------------------------------------------------------------------------
//       direct memory copy
         for (int Side=0; Side<NSide; Side++)
         {
//          nothing to do if no ghost zone is required
            if ( GhostSize == 0 )   break;


            const int SibPID0 = Table_02( lv, PID0, Side );    // the 0th patch of the sibling patch group

//          (b1) if the target sibling patch exists --> just copy data from the nearby patches at the same level
            if ( SibPID0 >= 0 )
            {
               int loop[3], disp2[3];
               for (int d=0; d<3; d++)
               {
                  loop [d] = TABLE_01( Side, 'x'+d, GhostSize, PS1, GhostSize );
                  disp2[d] = TABLE_01( Side, 'x'+d, PS1-GhostSize, 0, 0 );
               }

//###OPTIMIZATION: simplify TABLE_03 and TABLE_04
               for (int Count=0; Count<TABLE_04( Side ); Count++)
               {
                  const int LocalID = TABLE_03( Side, Count );
                  const int SibPID  = SibPID0 + LocalID;

                  int disp[3];
                  for (int d=0; d<3; d++)    disp[d] = Table_01( Side, 'x'+d, Count, GhostSize );

                  Data1PG_CC_Ptr = Data1PG_CC;
                  Data1PG_FC_Ptr = Data1PG_FC;

//                (b1-1) fluid data (cell-centered)
                  for (int v=0; v<NVarCC_Flu; v++)
                  {
                     TVarCCIdx_Flu = TVarCCIdxList_Flu[v];

                     for (int k=0; k<loop[2]; k++)  { K = k + disp[2];   K2 = k + disp2[2];
                     for (int j=0; j<loop[1]; j++)  { J = j + disp[1];   J2 = j + disp2[1];
                                                      Idx1 = IDX321( disp[0], J, K, PGSize1D_CC, PGSize1D_CC );
                     for (I2=disp2[0]; I2<disp2[0]+loop[0]; I2++) {

                        Data1PG_CC_Ptr[Idx1] = amr->patch[FluSg][lv][SibPID]->fluid[TVarCCIdx_Flu][K2][J2][I2];

                        if ( FluIntTime ) // temporal interpolation
                        Data1PG_CC_Ptr[Idx1] =
                           FluWeighting     *Data1PG_CC_Ptr[Idx1]
                         + FluWeighting_IntT*amr->patch[FluSg_IntT][lv][SibPID]->fluid[TVarCCIdx_Flu][K2][J2][I2];

                        Idx1 ++;
                     }}}

                     Data1PG_CC_Ptr += PGSize3D_CC;
                  } // for (int v=0; v<NVarCC_Flu; v++)


//                (b1-2) derived variables (cell-centered)
#                 if   ( MODEL == HYDRO )
                  if ( PrepVx )
                  {
                     for (int k=0; k<loop[2]; k++)  { K = k + disp[2];   K2 = k + disp2[2];
                     for (int j=0; j<loop[1]; j++)  { J = j + disp[1];   J2 = j + disp2[1];
                                                      Idx1 = IDX321( disp[0], J, K, PGSize1D_CC, PGSize1D_CC );
                     for (I2=disp2[0]; I2<disp2[0]+loop[0]; I2++) {

                        Data1PG_CC_Ptr[Idx1] = amr->patch[FluSg][lv][SibPID]->fluid[MOMX][K2][J2][I2] /
                                               amr->patch[FluSg][lv][SibPID]->fluid[DENS][K2][J2][I2];

                        if ( FluIntTime ) // temporal interpolation
                        Data1PG_CC_Ptr[Idx1] =   FluWeighting     *Data1PG_CC_Ptr[Idx1]
                                               + FluWeighting_IntT*( amr->patch[FluSg_IntT][lv][SibPID]->fluid[MOMX][K2][J2][I2] /
                                                                     amr->patch[FluSg_IntT][lv][SibPID]->fluid[DENS][K2][J2][I2] );
                        Idx1 ++;
                     }}}

                     Data1PG_CC_Ptr += PGSize3D_CC;
                  } // if ( PrepVx )

                  if ( PrepVy )
                  {
                     for (int k=0; k<loop[2]; k++)  { K = k + disp[2];   K2 = k + disp2[2];
                     for (int j=0; j<loop[1]; j++)  { J = j + disp[1];   J2 = j + disp2[1];
                                                      Idx1 = IDX321( disp[0], J, K, PGSize1D_CC, PGSize1D_CC );
                     for (I2=disp2[0]; I2<disp2[0]+loop[0]; I2++) {

                        Data1PG_CC_Ptr[Idx1] = amr->patch[FluSg][lv][SibPID]->fluid[MOMY][K2][J2][I2] /
                                               amr->patch[FluSg][lv][SibPID]->fluid[DENS][K2][J2][I2];

                        if ( FluIntTime ) // temporal interpolation
                        Data1PG_CC_Ptr[Idx1] =   FluWeighting     *Data1PG_CC_Ptr[Idx1]
                                               + FluWeighting_IntT*( amr->patch[FluSg_IntT][lv][SibPID]->fluid[MOMY][K2][J2][I2] /
                                                                     amr->patch[FluSg_IntT][lv][SibPID]->fluid[DENS][K2][J2][I2] );
                        Idx1 ++;
                     }}}

                     Data1PG_CC_Ptr += PGSize3D_CC;
                  } // if ( PrepVy )

                  if ( PrepVz )
                  {
                     for (int k=0; k<loop[2]; k++)  { K = k + disp[2];   K2 = k + disp2[2];
                     for (int j=0; j<loop[1]; j++)  { J = j + disp[1];   J2 = j + disp2[1];
                                                      Idx1 = IDX321( disp[0], J, K, PGSize1D_CC, PGSize1D_CC );
                     for (I2=disp2[0]; I2<disp2[0]+loop[0]; I2++) {

                        Data1PG_CC_Ptr[Idx1] = amr->patch[FluSg][lv][SibPID]->fluid[MOMZ][K2][J2][I2] /
                                               amr->patch[FluSg][lv][SibPID]->fluid[DENS][K2][J2][I2];

                        if ( FluIntTime ) // temporal interpolation
                        Data1PG_CC_Ptr[Idx1] =   FluWeighting     *Data1PG_CC_Ptr[Idx1]
                                               + FluWeighting_IntT*( amr->patch[FluSg_IntT][lv][SibPID]->fluid[MOMZ][K2][J2][I2] /
                                                                     amr->patch[FluSg_IntT][lv][SibPID]->fluid[DENS][K2][J2][I2] );
                        Idx1 ++;
                     }}}

                     Data1PG_CC_Ptr += PGSize3D_CC;
                  } // if ( PrepVz )

                  if ( PrepPres )
                  {
                     for (int k=0; k<loop[2]; k++)  { K = k + disp[2];   K2 = k + disp2[2];
                     for (int j=0; j<loop[1]; j++)  { J = j + disp[1];   J2 = j + disp2[1];
                                                      Idx1 = IDX321( disp[0], J, K, PGSize1D_CC, PGSize1D_CC );
                     for (I2=disp2[0]; I2<disp2[0]+loop[0]; I2++) {

                        for (int v=0; v<NFluForEoS; v++)    FluidForEoS[v] = amr->patch[FluSg][lv][SibPID]->fluid[v][K2][J2][I2];

//###REVISE: support dual energy
#                       ifdef MHD
                        const real Emag = MHD_GetCellCenteredBEnergyInPatch( lv, SibPID, I2, J2, K2, MagSg );
#                       else
                        const real Emag = NULL_REAL;
#                       endif
                        Data1PG_CC_Ptr[Idx1] = Hydro_Con2Pres( FluidForEoS[DENS], FluidForEoS[MOMX], FluidForEoS[MOMY],
                                                               FluidForEoS[MOMZ], FluidForEoS[ENGY], FluidForEoS+NCOMP_FLUID,
                                                               (MinPres>=(real)0.0), MinPres, Emag,
                                                               EoS_DensEint2Pres_CPUPtr, EoS_GuessHTilde_CPUPtr, EoS_HTilde2Temp_CPUPtr,
                                                               EoS_AuxArray_Flt, EoS_AuxArray_Int,
                                                               h_EoS_Table, NULL );

                        if ( FluIntTime ) // temporal interpolation
                        {
                           for (int v=0; v<NFluForEoS; v++)    FluidForEoS[v] = amr->patch[FluSg_IntT][lv][SibPID]->fluid[v][K2][J2][I2];

#                          ifdef MHD
                           const real Emag = MHD_GetCellCenteredBEnergyInPatch( lv, SibPID, I2, J2, K2, MagSg_IntT );
#                          else
                           const real Emag = NULL_REAL;
#                          endif
                           Data1PG_CC_Ptr[Idx1] =
                              FluWeighting     *Data1PG_CC_Ptr[Idx1]
                            + FluWeighting_IntT*Hydro_Con2Pres( FluidForEoS[DENS], FluidForEoS[MOMX], FluidForEoS[MOMY],
                                                                FluidForEoS[MOMZ], FluidForEoS[ENGY], FluidForEoS+NCOMP_FLUID,
                                                                (MinPres>=(real)0.0), MinPres, Emag,
                                                                EoS_DensEint2Pres_CPUPtr, EoS_GuessHTilde_CPUPtr, EoS_HTilde2Temp_CPUPtr,
                                                                EoS_AuxArray_Flt, EoS_AuxArray_Int,
                                                                h_EoS_Table, NULL );
                        }

                        Idx1 ++;
                     }}}

                     Data1PG_CC_Ptr += PGSize3D_CC;
                  } // if ( PrepPres )

                  if ( PrepTemp )
                  {
                     for (int k=0; k<loop[2]; k++)  { K = k + disp[2];   K2 = k + disp2[2];
                     for (int j=0; j<loop[1]; j++)  { J = j + disp[1];   J2 = j + disp2[1];
                                                      Idx1 = IDX321( disp[0], J, K, PGSize1D_CC, PGSize1D_CC );
                     for (I2=disp2[0]; I2<disp2[0]+loop[0]; I2++) {

                        for (int v=0; v<NFluForEoS; v++)    FluidForEoS[v] = amr->patch[FluSg][lv][SibPID]->fluid[v][K2][J2][I2];

//###REVISE: support dual energy
#                       ifdef MHD
                        const real Emag = MHD_GetCellCenteredBEnergyInPatch( lv, SibPID, I2, J2, K2, MagSg );
#                       else
                        const real Emag = NULL_REAL;
#                       endif
                        Data1PG_CC_Ptr[Idx1] = Hydro_Con2Temp( FluidForEoS[DENS], FluidForEoS[MOMX], FluidForEoS[MOMY],
                                                               FluidForEoS[MOMZ], FluidForEoS[ENGY], FluidForEoS+NCOMP_FLUID,
                                                               (MinTemp>=(real)0.0), MinTemp, Emag,
                                                               EoS_DensEint2Temp_CPUPtr, EoS_GuessHTilde_CPUPtr, EoS_HTilde2Temp_CPUPtr,
                                                               EoS_AuxArray_Flt, EoS_AuxArray_Int, h_EoS_Table );

                        if ( FluIntTime ) // temporal interpolation
                        {
                           for (int v=0; v<NFluForEoS; v++)    FluidForEoS[v] = amr->patch[FluSg_IntT][lv][SibPID]->fluid[v][K2][J2][I2];

#                          ifdef MHD
                           const real Emag = MHD_GetCellCenteredBEnergyInPatch( lv, SibPID, I2, J2, K2, MagSg_IntT );
#                          else
                           const real Emag = NULL_REAL;
#                          endif
                           Data1PG_CC_Ptr[Idx1] =
                              FluWeighting     *Data1PG_CC_Ptr[Idx1]
                            + FluWeighting_IntT*Hydro_Con2Temp( FluidForEoS[DENS], FluidForEoS[MOMX], FluidForEoS[MOMY],
                                                                FluidForEoS[MOMZ], FluidForEoS[ENGY], FluidForEoS+NCOMP_FLUID,
                                                                (MinTemp>=(real)0.0), MinTemp, Emag,
                                                                EoS_DensEint2Temp_CPUPtr, EoS_GuessHTilde_CPUPtr, EoS_HTilde2Temp_CPUPtr,
                                                                EoS_AuxArray_Flt, EoS_AuxArray_Int, h_EoS_Table );
                        }

                        Idx1 ++;
                     }}}

                     Data1PG_CC_Ptr += PGSize3D_CC;
                  } // if ( PrepTemp )

#                 ifndef SRHD
                  if ( PrepEntr )
                  {
                     for (int k=0; k<loop[2]; k++)  { K = k + disp[2];   K2 = k + disp2[2];
                     for (int j=0; j<loop[1]; j++)  { J = j + disp[1];   J2 = j + disp2[1];
                                                      Idx1 = IDX321( disp[0], J, K, PGSize1D_CC, PGSize1D_CC );
                     for (I2=disp2[0]; I2<disp2[0]+loop[0]; I2++) {

                        for (int v=0; v<NFluForEoS; v++)    FluidForEoS[v] = amr->patch[FluSg][lv][SibPID]->fluid[v][K2][J2][I2];

#                       ifdef MHD
                        const real Emag = MHD_GetCellCenteredBEnergyInPatch( lv, SibPID, I2, J2, K2, MagSg );
#                       else
                        const real Emag = NULL_REAL;
#                       endif
                        Data1PG_CC_Ptr[Idx1] = Hydro_Con2Entr( FluidForEoS[DENS], FluidForEoS[MOMX], FluidForEoS[MOMY],
                                                               FluidForEoS[MOMZ], FluidForEoS[ENGY], FluidForEoS+NCOMP_FLUID,
                                                               (MinEntr>=(real)0.0), MinEntr, Emag,
                                                               EoS_DensEint2Entr_CPUPtr, EoS_AuxArray_Flt, EoS_AuxArray_Int,
                                                               h_EoS_Table );

                        if ( FluIntTime ) // temporal interpolation
                        {
                           for (int v=0; v<NFluForEoS; v++)    FluidForEoS[v] = amr->patch[FluSg_IntT][lv][SibPID]->fluid[v][K2][J2][I2];

#                          ifdef MHD
                           const real Emag = MHD_GetCellCenteredBEnergyInPatch( lv, SibPID, I2, J2, K2, MagSg_IntT );
#                          else
                           const real Emag = NULL_REAL;
#                          endif
                           Data1PG_CC_Ptr[Idx1] =
                              FluWeighting     *Data1PG_CC_Ptr[Idx1]
                            + FluWeighting_IntT*Hydro_Con2Entr( FluidForEoS[DENS], FluidForEoS[MOMX], FluidForEoS[MOMY],
                                                                FluidForEoS[MOMZ], FluidForEoS[ENGY], FluidForEoS+NCOMP_FLUID,
                                                                (MinEntr>=(real)0.0), MinEntr, Emag,
                                                                EoS_DensEint2Entr_CPUPtr, EoS_AuxArray_Flt, EoS_AuxArray_Int,
                                                                h_EoS_Table );
                        }

                        Idx1 ++;
                     }}}

                     Data1PG_CC_Ptr += PGSize3D_CC;
                  } // if ( PrepEntr )
#                 endif // #ifndef SRHD

                  if ( PrepEint )
                  {
                     for (int k=0; k<loop[2]; k++)  { K = k + disp[2];   K2 = k + disp2[2];
                     for (int j=0; j<loop[1]; j++)  { J = j + disp[1];   J2 = j + disp2[1];
                                                      Idx1 = IDX321( disp[0], J, K, PGSize1D_CC, PGSize1D_CC );
                     for (I2=disp2[0]; I2<disp2[0]+loop[0]; I2++) {

                        for (int v=0; v<NFluForEoS; v++)    FluidForEoS[v] = amr->patch[FluSg][lv][SibPID]->fluid[v][K2][J2][I2];

//###REVISE: support dual energy
#                       ifdef MHD
                        const real Emag = MHD_GetCellCenteredBEnergyInPatch( lv, SibPID, I2, J2, K2, MagSg );
#                       else
                        const real Emag = NULL_REAL;
#                       endif
                        const bool CheckMinEint_No = false; // floor value is not supported for now
                        Data1PG_CC_Ptr[Idx1] = Hydro_Con2Eint( FluidForEoS[DENS], FluidForEoS[MOMX], FluidForEoS[MOMY],
                                                               FluidForEoS[MOMZ], FluidForEoS[ENGY], 
                                                               CheckMinEint_No, NULL_REAL, Emag,
                                                               EoS_GuessHTilde_CPUPtr, EoS_HTilde2Temp_CPUPtr,
                                                               EoS_AuxArray_Flt, EoS_AuxArray_Int, h_EoS_Table );

                        if ( FluIntTime ) // temporal interpolation
                        {
                           for (int v=0; v<NFluForEoS; v++)    FluidForEoS[v] = amr->patch[FluSg_IntT][lv][SibPID]->fluid[v][K2][J2][I2];

#                          ifdef MHD
                           const real Emag = MHD_GetCellCenteredBEnergyInPatch( lv, SibPID, I2, J2, K2, MagSg_IntT );
#                          else
                           const real Emag = NULL_REAL;
#                          endif
                           Data1PG_CC_Ptr[Idx1] =
                              FluWeighting     *Data1PG_CC_Ptr[Idx1]
                            + FluWeighting_IntT*Hydro_Con2Eint( FluidForEoS[DENS], FluidForEoS[MOMX], FluidForEoS[MOMY],
                                                                FluidForEoS[MOMZ], FluidForEoS[ENGY], 
                                                                CheckMinEint_No, NULL_REAL, Emag,
                                                                EoS_GuessHTilde_CPUPtr, EoS_HTilde2Temp_CPUPtr,
                                                                EoS_AuxArray_Flt, EoS_AuxArray_Int, h_EoS_Table );
                        }

                        Idx1 ++;
                     }}}

                     Data1PG_CC_Ptr += PGSize3D_CC;
                  } // if ( PrepEint )

#                 ifdef MHD
                  if ( PrepMagCC )
                  {
                     for (int k=0; k<loop[2]; k++)  { K = k + disp[2];   K2 = k + disp2[2];
                     for (int j=0; j<loop[1]; j++)  { J = j + disp[1];   J2 = j + disp2[1];
                                                      Idx1 = IDX321( disp[0], J, K, PGSize1D_CC, PGSize1D_CC );
                     for (I2=disp2[0]; I2<disp2[0]+loop[0]; I2++) {

                        real B_CC[NCOMP_MAG];
                        int  OffsetB = 0;

                        MHD_GetCellCenteredBFieldInPatch( B_CC, lv, SibPID, I2, J2, K2, MagSg );

                        if ( PrepMagX_CC ) { Data1PG_CC_Ptr[ Idx1 + OffsetB ] = B_CC[MAGX];  OffsetB += PGSize3D_CC; }
                        if ( PrepMagY_CC ) { Data1PG_CC_Ptr[ Idx1 + OffsetB ] = B_CC[MAGY];  OffsetB += PGSize3D_CC; }
                        if ( PrepMagZ_CC ) { Data1PG_CC_Ptr[ Idx1 + OffsetB ] = B_CC[MAGZ];  OffsetB += PGSize3D_CC; }
                        if ( PrepMagE_CC ) { Data1PG_CC_Ptr[ Idx1 + OffsetB ] = (real)0.5*( SQR(B_CC[MAGX]) + SQR(B_CC[MAGY]) + SQR(B_CC[MAGZ]) ); }

                        if ( FluIntTime ) // temporal interpolation
                        {
                           OffsetB = 0;

                           MHD_GetCellCenteredBFieldInPatch( B_CC, lv, SibPID, I2, J2, K2, MagSg_IntT );

                           if ( PrepMagX_CC ) {
                              Data1PG_CC_Ptr[ Idx1 + OffsetB ] =   FluWeighting     *Data1PG_CC_Ptr[ Idx1 + OffsetB ]
                                                                 + FluWeighting_IntT*B_CC[MAGX];
                              OffsetB += PGSize3D_CC;
                           }

                           if ( PrepMagY_CC ) {
                              Data1PG_CC_Ptr[ Idx1 + OffsetB ] =   FluWeighting     *Data1PG_CC_Ptr[ Idx1 + OffsetB ]
                                                                 + FluWeighting_IntT*B_CC[MAGY];
                              OffsetB += PGSize3D_CC;
                           }

                           if ( PrepMagZ_CC ) {
                              Data1PG_CC_Ptr[ Idx1 + OffsetB ] =   FluWeighting     *Data1PG_CC_Ptr[ Idx1 + OffsetB ]
                                                                 + FluWeighting_IntT*B_CC[MAGZ];
                              OffsetB += PGSize3D_CC;
                           }

                           if ( PrepMagE_CC ) {
                              Data1PG_CC_Ptr[ Idx1 + OffsetB ] =   FluWeighting     *Data1PG_CC_Ptr[ Idx1 + OffsetB ]
                                                                 + FluWeighting_IntT*(real)0.5*( SQR(B_CC[MAGX]) + SQR(B_CC[MAGY]) + SQR(B_CC[MAGZ]) );
                           }
                        } // if ( FluIntTime )

                        Idx1 ++;
                     }}}

                     if ( PrepMagX_CC )   Data1PG_CC_Ptr += PGSize3D_CC;
                     if ( PrepMagY_CC )   Data1PG_CC_Ptr += PGSize3D_CC;
                     if ( PrepMagZ_CC )   Data1PG_CC_Ptr += PGSize3D_CC;
                     if ( PrepMagE_CC )   Data1PG_CC_Ptr += PGSize3D_CC;
                  } // if ( PrepMagCC )
#                 endif // #ifdef MHD


#                 elif ( MODEL == ELBDM )
//                no derived variables yet

#                 else
#                 error : unsupported MODEL !!
#                 endif // MODEL


#                 ifdef GRAVITY
//                (b1-3) potential data (cell-centered)
                  if ( PrepPot )
                  {
                     for (int k=0; k<loop[2]; k++)  { K = k + disp[2];   K2 = k + disp2[2];
                     for (int j=0; j<loop[1]; j++)  { J = j + disp[1];   J2 = j + disp2[1];
                                                      Idx1 = IDX321( disp[0], J, K, PGSize1D_CC, PGSize1D_CC );
                     for (I2=disp2[0]; I2<disp2[0]+loop[0]; I2++) {

                        Data1PG_CC_Ptr[Idx1] = amr->patch[PotSg][lv][SibPID]->pot[K2][J2][I2];

                        if ( PotIntTime ) // temporal interpolation
                        Data1PG_CC_Ptr[Idx1] =   PotWeighting     *Data1PG_CC_Ptr[Idx1]
                                               + PotWeighting_IntT*amr->patch[PotSg_IntT][lv][SibPID]->pot[K2][J2][I2];
                        Idx1 ++;
                     }}}

                     Data1PG_CC_Ptr += PGSize3D_CC;
                  } // if ( PrepPot )
#                 endif // #ifdef GRAVITY


//                (b1-4) face-centered variables
                  for (int v=0; v<NVarFC_Tot; v++)
                  {
                     TVarFCIdx = TVarFCIdxList[v];

#                    ifdef MHD
//                   set array indices
                     const int norm_dir = ( TVarFCIdx == MAGX ) ? 0 :
                                          ( TVarFCIdx == MAGY ) ? 1 :
                                          ( TVarFCIdx == MAGZ ) ? 2 : -1;
#                    ifdef GAMER_DEBUG
                     if ( norm_dir == -1 )   Aux_Error( ERROR_INFO, "Target face-centered variable != MAGX/Y/Z !!\n" );
#                    endif

                     int ijk_s[3], ijk_e[3], size_i[3], size_o[3], disp_o[3], idx_i, idx_o;  // s/e=start/end; i/o=in/out

                     for (int d=0; d<3; d++)
                     {
                        ijk_s [d] = disp2[d];
                        ijk_e [d] = disp2[d] + loop[d];
                        size_i[d] = PS1;
                        size_o[d] = PGSize1D_CC;
                        disp_o[d] = disp[d] - disp2[d];
                     }

//                   avoid redundant assignment of the patch interface values **within the same patch group**
//                   by copying the left interface of only the left patch
//                   --> but always assign the interface values of patches **outside** the target patch group (PID0)
//                       --> to provide B field on the C-F interfaces for the divergence-free interpolation
//                       --> but it will result in redundant data copy on the F-F interfaces
//                           --> the checks of (Side<6) below only avoid the redundant copies on the F-F interfaces
//                               between the central 8 patches and their sibling patches but do not remove the
//                               redundant copies on the F-F interfaces between those sibling patches
                     ijk_s [norm_dir] += TABLE_01( Side, 'x'+norm_dir, 0, TABLE_02(LocalID,'x'+norm_dir,0,1), (Side<6)?1:0 );
                     ijk_e [norm_dir] += TABLE_01( Side, 'x'+norm_dir, (Side<6)?0:1, 1, 1 );
                     size_i[norm_dir] ++;
                     size_o[norm_dir] ++;


//                   copy data
                     for (int k=ijk_s[2]; k<ijk_e[2]; k++)  {  K     = k + disp_o[2];
                     for (int j=ijk_s[1]; j<ijk_e[1]; j++)  {  J     = j + disp_o[1];
                                                               idx_o = IDX321( ijk_s[0]+disp_o[0], J, K, size_o[0], size_o[1] );
                                                               idx_i = IDX321( ijk_s[0],           j, k, size_i[0], size_i[1] );
                     for (int i=ijk_s[0]; i<ijk_e[0]; i++)  {

                        Data1PG_FC_Ptr[idx_o] = amr->patch[MagSg][lv][SibPID]->magnetic[TVarFCIdx][idx_i];

                        if ( MagIntTime ) // temporal interpolation
                        Data1PG_FC_Ptr[idx_o] =
                           MagWeighting     *Data1PG_FC_Ptr[idx_o]
                         + MagWeighting_IntT*amr->patch[MagSg_IntT][lv][SibPID]->magnetic[TVarFCIdx][idx_i];

                        idx_i ++;
                        idx_o ++;
                     }}}

#                    else
                     Aux_Error( ERROR_INFO, "currently only MHD supports face-centered variables !!" );
#                    endif // #ifdef MHD ... else ...

                     Data1PG_FC_Ptr += PGSize3D_FC;
                  } // for (int v=0; v<NVarFC_Tot; v++)

               } // for (int Count=0; Count<TABLE_04( Side ); Count++)
            } // if ( SibPID0 >= 0 )
         } // for (int Side=0; Side<NSide; Side++)


//       interpolation or boundary condition
//       --> apply interpolation AFTER copying data from all existing sibling patches to Data1PG_CC[]
//           since the divergence-free interpolation on the magnetic field requires these data
         for (int Side=0; Side<NSide; Side++)
         {
//          nothing to do if no ghost zone is required
            if ( GhostSize == 0 )   break;


            const int SibPID0 = Table_02( lv, PID0, Side );    // the 0th patch of the sibling patch group

//          (b2) if the target sibling patch does not exist --> interpolate from patches at level lv-1
            if ( SibPID0 == -1 )
            {
//             interpolation should never be applied to the base level
#              ifdef GAMER_DEBUG
               if ( lv == 0 )    Aux_Error( ERROR_INFO, "performing interpolation at the base level !!\n" );
#              endif


//             get the array size to store the interpolation result
               int FSize[3];
               for (int d=0; d<3; d++)  FSize[d] = TABLE_01( Side, 'x'+d, GhostSize_Padded, PS2, GhostSize_Padded );

               real *IntData_CC_Ptr = NULL;
               real *IntData_FC_Ptr = NULL;


//             (b2-1) determine the target PID at lv-1
               const int FaPID    = amr->patch[0][lv][PID0]->father;
               const int FaSibPID = amr->patch[0][lv-1][FaPID]->sibling[Side];

#              ifdef GAMER_DEBUG
               if ( FaSibPID < 0 )  Aux_Error( ERROR_INFO, "FaSibPID = %d < 0 (lv %d, PID0 %d, FaPID %d, sib %d) !!\n",
                                               FaSibPID, lv, PID0, FaPID, Side );
#              endif


//             (b2-2) collect the fine-grid magnetic field on the coarse-fine interpolation boundaries
//             for the divergence-preserving interpolation
               real *FInterface_Ptr[6] = { NULL, NULL, NULL, NULL, NULL, NULL };
#              ifdef MHD
               if ( NVarFC_Tot > 0 )
               MHD_SetFInterface( FInterface_Data, FInterface_Ptr, Data1PG_FC, lv, PID0, Side, GhostSize,
                                  MagSg, MagSg_IntT, MagIntTime, MagWeighting, MagWeighting_IntT );
#              endif


//             (b2-3) perform interpolation and store the results in IntData_CC[] and IntData_FC[]
               InterpolateGhostZone( lv-1, FaSibPID, IntData_CC, IntData_FC, IntData_CC_IntTime, Side, PrepTime, GhostSize,
                                     IntScheme_CC, IntScheme_FC, NTSib, TSib, TVarCC, NVarCC_Tot, NVarCC_Flu,
                                     TVarCCIdxList_Flu, NVarCC_Der, TVarCCList_Der, TVarFC, NVarFC_Tot, TVarFCIdxList,
                                     IntPhase, FluBC, PotBC, BC_Face, MinPres, MinTemp, MinEntr, DE_Consistency,
                                     (const real **)FInterface_Ptr );


//             (b2-4) copy cell-centered data from IntData_CC[] to Data1PG_CC[]
//             --> must get rid of NUseless-cell-wide useless data returned by InterpolateGhostZone()
               const int NUseless = GhostSize & 1;
               int loop[3], disp1[3], disp2[3];

               for (int d=0; d<3; d++)
               {
                  loop [d] = TABLE_01( Side, 'x'+d, GhostSize, PS2, GhostSize );
                  disp1[d] = TABLE_01( Side, 'x'+d, 0, GhostSize, GhostSize+PS2 );
                  disp2[d] = TABLE_01( Side, 'x'+d, NUseless, 0, 0 );
               }

               Data1PG_CC_Ptr = Data1PG_CC;
               IntData_CC_Ptr = IntData_CC;

               for (int v=0; v<NVarCC_Tot; v++)
               {
                  for (int k=0; k<loop[2]; k++) {  K = k + disp1[2];  K2 = k + disp2[2];
                  for (int j=0; j<loop[1]; j++) {  J = j + disp1[1];  J2 = j + disp2[1];
                                                   Idx1 = IDX321( disp1[0], J,  K,  PGSize1D_CC, PGSize1D_CC );
                                                   Idx2 = IDX321( disp2[0], J2, K2, FSize[0], FSize[1] );
                  for (int i=0; i<loop[0]; i++) {

                     Data1PG_CC_Ptr[ Idx1 ++ ] = IntData_CC_Ptr[ Idx2 ++ ];

                  }}}

                  Data1PG_CC_Ptr += PGSize3D_CC;
                  IntData_CC_Ptr += FSize[0]*FSize[1]*FSize[2];
               }


//             (b2-5) copy face-centered data from IntData_FC[] to Data1PG_FC[]
//             --> must get rid of NUseless-cell-wide useless data returned by InterpolateGhostZone()
               Data1PG_FC_Ptr = Data1PG_FC;
               IntData_FC_Ptr = IntData_FC;

               for (int v=0; v<NVarFC_Tot; v++)
               {
                  TVarFCIdx = TVarFCIdxList[v];

#                 ifdef MHD

//                set array indices
                  const int norm_dir = ( TVarFCIdx == MAGX ) ? 0 :
                                       ( TVarFCIdx == MAGY ) ? 1 :
                                       ( TVarFCIdx == MAGZ ) ? 2 : -1;
#                 ifdef GAMER_DEBUG
                  if ( norm_dir == -1 )   Aux_Error( ERROR_INFO, "Target face-centered variable != MAGX/Y/Z !!\n" );
#                 endif

                  int ijk_s[3], ijk_e[3], size_i[3], size_o[3], disp_o[3], idx_i, idx_o;  // s/e=start/end; i/o=in/out

                  for (int d=0; d<3; d++)
                  {
                     ijk_s [d] = disp2[d];
                     ijk_e [d] = disp2[d] + loop[d];
                     size_i[d] = FSize[d];
                     size_o[d] = PGSize1D_CC;
                     disp_o[d] = disp1[d] - disp2[d];
                  }

//                avoid redundant assignment of the patch interface values
                  ijk_s [norm_dir] += TABLE_01( Side, 'x'+norm_dir, 0, 0, 1 );
                  ijk_e [norm_dir] += TABLE_01( Side, 'x'+norm_dir, 0, 1, 1 );
                  size_i[norm_dir] ++;
                  size_o[norm_dir] ++;


//                copy data
                  for (int k=ijk_s[2]; k<ijk_e[2]; k++)  {  K     = k + disp_o[2];
                  for (int j=ijk_s[1]; j<ijk_e[1]; j++)  {  J     = j + disp_o[1];
                                                            idx_o = IDX321( ijk_s[0]+disp_o[0], J, K, size_o[0], size_o[1] );
                                                            idx_i = IDX321( ijk_s[0],           j, k, size_i[0], size_i[1] );
                  for (int i=ijk_s[0]; i<ijk_e[0]; i++)  {

                     Data1PG_FC_Ptr[idx_o] = IntData_FC_Ptr[idx_i];

                     idx_i ++;
                     idx_o ++;
                  }}}

                  IntData_FC_Ptr += size_i[0]*size_i[1]*size_i[2];
#                 else
                  Aux_Error( ERROR_INFO, "currently only MHD supports face-centered variables !!" );
#                 endif // #ifdef MHD ... else ...

                  Data1PG_FC_Ptr += PGSize3D_FC;
               } // for (int v=0; v<NVarFC_Tot; v++)

            } // else if ( SibPID0 == -1 )


//          (b3) if the target sibling patch lies outside the simulation domain --> apply the specified B.C.
            else if ( SibPID0 <= SIB_OFFSET_NONPERIODIC )
            {
               Data1PG_CC_Ptr = Data1PG_CC;
               Data1PG_FC_Ptr = Data1PG_FC;

               for (int d=0; d<3; d++)
               {
                  BC_Idx_Start[d] = TABLE_01( Side, 'x'+d, 0, GhostSize, GhostSize+PS2 );
                  BC_Idx_End  [d] = TABLE_01( Side, 'x'+d, GhostSize, PS2, GhostSize ) + BC_Idx_Start[d] - 1;
               }

               BC_Sibling = SIB_OFFSET_NONPERIODIC - SibPID0;

#              ifdef GAMER_DEBUG
               if ( BC_Face[BC_Sibling] < 0  ||  BC_Face[BC_Sibling] > 5 )
                  Aux_Error( ERROR_INFO, "incorrect BC_Face[%d] = %d !!\n", BC_Sibling, BC_Face[BC_Sibling] );

               if ( FluBC[ BC_Face[BC_Sibling] ] == BC_FLU_PERIODIC )
                  Aux_Error( ERROR_INFO, "FluBC == BC_FLU_PERIODIC (BC_Sibling %d, BC_Face %d, SibPID0 %d, PID0 %d, Side %d) !!\n",
                             BC_Sibling, BC_Face[BC_Sibling], SibPID0, PID0, Side );
#              endif

//             (b3-1) fluid B.C.
               if ( TVarCC & (_TOTAL|_DERIVED) )
               {
                  switch ( FluBC[ BC_Face[BC_Sibling] ] )
                  {
#                    if ( MODEL == HYDRO )
                     case BC_FLU_OUTFLOW:
                        Hydro_BoundaryCondition_Outflow   ( Data1PG_CC_Ptr, BC_Face[BC_Sibling], NVarCC_Flu+NVarCC_Der, GhostSize,
                                                            PGSize1D_CC, PGSize1D_CC, PGSize1D_CC, BC_Idx_Start, BC_Idx_End );
                     break;

                     case BC_FLU_REFLECTING:
                        Hydro_BoundaryCondition_Reflecting( Data1PG_CC_Ptr, BC_Face[BC_Sibling], NVarCC_Flu,            GhostSize,
                                                            PGSize1D_CC, PGSize1D_CC, PGSize1D_CC, BC_Idx_Start, BC_Idx_End,
                                                            TVarCCIdxList_Flu, NVarCC_Der, TVarCCList_Der );
                     break;

                     case BC_FLU_DIODE:
                        Hydro_BoundaryCondition_Diode     ( Data1PG_CC_Ptr, BC_Face[BC_Sibling], NVarCC_Flu,            GhostSize,
                                                            PGSize1D_CC, PGSize1D_CC, PGSize1D_CC, BC_Idx_Start, BC_Idx_End,
                                                            TVarCCIdxList_Flu, NVarCC_Der, TVarCCList_Der );
                     break;
#                    endif

                     case BC_FLU_USER:
                        Flu_BoundaryCondition_User        ( Data1PG_CC_Ptr,                      NVarCC_Flu,            GhostSize,
                                                            PGSize1D_CC, PGSize1D_CC, PGSize1D_CC, BC_Idx_Start, BC_Idx_End,
                                                            TVarCCIdxList_Flu, PrepTime, dh, xyz0, TVarCC, lv );
                     break;

                     default:
                        Aux_Error( ERROR_INFO, "unsupported fluid B.C. (%d) !!\n", FluBC[ BC_Face[BC_Sibling] ] );
                  } // switch ( FluBC[ BC_Face[BC_Sibling] ] )

                  Data1PG_CC_Ptr += NVarCC_Flu*PGSize3D_CC;
               } // if ( TVarCC & (_TOTAL|_DERIVED) )


//             (b3-2) potential B.C.
#              ifdef GRAVITY
               if ( PrepPot )
               {
//                extrapolate potential
                  Poi_BoundaryCondition_Extrapolation( Data1PG_CC_Ptr, BC_Face[BC_Sibling], 1, GhostSize,
                                                       PGSize1D_CC, PGSize1D_CC, PGSize1D_CC, BC_Idx_Start, BC_Idx_End );

                  Data1PG_CC_Ptr += 1*PGSize3D_CC;
               } // if ( PrepPot )
#              endif // #ifdef GRAVITY


//             (b3-3) face-centered variables B.C. (i.e., magnetic field)
#              ifdef MHD
               if ( NVarFC_Tot > 0 )
               {
                  real *MagDataPtr[NCOMP_MAG] = { NULL, NULL, NULL };
                  for (int v=0; v<NVarFC_Tot; v++)
                  {
                     MagDataPtr[ TVarFCIdxList[v] ] = Data1PG_FC_Ptr;
                     Data1PG_FC_Ptr                += PGSize3D_FC;
                  }

                  switch ( FluBC[ BC_Face[BC_Sibling] ] )
                  {
//                   input PGSize1D_CC instead PGSize1D_FC for the MHD boundary condition routines
                     case BC_FLU_OUTFLOW:
                        MHD_BoundaryCondition_Outflow   ( MagDataPtr, BC_Face[BC_Sibling], NVarFC_Tot, GhostSize,
                                                          PGSize1D_CC, PGSize1D_CC, PGSize1D_CC, BC_Idx_Start, BC_Idx_End,
                                                          TVarFCIdxList );
                     break;

                     case BC_FLU_REFLECTING:
                        MHD_BoundaryCondition_Reflecting( MagDataPtr, BC_Face[BC_Sibling], NVarFC_Tot, GhostSize,
                                                          PGSize1D_CC, PGSize1D_CC, PGSize1D_CC, BC_Idx_Start, BC_Idx_End,
                                                          TVarFCIdxList );
                     break;

                     case BC_FLU_DIODE:
                        MHD_BoundaryCondition_Diode     ( MagDataPtr, BC_Face[BC_Sibling], NVarFC_Tot, GhostSize,
                                                          PGSize1D_CC, PGSize1D_CC, PGSize1D_CC, BC_Idx_Start, BC_Idx_End,
                                                          TVarFCIdxList );
                     break;

                     case BC_FLU_USER:
                        MHD_BoundaryCondition_User      ( MagDataPtr, BC_Face[BC_Sibling], NVarFC_Tot,
                                                          PGSize1D_CC, PGSize1D_CC, PGSize1D_CC, BC_Idx_Start, BC_Idx_End,
                                                          TVarFCIdxList, PrepTime, dh, xyz0, lv );
                     break;

                     default:
                        Aux_Error( ERROR_INFO, "unsupported MHD B.C. (%d) !!\n", FluBC[ BC_Face[BC_Sibling] ] );
                  } // switch ( FluBC[ BC_Face[BC_Sibling] ] )
               } // if ( NVarFC_Tot > 0 )
#              endif // #ifdef MHD

            } // else if ( SibPID0 <= SIB_OFFSET_NONPERIODIC )


            else if ( SibPID0 < 0 )
               Aux_Error( ERROR_INFO, "SibPID0 == %d (lv %d, PID0 %d, Side %d) !!\n", SibPID0, lv, PID0, Side );

         } // for (int Side=0; Side<NSide; Side++)


//       c. deposit particle mass onto grids
// ------------------------------------------------------------------------------------------------------------
#        ifdef MASSIVE_PARTICLES
         if ( PrepParOnlyDens || PrepTotalDens )
         {
//          (c1) determine the array index for DENS
            real *ArrayDens = NULL;
            int   DensIdx   = -1;

            if ( PrepTotalDens )
            {
               for (int v=0; v<NVarCC_Flu; v++)
               {
                  if ( TVarCCIdxList_Flu[v] == DENS )
                  {
                     DensIdx = v;
                     break;
                  }
               }
            }

            else
               DensIdx = NVarCC_Tot - 1;  // store particle-only density in the last element

#           ifdef DEBUG_PARTICLE
            if ( DensIdx == -1 )    Aux_Error( ERROR_INFO, "DensIdx == -1 !!\n" );
#           endif

            ArrayDens = Data1PG_CC + DensIdx*PGSize3D_CC;

//          initialize density array as zero if there are no other density fields
            if ( PrepParOnlyDens )  for (int t=0; t<PGSize3D_CC; t++)   ArrayDens[t] = (real)0.0;


//          (c2) deposit particle mass in the central eight patches
            for (int LocalID=0; LocalID<8; LocalID++ )
            {
               const int PID = PID0 + LocalID;

//             skip patches without particles
               if ( amr->patch[0][lv][PID]->rho_ext == NULL  ||
                    amr->patch[0][lv][PID]->rho_ext[0][0][0] == RHO_EXT_NEED_INIT )    continue;

//             calculate the offset between rho_ext[] and ArrayDens[]
               const int Disp_i = TABLE_02( LocalID, 'x', GhostSize-RHOEXT_GHOST_SIZE, GhostSize+PS1-RHOEXT_GHOST_SIZE );
               const int Disp_j = TABLE_02( LocalID, 'y', GhostSize-RHOEXT_GHOST_SIZE, GhostSize+PS1-RHOEXT_GHOST_SIZE );
               const int Disp_k = TABLE_02( LocalID, 'z', GhostSize-RHOEXT_GHOST_SIZE, GhostSize+PS1-RHOEXT_GHOST_SIZE );

//             take care of the case with GhostSize < RHOEXT_GHOST_SIZE
               const int is = ( Disp_i >= 0 ) ? 0 : -Disp_i;
               const int js = ( Disp_j >= 0 ) ? 0 : -Disp_j;
               const int ks = ( Disp_k >= 0 ) ? 0 : -Disp_k;
               const int ie = ( RHOEXT_NXT+Disp_i <= PGSize1D_CC ) ? RHOEXT_NXT-1 : PGSize1D_CC-Disp_i-1;
               const int je = ( RHOEXT_NXT+Disp_j <= PGSize1D_CC ) ? RHOEXT_NXT-1 : PGSize1D_CC-Disp_j-1;
               const int ke = ( RHOEXT_NXT+Disp_k <= PGSize1D_CC ) ? RHOEXT_NXT-1 : PGSize1D_CC-Disp_k-1;

//             add particle density to the total density array
               for (int k=ks; k<=ke; k++)  {  K    = k + Disp_k;
               for (int j=js; j<=je; j++)  {  Idx1 = IDX321( is+Disp_i, j+Disp_j, K, PGSize1D_CC, PGSize1D_CC );
               for (int i=is; i<=ie; i++)  {

                  ArrayDens[ Idx1 ++ ] += amr->patch[0][lv][PID]->rho_ext[k][j][i];

               }}}
            } // for (int LocalID=0; LocalID<8; LocalID++ )


//          (c3) deposit particle mass from the sibling patches
            if ( amr->Par->GhostSize > 0  ||  GhostSize > 0  ||  amr->Par->PredictPos )
            for (int Side=0; Side<26; Side++)
            {
               const int SibPID0 = Table_02( lv, PID0, Side );    // the 0th patch of the sibling patch group

//             (c3-1) if the target sibling patch exists --> loop over nearby patches at the same level
               if ( SibPID0 >= 0 )
               {
//                LG = LargeGhost : for the case with GhostSize >= RHOEXT_NXT
                  const int is_LG = TABLE_01( Side, 'x', RHOEXT_NXT-GhostSize-RHOEXT_GHOST_SIZE, 0, 0 );
                  const int js_LG = TABLE_01( Side, 'y', RHOEXT_NXT-GhostSize-RHOEXT_GHOST_SIZE, 0, 0 );
                  const int ks_LG = TABLE_01( Side, 'z', RHOEXT_NXT-GhostSize-RHOEXT_GHOST_SIZE, 0, 0 );
                  const int ie_LG = TABLE_01( Side, 'x', RHOEXT_NXT-1, RHOEXT_NXT-1, GhostSize+RHOEXT_GHOST_SIZE-1 );
                  const int je_LG = TABLE_01( Side, 'y', RHOEXT_NXT-1, RHOEXT_NXT-1, GhostSize+RHOEXT_GHOST_SIZE-1 );
                  const int ke_LG = TABLE_01( Side, 'z', RHOEXT_NXT-1, RHOEXT_NXT-1, GhostSize+RHOEXT_GHOST_SIZE-1 );

//###OPTIMIZATION: simplify TABLE_03 and TABLE_04
                  for (int Count=0; Count<TABLE_04( Side ); Count++)
                  {
                     const int SibPID = TABLE_03( Side, Count ) + SibPID0;

//                   skip patches without particles
                     if ( amr->patch[0][lv][SibPID]->rho_ext == NULL  ||
                          amr->patch[0][lv][SibPID]->rho_ext[0][0][0] == RHO_EXT_NEED_INIT )    continue;

//                   calculate the offset between rho_nxt and ArrayDens
                     const int Disp_i = Table_01( Side, 'x', Count, GhostSize-RHOEXT_GHOST_SIZE ) - is_LG;
                     const int Disp_j = Table_01( Side, 'y', Count, GhostSize-RHOEXT_GHOST_SIZE ) - js_LG;
                     const int Disp_k = Table_01( Side, 'z', Count, GhostSize-RHOEXT_GHOST_SIZE ) - ks_LG;

//                   take care of the case with GhostSize < RHOEXT_GHOST_SIZE
                     const int is = ( is_LG+Disp_i >= 0 ) ? is_LG : -Disp_i;
                     const int js = ( js_LG+Disp_j >= 0 ) ? js_LG : -Disp_j;
                     const int ks = ( ks_LG+Disp_k >= 0 ) ? ks_LG : -Disp_k;
                     const int ie = ( ie_LG+Disp_i < PGSize1D_CC ) ? ie_LG : PGSize1D_CC-Disp_i-1;
                     const int je = ( je_LG+Disp_j < PGSize1D_CC ) ? je_LG : PGSize1D_CC-Disp_j-1;
                     const int ke = ( ke_LG+Disp_k < PGSize1D_CC ) ? ke_LG : PGSize1D_CC-Disp_k-1;

//                   add particle density to the total density array
                     for (int k=ks; k<=ke; k++)  {  K    = k + Disp_k;
                     for (int j=js; j<=je; j++)  {  Idx1 = IDX321( is+Disp_i, j+Disp_j, K, PGSize1D_CC, PGSize1D_CC );
                     for (int i=is; i<=ie; i++)  {

                        ArrayDens[ Idx1 ++ ] += amr->patch[0][lv][SibPID]->rho_ext[k][j][i];

                     }}}
                  } // for (int Count=0; Count<TABLE_04( Side ); Count++)
               } // if ( SibPID0 >= 0 )


//             (c3-2) if the target sibling patch does not exist --> find the father sibling patch
               else if ( SibPID0 == -1 )
               {
//                root-level patches should never have sibling ID == -1
#                 ifdef DEBUG_PARTICLE
                  if ( lv == 0 )    Aux_Error( ERROR_INFO, "SibPID0 == -1 at the root level !!\n" );
#                 endif

                  const int    FaPID    = amr->patch[0][lv][PID0]->father;
                  const int    FaSibPID = amr->patch[0][lv-1][FaPID]->sibling[Side];
                  const double EdgeL[3] = { amr->patch[0][lv][PID0]->EdgeL[0] - GhostSize*dh,
                                            amr->patch[0][lv][PID0]->EdgeL[1] - GhostSize*dh,
                                            amr->patch[0][lv][PID0]->EdgeL[2] - GhostSize*dh };
                  long  *ParList = NULL;
                  int    NPar;
                  bool   UseInputMassPos;
                  real **InputMassPos = NULL;

#                 ifdef DEBUG_PARTICLE
                  if ( FaSibPID < 0 )  Aux_Error( ERROR_INFO, "FaSibPID = %d < 0 (lv %d, PID0 %d, FaPID %d, sib %d) !!\n",
                                                  FaSibPID, lv, PID0, FaPID, Side );

                  if ( amr->patch[0][lv-1][FaSibPID]->son != -1 )
                     Aux_Error( ERROR_INFO, "FaSibPID->son = %d != -1 (lv %d, PID0 %d, FaPID %d, FaSibPID %d, sib %d) !!\n",
                                amr->patch[0][lv-1][FaSibPID]->son, lv, PID0, FaPID, FaSibPID, Side );
#                 endif

//                (c3-2-1) determine the number of particles and the particle list (father-sibling patch must NOT have son)
                  if ( FaSibPID < amr->NPatchComma[lv-1][1] )
                  {
                     NPar            = amr->patch[0][lv-1][FaSibPID]->NPar;
                     ParList         = amr->patch[0][lv-1][FaSibPID]->ParList;
                     UseInputMassPos = false;
                     InputMassPos    = NULL;
                  }

                  else
                  {
#                    ifdef LOAD_BALANCE
                     NPar            = amr->patch[0][lv-1][FaSibPID]->NPar_Copy;
                     ParList         = NULL;
                     UseInputMassPos = true;
                     InputMassPos    = amr->patch[0][lv-1][FaSibPID]->ParAtt_Copy;
#                    else
                     Aux_Error( ERROR_INFO, "FaSibPID (%d) is not a real patch (NReal %d) !!\n",
                                FaSibPID, amr->NPatchComma[lv-1][1] );
#                    endif
                  }

#                 ifdef DEBUG_PARTICLE
                  if ( NPar < 0 )
                     Aux_Error( ERROR_INFO, "NPar (%d) has not been calculated (lv %d, FaSibPID %d) !!\n",
                                NPar, lv-1, FaSibPID );

                  if ( NPar > 0 )
                  {
                     if ( UseInputMassPos )
                     {
                        if ( InputMassPos[PAR_MASS] == NULL  ||  InputMassPos[PAR_POSX] == NULL  ||
                             InputMassPos[PAR_POSY] == NULL  ||  InputMassPos[PAR_POSZ] == NULL  ||
                             InputMassPos[PAR_TYPE] == NULL )
                           Aux_Error( ERROR_INFO, "InputMassPos[0/1/2/3/4] == NULL for NPar (%d) > 0 (lv %d, FaSibPID %d) !!\n",
                                      NPar, lv-1, FaSibPID );
                     }

                     else if ( ParList == NULL )
                        Aux_Error( ERROR_INFO, "ParList == NULL for NPar (%d) > 0 (lv %d, FaSibPID %d) !!\n",
                                   NPar, lv-1, FaSibPID );
                  }
#                 endif // #ifdef DEBUG_PARTICLE

//                (c3-2-2) deposit particle mass onto grids (**from particles in the father-sibling patches**)
//                         --> need to take care of the periodicity here since particles may have position far
//                             away from the target patch boundaries (i.e., patch->EdgeL/R)
//                             --> Periodic_Check, CheckFarAway_Yes
                  if ( NPar > 0 )
                  Par_MassAssignment( ParList, NPar, amr->Par->Interp, ArrayDens, PGSize1D_CC, EdgeL, dh,
                                      (amr->Par->PredictPos && !UseInputMassPos), PrepTime, InitZero_No,
                                      Periodic_Check, PeriodicNCell, UnitDens_No, CheckFarAway_Yes,
                                      UseInputMassPos, InputMassPos );
               } // else if ( SibPID0 == -1 )
            } // for (int Side=0; Side<26; Side++) if ( amr->Par->GhostSize > 0  ||  GhostSize > 0 )
         } // if ( PrepParOnlyDens || PrepTotalDens )
#        endif // #ifdef MASSIVE_PARTICLES


//       d. checks
// ------------------------------------------------------------------------------------------------------------
//       (d1) minimum density
//       --> note that it's unnecessary to check negative passive scalars thanks to the monotonic interpolation
#        if ( MODEL == HYDRO  ||  MODEL == ELBDM )
         if ( MinDens >= (real)0.0 )
         {
//          note that _DENS is turned on automatically for _TOTAL_DENS (and total density is stored in DENS)
            if ( TVarCC & _DENS )
            {
//             assuming that the order of variables stored in OutputCC is the same as patch->fluid[]
               const int DensIdx = DENS;
               real *ArrayDens = Data1PG_CC + DensIdx*PGSize3D_CC;

//             apply minimum density
//             --> note that for ELBDM it will result in dens != real^2 + imag^2
               for (int t=0; t<PGSize3D_CC; t++)   ArrayDens[t] = FMAX( ArrayDens[t], MinDens );
            }
         } // if ( MinDens >= (real)0.0 )
#        endif // #if ( MODEL == HYDRO  ||  MODEL == ELBDM )


//       (d2) divergence-free magnetic field
#        if ( defined MHD  &&  defined MHD_CHECK_DIV_B )
         if ( PrepMagFC )  MHD_CheckDivB( Data1PG_FC, GhostSize, DIV_B_TOLERANCE, lv, PrepTime );
#        endif


//       e. copy data from Data1PG_CC[] to OutputCC[]
// ------------------------------------------------------------------------------------------------------------
         if ( PrepUnit == UNIT_PATCH ) // separate the prepared patch group data into individual patches
         {
            const int PSize1D_CC = PS1 + 2*GhostSize;    // width of a single patch including ghost zones
            const int PSize3D_CC = CUBE(PSize1D_CC);
            const int PSize1D_FC = PSize1D_CC + 1;
            const int PSize3D_FC = PSize1D_FC*SQR(PSize1D_CC);

            real *OutputCC_Ptr = NULL;
            real *OutputFC_Ptr = NULL;


            for (int LocalID=0; LocalID<8; LocalID++)
            {
               const int N      = 8*TID + LocalID;
               const int Disp_i = TABLE_02( LocalID, 'x', 0, PS1 );
               const int Disp_j = TABLE_02( LocalID, 'y', 0, PS1 );
               const int Disp_k = TABLE_02( LocalID, 'z', 0, PS1 );

//             cell-centered variables
               Data1PG_CC_Ptr = Data1PG_CC;
               OutputCC_Ptr   = OutputCC + N*NVarCC_Tot*PSize3D_CC;
               Idx2           = 0;

               for (int v=0; v<NVarCC_Tot; v++)
               {
                  for (int k=Disp_k; k<Disp_k+PSize1D_CC; k++)
                  for (int j=Disp_j; j<Disp_j+PSize1D_CC; j++)
                  {
                     Idx1 = IDX321( Disp_i, j, k, PGSize1D_CC, PGSize1D_CC );

                     for (int i=0; i<PSize1D_CC; i++)    OutputCC_Ptr[ Idx2 ++ ] = Data1PG_CC_Ptr[ Idx1 ++ ];
                  }

                  Data1PG_CC_Ptr += PGSize3D_CC;
               }


//             face-centered variables
               Data1PG_FC_Ptr = Data1PG_FC;
               OutputFC_Ptr   = OutputFC + N*NVarFC_Tot*PSize3D_FC;
               Idx2           = 0;

               for (int v=0; v<NVarFC_Tot; v++)
               {
                  TVarFCIdx = TVarFCIdxList[v];

#                 ifdef MHD

//                set array indices
                  int size_p[3], size_pg[3];    // p=patch, pg=patch_group


                  const int norm_dir = ( TVarFCIdx == MAGX ) ? 0 :
                                       ( TVarFCIdx == MAGY ) ? 1 :
                                       ( TVarFCIdx == MAGZ ) ? 2 : -1;
#                 ifdef GAMER_DEBUG
                  if ( norm_dir == -1 )   Aux_Error( ERROR_INFO, "Target face-centered variable != MAGX/Y/Z !!\n" );
#                 endif

                  for (int d=0; d<3; d++)
                  {
                     if ( d == norm_dir )
                     {
                        size_p [d] = PSize1D_FC;
                        size_pg[d] = PGSize1D_FC;
                     }

                     else
                     {
                        size_p [d] = PSize1D_CC;
                        size_pg[d] = PGSize1D_CC;
                     }
                  }


//                copy data
                  for (int k=Disp_k; k<Disp_k+size_p[2]; k++)
                  for (int j=Disp_j; j<Disp_j+size_p[1]; j++)
                  {
                     Idx1 = IDX321( Disp_i, j, k, size_pg[0], size_pg[1] );

                     for (int i=0; i<size_p[0]; i++)  OutputFC_Ptr[ Idx2 ++ ] = Data1PG_FC_Ptr[ Idx1 ++ ];
                  }

#                 else
                  Aux_Error( ERROR_INFO, "currently only MHD supports face-centered variables !!" );
#                 endif // #ifdef MHD ... else ...

                  Data1PG_FC_Ptr += PGSize3D_FC;
               } // for (int v=0; v<NVarFC_Tot; v++)

            } // for (int LocalID=0; LocalID<8; LocalID++)
         } // if ( PrepUnit == UNIT_PATCH )

      } // for (int TID=0; TID<NPG; TID++)

      if ( PrepUnit == UNIT_PATCH )
      {
         delete [] Data1PG_CC;
         delete [] Data1PG_FC;
      }
      delete [] IntData_CC;
      delete [] IntData_FC;
      delete [] IntData_CC_IntTime;

#     ifdef MHD
      delete [] FInterface_Data;
#     endif

   } // end of OpenMP parallel region


// free memroy
   for (int s=0; s<26; s++)   delete [] TSib[s];

} // FUNCTION : Prepare_PatchData



//-------------------------------------------------------------------------------------------------------
// Function    :  SetTempIntPara
// Description :  Set the temporal interpolation parameters
//
// Note        :  1. Invoked by Prepare_PatchData() and InterpolateGhostZone()
//                2. Apply to fluid, potential, and magnetic field
//                3. Use call-by-reference to set the returned parameters
//
// Parameter   :  lv            : Target refinement level
//                Sg0           : Current Sg
//                PrepTime      : Target physical time to prepare data
//                Time0         : Physical time of Sg0
//                Time1         : Physical time of 1-Sg0
//                IntTime       : Whether or not the temporal interpolation is required
//                Sg            : Sg if temporal interpolation is not required
//                Sg_Int        : Sg if temporal interpolation is required
//                Weighting     : Weighting for the data stored in Sg
//                Weighting_Int : Weighting for the data stored in Sg_Int
//
// Return      :  IntTime, Sg, Sg_Int, Weighting, Weighting_Int
//-------------------------------------------------------------------------------------------------------
void SetTempIntPara( const int lv, const int Sg0, const double PrepTime, const double Time0, const double Time1,
                     bool &IntTime, int &Sg, int &Sg_IntT, real &Weighting, real &Weighting_IntT )
{

   const int Sg1 = 1 - Sg0;

   if      (  Mis_CompareRealValue( PrepTime, Time0, NULL, false )  )
   {
      IntTime        = false;
      Sg             = Sg0;
      Sg_IntT        = NULL_INT;
      Weighting      = NULL_REAL;
      Weighting_IntT = NULL_REAL;
   }

   else if (  Mis_CompareRealValue( PrepTime, Time1, NULL, false )  )
   {
      IntTime        = false;
      Sg             = Sg1;
      Sg_IntT        = NULL_INT;
      Weighting      = NULL_REAL;
      Weighting_IntT = NULL_REAL;
   }

   else
   {
//    print warning messages if temporal extrapolation is required
      const double TimeMin = MIN( Time0, Time1 );
      const double TimeMax = MAX( Time0, Time1 );

      if ( TimeMin < 0.0 )
         Aux_Error( ERROR_INFO, "TimeMin (%21.14e) < 0.0 ==> one of the data arrays has not been initialized !!\n", TimeMin );

      if (  ( PrepTime < TimeMin  ||  PrepTime-TimeMax >= 1.0e-12*TimeMax )  &&  MPI_Rank == 0  )
         Aux_Message( stderr, "WARNING : performing temporal extrapolation (lv %d, T_Prep %20.14e, T_Min %20.14e, T_Max %20.14e)\n",
                      lv, PrepTime, TimeMin, TimeMax );

      if ( OPT__INT_TIME )
      {
         IntTime        = true;
         Sg             = Sg0;
         Sg_IntT        = Sg1;
         Weighting      = ( +Time1 - PrepTime ) / ( Time1 - Time0 );
         Weighting_IntT = ( -Time0 + PrepTime ) / ( Time1 - Time0 );
      }

      else
      {
         IntTime        = false;
         Sg             = Sg0;
         Sg_IntT        = NULL_INT;
         Weighting      = NULL_REAL;
         Weighting_IntT = NULL_REAL;
      }
   } // Mis_CompareRealValue

} // FUNCTION : SetTempIntPara



// ============
// |  Tables  |
// ============

//-------------------------------------------------------------------------------------------------------
// Function    :  Table_01
// Description :  Return the displacement for Prepare_PatchData()
//
// Parameter   :  SibID     : Sibling index (0~25)
//                dim       : Target spatial direction (x/y/z)
//                Count     : Patch counter (0~3)
//                GhostSize : Number of ghost zones
//-------------------------------------------------------------------------------------------------------
int Table_01( const int SibID, const char dim, const int Count, const int GhostSize )
{

   switch ( dim )
   {
      case 'x':
      {
         switch ( SibID )
         {
            case 0: case 6: case 8: case 14: case 15: case 18: case 20: case 22: case 24:
               return 0;

            case 2: case 3:
            {
               switch ( Count )
               {
                  case 0: case 2:   return GhostSize;
                  case 1: case 3:   return GhostSize + PS1;
                  default:
                     Aux_Error( ERROR_INFO, "incorrect parameter %s = %d, %s = %d !!\n",
                                "SibID", SibID, "Count", Count );
               }
            }

            case 4: case 5:
            {
               switch ( Count )
               {
                  case 0: case 1:   return GhostSize;
                  case 2: case 3:   return GhostSize + PS1;
                  default:
                     Aux_Error( ERROR_INFO, "incorrect parameter %s = %d, %s = %d !!\n",
                                "SibID", SibID, "Count", Count );
               }
            }

            case 10: case 11: case 12: case 13:
            {
               switch ( Count )
               {
                  case 0:  return GhostSize;
                  case 1:  return GhostSize + PS1;
                  default:
                     Aux_Error( ERROR_INFO, "incorrect parameter %s = %d, %s = %d !!\n",
                                "SibID", SibID, "Count", Count );
               }
            }

            case 1: case 7: case 9: case 16: case 17: case 19: case 21: case 23: case 25:
               return GhostSize + 2*PS1;

            default:
               Aux_Error( ERROR_INFO, "incorrect parameter %s = %d !!\n", "SibID", SibID );

         } // switch ( SibID )
      } // case 'x':


      case 'y':
      {
         switch ( SibID )
         {
            case 2: case 6: case 7: case 10: case 12: case 18: case 19: case 22: case 23:
               return 0;

            case 0: case 1:
            {
               switch ( Count )
               {
                  case 0: case 1:   return GhostSize;
                  case 2: case 3:   return GhostSize + PS1;
                  default:
                     Aux_Error( ERROR_INFO, "incorrect parameter %s = %d, %s = %d !!\n",
                                "SibID", SibID, "Count", Count );
               }
            }

            case 4: case 5:
            {
               switch ( Count )
               {
                  case 0: case 2:   return GhostSize;
                  case 1: case 3:   return GhostSize + PS1;
                  default:
                     Aux_Error( ERROR_INFO, "incorrect parameter %s = %d, %s = %d !!\n",
                                "SibID", SibID, "Count", Count );
               }
            }

            case 14: case 15: case 16: case 17:
            {
               switch ( Count )
               {
                  case 0:  return GhostSize;
                  case 1:  return GhostSize + PS1;
                  default:
                     Aux_Error( ERROR_INFO, "incorrect parameter %s = %d, %s = %d !!\n",
                                "SibID", SibID, "Count", Count );
               }
            }

            case 3: case 8: case 9: case 11: case 13: case 20: case 21: case 24: case 25:
               return GhostSize + 2*PS1;

            default:
               Aux_Error( ERROR_INFO, "incorrect parameter %s = %d !!\n", "SibID", SibID );

         } // switch ( SibID )
      } // case 'y':


      case 'z':
      {
         switch ( SibID )
         {
            case 4: case 10: case 11: case 14: case 16: case 18: case 19: case 20: case 21:
               return 0;

            case 0: case 1:
            {
               switch ( Count )
               {
                  case 0: case 2:   return GhostSize;
                  case 1: case 3:   return GhostSize + PS1;
                  default:
                     Aux_Error( ERROR_INFO, "incorrect parameter %s = %d, %s = %d !!\n",
                                "SibID", SibID, "Count", Count );
               }
            }

            case 2: case 3:
            {
               switch ( Count )
               {
                  case 0: case 1:   return GhostSize;
                  case 2: case 3:   return GhostSize + PS1;
                  default:
                     Aux_Error( ERROR_INFO, "incorrect parameter %s = %d, %s = %d !!\n",
                                "SibID", SibID, "Count", Count );
               }
            }

            case 6: case 7: case 8: case 9:
            {
               switch ( Count )
               {
                  case 0:  return GhostSize;
                  case 1:  return GhostSize + PS1;
                  default:
                     Aux_Error( ERROR_INFO, "incorrect parameter %s = %d, %s = %d !!\n",
                                "SibID", SibID, "Count", Count );
               }
            }

            case 5: case 12: case 13: case 15: case 17: case 22: case 23: case 24: case 25:
               return GhostSize + 2*PS1;

            default:
               Aux_Error( ERROR_INFO, "incorrect parameter %s = %d !!\n", "SibID", SibID );

         } // switch ( SibID )
      } // case 'z':


      default:
         Aux_Error( ERROR_INFO, "incorrect parameter %s = %c !!\n", "dim", dim );
         exit(1);
   } // switch ( dim )

   return NULL_INT;

} // FUNCTION : Table_01



//-------------------------------------------------------------------------------------------------------
// Function    :  Table_02
// Description :  Return the patch ID of the 0th patch (local ID = 0) of the sibling patch group
//
// Note        :  Work for Prepare_PatchData()
//
// Parameter   :  lv   : Target refinement level
//                PID  : Target patch ID to find its sibling patches
//                Side : Sibling index (0~25)
//-------------------------------------------------------------------------------------------------------
int Table_02( const int lv, const int PID, const int Side )
{

   int Sib;

   switch ( Side )
   {
      case 0:
         Sib = amr->patch[0][lv][PID  ]->sibling[0];
         if ( Sib >= 0 )  return Sib-1;
         else             return Sib;

      case 1:
         Sib = amr->patch[0][lv][PID+1]->sibling[1];
         if ( Sib >= 0 )  return Sib;
         else             return Sib;

      case 2:
         Sib = amr->patch[0][lv][PID  ]->sibling[2];
         if ( Sib >= 0 )  return Sib-2;
         else             return Sib;

      case 3:
         Sib = amr->patch[0][lv][PID+2]->sibling[3];
         if ( Sib >= 0 )  return Sib;
         else             return Sib;

      case 4:
         Sib = amr->patch[0][lv][PID  ]->sibling[4];
         if ( Sib >= 0 )  return Sib-3;
         else             return Sib;

      case 5:
         Sib = amr->patch[0][lv][PID+3]->sibling[5];
         if ( Sib >= 0 )  return Sib;
         else             return Sib;

      case 6:
         Sib = amr->patch[0][lv][PID  ]->sibling[6];
         if ( Sib >= 0 )  return Sib-4;
         else             return Sib;

      case 7:
         Sib = amr->patch[0][lv][PID+1]->sibling[7];
         if ( Sib >= 0 )  return Sib-2;
         else             return Sib;

      case 8:
         Sib = amr->patch[0][lv][PID+2]->sibling[8];
         if ( Sib >= 0 )  return Sib-1;
         else             return Sib;

      case 9:
         Sib = amr->patch[0][lv][PID+4]->sibling[9];
         if ( Sib >= 0 )  return Sib;
         else             return Sib;

      case 10:
         Sib = amr->patch[0][lv][PID  ]->sibling[10];
         if ( Sib >= 0 )  return Sib-5;
         else             return Sib;

      case 11:
         Sib = amr->patch[0][lv][PID+2]->sibling[11];
         if ( Sib >= 0 )  return Sib-3;
         else             return Sib;

      case 12:
         Sib = amr->patch[0][lv][PID+3]->sibling[12];
         if ( Sib >= 0 )  return Sib-2;
         else             return Sib;

      case 13:
         Sib = amr->patch[0][lv][PID+5]->sibling[13];
         if ( Sib >= 0 )  return Sib;
         else             return Sib;

      case 14:
         Sib = amr->patch[0][lv][PID  ]->sibling[14];
         if ( Sib >= 0 )  return Sib-6;
         else             return Sib;

      case 15:
         Sib = amr->patch[0][lv][PID+3]->sibling[15];
         if ( Sib >= 0 )  return Sib-1;
         else             return Sib;

      case 16:
         Sib = amr->patch[0][lv][PID+1]->sibling[16];
         if ( Sib >= 0 )  return Sib-3;
         else             return Sib;

      case 17:
         Sib = amr->patch[0][lv][PID+6]->sibling[17];
         if ( Sib >= 0 )  return Sib;
         else             return Sib;

      case 18:
         Sib = amr->patch[0][lv][PID  ]->sibling[18];
         if ( Sib >= 0 )  return Sib-7;
         else             return Sib;

      case 19:
         Sib = amr->patch[0][lv][PID+1]->sibling[19];
         if ( Sib >= 0 )  return Sib-5;
         else             return Sib;

      case 20:
         Sib = amr->patch[0][lv][PID+2]->sibling[20];
         if ( Sib >= 0 )  return Sib-6;
         else             return Sib;

      case 21:
         Sib = amr->patch[0][lv][PID+4]->sibling[21];
         if ( Sib >= 0 )  return Sib-3;
         else             return Sib;

      case 22:
         Sib = amr->patch[0][lv][PID+3]->sibling[22];
         if ( Sib >= 0 )  return Sib-4;
         else             return Sib;

      case 23:
         Sib = amr->patch[0][lv][PID+6]->sibling[23];
         if ( Sib >= 0 )  return Sib-2;
         else             return Sib;

      case 24:
         Sib = amr->patch[0][lv][PID+5]->sibling[24];
         if ( Sib >= 0 )  return Sib-1;
         else             return Sib;

      case 25:
         Sib = amr->patch[0][lv][PID+7]->sibling[25];
         if ( Sib >= 0 )  return Sib;
         else             return Sib;

      default:
         Aux_Error( ERROR_INFO, "incorrect parameter %s = %d !!\n", "Side", Side );
         exit(1);

   } // switch ( Side )

   return NULL_INT;

} // FUNCTION : Table_02



//-------------------------------------------------------------------------------------------------------
// Function    :  SetTargetSibling
// Description :  Set the target sibling directions for preparing the ghost-zone data at the coarse-grid level
//
// Note        :  1. Work for Prepare_PatchData()
//                2. TSib needs to be deallocated manually
//                3. Sibling directions recorded in TSib must be in ascending numerical order for filling the
//                   non-periodic ghost-zone data in InterpolateGhostZone()
//                   --> Therefore, this function CANNOT be applied in LB_RecordExchangeDataPatchID(), in which
//                       case "SetTargetSibling" and "SetReceiveSibling" must be declared consistently
//
// Parameter   :  NTSib : Number of target sibling patches along different sibling directions
//                TSib  : Target sibling indices along different sibling directions
//-------------------------------------------------------------------------------------------------------
void SetTargetSibling( int NTSib[], int *TSib[] )
{

   for (int t= 0; t< 6; t++)  NTSib[t] = 17;
   for (int t= 6; t<18; t++)  NTSib[t] = 11;
   for (int t=18; t<26; t++)  NTSib[t] =  7;

   for (int s=0; s<26; s++)   TSib[s] = new int [ NTSib[s] ];

   TSib[ 0][ 0] =  1;
   TSib[ 0][ 1] =  2;
   TSib[ 0][ 2] =  3;
   TSib[ 0][ 3] =  4;
   TSib[ 0][ 4] =  5;
   TSib[ 0][ 5] =  7;
   TSib[ 0][ 6] =  9;
   TSib[ 0][ 7] = 10;
   TSib[ 0][ 8] = 11;
   TSib[ 0][ 9] = 12;
   TSib[ 0][10] = 13;
   TSib[ 0][11] = 16;
   TSib[ 0][12] = 17;
   TSib[ 0][13] = 19;
   TSib[ 0][14] = 21;
   TSib[ 0][15] = 23;
   TSib[ 0][16] = 25;

   TSib[ 1][ 0] =  0;
   TSib[ 1][ 1] =  2;
   TSib[ 1][ 2] =  3;
   TSib[ 1][ 3] =  4;
   TSib[ 1][ 4] =  5;
   TSib[ 1][ 5] =  6;
   TSib[ 1][ 6] =  8;
   TSib[ 1][ 7] = 10;
   TSib[ 1][ 8] = 11;
   TSib[ 1][ 9] = 12;
   TSib[ 1][10] = 13;
   TSib[ 1][11] = 14;
   TSib[ 1][12] = 15;
   TSib[ 1][13] = 18;
   TSib[ 1][14] = 20;
   TSib[ 1][15] = 22;
   TSib[ 1][16] = 24;

   TSib[ 2][ 0] =  0;
   TSib[ 2][ 1] =  1;
   TSib[ 2][ 2] =  3;
   TSib[ 2][ 3] =  4;
   TSib[ 2][ 4] =  5;
   TSib[ 2][ 5] =  8;
   TSib[ 2][ 6] =  9;
   TSib[ 2][ 7] = 11;
   TSib[ 2][ 8] = 13;
   TSib[ 2][ 9] = 14;
   TSib[ 2][10] = 15;
   TSib[ 2][11] = 16;
   TSib[ 2][12] = 17;
   TSib[ 2][13] = 20;
   TSib[ 2][14] = 21;
   TSib[ 2][15] = 24;
   TSib[ 2][16] = 25;

   TSib[ 3][ 0] =  0;
   TSib[ 3][ 1] =  1;
   TSib[ 3][ 2] =  2;
   TSib[ 3][ 3] =  4;
   TSib[ 3][ 4] =  5;
   TSib[ 3][ 5] =  6;
   TSib[ 3][ 6] =  7;
   TSib[ 3][ 7] = 10;
   TSib[ 3][ 8] = 12;
   TSib[ 3][ 9] = 14;
   TSib[ 3][10] = 15;
   TSib[ 3][11] = 16;
   TSib[ 3][12] = 17;
   TSib[ 3][13] = 18;
   TSib[ 3][14] = 19;
   TSib[ 3][15] = 22;
   TSib[ 3][16] = 23;

   TSib[ 4][ 0] =  0;
   TSib[ 4][ 1] =  1;
   TSib[ 4][ 2] =  2;
   TSib[ 4][ 3] =  3;
   TSib[ 4][ 4] =  5;
   TSib[ 4][ 5] =  6;
   TSib[ 4][ 6] =  7;
   TSib[ 4][ 7] =  8;
   TSib[ 4][ 8] =  9;
   TSib[ 4][ 9] = 12;
   TSib[ 4][10] = 13;
   TSib[ 4][11] = 15;
   TSib[ 4][12] = 17;
   TSib[ 4][13] = 22;
   TSib[ 4][14] = 23;
   TSib[ 4][15] = 24;
   TSib[ 4][16] = 25;

   TSib[ 5][ 0] =  0;
   TSib[ 5][ 1] =  1;
   TSib[ 5][ 2] =  2;
   TSib[ 5][ 3] =  3;
   TSib[ 5][ 4] =  4;
   TSib[ 5][ 5] =  6;
   TSib[ 5][ 6] =  7;
   TSib[ 5][ 7] =  8;
   TSib[ 5][ 8] =  9;
   TSib[ 5][ 9] = 10;
   TSib[ 5][10] = 11;
   TSib[ 5][11] = 14;
   TSib[ 5][12] = 16;
   TSib[ 5][13] = 18;
   TSib[ 5][14] = 19;
   TSib[ 5][15] = 20;
   TSib[ 5][16] = 21;

   TSib[ 6][ 0] =  1;
   TSib[ 6][ 1] =  3;
   TSib[ 6][ 2] =  4;
   TSib[ 6][ 3] =  5;
   TSib[ 6][ 4] =  9;
   TSib[ 6][ 5] = 11;
   TSib[ 6][ 6] = 13;
   TSib[ 6][ 7] = 16;
   TSib[ 6][ 8] = 17;
   TSib[ 6][ 9] = 21;
   TSib[ 6][10] = 25;

   TSib[ 7][ 0] =  0;
   TSib[ 7][ 1] =  3;
   TSib[ 7][ 2] =  4;
   TSib[ 7][ 3] =  5;
   TSib[ 7][ 4] =  8;
   TSib[ 7][ 5] = 11;
   TSib[ 7][ 6] = 13;
   TSib[ 7][ 7] = 14;
   TSib[ 7][ 8] = 15;
   TSib[ 7][ 9] = 20;
   TSib[ 7][10] = 24;

   TSib[ 8][ 0] =  1;
   TSib[ 8][ 1] =  2;
   TSib[ 8][ 2] =  4;
   TSib[ 8][ 3] =  5;
   TSib[ 8][ 4] =  7;
   TSib[ 8][ 5] = 10;
   TSib[ 8][ 6] = 12;
   TSib[ 8][ 7] = 16;
   TSib[ 8][ 8] = 17;
   TSib[ 8][ 9] = 19;
   TSib[ 8][10] = 23;

   TSib[ 9][ 0] =  0;
   TSib[ 9][ 1] =  2;
   TSib[ 9][ 2] =  4;
   TSib[ 9][ 3] =  5;
   TSib[ 9][ 4] =  6;
   TSib[ 9][ 5] = 10;
   TSib[ 9][ 6] = 12;
   TSib[ 9][ 7] = 14;
   TSib[ 9][ 8] = 15;
   TSib[ 9][ 9] = 18;
   TSib[ 9][10] = 22;

   TSib[10][ 0] =  0;
   TSib[10][ 1] =  1;
   TSib[10][ 2] =  3;
   TSib[10][ 3] =  5;
   TSib[10][ 4] =  8;
   TSib[10][ 5] =  9;
   TSib[10][ 6] = 13;
   TSib[10][ 7] = 15;
   TSib[10][ 8] = 17;
   TSib[10][ 9] = 24;
   TSib[10][10] = 25;

   TSib[11][ 0] =  0;
   TSib[11][ 1] =  1;
   TSib[11][ 2] =  2;
   TSib[11][ 3] =  5;
   TSib[11][ 4] =  6;
   TSib[11][ 5] =  7;
   TSib[11][ 6] = 12;
   TSib[11][ 7] = 15;
   TSib[11][ 8] = 17;
   TSib[11][ 9] = 22;
   TSib[11][10] = 23;

   TSib[12][ 0] =  0;
   TSib[12][ 1] =  1;
   TSib[12][ 2] =  3;
   TSib[12][ 3] =  4;
   TSib[12][ 4] =  8;
   TSib[12][ 5] =  9;
   TSib[12][ 6] = 11;
   TSib[12][ 7] = 14;
   TSib[12][ 8] = 16;
   TSib[12][ 9] = 20;
   TSib[12][10] = 21;

   TSib[13][ 0] =  0;
   TSib[13][ 1] =  1;
   TSib[13][ 2] =  2;
   TSib[13][ 3] =  4;
   TSib[13][ 4] =  6;
   TSib[13][ 5] =  7;
   TSib[13][ 6] = 10;
   TSib[13][ 7] = 14;
   TSib[13][ 8] = 16;
   TSib[13][ 9] = 18;
   TSib[13][10] = 19;

   TSib[14][ 0] =  1;
   TSib[14][ 1] =  2;
   TSib[14][ 2] =  3;
   TSib[14][ 3] =  5;
   TSib[14][ 4] =  7;
   TSib[14][ 5] =  9;
   TSib[14][ 6] = 12;
   TSib[14][ 7] = 13;
   TSib[14][ 8] = 17;
   TSib[14][ 9] = 23;
   TSib[14][10] = 25;

   TSib[15][ 0] =  1;
   TSib[15][ 1] =  2;
   TSib[15][ 2] =  3;
   TSib[15][ 3] =  4;
   TSib[15][ 4] =  7;
   TSib[15][ 5] =  9;
   TSib[15][ 6] = 10;
   TSib[15][ 7] = 11;
   TSib[15][ 8] = 16;
   TSib[15][ 9] = 19;
   TSib[15][10] = 21;

   TSib[16][ 0] =  0;
   TSib[16][ 1] =  2;
   TSib[16][ 2] =  3;
   TSib[16][ 3] =  5;
   TSib[16][ 4] =  6;
   TSib[16][ 5] =  8;
   TSib[16][ 6] = 12;
   TSib[16][ 7] = 13;
   TSib[16][ 8] = 15;
   TSib[16][ 9] = 22;
   TSib[16][10] = 24;

   TSib[17][ 0] =  0;
   TSib[17][ 1] =  2;
   TSib[17][ 2] =  3;
   TSib[17][ 3] =  4;
   TSib[17][ 4] =  6;
   TSib[17][ 5] =  8;
   TSib[17][ 6] = 10;
   TSib[17][ 7] = 11;
   TSib[17][ 8] = 14;
   TSib[17][ 9] = 18;
   TSib[17][10] = 20;

   TSib[18][ 0] =  1;
   TSib[18][ 1] =  3;
   TSib[18][ 2] =  5;
   TSib[18][ 3] =  9;
   TSib[18][ 4] = 13;
   TSib[18][ 5] = 17;
   TSib[18][ 6] = 25;

   TSib[19][ 0] =  0;
   TSib[19][ 1] =  3;
   TSib[19][ 2] =  5;
   TSib[19][ 3] =  8;
   TSib[19][ 4] = 13;
   TSib[19][ 5] = 15;
   TSib[19][ 6] = 24;

   TSib[20][ 0] =  1;
   TSib[20][ 1] =  2;
   TSib[20][ 2] =  5;
   TSib[20][ 3] =  7;
   TSib[20][ 4] = 12;
   TSib[20][ 5] = 17;
   TSib[20][ 6] = 23;

   TSib[21][ 0] =  0;
   TSib[21][ 1] =  2;
   TSib[21][ 2] =  5;
   TSib[21][ 3] =  6;
   TSib[21][ 4] = 12;
   TSib[21][ 5] = 15;
   TSib[21][ 6] = 22;

   TSib[22][ 0] =  1;
   TSib[22][ 1] =  3;
   TSib[22][ 2] =  4;
   TSib[22][ 3] =  9;
   TSib[22][ 4] = 11;
   TSib[22][ 5] = 16;
   TSib[22][ 6] = 21;

   TSib[23][ 0] =  0;
   TSib[23][ 1] =  3;
   TSib[23][ 2] =  4;
   TSib[23][ 3] =  8;
   TSib[23][ 4] = 11;
   TSib[23][ 5] = 14;
   TSib[23][ 6] = 20;

   TSib[24][ 0] =  1;
   TSib[24][ 1] =  2;
   TSib[24][ 2] =  4;
   TSib[24][ 3] =  7;
   TSib[24][ 4] = 10;
   TSib[24][ 5] = 16;
   TSib[24][ 6] = 19;

   TSib[25][ 0] =  0;
   TSib[25][ 1] =  2;
   TSib[25][ 2] =  4;
   TSib[25][ 3] =  6;
   TSib[25][ 4] = 10;
   TSib[25][ 5] = 14;
   TSib[25][ 6] = 18;

} // FUNCTION : SetTargetSibling



#ifdef MASSIVE_PARTICLES

// flag for checking whether Par_CollectParticle2OneLevel() has been called
// --> declared in Par_CollectParticle2OneLevel.cpp
extern bool Particle_Collected;

//-------------------------------------------------------------------------------------------------------
// Function    :  Prepare_PatchData_InitParticleDensityArray
// Description :  Initialize rho_ext[] used by Prepare_PatchData() for preparing particle density on grids
//
<<<<<<< HEAD
// Note        :  1. This function is currently called by Aux_FindExtrema(), Aux_FindWeightedAverageCenter(),
//                   Gra_AdvanceDt(), Output_DumpData_Total(), Output_DumpData_Total_HDF5(), and Output_BasePowerSpectrum()
=======
// Note        :  1. This function is currently called by Gra_AdvanceDt(), Output_DumpData_Total(),
//                   Output_DumpData_Total_HDF5(), Output_BasePowerSpectrum(), and Aux_ComputeProfile()
>>>>>>> 1406acc0
//                2. Apply to both real and buffer patches
//                3. For patches without any particle, this routine ensures either rho_ext == NULL or
//                   rho_ext[0][0][0] == RHO_EXT_NEED_INIT
//                4. rho_ext[] is always stored in Sg==0
//                5. Must call Par_CollectParticle2OneLevel() in advance to collect particles from higher levels
//                   and from other MPI ranks
//                6. Call Prepare_PatchData_FreeParticleDensityArray() to free resources after Prepare_PatchData()
//                7. rho_ext[] does NOT necessary store the correct particle mass density,
//                   especially for cells adjacent to the C-C and C-F boundaries
//                   --> It's because this routine doesn't consider particles in nearby patches, which are handled
//                       by Prepare_PatchData()
//                   --> So rho_ext[] should only be used within Prepare_PatchData()
//                8. Note that computing the particle density of a given patch requires computing rho_ext[] in
//                   nearby patches too. As a result, computing rho_ext[] in Prepare_PatchData(), as in the previous
//                   approach, would prevent from applying OpenMP parallelization *outside* Prepare_PatchData().
//                   This is the major reason why we switch to pre-compute rho_ext[] of all patches here instead of in
//                   Prepare_PatchData().
//                9. Only the master thread in OpenMP is allowed to call this routine
//                   --> Also note that adding "#pragma omp master" when calling this routine may significantly impact
//                       its performance since nested parallelism is disabled by default in Init_OpenMP()
//                   --> Therefore, in general, we do not recommend calling this routine within an OpenMP parallel region
//
// Parameter   :  lv       : Target refinement level
//                PrepTime : Target physical time for predicting particle position
//                           --> Must pass the same value to Prepare_PatchData()
//-------------------------------------------------------------------------------------------------------
void Prepare_PatchData_InitParticleDensityArray( const int lv, const double PrepTime )
{

// check
   if ( ! Particle_Collected )
      Aux_Error( ERROR_INFO, "must call Par_CollectParticle2OneLevel() in advance !!\n" );

#  ifdef OPENMP
   const int TID = omp_get_thread_num();
   if ( TID != 0 )   Aux_Error( ERROR_INFO, "only the master thread is allowed to call %s() (thread ID %d) !!\n", __FUNCTION__, TID );
#  endif


// constant settings used by Par_MassAssignment()
   const double dh              = amr->dh[lv];
   const bool   InitZero_Yes    = true;
   const bool   Periodic_No[3]  = { false, false, false };
   const bool   UnitDens_No     = false;
   const bool   CheckFarAway_No = false;

#  pragma omp parallel
   {
//    thread-private variables
      long  *ParList = NULL;
      int    NPar;
      double EdgeL[3];
      bool   UseInputMassPos;
      real **InputMassPos = NULL;

//    loop over all patches including buffer patches
#     pragma omp for schedule( runtime )
      for (int PID=0; PID<amr->NPatchComma[lv][27]; PID++)
      {
//       determine the number of particles and the particle list
         if ( amr->patch[0][lv][PID]->son == -1  &&  PID < amr->NPatchComma[lv][1] )
         {
            NPar            = amr->patch[0][lv][PID]->NPar;
            ParList         = amr->patch[0][lv][PID]->ParList;
            UseInputMassPos = false;
            InputMassPos    = NULL;

#           ifdef DEBUG_PARTICLE
            if ( amr->patch[0][lv][PID]->NPar_Copy != -1 )
               Aux_Error( ERROR_INFO, "lv %d, PID %d, NPar_Copy = %d != -1 !!\n",
                          lv, PID, amr->patch[0][lv][PID]->NPar_Copy );
#           endif
         }

         else
         {
//          note that amr->patch[0][lv][PID]->NPar>0 is still possible
            NPar            = amr->patch[0][lv][PID]->NPar_Copy;
#           ifdef LOAD_BALANCE
            ParList         = NULL;
            UseInputMassPos = true;
            InputMassPos    = amr->patch[0][lv][PID]->ParAtt_Copy;
#           else
            ParList         = amr->patch[0][lv][PID]->ParList_Copy;
            UseInputMassPos = false;
            InputMassPos    = NULL;
#           endif
         }

#        ifdef DEBUG_PARTICLE
         if ( NPar < 0 )
         {
            bool Pass = true;

//          exclude buffer patches not adjacent to a real patch
#           ifdef LOAD_BALANCE
            for (int p=0; p<amr->Par->R2B_Buff_NPatchTotal[lv][0]; p++) {
               if ( PID == amr->Par->R2B_Buff_PIDList[lv][0][p] ) {
                  Pass = false;
                  break;
               }
            }
#           else
            Pass = false;
#           endif

            if ( !Pass )   Aux_Error( ERROR_INFO, "NPar (%d) has not been calculated (lv %d, PID %d) !!\n",
                                      NPar, lv, PID );
         } // if ( NPar < 0 )
#        endif // #ifdef DEBUG_PARTICLE

         if ( NPar > 0 )
         {
#           ifdef DEBUG_PARTICLE
            if ( UseInputMassPos )
            {
               if ( InputMassPos[PAR_MASS] == NULL  ||  InputMassPos[PAR_POSX] == NULL  ||
                    InputMassPos[PAR_POSY] == NULL  ||  InputMassPos[PAR_POSZ] == NULL  ||
                    InputMassPos[PAR_TYPE] == NULL )
                  Aux_Error( ERROR_INFO, "InputMassPos[0/1/2/3/4] == NULL for NPar (%d) > 0 (lv %d, PID %d) !!\n",
                             NPar, lv, PID );
            }

            else if ( ParList == NULL )
               Aux_Error( ERROR_INFO, "ParList == NULL for NPar (%d) > 0 (lv %d, PID %d) !!\n",
                          NPar, lv, PID );
#           endif

//          set the left edge of rho_ext[]
            const double RhoExtGhostPhySize = RHOEXT_GHOST_SIZE*dh;
            for (int d=0; d<3; d++)    EdgeL[d] = amr->patch[0][lv][PID]->EdgeL[d] - RhoExtGhostPhySize;

//          allocate rho_ext[]
            if ( amr->patch[0][lv][PID]->rho_ext == NULL )    amr->patch[0][lv][PID]->dnew();

//          deposit particle mass onto grids (**from particles in their home patch**)
//          --> don't have to worry about the periodicity (even for external buffer patches) here since
//              (1) all input particles should be close to the target patches even with position prediction
//              (2) amr->patch[0][lv][PID]->EdgeL/R already assumes periodicity for external buffer patches
//              --> Periodic_No, CheckFarAway_No
//          --> must initialize rho_ext[] as zero by InitZero_Yes
            Par_MassAssignment( ParList, NPar, amr->Par->Interp, amr->patch[0][lv][PID]->rho_ext[0][0], RHOEXT_NXT,
                                EdgeL, dh, (amr->Par->PredictPos && !UseInputMassPos), PrepTime, InitZero_Yes,
                                Periodic_No, NULL, UnitDens_No, CheckFarAway_No, UseInputMassPos, InputMassPos );
         } // if ( NPar > 0 )

         else
         {
//          set rho_ext[0][0][0] = RHO_EXT_NEED_INIT to indicate that it hasn't been set yet
            if ( amr->patch[0][lv][PID]->rho_ext != NULL )
               amr->patch[0][lv][PID]->rho_ext[0][0][0] = RHO_EXT_NEED_INIT;
         } // if ( NPar > 0 ) ... else ...
      } // for (int PID=0; PID<amr->NPatchComma[lv][27]; PID++)
   } // end of OpenMP parallel region

// set flag to true to indicate that this function has been called
   ParDensArray_Initialized = true;

} // FUNCTION : Prepare_PatchData_InitParticleDensityArray



//-------------------------------------------------------------------------------------------------------
// Function    :  Prepare_PatchData_FreeParticleDensityArray
// Description :  Free rho_ext[] allocated by Prepare_PatchData() temporarily for storing the partice mass density
//
<<<<<<< HEAD
// Note        :  1. This function is currently called by Aux_FindExtrema(), Aux_FindWeightedAverageCenter(),
//                   Gra_AdvanceDt(), Output_DumpData_Total(), Output_DumpData_Total_HDF5(), and Output_BasePowerSpectrum()
=======
// Note        :  1. This function is currently called by Gra_AdvanceDt(), Output_DumpData_Total(),
//                   Output_DumpData_Total_HDF5(), Output_BasePowerSpectrum(), and Aux_ComputeProfile()
>>>>>>> 1406acc0
//                2. Apply to buffer patches as well
//                3. Do not free memory if OPT__REUSE_MEMORY is on
//                   --> rho_ext[] will only be free'd together with other data arrays (e.g., fluid, pot)
//                4. Only the master thread in OpenMP is allowed to call this routine
//
// Parameter   :  lv : Target refinement level
//-------------------------------------------------------------------------------------------------------
void Prepare_PatchData_FreeParticleDensityArray( const int lv )
{

#  ifdef OPENMP
   const int TID = omp_get_thread_num();
   if ( TID != 0 )   Aux_Error( ERROR_INFO, "only the master thread is allowed to call %s() (thread ID %d) !!\n", __FUNCTION__, TID );
#  endif

// free memory for all patches (both real and buffer) if OPT__REUSE_MEMORY is off
   if ( ! OPT__REUSE_MEMORY ) {
      for (int PID=0; PID<amr->NPatchComma[lv][27]; PID++)
         amr->patch[0][lv][PID]->ddelete();
   }

// set flag to false to indicate that Prepare_PatchData_InitParticleDensityArray() has not been called
   ParDensArray_Initialized = false;

} // FUNCTION : Prepare_PatchData_FreeParticleDensityArray
#endif // #ifdef MASSIVE_PARTICLES



#ifdef MHD
//-------------------------------------------------------------------------------------------------------
// Function    :  MHD_SetFInterface
// Description :  Collect the fine-grid magnetic field on the coarse-fine interpolation boundaries
//                for the divergence-preserving interpolation
//
// Note        :  1. Collected B field (i.e., the FInt_Ptr[] array) will be passed to
//                   MHD_InterpolateBField() when invoking InterpolateGhostZone()
//                2. Currently the temporal interpolation, although supported, is not actually used
//                   --> MagIntTime is always false
//                3. Since the interpolated ghost zones must be an even number (i.e., GhostSize_Padded),
//                   one cannot use Data1PG_FC[] to get all the required fine-grid magnetic field when
//                   GhostSize is an odd number
//                   --> We only copy data from Data1PG_FC[] on the interfaces between the central
//                       patch group and it's sibling patches
//                   --> For the B field on the interfaces outside the central patch group, we recollect
//                       data from nearby fine patches
//                4. FInt_Data[] is preallocated to avoid frequent memory allocation/deallocation
//
// Parameter   :  FInt_Data         : Array to store the fine-grid magnetic field to be returned
//                FInt_Ptr          : Pointer arrays pointing to FInt_Data[]
//                Data1PG_FC        : Array storing the already prepared fine-grid magnetic field
//                lv                : Target refinement level
//                PID0              : 0th PID of the central patch group on lv
//                Side              : Target sibling direction relative to PID0
//                GhostSize         : Number of ghost zones to be prepared
//                MagSg             : Sandglass of the magnetic field
//                MagSg_IntT        : Sandglass for conducting temporal interpolation on the magnetic field
//                MagIntTime        : Whether or not to perform temporal interpolation on the magnetic field
//                MagWeighting      : Weighting of data stored in MagSg      when MagIntTime is on
//                MagWeighting_IntT : Weighting of data stored in MagSg_IntT when MagIntTime is on
//
// Return      :  FInt_Data, FInt_Ptr
//-------------------------------------------------------------------------------------------------------
void MHD_SetFInterface( real *FInt_Data, real *FInt_Ptr[6], const real *Data1PG_FC, const int lv, const int PID0,
                        const int Side, const int GhostSize, const int MagSg, const int MagSg_IntT,
                        const bool MagIntTime, const real MagWeighting, const real MagWeighting_IntT )
{

// check
#  ifdef GAMER_DEBUG
   if ( lv == 0 )
      Aux_Error( ERROR_INFO, "%s should NOT be applied to the base level !!\n", __FUNCTION__ );
#  endif


   const int FaPID            = amr->patch[0][lv][PID0]->father;
   const int FaSibPID         = amr->patch[0][lv-1][FaPID]->sibling[Side];
   const int GhostSize_Padded = GhostSize + (GhostSize&1);
   const int PGSize1D_CC      = 2*( PS1 + GhostSize );
   const int PGSize1D_FC      = PGSize1D_CC + 1;
   const int PGSize3D_FC      = PGSize1D_FC*SQR(PGSize1D_CC);

   const real *Data1PG_FC_Ptr = NULL;
   int FaSibSibPID, norm_dir, sign, FInt_Side, Offset=0;
   int LCR[3], loop[3], disp_i[3], disp_o[3], size_i[3], size_o[3], ijk_i[3], ijk_o[3], idx_i, idx_o;    // i/o=in/out


// check
#  ifdef GAMER_DEBUG
   if ( FaSibPID < 0 )
      Aux_Error( ERROR_INFO, "FaSibPID = %d < 0 (lv %d) !!\n", FaSibPID, lv );

   if ( amr->patch[0][lv-1][FaSibPID]->son != -1 )
      Aux_Error( ERROR_INFO, "son = %d != -1 (lv %d, FaSibPID %d) !!\n",
                 amr->patch[0][lv-1][FaSibPID]->son, lv, FaSibPID );
#  endif


// iterate over the six faces of the target ghost-zone region
   for (int f=0; f<6; f++)
   {
      norm_dir    = f/2;   // [0,0,1,1,2,2]
      sign        = f&1;   // [0,1,0,1,0,1]
      FInt_Ptr[f] = NULL;  // initialize as NULL --> coarse-coarse interface

//    nothing to do on the left/right faces of left/right patches
      if (  TABLE_01( Side, 'x'+norm_dir, 0, NULL_INT, 1 ) == sign  )   continue;


      FaSibSibPID = amr->patch[0][lv-1][FaSibPID]->sibling[f];

#     ifdef GAMER_DEBUG
//    FaSibSibPID < -1 is possible due to non-periodic boundary conditions, but it
//    cannot be -1 due to the proper-nesting constraint
      if ( FaSibSibPID == -1 )   Aux_Error( ERROR_INFO, "FaSibSibPID == -1 !!\n" );
#     endif

//    check if the target face is a coarse-fine interface
//    --> note that [FaSibSibPID]->son can be < -1 since the son may live abroad
      if ( FaSibSibPID >= 0  &&  amr->patch[0][lv-1][FaSibSibPID]->son != -1 )
      {
//       1. get the sibling direction index relative to the central patch group
//          --> i.e., between FaPID and FaSibSibPID
         FInt_Side = -2;

//       target sibling->sibling patch group == central patch group
         if ( FaSibSibPID == FaPID )
            FInt_Side = -1;

         else
         {
            for (int s=0; s<26; s++)
            {
               if ( amr->patch[0][lv-1][FaPID]->sibling[s] == FaSibSibPID )
               {
                  const int LR[3] = {  TABLE_01( s, 'x', -1, 123, +1 ),
                                       TABLE_01( s, 'y', -1, 123, +1 ),
                                       TABLE_01( s, 'z', -1, 123, +1 )  };

//                this check is necessary when there are only two patches along any periodic direction
                  if (  TABLE_01( Side, 'x', +1, 456, -1 ) == LR[0]  ||
                        TABLE_01( Side, 'y', +1, 456, -1 ) == LR[1]  ||
                        TABLE_01( Side, 'z', +1, 456, -1 ) == LR[2]  ||
                        TABLE_01(    f, 'x', +1, 456, -1 ) == LR[0]  ||
                        TABLE_01(    f, 'y', +1, 456, -1 ) == LR[1]  ||
                        TABLE_01(    f, 'z', +1, 456, -1 ) == LR[2]    )
                     continue;

                  else
                  {
                     FInt_Side = s;
                     break;
                  }
               }
            }
         }

         if ( FInt_Side == -2 )  Aux_Error( ERROR_INFO, "cannot determine the sibling direction index !!\n" );


//       2. copy data to FInt_Data[] --> similar to step (b1) in Prepare_PatchData()
         FInt_Ptr[f] = FInt_Data + Offset;

//       2-1. copy data from the central patches
//            --> note that these data have already been stored in Data1PG_FC[]
         if ( FInt_Side == -1 )
         {
//          set array indices
            for (int d=0; d<3; d++)
            {
               if ( d == norm_dir )
               {
                  size_i[d] = PGSize1D_FC;
                  size_o[d] = 1;
                  disp_i[d] = GhostSize + (1-sign)*PS2;
               }

               else
               {
                  size_i[d] = PGSize1D_CC;
                  size_o[d] = PS2;
                  disp_i[d] = GhostSize;
               } // if ( d == norm_dir ) ... else ...
            }  // for (int d=0; d<3; d++)

//          copy data
            Data1PG_FC_Ptr = Data1PG_FC + norm_dir*PGSize3D_FC;
            idx_o = 0;

            for (int k=0; k<size_o[2]; k++) { ijk_i[2] = k + disp_i[2];
            for (int j=0; j<size_o[1]; j++) { ijk_i[1] = j + disp_i[1];
                                              idx_i = IDX321( disp_i[0], ijk_i[1], ijk_i[2], size_i[0], size_i[1] );
            for (int i=0; i<size_o[0]; i++) {

//             no temporal interpolation since it has already been applied to Data1PG_FC_Ptr[] if necessary
               FInt_Ptr[f][idx_o] = Data1PG_FC_Ptr[idx_i];

               idx_i ++;
               idx_o ++;
            }}} // i,j,k
         } // if ( FInt_Side == -1 )


//       2-2. copy data from the sibling patches
         else // FInt_Side = 0~25
         {
//          set array indices
            for (int d=0; d<3; d++)
            {
               LCR[d] = TABLE_01( FInt_Side, 'x'+d, -1, 0, 1 );

               if ( d == norm_dir )
               {
                  size_i[d] = PS1 + 1;
                  size_o[d] = 1;
                  loop  [d] = 1;
                  disp_i[d] = ( sign == 0 ) ? PS1 : 0;
               }

               else
               {
                  size_i[d] = PS1;

                  switch ( LCR[d] )
                  {
                     case -1:
                        size_o[d] = GhostSize_Padded;
                        loop  [d] = GhostSize_Padded;
                        disp_i[d] = PS1 - GhostSize_Padded;
                        break;

                     case 0:
                        size_o[d] = PS2;
                        loop  [d] = PS1;
                        disp_i[d] = 0;
                        break;

                     case 1:
                        size_o[d] = GhostSize_Padded;
                        loop  [d] = GhostSize_Padded;
                        disp_i[d] = 0;
                        break;

                     default:
                        Aux_Error( ERROR_INFO, "incorrect LCR[%d] = %d !!\n", d, LCR[d] );
                        exit( -1 );
                  }
               } // if ( d == norm_dir ) ... else ...
            }  // for (int d=0; d<3; d++)

            for (int Count=0; Count<TABLE_04(FInt_Side); Count++)
            {
//             note that we should not get SibPID0 by amr->patch[0][lv-1][FaSibSibPID]->son
//             since the latter can be < -1 for sons living abroad
               const int LocalID = TABLE_03( FInt_Side, Count );
               const int SibPID0 = Table_02( lv, PID0, FInt_Side );
               const int SibPID  = SibPID0 + LocalID;
#              ifdef GAMER_DEBUG
               if ( SibPID0 <= -1 )    Aux_Error( ERROR_INFO, "SibPID0 = %d <= -1 !!\n", SibPID0 );
#              endif

//             skip patches not adjacent to the target coarse-fine interface
               if (  TABLE_02( LocalID, 'x'+norm_dir, 0, 1 ) == sign  )    continue;

//             set array indices
               for (int d=0; d<3; d++)
               {
                  if (  d == norm_dir  ||  LCR[d] != 0 )    disp_o[d] = 0;
                  else                                      disp_o[d] = TABLE_02( LocalID, 'x'+d, 0, PS1 );
               }

//             copy data
               for (int k=0; k<loop[2]; k++) { ijk_i[2] = k + disp_i[2];   ijk_o[2] = k + disp_o[2];
               for (int j=0; j<loop[1]; j++) { ijk_i[1] = j + disp_i[1];   ijk_o[1] = j + disp_o[1];
                                               idx_i = IDX321( disp_i[0], ijk_i[1], ijk_i[2], size_i[0], size_i[1] );
                                               idx_o = IDX321( disp_o[0], ijk_o[1], ijk_o[2], size_o[0], size_o[1] );
               for (int i=0; i<loop[0]; i++) {

                  FInt_Ptr[f][idx_o] = amr->patch[MagSg][lv][SibPID]->magnetic[norm_dir][idx_i];

                  if ( MagIntTime ) // temporal interpolation
                  FInt_Ptr[f][idx_o] =
                     MagWeighting     *FInt_Ptr[f][idx_o]
                   + MagWeighting_IntT*amr->patch[MagSg_IntT][lv][SibPID]->magnetic[norm_dir][idx_i];

                  idx_i ++;
                  idx_o ++;
               }}} // i,j,k
            } // for (int Count=0; Count<TABLE_04(FInt_Side); Count++)
         } // if ( FInt_Side == -1 ) ... else ...

         Offset += size_o[0]*size_o[1]*size_o[2];
      } // check C-F interface
   } // for (int f=0; f<6; f++)

} // FUNCTION : MHD_SetFInterface



#ifdef MHD_CHECK_DIV_B
//-------------------------------------------------------------------------------------------------------
// Function    :  MHD_CheckDivB
// Description :  Check if the divergence of the prepared magnetic field exceeds a given threshold
//
// Note        :  1. To enable this check, define MHD_CHECK_DIV_B and set the tolerance value
//                   in DIV_B_TOLERANCE manually on the top of this file
//                   --> Currently this check is disabled even when GAMER_DEBUG is on
//                2. This check may fail when both spatial and temporal interpolations are required
//                   to prepare the ghost-zone B field
//                   --> Because the area-averaged fine-grid B field on a coarse-fine interface !=
//                       **temporally interpolated** coarse-grid B field on the same interface
//                   --> Coarse cells adjacent to a C-F boundary is NOT divergence-free
//                       --> Since we will use the original fine-grid data on this C-F interface
//                   --> Moreover, the adopted interpolation scheme for B field is divergence-preserving
//                       instead of divergence-free
//
// Parameter   :  Data1PG_FC : Array storing the prepared B field to be checked
//                GhostSize  : Number of ghost zones
//                Tolerance  : Tolerance relative error in div(B)
//                             --> Relative error is defined as |div(B)|*dh/<B>
//                lv         : Target refinement level
//                PrepTime   : Target physical time
//
// Return      :  None
//-------------------------------------------------------------------------------------------------------
void MHD_CheckDivB( const real *Data1PG_FC, const int GhostSize, const real Tolerance,
                    const int lv, const double PrepTime )
{

   const int  PGSize1D_CC = 2*( PS1 + GhostSize );
   const int  PGSize1D_FC = PGSize1D_CC + 1;
   const int  PGSize3D_FC = PGSize1D_FC*SQR(PGSize1D_CC);
   const int  didx_Bx     = 1;
   const int  didx_By     = PGSize1D_CC;
   const int  didx_Bz     = SQR(PGSize1D_CC);
   const real one_six     = 1.0/6.0;

   const real *Bx = Data1PG_FC + MAGX*PGSize3D_FC;
   const real *By = Data1PG_FC + MAGY*PGSize3D_FC;
   const real *Bz = Data1PG_FC + MAGZ*PGSize3D_FC;

   real BxL, BxR, ByL, ByR, BzL, BzR, AveB, DivB, DivB_max=-1.0;
   int  idx_Bx, idx_By, idx_Bz, i_max, j_max, k_max;


// find the cell with the maximum div(B)
   for (int k=0; k<PGSize1D_CC; k++ )
   for (int j=0; j<PGSize1D_CC; j++ )
   for (int i=0; i<PGSize1D_CC; i++ )
   {
      idx_Bx = IDX321( i, j, k, PGSize1D_FC, PGSize1D_CC );
      idx_By = IDX321( i, j, k, PGSize1D_CC, PGSize1D_FC );
      idx_Bz = IDX321( i, j, k, PGSize1D_CC, PGSize1D_CC );

      BxL = Bx[ idx_Bx           ];
      ByL = By[ idx_By           ];
      BzL = Bz[ idx_Bz           ];
      BxR = Bx[ idx_Bx + didx_Bx ];
      ByR = By[ idx_By + didx_By ];
      BzR = Bz[ idx_Bz + didx_Bz ];

      AveB = ( BxR + ByR + BzR + BxL + ByL + BzL ) * one_six;
      DivB = ( BxR + ByR + BzR - BxL - ByL - BzL );
      DivB = FABS( DivB );

      if ( DivB > DivB_max )
      {
         DivB_max = DivB;
         i_max    = i;
         j_max    = j;
         k_max    = k;
      }
   } // i,j,k


// warning if the maximum div(B) exceeds the tolerance value
   if ( DivB_max > Tolerance )
      Aux_Message( stderr, "WARNING : max div(B) = %20.14e at [%2d,%2d,%2d] (lv %d, PrepTime %20.14e, GhostSize %d) !!\n",
                   DivB_max, i_max-GhostSize, j_max-GhostSize, k_max-GhostSize, lv, PrepTime, GhostSize );

} // FUNCTION : MHD_CheckDivB
#endif // #ifdef MHD_CHECK_DIV_B

#endif // #ifdef MHD<|MERGE_RESOLUTION|>--- conflicted
+++ resolved
@@ -2925,13 +2925,9 @@
 // Function    :  Prepare_PatchData_InitParticleDensityArray
 // Description :  Initialize rho_ext[] used by Prepare_PatchData() for preparing particle density on grids
 //
-<<<<<<< HEAD
-// Note        :  1. This function is currently called by Aux_FindExtrema(), Aux_FindWeightedAverageCenter(),
-//                   Gra_AdvanceDt(), Output_DumpData_Total(), Output_DumpData_Total_HDF5(), and Output_BasePowerSpectrum()
-=======
 // Note        :  1. This function is currently called by Gra_AdvanceDt(), Output_DumpData_Total(),
-//                   Output_DumpData_Total_HDF5(), Output_BasePowerSpectrum(), and Aux_ComputeProfile()
->>>>>>> 1406acc0
+//                   Output_DumpData_Total_HDF5(), Output_BasePowerSpectrum(), Aux_FindExtrema(),
+//                   Aux_FindWeightedAverageCenter(), and Aux_ComputeProfile()
 //                2. Apply to both real and buffer patches
 //                3. For patches without any particle, this routine ensures either rho_ext == NULL or
 //                   rho_ext[0][0][0] == RHO_EXT_NEED_INIT
@@ -3098,13 +3094,9 @@
 // Function    :  Prepare_PatchData_FreeParticleDensityArray
 // Description :  Free rho_ext[] allocated by Prepare_PatchData() temporarily for storing the partice mass density
 //
-<<<<<<< HEAD
-// Note        :  1. This function is currently called by Aux_FindExtrema(), Aux_FindWeightedAverageCenter(),
-//                   Gra_AdvanceDt(), Output_DumpData_Total(), Output_DumpData_Total_HDF5(), and Output_BasePowerSpectrum()
-=======
 // Note        :  1. This function is currently called by Gra_AdvanceDt(), Output_DumpData_Total(),
-//                   Output_DumpData_Total_HDF5(), Output_BasePowerSpectrum(), and Aux_ComputeProfile()
->>>>>>> 1406acc0
+//                   Output_DumpData_Total_HDF5(), Output_BasePowerSpectrum(), Aux_FindExtrema(),
+//                   Aux_FindWeightedAverageCenter(),  and Aux_ComputeProfile()
 //                2. Apply to buffer patches as well
 //                3. Do not free memory if OPT__REUSE_MEMORY is on
 //                   --> rho_ext[] will only be free'd together with other data arrays (e.g., fluid, pot)
