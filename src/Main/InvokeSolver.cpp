#include "GAMER.h"

static void Preparation_Step( const Solver_t TSolver, const int lv, const double TimeNew, const double TimeOld, const int NPG,
                              const int *PID0_List, const int ArrayID, LB_GlobalPatch* GlobalTree, LB_PatchCount* PatchCount);
static void Solver( const Solver_t TSolver, const int lv, const double TimeNew, const double TimeOld,
                    const int NPG, const int ArrayID, const double dt, const double Poi_Coeff );
static void Closing_Step( const Solver_t TSolver, const int lv, const int SaveSg_Flu, const int SaveSg_Mag, const int SaveSg_Pot,
                          const int NPG, const int *PID0_List, const int ArrayID, const double dt );

extern Timer_t *Timer_Pre         [NLEVEL][NSOLVER];
extern Timer_t *Timer_Sol         [NLEVEL][NSOLVER];
extern Timer_t *Timer_Clo         [NLEVEL][NSOLVER];
#ifdef GRAVITY
extern Timer_t *Timer_Poi_PreRho  [NLEVEL];
extern Timer_t *Timer_Poi_PreFlu  [NLEVEL];
extern Timer_t *Timer_Poi_PrePot_C[NLEVEL];
extern Timer_t *Timer_Poi_PrePot_F[NLEVEL];
#endif




//-------------------------------------------------------------------------------------------------------
// Function    :  InvokeSolver
// Description :  Invoke the GPU (or CPU) solvers and enable the concurrent execution between CPU and GPU
//
// Note        :  1. Use the input parameter "TSolver" to control the target solver
//                2. Each solver involves three steps
//                   --> (1) preparation step : prepare the input data
//                       (2) execution   step : invoke the solvers --> advance solutions or evaluate potential
//                       (3) closing     step : store the updated data
//                3. Currently the fluid solver can only store the updated data in the different sandglass from
//                   the input data
//                4. For LOAD_BALANCE, one can turn on the option "OPT__OVERLAP_MPI" to enable the
//                   overlapping between MPI communication and CPU/GPU computation
//
// Parameter   :  TSolver      : Target solver
//                               --> FLUID_SOLVER               : Fluid / ELBDM solver
//                                   POISSON_SOLVER             : Poisson solver
//                                   GRAVITY_SOLVER             : Gravity solver
//                                   POISSON_AND_GRAVITY_SOLVER : Poisson + Gravity solvers
//                                   GRACKLE_SOLVER             : Grackle solver
//                                   DT_FLU_SOLVER              : dt solver for fluid
//                                   DT_GRA_SOLVER              : dt solver for gravity
//                                   SRC_SOLVER                 : source-term solver
//                lv           : Target refinement level
//                TimeNew      : Target physical time to reach
//                TimeOld      : Physical time before update
//                               --> For the Fluid, Gravity, and Grackle solvers, this function updates physical time from
//                                   TimeOld to TimeNew
//                               --> For the Poisson solver, this function calculates potential at **TimeNew**
//                               --> For the dt solver, this function estimates dt at **TimeNew**
//                dt_in        : Time interval to advance solution for the fluid and gravity solvers
//                               (can be different from TimeNew-TimeOld if COMOVING is on)
//                Poi_Coeff    : Coefficient in front of the RHS in the Poisson eq.
//                SaveSg_Flu   : Sandglass to store the updated fluid data (for the fluid, gravity, and Grackle solvers)
//                SaveSg_Mag   : Sandglass to store the updated B field (for the fluid solver)
//                SaveSg_Pot   : Sandglass to store the updated potential data (for the Poisson solver only)
//                OverlapMPI   : true --> Overlap MPI time with CPU/GPU computation
//                Overlap_Sync : true  --> Advance the patches which cannot be overlapped with MPI communication
//                               false --> Advance the patches which can    be overlapped with MPI communication
//                               (useful only if "OverlapMPI == true")
//-------------------------------------------------------------------------------------------------------
void InvokeSolver( const Solver_t TSolver, const int lv, const double TimeNew, const double TimeOld, const double dt_in,
                   const double Poi_Coeff, const int SaveSg_Flu, const int SaveSg_Mag, const int SaveSg_Pot,
                   const bool OverlapMPI, const bool Overlap_Sync )
{

// check
// currently the fluid solver can only store the updated data in the different sandglass from the input data
   if ( TSolver == FLUID_SOLVER  &&  SaveSg_Flu == amr->FluSg[lv] )
      Aux_Error( ERROR_INFO, "SaveSg_Flu (%d) == amr->FluSg (%d) in the fluid solver at level %d !!\n",
                 SaveSg_Flu, amr->FluSg[lv], lv );

   if ( TSolver == FLUID_SOLVER  &&  ( SaveSg_Flu != 0 &&  SaveSg_Flu != 1 )  )
      Aux_Error( ERROR_INFO, "incorrect SaveSg_Flu (%d) for the solver %d !!\n", SaveSg_Flu, TSolver );

#  ifdef MHD
   if ( TSolver == FLUID_SOLVER  &&  SaveSg_Mag == amr->MagSg[lv] )
      Aux_Error( ERROR_INFO, "SaveSg_Mag (%d) == amr->MagSg (%d) in the fluid solver at level %d !!\n",
                 SaveSg_Mag, amr->MagSg[lv], lv );

   if ( TSolver == FLUID_SOLVER  &&  ( SaveSg_Mag != 0 &&  SaveSg_Mag != 1 )  )
      Aux_Error( ERROR_INFO, "incorrect SaveSg_Mag (%d) for the solver %d !!\n", SaveSg_Mag, TSolver );
#  endif

#  ifdef GRAVITY
   if (  ( TSolver == GRAVITY_SOLVER || TSolver == POISSON_AND_GRAVITY_SOLVER ) && ( SaveSg_Flu != 0 && SaveSg_Flu != 1 )  )
      Aux_Error( ERROR_INFO, "incorrect SaveSg_Flu (%d) for the solver %d !!\n", SaveSg_Flu, TSolver );

   if (  ( TSolver == POISSON_SOLVER || TSolver == POISSON_AND_GRAVITY_SOLVER ) && ( SaveSg_Pot != 0 && SaveSg_Pot != 1 )  )
      Aux_Error( ERROR_INFO, "incorrect SaveSg_Pot (%d) for the solver %d !!\n", SaveSg_Pot, TSolver );
#  endif

#  ifdef SUPPORT_GRACKLE
   if (  TSolver == GRACKLE_SOLVER  && ( SaveSg_Flu != 0 && SaveSg_Flu != 1 )  )
      Aux_Error( ERROR_INFO, "incorrect SaveSg_Flu (%d) for the solver %d !!\n", SaveSg_Flu, TSolver );
#  endif

   if ( TSolver == SRC_SOLVER  &&  ( SaveSg_Flu != 0 &&  SaveSg_Flu != 1 )  )
      Aux_Error( ERROR_INFO, "incorrect SaveSg_Flu (%d) for the solver %d !!\n", SaveSg_Flu, TSolver );


// reset the time-step actually adopted to zero for OPT__FREEZE_FLUID
   const double dt = ( OPT__FREEZE_FLUID ) ? 0.0 : dt_in;


// set the maximum number of patch groups to be updated at a time
   int NPG_Max;

   switch ( TSolver )
   {
      case FLUID_SOLVER:               NPG_Max = FLU_GPU_NPGROUP;    break;

#     ifdef GRAVITY
      case POISSON_SOLVER:
      case GRAVITY_SOLVER:
      case POISSON_AND_GRAVITY_SOLVER: NPG_Max = POT_GPU_NPGROUP;    break;
#     endif

#     ifdef SUPPORT_GRACKLE
      case GRACKLE_SOLVER:             NPG_Max = CHE_GPU_NPGROUP;    break;
#     endif

//    currently we use FLU_GPU_NPGROUP and POT_GPU_NPGROUP for the dt solvers
      case DT_FLU_SOLVER:              NPG_Max = FLU_GPU_NPGROUP;    break;
#     ifdef GRAVITY
      case DT_GRA_SOLVER:              NPG_Max = POT_GPU_NPGROUP;    break;
#     endif

      case SRC_SOLVER:                 NPG_Max = SRC_GPU_NPGROUP;    break;

      default :
         Aux_Error( ERROR_INFO, "incorrect parameter %s = %d !!\n", "TSolver", TSolver );
   }


   int *PID0_List    = NULL;  // list recording the patch indices with LocalID==0 to be udpated
   bool AllocateList = false; // whether to allocate PID0_List or not
   int  ArrayID      = 0;     // array index to load and store data ( 0 or 1 )
   int  NPG[2];               // number of patch groups to be updated at a time
   int  NTotal;               // total number of patch groups to be updated
   int  Disp;                 // index displacement in PID0_List

   if ( OverlapMPI )
   {
#     ifdef LOAD_BALANCE
      if ( TSolver == FLUID_SOLVER )
      {
         if ( Overlap_Sync )
         {
            NTotal    = amr->LB->OverlapMPI_FluSyncN   [lv];
            PID0_List = amr->LB->OverlapMPI_FluSyncPID0[lv];
         }
         else
         {
            NTotal    = amr->LB->OverlapMPI_FluAsyncN   [lv];
            PID0_List = amr->LB->OverlapMPI_FluAsyncPID0[lv];
         }
      }

#     ifdef GRAVITY
      else if ( TSolver == POISSON_SOLVER  ||  TSolver == GRAVITY_SOLVER  ||  TSolver == POISSON_AND_GRAVITY_SOLVER )
      {
         if ( Overlap_Sync )
         {
            NTotal    = amr->LB->OverlapMPI_PotSyncN   [lv];
            PID0_List = amr->LB->OverlapMPI_PotSyncPID0[lv];
         }
         else
         {
            NTotal    = amr->LB->OverlapMPI_PotAsyncN   [lv];
            PID0_List = amr->LB->OverlapMPI_PotAsyncPID0[lv];
         }
      }
#     endif

      else
         Aux_Error( ERROR_INFO, "Solver %d does not support \"OverlapMPI\" !!\n", TSolver );

#     else // #ifdef LOAD_BALANCE ... else ...
      Aux_Error( ERROR_INFO, "MPI overlapping is NOT supported if LOAD_BALANCE is off !!\n" );
#     endif // #ifdef LOAD_BALANCE ... else ...

   } // if ( OverlapMPI )

   else
   {
      AllocateList = true;
      NTotal       = amr->NPatchComma[lv][1] / 8;
      PID0_List    = new int [NTotal];

      for (int t=0; t<NTotal; t++)  PID0_List[t] = 8*t;
   } // if ( OverlapMPI ) ... else ...

   NPG[ArrayID] = ( NPG_Max < NTotal ) ? NPG_Max : NTotal;

   LB_GlobalPatch* GlobalTree = NULL;
<<<<<<< HEAD

#  if ( MODEL == ELBDM && ELBDM_SCHEME == ELBDM_HYBRID )
// construct global tree structure
   LB_PatchCount PatchCount;
   GlobalTree = LB_GatherTree(PatchCount, -1);
#  endif

//-------------------------------------------------------------------------------------------------------------
   TIMING_SYNC(   Preparation_Step( TSolver, lv, TimeNew, TimeOld, NPG[ArrayID], PID0_List, ArrayID, GlobalTree, &PatchCount ),
=======
   LB_PatchCount*  PatchCount = NULL;

#  if ( MODEL == ELBDM && ELBDM_SCHEME == ELBDM_HYBRID )
// construct global tree structure
   PatchCount    = new LB_PatchCount;
   GlobalTree    = LB_GatherTree(*PatchCount, -1);
#  endif

//-------------------------------------------------------------------------------------------------------------
   TIMING_SYNC(   Preparation_Step( TSolver, lv, TimeNew, TimeOld, NPG[ArrayID], PID0_List, ArrayID, GlobalTree, PatchCount ),
>>>>>>> 72139fde
                  Timer_Pre[lv][TSolver]  );
//-------------------------------------------------------------------------------------------------------------


//-------------------------------------------------------------------------------------------------------------
   TIMING_SYNC(   Solver( TSolver, lv, TimeNew, TimeOld, NPG[ArrayID], ArrayID, dt, Poi_Coeff ),
                  Timer_Sol[lv][TSolver]  );
//-------------------------------------------------------------------------------------------------------------


   for (Disp=NPG_Max; Disp<NTotal; Disp+=NPG_Max)
   {

      ArrayID      = 1 - ArrayID;
      NPG[ArrayID] = ( NPG_Max < NTotal-Disp ) ? NPG_Max : NTotal-Disp;


//-------------------------------------------------------------------------------------------------------------
<<<<<<< HEAD
      TIMING_SYNC(   Preparation_Step( TSolver, lv, TimeNew, TimeOld, NPG[ArrayID], PID0_List+Disp, ArrayID, GlobalTree, &PatchCount ),
=======
      TIMING_SYNC(   Preparation_Step( TSolver, lv, TimeNew, TimeOld, NPG[ArrayID], PID0_List+Disp, ArrayID, GlobalTree, PatchCount ),
>>>>>>> 72139fde
                     Timer_Pre[lv][TSolver]  );
//-------------------------------------------------------------------------------------------------------------


//-------------------------------------------------------------------------------------------------------------
#     ifdef GPU
      CUAPI_Synchronize();
#     endif
//-------------------------------------------------------------------------------------------------------------


//-------------------------------------------------------------------------------------------------------------
      TIMING_SYNC(   Solver( TSolver, lv, TimeNew, TimeOld, NPG[ArrayID], ArrayID, dt, Poi_Coeff ),
                     Timer_Sol[lv][TSolver]  );
//-------------------------------------------------------------------------------------------------------------


//-------------------------------------------------------------------------------------------------------------
      TIMING_SYNC(   Closing_Step( TSolver, lv, SaveSg_Flu, SaveSg_Mag, SaveSg_Pot,
                     NPG[1-ArrayID], PID0_List+Disp-NPG_Max, 1-ArrayID, dt ),
                     Timer_Clo[lv][TSolver]  );
//-------------------------------------------------------------------------------------------------------------

   } // for (int Disp=NPG_Max; Disp<NTotal; Disp+=NPG_Max)


//-------------------------------------------------------------------------------------------------------------
#  ifdef GPU
   CUAPI_Synchronize();
#  endif
//-------------------------------------------------------------------------------------------------------------


//-------------------------------------------------------------------------------------------------------------
   TIMING_SYNC(   Closing_Step( TSolver, lv, SaveSg_Flu, SaveSg_Mag, SaveSg_Pot,
                  NPG[ArrayID], PID0_List+Disp-NPG_Max, ArrayID, dt ),
                  Timer_Clo[lv][TSolver]  );
//-------------------------------------------------------------------------------------------------------------


   if ( AllocateList )  delete [] PID0_List;

#  if ( MODEL == ELBDM && ELBDM_SCHEME == ELBDM_HYBRID )
<<<<<<< HEAD
=======
   delete PatchCount;
>>>>>>> 72139fde
   delete [] GlobalTree;
#  endif

} // FUNCTION : InvokeSolver



//-------------------------------------------------------------------------------------------------------
// Function    :  Preparation_Step
// Description :  Prepare the input data for the CPU/GPU solvers
//
// Note        :  Use the input parameter "TSolver" to control the target solver
//
// Parameter   :  TSolver   : Target solver
//                            --> FLUID_SOLVER               : Fluid / ELBDM solver
//                                POISSON_SOLVER             : Poisson solver
//                                GRAVITY_SOLVER             : Gravity solver
//                                POISSON_AND_GRAVITY_SOLVER : Poisson + Gravity solvers
//                                GRACKLE_SOLVER             : Grackle solver
//                                DT_FLU_SOLVER              : dt solver for fluid
//                                DT_GRA_SOLVER              : dt solver for gravity
//                                SRC_SOLVER                 : source-term solver
//                lv        : Target refinement level
//                TimeNew   : Target physical time to reach
//                TimeOld   : Physical time before update
//                            --> For Fluid   solver, it prepares data at TimeOld
//                            --> For Gravity solver, it prepares data at TimeNew
//                                (TimeOld data will also prepared for UNSPLIT_GRAVITY)
//                                For Poisson solver, it prepares data at TimeNew
//                            --> For Grackle solver, it prepares data at TimeNew
//                                --> Specifically, it always prepares data at the current FluSg[lv]
//                NPG       : Number of patch groups to be prepared at a time
//                PID0_List : List recording the patch indices with LocalID==0 to be udpated
//                ArrayID   : Array index to load and store data ( 0 or 1 )
//-------------------------------------------------------------------------------------------------------
void Preparation_Step( const Solver_t TSolver, const int lv, const double TimeNew, const double TimeOld, const int NPG,
                       const int *PID0_List, const int ArrayID, LB_GlobalPatch* GlobalTree, LB_PatchCount* PatchCount )
{

#  ifndef UNSPLIT_GRAVITY
   real (*h_Pot_Array_USG_F[2])[ CUBE(USG_NXT_F) ]                    = { NULL, NULL };
#  endif
#  ifndef MHD
   real (*h_Mag_Array_F_In [2])[NCOMP_MAG][ FLU_NXT_P1*SQR(FLU_NXT) ] = { NULL, NULL };
   real (*h_Mag_Array_T    [2])[NCOMP_MAG][ PS1P1*SQR(PS1) ]          = { NULL, NULL };
   real (*h_Mag_Array_S_In [2])[NCOMP_MAG][ SRC_NXT_P1*SQR(SRC_NXT) ] = { NULL, NULL };
#  endif
#  if ( defined GRAVITY  &&  !defined DUAL_ENERGY )
   char (*h_DE_Array_G     [2])[PS1][PS1][PS1]                        = { NULL, NULL };
#  endif
#  if ( defined GRAVITY  &&  !defined MHD )
   real (*h_Emag_Array_G   [2])[PS1][PS1][PS1]                        = { NULL, NULL };
#  endif
#  if ( MODEL != ELBDM )
   bool (*h_IsCompletelyRefined)              = NULL;
#  endif // #  if ( MODEL != ELBDM )
#  if ( MODEL != ELBDM || ELBDM_SCHEME != ELBDM_HYBRID )
   bool (*h_HasWaveCounterpart) [ CUBE(PS2) ] = NULL;
#  endif // #  if ( MODEL != ELBDM || ELBDM_SCHEME != ELBDM_HYBRID )


   switch ( TSolver )
   {
      case FLUID_SOLVER :
         Flu_Prepare( lv, TimeOld, h_Flu_Array_F_In[ArrayID], h_Mag_Array_F_In[ArrayID],
                      h_Pot_Array_USG_F[ArrayID], h_Corner_Array_F[ArrayID], h_IsCompletelyRefined, h_HasWaveCounterpart, NPG, PID0_List, GlobalTree, PatchCount );
      break;

#     ifdef GRAVITY
      case POISSON_SOLVER :
         if ( OPT__SELF_GRAVITY )
         TIMING_SYNC(   Poi_Prepare_Rho( lv, TimeNew, h_Rho_Array_P[ArrayID], NPG, PID0_List ),
                        Timer_Poi_PreRho[lv]   );

         if ( OPT__SELF_GRAVITY )
         TIMING_SYNC(   Poi_Prepare_Pot( lv, TimeNew, h_Pot_Array_P_In[ArrayID], NPG, PID0_List ),
                        Timer_Poi_PrePot_C[lv]   );

//       use the same timer "Timer_Poi_PreRho" as Poi_Prepare_Rho()
         if ( OPT__EXT_POT )
         TIMING_SYNC(   Gra_Prepare_Corner( lv, h_Corner_Array_PGT[ArrayID], NPG, PID0_List ),
                        Timer_Poi_PreRho[lv]   );
      break;

      case GRAVITY_SOLVER :
         TIMING_SYNC(   Gra_Prepare_Flu( lv, h_Flu_Array_G[ArrayID], h_DE_Array_G[ArrayID], h_Emag_Array_G[ArrayID],
                                         NPG, PID0_List ),
                        Timer_Poi_PreFlu[lv]   );

         if ( OPT__SELF_GRAVITY  ||  OPT__EXT_POT )
         TIMING_SYNC(   Gra_Prepare_Pot( lv, TimeNew, h_Pot_Array_P_Out[ArrayID], NPG, PID0_List ),
                        Timer_Poi_PrePot_F[lv]   );

//       use the same timer "Timer_Poi_PreFlu" as Gra_Prepare_Flu()
         if ( OPT__EXT_ACC )
         TIMING_SYNC(   Gra_Prepare_Corner( lv, h_Corner_Array_PGT[ArrayID], NPG, PID0_List ),
                        Timer_Poi_PreFlu[lv]   );

#        ifdef UNSPLIT_GRAVITY
//       use the same timer "Timer_Poi_PreFlu" as Gra_Prepare_Flu()
         TIMING_SYNC(   Gra_Prepare_USG( lv, TimeOld, h_Pot_Array_USG_G[ArrayID], h_Flu_Array_USG_G[ArrayID],
                        NPG, PID0_List ),
                        Timer_Poi_PreFlu[lv]   );
#        endif
      break;

      case POISSON_AND_GRAVITY_SOLVER :
         if ( OPT__SELF_GRAVITY )
         TIMING_SYNC(   Poi_Prepare_Rho( lv, TimeNew, h_Rho_Array_P[ArrayID], NPG, PID0_List ),
                        Timer_Poi_PreRho[lv]   );

         if ( OPT__SELF_GRAVITY )
         TIMING_SYNC(   Poi_Prepare_Pot( lv, TimeNew, h_Pot_Array_P_In[ArrayID], NPG, PID0_List ),
                        Timer_Poi_PrePot_C[lv]   );

         TIMING_SYNC(   Gra_Prepare_Flu( lv, h_Flu_Array_G[ArrayID], h_DE_Array_G[ArrayID], h_Emag_Array_G[ArrayID],
                                         NPG, PID0_List ),
                        Timer_Poi_PreFlu[lv]   );

//       use the same timer "Timer_Poi_PreFlu" as Gra_Prepare_Flu()
         if ( OPT__EXT_POT  ||  OPT__EXT_ACC )
         TIMING_SYNC(   Gra_Prepare_Corner( lv, h_Corner_Array_PGT[ArrayID], NPG, PID0_List ),
                        Timer_Poi_PreFlu[lv]   );

#        ifdef UNSPLIT_GRAVITY
//       use the same timer "Timer_Poi_PreFlu" as Gra_Prepare_Flu()
         TIMING_SYNC(   Gra_Prepare_USG( lv, TimeOld, h_Pot_Array_USG_G[ArrayID], h_Flu_Array_USG_G[ArrayID],
                        NPG, PID0_List ),
                        Timer_Poi_PreFlu[lv]   );
#        endif
      break;
#     endif // #ifdef GARVITY

#     ifdef SUPPORT_GRACKLE
      case GRACKLE_SOLVER :
         Grackle_Prepare( lv, h_Che_Array[ArrayID], NPG, PID0_List );
      break;
#     endif

      case DT_FLU_SOLVER :
         dt_Prepare_Flu( lv, h_Flu_Array_T[ArrayID], h_Mag_Array_T[ArrayID], NPG, PID0_List );
      break;

#     ifdef GRAVITY
      case DT_GRA_SOLVER :
         if ( OPT__SELF_GRAVITY  ||  OPT__EXT_POT )
         dt_Prepare_Pot( lv, h_Pot_Array_T[ArrayID], NPG, PID0_List, TimeNew );

         if ( OPT__EXT_ACC )
         Gra_Prepare_Corner( lv, h_Corner_Array_PGT[ArrayID], NPG, PID0_List );
      break;
#     endif

      case SRC_SOLVER:
         Src_Prepare( lv, TimeNew, h_Flu_Array_S_In[ArrayID], h_Mag_Array_S_In[ArrayID], h_Corner_Array_S[ArrayID],
                      NPG, PID0_List );
      break;

      default :
         Aux_Error( ERROR_INFO, "incorrect parameter %s = %d !!\n", "TSolver", TSolver );

   } // switch ( TSolver )

} // FUNCTION : Preparation_Step



//-------------------------------------------------------------------------------------------------------
// Function    :  Solver
// Description :  Invoke the CPU/GPU solvers
//
// Note        :  Use the input parameter "TSolver" to control the target solver
//
// Parameter   :  TSolver   : Target solver
//                            --> FLUID_SOLVER               : Fluid / ELBDM solver
//                                POISSON_SOLVER             : Poisson solver
//                                GRAVITY_SOLVER             : Gravity solver
//                                POISSON_AND_GRAVITY_SOLVER : Poisson + Gravity solvers
//                                GRACKLE_SOLVER             : Grackle solver
//                                DT_FLU_SOLVER              : dt solver for fluid
//                                DT_GRA_SOLVER              : dt solver for gravity
//                                SRC_SOLVER                 : source-term solver
//                lv        : Target refinement level
//                TimeNew   : Target physical time to reach (for external gravity)
//                TimeOld   : Physical time before update   (for external gravity with UNSPLIT_GRAVITY)
//                NPG       : Number of patch groups to be updated at a time
//                ArrayID   : Array index to load and store data ( 0 or 1 )
//                dt        : Time interval to advance solution (for the fluid, gravity, and Grackle solvers)
//                Poi_Coeff : Coefficient in front of the RHS in the Poisson eq.
//-------------------------------------------------------------------------------------------------------
void Solver( const Solver_t TSolver, const int lv, const double TimeNew, const double TimeOld,
             const int NPG, const int ArrayID, const double dt, const double Poi_Coeff )
{

   const double dh = amr->dh[lv];

#  ifdef GRAVITY
   const bool POISSON_ON  = true;
   const bool GRAVITY_ON  = true;
   const bool POISSON_OFF = false;
   const bool GRAVITY_OFF = false;
#  else
   const bool        OPT__SELF_GRAVITY = NULL_BOOL;
   const OptExtPot_t OPT__EXT_POT      = EXT_POT_NONE;
   const OptExtAcc_t OPT__EXT_ACC      = EXT_ACC_NONE;
#  endif // #ifdef GRAVITY ... else ...

// define useless variables in different models
#  if ( MODEL != ELBDM )
   const double ELBDM_ETA           = NULL_REAL;
   const double ELBDM_TAYLOR3_COEFF = NULL_REAL;
   const bool   ELBDM_TAYLOR3_AUTO  = NULL_BOOL;
#  endif

#  if ( MODEL != HYDRO )
   const LR_Limiter_t  OPT__LR_LIMITER = LR_LIMITER_NONE;
   const bool   Flu_XYZ         = true;
   const double MINMOD_COEFF    = NULL_REAL;
   const int    MINMOD_MAX_ITER = NULL_INT;
#  else
   const bool   Flu_XYZ         = 1 - ( AdvanceCounter[lv]%2 );   // forward/backward sweep
#  endif

#  if ( MODEL != HYDRO  &&  MODEL != ELBDM )
   const double MIN_DENS = NULL_REAL;
#  endif
#  if ( MODEL != HYDRO )
   const double MIN_PRES = NULL_REAL;
   const double MIN_EINT = NULL_REAL;
#  endif

   #ifndef DUAL_ENERGY
   const double DUAL_ENERGY_SWITCH = NULL_REAL;
   #endif

#  ifndef QUARTIC_SELF_INTERACTION
   const double ELBDM_LAMBDA = NULL_REAL;
#  endif

#  ifndef UNSPLIT_GRAVITY
   real (*h_Pot_Array_USG_F[2])[ CUBE(USG_NXT_F) ]                    = { NULL, NULL };
#  ifdef GRAVITY
   real (*h_Pot_Array_USG_G[2])[USG_NXT_G ][USG_NXT_G ][USG_NXT_G ]   = { NULL, NULL };
   real (*h_Flu_Array_USG_G[2])[GRA_NIN-1][PS1][PS1][PS1]             = { NULL, NULL };
#  endif
#  endif

#  ifndef DUAL_ENERGY
   char (*h_DE_Array_F_Out[2])[ CUBE(PS2) ]                           = { NULL, NULL };
#  ifdef GRAVITY
   char (*h_DE_Array_G    [2])[PS1][PS1][PS1]                         = { NULL, NULL };
#  endif
#  endif

#  ifndef MHD
   const bool OPT__FIXUP_ELECTRIC = NULL_BOOL;
   real (*h_Mag_Array_F_In [2])[NCOMP_MAG][ FLU_NXT_P1*SQR(FLU_NXT) ] = { NULL, NULL };
   real (*h_Mag_Array_F_Out[2])[NCOMP_MAG][ PS2P1*SQR(PS2) ]          = { NULL, NULL };
   real (*h_Ele_Array      [2])[9][NCOMP_ELE][ PS2P1*PS2 ]            = { NULL, NULL };
   real (*h_Mag_Array_T    [2])[NCOMP_MAG][ PS1P1*SQR(PS1) ]          = { NULL, NULL };
#  ifdef GRAVITY
   real (*h_Emag_Array_G  [2])[PS1][PS1][PS1]                         = { NULL, NULL };
#  endif
   real (*h_Mag_Array_S_In [2])[NCOMP_MAG][ SRC_NXT_P1*SQR(SRC_NXT) ] = { NULL, NULL };
#  endif

#  if ( MODEL != ELBDM )
   bool (*h_IsCompletelyRefined)                                      = NULL;
#  endif // #  if ( MODEL != ELBDM )
#  if ( MODEL != ELBDM || ELBDM_SCHEME != ELBDM_HYBRID )
   bool (*h_HasWaveCounterpart) [ CUBE(PS2) ]                         = NULL;
#  endif // #  if ( MODEL != ELBDM || ELBDM_SCHEME != ELBDM_HYBRID )

#  if ( MODEL != HYDRO  &&  MODEL != ELBDM )
#  error : ERROR : ADD MODEL-DEPENDENT USELESS VARIABLES FOR THE NEW MODELS HERE !!
#  endif

#  if ( MODEL == HYDRO  &&  defined GRAVITY )
   const real JeansMinPres_Coeff = ( JEANS_MIN_PRES ) ?
                                   NEWTON_G*SQR(JEANS_MIN_PRES_NCELL*amr->dh[JEANS_MIN_PRES_LEVEL])/(GAMMA*M_PI) : NULL_REAL;
#  else
   const real JEANS_MIN_PRES     = false;
   const real JeansMinPres_Coeff = NULL_REAL;
#  endif

// support hybrid scheme, flag is not used unless (MODEL == ELBDM && ELBDM_SCHEME == ELBDM_HYBRID)
   bool useWaveFlag = true;

#  if ( MODEL == ELBDM && ELBDM_SCHEME == ELBDM_HYBRID )
   useWaveFlag = amr->use_wave_flag[lv];
#  endif // #  if ( MODEL == ELBDM && ELBDM_SCHEME == ELBDM_HYBRID )

   switch ( TSolver )
   {
      case FLUID_SOLVER :

#        ifdef GPU
         CUAPI_Asyn_FluidSolver( h_Flu_Array_F_In[ArrayID], h_Flu_Array_F_Out[ArrayID],
                                 h_Mag_Array_F_In[ArrayID], h_Mag_Array_F_Out[ArrayID],
                                 h_DE_Array_F_Out[ArrayID], h_Flux_Array[ArrayID], h_Ele_Array[ArrayID],
                                 h_Corner_Array_F[ArrayID], h_Pot_Array_USG_F[ArrayID],
                                 h_IsCompletelyRefined,
                                 h_HasWaveCounterpart,
                                 NPG, dt, dh, OPT__FIXUP_FLUX, OPT__FIXUP_ELECTRIC, Flu_XYZ,
                                 OPT__LR_LIMITER, MINMOD_COEFF, MINMOD_MAX_ITER,
                                 ELBDM_ETA, ELBDM_TAYLOR3_COEFF, ELBDM_TAYLOR3_AUTO,
                                 TimeOld, (OPT__SELF_GRAVITY || OPT__EXT_POT), OPT__EXT_ACC,
                                 MIN_DENS, MIN_PRES, MIN_EINT, DUAL_ENERGY_SWITCH,
                                 OPT__NORMALIZE_PASSIVE, PassiveNorm_NVar,
                                 OPT__INT_FRAC_PASSIVE_LR, PassiveIntFrac_NVar,
                                 JEANS_MIN_PRES, JeansMinPres_Coeff,
                                 GPU_NSTREAM, useWaveFlag );
#        else
         CPU_FluidSolver       ( h_Flu_Array_F_In[ArrayID], h_Flu_Array_F_Out[ArrayID],
                                 h_Mag_Array_F_In[ArrayID], h_Mag_Array_F_Out[ArrayID],
                                 h_DE_Array_F_Out[ArrayID], h_Flux_Array[ArrayID], h_Ele_Array[ArrayID],
                                 h_Corner_Array_F[ArrayID], h_Pot_Array_USG_F[ArrayID],
                                 h_IsCompletelyRefined,
                                 h_HasWaveCounterpart,
                                 NPG, dt, dh, OPT__FIXUP_FLUX, OPT__FIXUP_ELECTRIC, Flu_XYZ,
                                 OPT__LR_LIMITER, MINMOD_COEFF, MINMOD_MAX_ITER,
                                 ELBDM_ETA, ELBDM_TAYLOR3_COEFF, ELBDM_TAYLOR3_AUTO,
                                 TimeOld, (OPT__SELF_GRAVITY || OPT__EXT_POT), OPT__EXT_ACC,
                                 MIN_DENS, MIN_PRES, MIN_EINT, DUAL_ENERGY_SWITCH,
                                 OPT__NORMALIZE_PASSIVE, PassiveNorm_NVar, PassiveNorm_VarIdx,
                                 OPT__INT_FRAC_PASSIVE_LR, PassiveIntFrac_NVar, PassiveIntFrac_VarIdx,
                                 JEANS_MIN_PRES, JeansMinPres_Coeff, useWaveFlag );
#        endif
      break;


#     ifdef GRAVITY
      case POISSON_SOLVER :

#        ifdef GPU
         CUAPI_Asyn_PoissonGravitySolver( h_Rho_Array_P[ArrayID], h_Pot_Array_P_In[ArrayID],
                                          h_Pot_Array_P_Out[ArrayID], NULL, h_Corner_Array_PGT[ArrayID],
                                          NULL, NULL, NULL, NULL,
                                          NPG, dt, dh, SOR_MIN_ITER, SOR_MAX_ITER,
                                          SOR_OMEGA, MG_MAX_ITER, MG_NPRE_SMOOTH, MG_NPOST_SMOOTH,
                                          MG_TOLERATED_ERROR, Poi_Coeff, OPT__POT_INT_SCHEME,
                                          NULL_BOOL, ELBDM_ETA, NULL_REAL, POISSON_ON, GRAVITY_OFF,
                                          OPT__SELF_GRAVITY, OPT__EXT_POT, OPT__EXT_ACC,
                                          TimeNew, TimeOld, NULL_REAL,
                                          GPU_NSTREAM, useWaveFlag );
#        else
         CPU_PoissonGravitySolver       ( h_Rho_Array_P[ArrayID], h_Pot_Array_P_In[ArrayID],
                                          h_Pot_Array_P_Out[ArrayID], NULL, h_Corner_Array_PGT[ArrayID],
                                          NULL, NULL, NULL, NULL,
                                          NPG, dt, dh, SOR_MIN_ITER, SOR_MAX_ITER,
                                          SOR_OMEGA, MG_MAX_ITER, MG_NPRE_SMOOTH, MG_NPOST_SMOOTH,
                                          MG_TOLERATED_ERROR, Poi_Coeff, OPT__POT_INT_SCHEME,
                                          NULL_BOOL, ELBDM_ETA, NULL_REAL, POISSON_ON, GRAVITY_OFF,
                                          OPT__SELF_GRAVITY, OPT__EXT_POT, OPT__EXT_ACC,
                                          TimeNew, TimeOld, NULL_REAL, useWaveFlag  );
#        endif
      break;


      case GRAVITY_SOLVER :

#        ifdef GPU
         CUAPI_Asyn_PoissonGravitySolver( NULL, NULL,
                                          h_Pot_Array_P_Out[ArrayID], h_Flu_Array_G[ArrayID], h_Corner_Array_PGT[ArrayID],
                                          h_Pot_Array_USG_G[ArrayID], h_Flu_Array_USG_G[ArrayID], h_DE_Array_G[ArrayID],
                                          h_Emag_Array_G[ArrayID],
                                          NPG, dt, dh, NULL_INT, NULL_INT,
                                          NULL_REAL, NULL_INT, NULL_INT, NULL_INT,
                                          NULL_REAL, NULL_REAL, (IntScheme_t)NULL_INT,
                                          OPT__GRA_P5_GRADIENT, ELBDM_ETA, ELBDM_LAMBDA, POISSON_OFF, GRAVITY_ON,
                                          OPT__SELF_GRAVITY, OPT__EXT_POT, OPT__EXT_ACC,
                                          TimeNew, TimeOld, MIN_EINT,
                                          GPU_NSTREAM, useWaveFlag );
#        else
         CPU_PoissonGravitySolver       ( NULL, NULL,
                                          h_Pot_Array_P_Out[ArrayID], h_Flu_Array_G[ArrayID], h_Corner_Array_PGT[ArrayID],
                                          h_Pot_Array_USG_G[ArrayID], h_Flu_Array_USG_G[ArrayID], h_DE_Array_G[ArrayID],
                                          h_Emag_Array_G[ArrayID],
                                          NPG, dt, dh, NULL_INT, NULL_INT,
                                          NULL_REAL, NULL_INT, NULL_INT, NULL_INT,
                                          NULL_REAL, NULL_REAL, (IntScheme_t)NULL_INT,
                                          OPT__GRA_P5_GRADIENT, ELBDM_ETA, ELBDM_LAMBDA, POISSON_OFF, GRAVITY_ON,
                                          OPT__SELF_GRAVITY, OPT__EXT_POT, OPT__EXT_ACC,
                                          TimeNew, TimeOld, MIN_EINT, useWaveFlag );
#        endif
      break;


      case POISSON_AND_GRAVITY_SOLVER :

#        ifdef GPU
         CUAPI_Asyn_PoissonGravitySolver( h_Rho_Array_P[ArrayID], h_Pot_Array_P_In[ArrayID],
                                          h_Pot_Array_P_Out[ArrayID], h_Flu_Array_G[ArrayID], h_Corner_Array_PGT[ArrayID],
                                          h_Pot_Array_USG_G[ArrayID], h_Flu_Array_USG_G[ArrayID], h_DE_Array_G[ArrayID],
                                          h_Emag_Array_G[ArrayID],
                                          NPG, dt, dh, SOR_MIN_ITER, SOR_MAX_ITER,
                                          SOR_OMEGA, MG_MAX_ITER, MG_NPRE_SMOOTH, MG_NPOST_SMOOTH,
                                          MG_TOLERATED_ERROR, Poi_Coeff, OPT__POT_INT_SCHEME,
                                          OPT__GRA_P5_GRADIENT, ELBDM_ETA, ELBDM_LAMBDA, POISSON_ON, GRAVITY_ON,
                                          OPT__SELF_GRAVITY, OPT__EXT_POT, OPT__EXT_ACC,
                                          TimeNew, TimeOld, MIN_EINT,
                                          GPU_NSTREAM, useWaveFlag );
#        else
         CPU_PoissonGravitySolver       ( h_Rho_Array_P[ArrayID], h_Pot_Array_P_In[ArrayID],
                                          h_Pot_Array_P_Out[ArrayID], h_Flu_Array_G[ArrayID], h_Corner_Array_PGT[ArrayID],
                                          h_Pot_Array_USG_G[ArrayID], h_Flu_Array_USG_G[ArrayID], h_DE_Array_G[ArrayID],
                                          h_Emag_Array_G[ArrayID],
                                          NPG, dt, dh, SOR_MIN_ITER, SOR_MAX_ITER,
                                          SOR_OMEGA, MG_MAX_ITER, MG_NPRE_SMOOTH, MG_NPOST_SMOOTH,
                                          MG_TOLERATED_ERROR, Poi_Coeff, OPT__POT_INT_SCHEME,
                                          OPT__GRA_P5_GRADIENT, ELBDM_ETA, ELBDM_LAMBDA, POISSON_ON, GRAVITY_ON,
                                          OPT__SELF_GRAVITY, OPT__EXT_POT, OPT__EXT_ACC,
                                          TimeNew, TimeOld, MIN_EINT, useWaveFlag );
#        endif
      break;
#     endif // #ifdef GRAVITY


#     ifdef SUPPORT_GRACKLE
      case GRACKLE_SOLVER :
         CPU_GrackleSolver( Che_FieldData, Che_Units, NPG, dt );

      break;
#     endif // #ifdef SUPPORT_GRACKLE


#     if   ( MODEL == HYDRO )
      case DT_FLU_SOLVER :
#        ifdef GPU
         CUAPI_Asyn_dtSolver( TSolver, h_dt_Array_T[ArrayID], h_Flu_Array_T[ArrayID],
                              h_Mag_Array_T[ArrayID], NULL, NULL,
                              NPG, dh, (Step==0)?DT__FLUID_INIT:DT__FLUID, MIN_PRES, NULL_BOOL,
                              EXT_POT_NONE, EXT_ACC_NONE, NULL_REAL,
                              GPU_NSTREAM );
#        else
         CPU_dtSolver       ( TSolver, h_dt_Array_T[ArrayID], h_Flu_Array_T[ArrayID],
                              h_Mag_Array_T[ArrayID], NULL, NULL,
                              NPG, dh, (Step==0)?DT__FLUID_INIT:DT__FLUID, MIN_PRES, NULL_BOOL,
                              EXT_POT_NONE, EXT_ACC_NONE, NULL_REAL );
#        endif
      break;

#     ifdef GRAVITY
      case DT_GRA_SOLVER :
#        ifdef GPU
         CUAPI_Asyn_dtSolver( TSolver, h_dt_Array_T[ArrayID], NULL,
                              NULL, h_Pot_Array_T[ArrayID], h_Corner_Array_PGT[ArrayID],
                              NPG, dh, DT__GRAVITY, NULL_REAL, OPT__GRA_P5_GRADIENT,
                              (OPT__SELF_GRAVITY || OPT__EXT_POT), OPT__EXT_ACC, TimeNew,
                              GPU_NSTREAM );
#        else
         CPU_dtSolver       ( TSolver, h_dt_Array_T[ArrayID], NULL,
                              NULL, h_Pot_Array_T[ArrayID], h_Corner_Array_PGT[ArrayID],
                              NPG, dh, DT__GRAVITY, NULL_REAL, OPT__GRA_P5_GRADIENT,
                              (OPT__SELF_GRAVITY || OPT__EXT_POT), OPT__EXT_ACC, TimeNew );
#        endif
      break;
#     endif

#     elif ( MODEL == ELBDM )
#     ifdef GRAVITY
      case DT_GRA_SOLVER :
      break;
#     endif

#     else
#        error : ERROR : unsupported MODEL !!
#     endif // MODEL


      case SRC_SOLVER :
#        ifdef GPU
         CUAPI_Asyn_SrcSolver( h_Flu_Array_S_In [ArrayID],
                               h_Flu_Array_S_Out[ArrayID],
                               h_Mag_Array_S_In [ArrayID],
                               h_Corner_Array_S [ArrayID],
                               SrcTerms, NPG, dt, dh, TimeNew, TimeOld, MIN_DENS, MIN_PRES, MIN_EINT,
                               GPU_NSTREAM );
#        else
         CPU_SrcSolver       ( h_Flu_Array_S_In [ArrayID],
                               h_Flu_Array_S_Out[ArrayID],
                               h_Mag_Array_S_In [ArrayID],
                               h_Corner_Array_S [ArrayID],
                               SrcTerms, NPG, dt, dh, TimeNew, TimeOld, MIN_DENS, MIN_PRES, MIN_EINT );
#        endif
      break;


      default :
         Aux_Error( ERROR_INFO, "incorrect parameter %s = %d !!\n", "TSolver", TSolver );

   } // switch ( TSolver )

} // FUNCTION : Solver



//-------------------------------------------------------------------------------------------------------
// Function    :  Closing_Step
// Description :  Store the updated solutions back to the patch pointers
//
// Note        :  Use the input parameter "TSolver" to control the target solver
//
// Parameter   :  TSolver    : Target solver
//                             --> FLUID_SOLVER               : Fluid / ELBDM solver
//                                 POISSON_SOLVER             : Poisson solver
//                                 GRAVITY_SOLVER             : Gravity solver
//                                 POISSON_AND_GRAVITY_SOLVER : Poisson + Gravity solvers
//                                 GRACKLE_SOLVER             : Grackle solver
//                                 DT_FLU_SOLVER              : dt solver for fluid
//                                 DT_GRA_SOLVER              : dt solver for gravity
//                                 SRC_SOLVER                 : source-term solver
//                lv         : Target refinement level
//                SaveSg_Flu : Sandglass to store the updated fluid data (for both the fluid, gravity, and Grackle solvers)
//                SaveSg_Mag : Sandglass to store the updated B field (for the fluid solver)
//                SaveSg_Pot : Sandglass to store the updated potential data (for the Poisson solver)
//                NPG        : Number of patch groups to be evaluated at a time
//                PID0_List  : List recording the patch indices with LocalID==0 to be udpated
//                ArrayID    : Array index to load and store data ( 0 or 1 )
//                dt         : Time interval to advance solution (for OPT__1ST_FLUX_CORR in Flu_Close())
//-------------------------------------------------------------------------------------------------------
void Closing_Step( const Solver_t TSolver, const int lv, const int SaveSg_Flu, const int SaveSg_Mag, const int SaveSg_Pot,
                   const int NPG, const int *PID0_List, const int ArrayID, const double dt )
{

#  ifndef DUAL_ENERGY
   char (*h_DE_Array_F_Out [2])[ CUBE(PS2) ]                          = { NULL, NULL };
#  endif
#  ifndef MHD
   real (*h_Mag_Array_F_In [2])[NCOMP_MAG][ FLU_NXT_P1*SQR(FLU_NXT) ] = { NULL, NULL };
   real (*h_Mag_Array_F_Out[2])[NCOMP_MAG][ PS2P1*SQR(PS2) ]          = { NULL, NULL };
   real (*h_Ele_Array      [2])[9][NCOMP_ELE][ PS2P1*PS2 ]            = { NULL, NULL };
#  endif
#  if ( defined GRAVITY  &&  !defined DUAL_ENERGY )
   char (*h_DE_Array_G     [2])[PS1][PS1][PS1]                        = { NULL, NULL };
#  endif
#  if ( defined GRAVITY  &&  !defined MHD )
   real (*h_Emag_Array_G   [2])[PS1][PS1][PS1]                        = { NULL, NULL };
#  endif

   switch ( TSolver )
   {
      case FLUID_SOLVER :
         Flu_Close( lv, SaveSg_Flu, SaveSg_Mag, h_Flux_Array[ArrayID], h_Ele_Array[ArrayID],
                    h_Flu_Array_F_Out[ArrayID], h_Mag_Array_F_Out[ArrayID], h_DE_Array_F_Out[ArrayID],
                    NPG, PID0_List, h_Flu_Array_F_In[ArrayID], h_Mag_Array_F_In[ArrayID], dt );
      break;

#     ifdef GRAVITY
      case POISSON_SOLVER :
         Poi_Close( lv, SaveSg_Pot, h_Pot_Array_P_Out[ArrayID], NPG, PID0_List );
      break;

      case GRAVITY_SOLVER :
         Gra_Close( lv, SaveSg_Flu, h_Flu_Array_G[ArrayID], h_DE_Array_G[ArrayID], h_Emag_Array_G[ArrayID],
                    NPG, PID0_List );
      break;

      case POISSON_AND_GRAVITY_SOLVER :
         Poi_Close( lv, SaveSg_Pot, h_Pot_Array_P_Out[ArrayID], NPG, PID0_List );
         Gra_Close( lv, SaveSg_Flu, h_Flu_Array_G[ArrayID], h_DE_Array_G[ArrayID], h_Emag_Array_G[ArrayID],
                    NPG, PID0_List );
      break;
#     endif

#     ifdef SUPPORT_GRACKLE
      case GRACKLE_SOLVER :
         Grackle_Close( lv, SaveSg_Flu, h_Che_Array[ArrayID], NPG, PID0_List );
      break;
#     endif

      case DT_FLU_SOLVER :
         dt_Close( h_dt_Array_T[ArrayID], NPG );
      break;

#     ifdef GRAVITY
      case DT_GRA_SOLVER :
         dt_Close( h_dt_Array_T[ArrayID], NPG );
      break;
#     endif

      case SRC_SOLVER :
         Src_Close( lv, SaveSg_Flu, h_Flu_Array_S_Out[ArrayID], NPG, PID0_List );
      break;

      default:
         Aux_Error( ERROR_INFO, "incorrect parameter %s = %d !!\n", "TSolver", TSolver );

   } // switch ( TSolver )

} // FUNCTION : Closing_Step

<|MERGE_RESOLUTION|>--- conflicted
+++ resolved
@@ -196,17 +196,6 @@
    NPG[ArrayID] = ( NPG_Max < NTotal ) ? NPG_Max : NTotal;
 
    LB_GlobalPatch* GlobalTree = NULL;
-<<<<<<< HEAD
-
-#  if ( MODEL == ELBDM && ELBDM_SCHEME == ELBDM_HYBRID )
-// construct global tree structure
-   LB_PatchCount PatchCount;
-   GlobalTree = LB_GatherTree(PatchCount, -1);
-#  endif
-
-//-------------------------------------------------------------------------------------------------------------
-   TIMING_SYNC(   Preparation_Step( TSolver, lv, TimeNew, TimeOld, NPG[ArrayID], PID0_List, ArrayID, GlobalTree, &PatchCount ),
-=======
    LB_PatchCount*  PatchCount = NULL;
 
 #  if ( MODEL == ELBDM && ELBDM_SCHEME == ELBDM_HYBRID )
@@ -217,7 +206,6 @@
 
 //-------------------------------------------------------------------------------------------------------------
    TIMING_SYNC(   Preparation_Step( TSolver, lv, TimeNew, TimeOld, NPG[ArrayID], PID0_List, ArrayID, GlobalTree, PatchCount ),
->>>>>>> 72139fde
                   Timer_Pre[lv][TSolver]  );
 //-------------------------------------------------------------------------------------------------------------
 
@@ -236,11 +224,7 @@
 
 
 //-------------------------------------------------------------------------------------------------------------
-<<<<<<< HEAD
-      TIMING_SYNC(   Preparation_Step( TSolver, lv, TimeNew, TimeOld, NPG[ArrayID], PID0_List+Disp, ArrayID, GlobalTree, &PatchCount ),
-=======
       TIMING_SYNC(   Preparation_Step( TSolver, lv, TimeNew, TimeOld, NPG[ArrayID], PID0_List+Disp, ArrayID, GlobalTree, PatchCount ),
->>>>>>> 72139fde
                      Timer_Pre[lv][TSolver]  );
 //-------------------------------------------------------------------------------------------------------------
 
@@ -284,10 +268,7 @@
    if ( AllocateList )  delete [] PID0_List;
 
 #  if ( MODEL == ELBDM && ELBDM_SCHEME == ELBDM_HYBRID )
-<<<<<<< HEAD
-=======
    delete PatchCount;
->>>>>>> 72139fde
    delete [] GlobalTree;
 #  endif
 
