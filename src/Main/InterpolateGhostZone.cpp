--- conflicted
+++ resolved
@@ -27,54 +27,6 @@
 //                   --> For OPT__FLAG_LOHNER_TEMP only
 //                   --> Also note that MinPres is applied to _TEMP when calculating pressure
 //
-<<<<<<< HEAD
-// Parameter   :  lv             : Target "coarse-grid" refinement level
-//                PID            : Patch ID at level "lv" used for interpolation
-//                IntData        : Array to store the interpolation result
-//                IntData_IntT   : Array to store the interpolation result when temporal interpolation is required
-//                                 --> Only used for ELBDM with IntPhase
-//                SibID          : Sibling index (0~25) used to determine the interpolation region
-//                PrepTime       : Target physical time to prepare data
-//                GhostSize      : Number of ghost zones
-//                IntScheme      : Interpolation scheme
-//                                 --> currently supported schemes include
-//                                     INT_MINMOD1D : MinMod-1D
-//                                     INT_MINMOD3D : MinMod-3D
-//                                     INT_VANLEER  : vanLeer
-//                                     INT_CQUAD    : conservative quadratic
-//                                     INT_QUAD     : quadratic
-//                                     INT_CQUAR    : conservative quartic
-//                                     INT_QUAR     : quartic
-//                NTSib          : Number of target sibling patches along different sibling directions
-//                TSib           : Target sibling indices along different sibling directions
-//                TVar           : Target variables to be prepared
-//                                 --> Supported variables in different models:
-//                                     HYDRO : _DENS, _MOMX, _MOMY, _MOMZ, _ENGY, _VELX, _VELY, _VELZ, _PRES, _TEMP,
-//                                             [, _POTE]
-//                                     MHD   :
-//                                     ELBDM : _DENS, _REAL, _IMAG [, _POTE]
-//                                 --> _FLUID, _PASSIVE, _TOTAL, and _DERIVED apply to all models
-//                NVar_Tot       : Total number of variables to be prepared
-//                NVar_Flu       : Number of fluid variables to be prepared
-//                                 --> Including passive scalars
-//                TFluVarIdxList : List recording the target fluid and passive variable indices ( = [0 ... NCOMP_TOTAL-1] )
-//                NVar_Der       : Number of derived variables to be prepared
-//                TDerVarList    : List recording the target derived variables
-//                IntPhase       : true --> Perform interpolation on rho/phase instead of real/imag parts in ELBDM
-//                FluBC          : Fluid boundary condition
-//                PotBC          : Gravity boundary condition (not used currently)
-//                BC_Face        : Priority of the B.C. along different boundary faces (z>y>x)
-//                MinPres        : Minimum allowed pressure
-//                DE_Consistency : Ensure the consistency between pressure, total energy density, and the dual-energy variable
-//                                 when DUAL_ENERGY is on
-//-------------------------------------------------------------------------------------------------------
-void InterpolateGhostZone( const int lv, const int PID, real IntData[], real IntData_IntTime[], const int SibID,
-                           const double PrepTime, const int GhostSize, const IntScheme_t IntScheme,
-                           const int NTSib[], int *TSib[], const int TVar, const int NVar_Tot, const int NVar_Flu,
-                           const int TFluVarIdxList[], const int NVar_Der, const int TDerVarList[], const bool IntPhase,
-                           const OptFluBC_t FluBC[], const OptPotBC_t PotBC, const int BC_Face[], const real MinPres,
-                           const bool DE_Consistency )
-=======
 // Parameter   :  lv                 : Target "coarse-grid" refinement level
 //                PID                : Patch ID at level "lv" used for interpolation
 //                IntData_CC/FC      : Arrays to store the cell-/face-centered interpolation results
@@ -143,7 +95,6 @@
                            const bool IntPhase, const OptFluBC_t FluBC[], const OptPotBC_t PotBC,
                            const int BC_Face[], const real MinPres, const bool DE_Consistency,
                            const real *FInterface[6] )
->>>>>>> d54b2e7a
 {
 
 // check
@@ -187,11 +138,7 @@
 #  endif // MODEL
 
 #  ifdef GRAVITY
-<<<<<<< HEAD
-   const bool PrepPot         = ( TVar & _POTE ) ? true : false;
-=======
    const bool PrepPot  = ( TVarCC & _POTE ) ? true : false;
->>>>>>> d54b2e7a
 #  endif
 
 #  if ( MODEL == HYDRO )
@@ -349,21 +296,7 @@
                                           Idx = IDX321( Disp2[0], j2, k2, CSize_CC[0], CSize_CC[1] );
       for (i1=Disp1[0]; i1<Disp1[0]+Loop1[0]; i1++)   {
 
-<<<<<<< HEAD
-         CData_Ptr[Idx] = amr->patch[FluSg][lv][PID]->fluid[TFluVarIdx][k1][j1][i1];
-
-//       temporal interpolation
-//       --> for IntPhase, apply temporal interpolation to density/phase instead of real/imaginary parts for better accuracy
-#        if ( MODEL == ELBDM )
-         if ( FluIntTime  &&  !IntPhase )
-#        else
-         if ( FluIntTime )
-#        endif
-         CData_Ptr[Idx] =   FluWeighting     *CData_Ptr[Idx]
-                          + FluWeighting_IntT*amr->patch[FluSg_IntT][lv][PID]->fluid[TFluVarIdx][k1][j1][i1];
-=======
          CData_CC_Ptr[Idx] = amr->patch[FluSg][lv][PID]->fluid[TVarCCIdx_Flu][k1][j1][i1];
->>>>>>> d54b2e7a
 
 //       temporal interpolation
 //       --> for IntPhase, apply temporal interpolation to density/phase instead of real/imaginary parts for better accuracy
@@ -651,13 +584,8 @@
 #              else
                if ( FluIntTime )
 #              endif
-<<<<<<< HEAD
-               CData_Ptr[Idx] =   FluWeighting     *CData_Ptr[Idx]
-                                + FluWeighting_IntT*amr->patch[FluSg_IntT][lv][SibPID]->fluid[TFluVarIdx][k2][j2][i2];
-=======
                CData_CC_Ptr[Idx] =   FluWeighting     *CData_CC_Ptr[Idx]
                                    + FluWeighting_IntT*amr->patch[FluSg_IntT][lv][SibPID]->fluid[TVarCCIdx_Flu][k2][j2][i2];
->>>>>>> d54b2e7a
 
                Idx ++;
             }}}
@@ -1142,20 +1070,6 @@
 #     endif
 
 //    store density in the REAL component (if we are not actually preparing the density field) and
-<<<<<<< HEAD
-//    store phase   in the IMAG component
-      CData_Real = CData   + RealIdx*CSize3D;
-      CData_Imag = CData   + ImagIdx*CSize3D;
-      CData_Dens = CData   + ( (DensIdx==-1) ? RealIdx : DensIdx )*CSize3D;
-      CData_Phas = CData_Imag;
-
-      FData_Real = IntData + RealIdx*FSize3D;
-      FData_Imag = IntData + ImagIdx*FSize3D;
-      FData_Dens = IntData + ( (DensIdx==-1) ? RealIdx : DensIdx )*FSize3D;
-      FData_Phas = FData_Imag;
-
-
-=======
 //    phase in the IMAG component
       CData_Real = CData_CC   + RealIdx*CSize3D_CC;
       CData_Imag = CData_CC   + ImagIdx*CSize3D_CC;
@@ -1167,7 +1081,6 @@
       FData_Dens = IntData_CC + ( (DensIdx==-1) ? RealIdx : DensIdx )*FSize3D_CC;
       FData_Phas = FData_Imag;
 
->>>>>>> d54b2e7a
 //    get the density and wrapped phase
       real Re, Im;
 
@@ -1187,38 +1100,14 @@
                    1, IntScheme_CC, PhaseUnwrapping_No, &Monotonicity_Yes );
 
 //    interpolate phase
-<<<<<<< HEAD
-      Interpolate( CData_Phas, CSize, CStart, CRange, FData_Phas, FSize, FStart, 1, IntScheme,
-                   PhaseUnwrapping_Yes, &EnsureMonotonicity_No );
-=======
       Interpolate( CData_Phas, CSize_CC, CStart_CC, CRange_CC, FData_Phas, FSize_CC, FStart_CC,
                    1, IntScheme_CC, PhaseUnwrapping_Yes, &Monotonicity_No );
->>>>>>> d54b2e7a
 
 
 //    temporal interpolation
 //    --> apply it to density/phase instead of real/imaginary parts for better accuracy
       if ( FluIntTime )
       {
-<<<<<<< HEAD
-         const int TFluVarIdxList_IntTime[2] = { REAL, IMAG };
-         const int NVar_Flu_IntTime          = 2;
-
-//       a. fill up the central region of CData with the data at FluSg_IntT
-//       ------------------------------------------------------------------------------------------------------------
-         CData_Ptr = CData;
-
-         for (int v=0; v<NVar_Flu_IntTime; v++)
-         {
-            TFluVarIdx = TFluVarIdxList_IntTime[v];
-
-            for (int k=0; k<Loop1[2]; k++)   {  k1 = k + Disp1[2];   k2 = k + Disp2[2];
-            for (int j=0; j<Loop1[1]; j++)   {  j1 = j + Disp1[1];   j2 = j + Disp2[1];
-                                                Idx = IDX321( Disp2[0], j2, k2, CSize[0], CSize[1] );
-            for (i1=Disp1[0]; i1<Disp1[0]+Loop1[0]; i1++)   {
-
-               CData_Ptr[Idx] = amr->patch[FluSg_IntT][lv][PID]->fluid[TFluVarIdx][k1][j1][i1];
-=======
          const int TVarCCIdxList_Flu_IntTime[2] = { REAL, IMAG };
          const int NVarCC_Flu_IntTime           = 2;
 
@@ -1236,30 +1125,10 @@
             for (i1=Disp1[0]; i1<Disp1[0]+Loop1[0]; i1++)   {
 
                CData_CC_Ptr[Idx] = amr->patch[FluSg_IntT][lv][PID]->fluid[TVarCCIdx_Flu][k1][j1][i1];
->>>>>>> d54b2e7a
 
                Idx ++;
             }}}
 
-<<<<<<< HEAD
-            CData_Ptr += CSize3D;
-         }
-
-
-//       b. fill up the ghost zone of CData with the data at FluSg_IntT
-//       ------------------------------------------------------------------------------------------------------------
-         for (int CSib=0; CSib<NTSib[SibID]; CSib++)
-         {
-            Side   = TSib[SibID][CSib];
-            SibPID = amr->patch[0][lv][PID]->sibling[Side];
-
-            for (int d=0; d<3; d++)
-            {
-               Loop2[d] = Table_01( SibID, Side, 'x'+d, La, CGhost, CGhost, PATCH_SIZE, CGhost, CGhost, La );
-               Disp3[d] = Table_01( SibID, Side, 'x'+d, 0, La, 0, CGhost, CGhost+PATCH_SIZE, 0, CGhost );
-               Disp4[d] = Table_01( SibID, Side, 'x'+d, PATCH_SIZE-La, 0, PATCH_SIZE-CGhost, 0, 0,
-                                    PATCH_SIZE-CGhost, 0 );
-=======
             CData_CC_Ptr += CSize3D_CC;
          }
 
@@ -1276,129 +1145,16 @@
                Loop2[d] = Table_01( FSide, CSide, 'x'+d, CGrid_CC_PID, CGhost_CC, CGhost_CC, PS1, CGhost_CC, CGhost_CC, CGrid_CC_PID );
                Disp3[d] = Table_01( FSide, CSide, 'x'+d, 0, CGrid_CC_PID, 0, CGhost_CC, CGhost_CC+PS1, 0, CGhost_CC );
                Disp4[d] = Table_01( FSide, CSide, 'x'+d, PS1-CGrid_CC_PID, 0, PS1-CGhost_CC, 0, 0, PS1-CGhost_CC, 0 );
->>>>>>> d54b2e7a
             }
 
 //          b1. if the target sibling patch exists --> just copy data from the nearby patch at the same level
             if ( SibPID >= 0 )
             {
-<<<<<<< HEAD
-               CData_Ptr = CData;
-
-               for (int v=0; v<NVar_Flu_IntTime; v++)
-               {
-                  TFluVarIdx = TFluVarIdxList_IntTime[v];
-
-                  for (int k=0; k<Loop2[2]; k++)   {  k1 = k + Disp3[2];   k2 = k + Disp4[2];
-                  for (int j=0; j<Loop2[1]; j++)   {  j1 = j + Disp3[1];   j2 = j + Disp4[1];
-                                                      Idx = IDX321( Disp3[0], j1, k1, CSize[0], CSize[1] );
-                  for (i2=Disp4[0]; i2<Disp4[0]+Loop2[0]; i2++)   {
-
-                     CData_Ptr[Idx] = amr->patch[FluSg_IntT][lv][SibPID]->fluid[TFluVarIdx][k2][j2][i2];
-
-                     Idx ++;
-                  }}}
-
-                  CData_Ptr += CSize3D;
-               }
-            } // if ( SibPID >= 0 )
-
-//          b2. if the target sibling patch does not exist --> something is wrong !!
-            else if ( SibPID == -1 )
-               Aux_Error( ERROR_INFO, "incorrect parameter %s = %d (Rank %d, Lv %d, PID %d, Side %d) !!\n",
-                          "SibPID", SibPID, MPI_Rank, lv, PID, Side );
-
-//          b3. if the target sibling patch lies outside the simulation domain --> apply the specified B.C.
-            else if ( SibPID <= SIB_OFFSET_NONPERIODIC )
-            {
-               CData_Ptr = CData;
-
-               for (int d=0; d<3; d++)
-               {
-                  BC_Idx_Start[d] = Disp3[d];
-                  BC_Idx_End  [d] = Loop2[d] + BC_Idx_Start[d] - 1;
-               }
-
-               BC_Sibling = SIB_OFFSET_NONPERIODIC - SibPID;
-
-               switch ( FluBC[ BC_Face[BC_Sibling] ] )
-               {
-                  case BC_FLU_OUTFLOW:
-                     Flu_BoundaryCondition_Outflow( CData_Ptr, BC_Face[BC_Sibling], NVar_Flu_IntTime, CGhost,
-                                                    CSize[0], CSize[1], CSize[2], BC_Idx_Start, BC_Idx_End );
-                  break;
-
-                  case BC_FLU_USER:
-                     Flu_BoundaryCondition_User   ( CData_Ptr,                      NVar_Flu_IntTime,
-                                                    CSize[0], CSize[1], CSize[2], BC_Idx_Start, BC_Idx_End,
-                                                    TFluVarIdxList_IntTime, PrepTime, dh, xyz, _REAL|_IMAG, lv );
-                  break;
-
-                  default:
-                     Aux_Error( ERROR_INFO, "unsupported fluid B.C. (%d) !!\n", FluBC[ BC_Face[BC_Sibling] ] );
-               } // switch ( FluBC[ BC_Face[BC_Sibling] ] )
-            } // else if ( SibPID <= SIB_OFFSET_NONPERIODIC )
-
-            else
-               Aux_Error( ERROR_INFO, "SibPID == %d (PID %d, Side %d) !!\n", SibPID, PID, Side );
-
-         } // for (int CSib=0; CSib<NTSib[SibID]; CSib++)
-
-
-//       get the density and wrapped phase at FluSg_IntT
-#        ifdef GAMER_DEBUG
-         if ( IntData_IntTime == NULL )   Aux_Error( ERROR_INFO, "IntData_IntTime == NULL !!\n" );
-#        endif
-
-         real *CData_Real_IntTime = CData           + 0*CSize3D;
-         real *CData_Imag_IntTime = CData           + 1*CSize3D;
-         real *CData_Dens_IntTime = CData_Real_IntTime;
-         real *CData_Phas_IntTime = CData_Imag_IntTime;
-
-         real *FData_Dens_IntTime = IntData_IntTime + 0*FSize3D;
-         real *FData_Phas_IntTime = IntData_IntTime + 1*FSize3D;
-
-         for (int t=0; t<CSize3D; t++)
-         {
-            Re = CData_Real_IntTime[t];
-            Im = CData_Imag_IntTime[t];
-
-            CData_Phas_IntTime[t] = ATAN2( Im, Re );
-            CData_Dens_IntTime[t] = Re*Re + Im*Im;
-         }
-
-//       interpolate density
-         Interpolate( CData_Dens_IntTime, CSize, CStart, CRange, FData_Dens_IntTime, FSize, FStart, 1, IntScheme,
-                      PhaseUnwrapping_No, &EnsureMonotonicity_Yes );
-
-//       interpolate phase
-         Interpolate( CData_Phas_IntTime, CSize, CStart, CRange, FData_Phas_IntTime, FSize, FStart, 1, IntScheme,
-                      PhaseUnwrapping_Yes, &EnsureMonotonicity_No );
-
-
-//       temporal interpolation
-         for (int t=0; t<FSize3D; t++)
-         {
-//          must unwrap phase before interpolating it
-            FData_Phas_IntTime[t] = ELBDM_UnwrapPhase( FData_Phas[t], FData_Phas_IntTime[t] );
-
-            FData_Dens[t] = FluWeighting     *FData_Dens        [t]
-                          + FluWeighting_IntT*FData_Dens_IntTime[t];
-            FData_Phas[t] = FluWeighting     *FData_Phas        [t]
-                          + FluWeighting_IntT*FData_Phas_IntTime[t];
-         }
-      } // FluIntTime
-
-
-//    density and phase --> real and imaginary parts
-      real Dens, Phase, Amp;
-=======
                CData_CC_Ptr = CData_CC;
 
                for (int v=0; v<NVarCC_Flu_IntTime; v++)
                {
                   TVarCCIdx_Flu = TVarCCIdxList_Flu_IntTime[v];
->>>>>>> d54b2e7a
 
                   for (int k=0; k<Loop2[2]; k++)   {  k1 = k + Disp3[2];   k2 = k + Disp4[2];
                   for (int j=0; j<Loop2[1]; j++)   {  j1 = j + Disp3[1];   j2 = j + Disp4[1];
@@ -1519,37 +1275,22 @@
          FData_Imag[t] = Amp*SIN( Phase );
       }
    } // if ( IntPhase )
-<<<<<<< HEAD
-
-
-=======
-
-
->>>>>>> d54b2e7a
+
+
 // c2. interpolation on original variables
    else // if ( IntPhase )
 #  endif // if ( MODEL == ELBDM )
    {
-<<<<<<< HEAD
-      for (int v=0; v<NVar_Flu; v++)
-      Interpolate( CData+CSize3D*v, CSize, CStart, CRange, IntData+FSize3D*v, FSize, FStart, 1,
-                   IntScheme, PhaseUnwrapping_No, Monotonicity );
-=======
       for (int v=0; v<NVarCC_Flu; v++)
       Interpolate( CData_CC+CSize3D_CC*v, CSize_CC, CStart_CC, CRange_CC,
                    IntData_CC+FSize3D_CC*v, FSize_CC, FStart_CC,
                    1, IntScheme_CC, PhaseUnwrapping_No, Monotonicity_CC );
->>>>>>> d54b2e7a
    } // if ( IntPhase ) ... else ...
 
    NVarCC_SoFar = NVarCC_Flu;
 
 
-<<<<<<< HEAD
-// c3. derived variables
-=======
 // c3. interpolation on derived variables
->>>>>>> d54b2e7a
 #  if   ( MODEL == HYDRO )
 // we now apply monotonic interpolation to ALL fluid variables
    if ( PrepVx )
@@ -1602,10 +1343,6 @@
 
 // c4. interpolation on potential
 #  ifdef GRAVITY
-<<<<<<< HEAD
-// c4. interpolation on potential
-=======
->>>>>>> d54b2e7a
    if ( PrepPot )
    {
       Interpolate( CData_CC+CSize3D_CC*NVarCC_SoFar, CSize_CC, CStart_CC, CRange_CC,
