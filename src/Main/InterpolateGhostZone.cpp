--- conflicted
+++ resolved
@@ -129,7 +129,11 @@
    const AllCons_t AllCons = ( TVarCC == _TOTAL                     ) ? ALL_CONS_YES : ALL_CONS_NO;
 #  endif
    const bool      IntIter = ( AllCons == ALL_CONS_YES );
-#  endif // HYDRO
+
+#  else // if ( MODEL == HYDRO )
+   const AllCons_t AllCons = ALL_CONS_NO;
+   const bool      IntIter = false;
+#  endif // if ( MODEL == HYDRO ) ... else ...
 
 
 // determine the target fields
@@ -1304,10 +1308,6 @@
 
 
 // interpolation
-<<<<<<< HEAD
-// c1. interpolation on phase in ELBDM
-#  if ( MODEL == ELBDM )
-=======
 // c1. interpolation on face-centered variables
 //     --> do it first since we need the cell-centered B field for IntIter
    if ( NVarFC_Tot > 0 )
@@ -1341,16 +1341,8 @@
    } // if ( NVarFC_Tot > 0 )
 
 
+// c2. interpolation on phase in ELBDM
 #  if ( MODEL == ELBDM )
-   real *CData_Dens = NULL;
-   real *CData_Real = NULL;
-   real *CData_Imag = NULL;
-   real *FData_Dens = NULL;
-   real *FData_Real = NULL;
-   real *FData_Imag = NULL;
-
-// c2. interpolation on phase in ELBDM
->>>>>>> e3513d31
    if ( IntPhase )
    {
 //    determine the array indices
@@ -1418,8 +1410,7 @@
 //    interpolate phase
       Interpolate( CData_Phas, CSize_CC, CStart_CC, CRange_CC, FData_Phas, FSize_CC, FStart_CC,
                    1, IntScheme_CC, PhaseUnwrapping_Yes, &Monotonicity_No, IntOppSign0thOrder_No,
-<<<<<<< HEAD
-                   ALL_CONS_NO, INT_PRIM_NO, INT_FIX_MONO_COEFF );
+                   ALL_CONS_NO, INT_PRIM_NO, INT_FIX_MONO_COEFF, NULL, NULL );
 
 
 //    temporal interpolation
@@ -1428,19 +1419,6 @@
       {
          const int TVarCCIdxList_Flu_IntTime[2] = { REAL, IMAG };
          const int NVarCC_Flu_IntTime           = 2;
-=======
-                   ALL_CONS_NO, INT_PRIM_NO, INT_FIX_MONO_COEFF, NULL, NULL );
-   } // if ( IntPhase )
-
-
-// c3. interpolation on real/imag parts in ELBDM
-   else // if ( IntPhase )
-   {
-      Interpolate( CData_CC, CSize_CC, CStart_CC, CRange_CC, IntData_CC, FSize_CC, FStart_CC,
-                   NVarCC_Flu, IntScheme_CC, PhaseUnwrapping_No, Monotonicity_CC, IntOppSign0thOrder_No,
-                   ALL_CONS_NO, INT_PRIM_NO, INT_FIX_MONO_COEFF, NULL, NULL );
-   } // if ( IntPhase ) ... else ...
->>>>>>> e3513d31
 
 //       a. fill up the central region of CData_CC[] with the data at FluSg_IntT
 //       ------------------------------------------------------------------------------------------------------------
@@ -1568,13 +1546,13 @@
          Interpolate( CData_Dens_IntTime, CSize_CC, CStart_CC, CRange_CC,
                       FData_Dens_IntTime, FSize_CC, FStart_CC,
                       1, IntScheme_CC, PhaseUnwrapping_No, &Monotonicity_Yes, IntOppSign0thOrder_No,
-                      ALL_CONS_NO, INT_PRIM_NO, INT_FIX_MONO_COEFF );
+                      ALL_CONS_NO, INT_PRIM_NO, INT_FIX_MONO_COEFF, NULL, NULL );
 
 //       interpolate phase
          Interpolate( CData_Phas_IntTime, CSize_CC, CStart_CC, CRange_CC,
                       FData_Phas_IntTime, FSize_CC, FStart_CC,
                       1, IntScheme_CC, PhaseUnwrapping_Yes, &Monotonicity_No, IntOppSign0thOrder_No,
-                      ALL_CONS_NO, INT_PRIM_NO, INT_FIX_MONO_COEFF );
+                      ALL_CONS_NO, INT_PRIM_NO, INT_FIX_MONO_COEFF, NULL, NULL );
 
 
 //       temporal interpolation
@@ -1611,77 +1589,57 @@
          FData_Real[t] = Amp*COS( Phase );
          FData_Imag[t] = Amp*SIN( Phase );
       }
-<<<<<<< HEAD
    } // if ( IntPhase )
-=======
-   }
-
-#  else // #if ( MODEL == ELBDM )
-
-
-// c4. interpolation on original cell-centered variables for models != ELBDM
-// c4-1. prepare the fine-grid, cell-centered B field for IntIter
-   real *CMag_CC_IntIter              = NULL;
-   real (*FMag_CC_IntIter)[NCOMP_MAG] = NULL;
-
-#  ifdef MHD
-   if ( IntIter )
-   {
-      CMag_CC_IntIter = CData_CC + NCOMP_TOTAL*CSize3D_CC;
-
-      const real *FData_FC[3] = { IntData_FC,
-                                  IntData_FC + FSize3D_FC[0],
-                                  IntData_FC + FSize3D_FC[0] + FSize3D_FC[1] };
-
-      FMag_CC_IntIter = new real [FSize3D_CC][NCOMP_MAG];
-
-      for (int k=0; k<FSize_CC[2]; k++)
-      for (int j=0; j<FSize_CC[1]; j++)
-      for (int i=0; i<FSize_CC[0]; i++)
-      {
-         const int t = IDX321( i, j, k, FSize_CC[0], FSize_CC[1] );
-
-         MHD_GetCellCenteredBField( FMag_CC_IntIter[t], FData_FC[MAGX], FData_FC[MAGY], FData_FC[MAGZ],
-                                    FSize_CC[0], FSize_CC[1], FSize_CC[2], i, j, k );
-      }
-   }
-#  endif // MHD
-
-   Interpolate( CData_CC, CSize_CC, CStart_CC, CRange_CC, IntData_CC, FSize_CC, FStart_CC, NVarCC_Flu,
-                IntScheme_CC, PhaseUnwrapping_No, Monotonicity_CC, INT_OPP_SIGN_0TH_ORDER,
-                AllCons,
-                (IntIter && OPT__INT_PRIM)?INT_PRIM_YES:INT_PRIM_NO,
-                (IntIter                 )?INT_REDUCE_MONO_COEFF:INT_FIX_MONO_COEFF,
-                CMag_CC_IntIter, FMag_CC_IntIter );
->>>>>>> e3513d31
-
-
-// c2. interpolation on original variables
+
+
+// c3. interpolation on original variables
    else // if ( IntPhase )
 #  endif // if ( MODEL == ELBDM )
    {
-//    when TVarCC==_TOTAL, enable INT_PRIM_YES to perform interpolation on primitive variables when
-//    interpolation on conserved variables fails
-//    --> still preserve conservation because ghost zones do not affect conservation
-#     if ( MODEL == HYDRO )
-      const AllCons_t AllCons = ( TVarCC == _TOTAL ) ? ALL_CONS_YES : ALL_CONS_NO;
-#     else
-      const AllCons_t AllCons = ALL_CONS_NO;
+//    c3-1. prepare the fine-grid, cell-centered B field for IntIter
+      real *CMag_CC_IntIter              = NULL;
+      real (*FMag_CC_IntIter)[NCOMP_MAG] = NULL;
+
+#     ifdef MHD
+      if ( IntIter )
+      {
+         CMag_CC_IntIter = CData_CC + NCOMP_TOTAL*CSize3D_CC;
+
+         const real *FData_FC[3] = { IntData_FC,
+                                     IntData_FC + FSize3D_FC[0],
+                                     IntData_FC + FSize3D_FC[0] + FSize3D_FC[1] };
+
+         FMag_CC_IntIter = new real [FSize3D_CC][NCOMP_MAG];
+
+         for (int k=0; k<FSize_CC[2]; k++)
+         for (int j=0; j<FSize_CC[1]; j++)
+         for (int i=0; i<FSize_CC[0]; i++)
+         {
+            const int t = IDX321( i, j, k, FSize_CC[0], FSize_CC[1] );
+
+            MHD_GetCellCenteredBField( FMag_CC_IntIter[t], FData_FC[MAGX], FData_FC[MAGY], FData_FC[MAGZ],
+                                       FSize_CC[0], FSize_CC[1], FSize_CC[2], i, j, k );
+         }
+      }
+#     endif // MHD
+
+#     if ( MODEL != HYDRO )
+      const bool OPT__INT_PRIM = false;
 #     endif
       Interpolate( CData_CC, CSize_CC, CStart_CC, CRange_CC, IntData_CC, FSize_CC, FStart_CC, NVarCC_Flu,
-                   IntScheme_CC, PhaseUnwrapping_No, Monotonicity_CC, INT_OPP_SIGN_0TH_ORDER, AllCons,
-                   (AllCons)?INT_PRIM_YES:INT_PRIM_NO,
-                   (AllCons)?INT_REDUCE_MONO_COEFF:INT_FIX_MONO_COEFF );
+                   IntScheme_CC, PhaseUnwrapping_No, Monotonicity_CC, INT_OPP_SIGN_0TH_ORDER,
+                   AllCons,
+                   (IntIter && OPT__INT_PRIM)?INT_PRIM_YES:INT_PRIM_NO,
+                   (IntIter                 )?INT_REDUCE_MONO_COEFF:INT_FIX_MONO_COEFF,
+                   CMag_CC_IntIter, FMag_CC_IntIter );
+
+      delete [] FMag_CC_IntIter;
    } // if ( IntPhase ) ... else ...
 
    NVarCC_SoFar = NVarCC_Flu;
 
 
-<<<<<<< HEAD
-// c3. interpolation on derived variables
-=======
-// c5. interpolation on derived variables
->>>>>>> e3513d31
+// c4. interpolation on derived variables
 #  if   ( MODEL == HYDRO )
 // we now apply monotonic interpolation to ALL fluid variables
    if ( PrepVx )
@@ -1764,11 +1722,7 @@
 #  endif // MODEL
 
 
-<<<<<<< HEAD
-// c4. interpolation on potential
-=======
-// c6. interpolation on potential
->>>>>>> e3513d31
+// c5. interpolation on potential
 #  ifdef GRAVITY
    if ( PrepPot )
    {
@@ -1781,46 +1735,10 @@
 #  endif
 
 
-<<<<<<< HEAD
-// c5. interpolation on face-centered variables
-   if ( NVarFC_Tot > 0 )
-   {
-#     ifdef MHD
-//    c5-1. set the array indices
-      real *FData_FC[3] = { IntData_FC,
-                            IntData_FC + FSize3D_FC[0],
-                            IntData_FC + FSize3D_FC[0] + FSize3D_FC[1] };
-      int CStart_FC[3][3], CRange_FC[3], FStart_FC[3][3];
-
-      for (int d=0; d<3; d++)
-      {
-         CRange_FC[d] = CRange_CC[d];
-
-         for (int v=0; v<3; v++)
-         {
-            CStart_FC[v][d] = ( v == d ) ? 0 : CGhost_FC;
-            FStart_FC[v][d] = 0;
-         }
-      }
-
-//    c5-2. divergence-perserving interpolation
-      MHD_InterpolateBField( (const real**)CData_FC, CSize_FC, CStart_FC, CRange_FC,
-                             FData_FC, FSize_FC, FStart_FC, FInterface,
-                             IntScheme_FC, Monotonicity_Yes );
-
-#     else
-      Aux_Error( ERROR_INFO, "currently only MHD supports face-centered variables !!" );
-#     endif
-   } // if ( NVarFC_Tot > 0 )
-
-
-=======
->>>>>>> e3513d31
 // free memory
    delete [] CData_CC;
    for (int v=0; v<NVarFC_Tot; v++)    delete [] CData_FC[v];
    delete [] CData_FC;
-   delete [] FMag_CC_IntIter;
 
 
 
