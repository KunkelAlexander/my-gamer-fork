--- conflicted
+++ resolved
@@ -24,7 +24,6 @@
 //                   --> Temporal interpolation/extrapolation will be conducted automatically if PrepTime
 //                       is NOT equal to the time of data stored previously (e.g., FluSgTime[0/1])
 //
-<<<<<<< HEAD
 // Parameter   :  lv                 : Target "coarse-grid" refinement level
 //                PID                : Patch ID at level "lv" used for interpolation
 //                IntData_CC/FC      : Arrays to store the cell-/face-centered interpolation results
@@ -54,7 +53,7 @@
 //                TVarCC             : Target cell-centered variables to be prepared
 //                                     --> Supported variables in different models:
 //                                         HYDRO : _DENS, _MOMX, _MOMY, _MOMZ, _ENGY, _VELX, _VELY, _VELZ, _PRES, _TEMP,
-//                                                 [, _POTE]
+//                                                 [, _POTE] [, _MAGX_CC, _MAGY_CC, _MAGZ_CC, _MAGE_CC]
 //                                         ELBDM : _DENS, _REAL, _IMAG [, _POTE]
 //                                     --> _FLUID, _PASSIVE, _TOTAL, and _DERIVED apply to all models
 //                NVarCC_Tot         : Total number of cell-centered variables to be prepared
@@ -83,62 +82,6 @@
 //                DE_Consistency     : Ensure the consistency between pressure, total energy density, and the
 //                                     dual-energy variable when DUAL_ENERGY is on
 //                FInterface         : B field on the coarse-fine interfaces for the divergence-preserving interpolation
-=======
-// Parameter   :  lv                : Target "coarse-grid" refinement level
-//                PID               : Patch ID at level "lv" used for interpolation
-//                IntData_CC/FC     : Arrays to store the cell-/face-centered interpolation results
-//                FSide             : Fine-patch sibling index (0~25) for determining the interpolation region
-//                PrepTime          : Target physical time to prepare data
-//                GhostSize         : Number of ghost zones
-//                IntScheme_CC      : Interpolation scheme for the cell-centered variables
-//                                    --> Supported schemes include
-//                                        INT_MINMOD1D : MinMod-1D
-//                                        INT_MINMOD3D : MinMod-3D
-//                                        INT_VANLEER  : vanLeer
-//                                        INT_CQUAD    : conservative quadratic
-//                                        INT_QUAD     : quadratic
-//                                        INT_CQUAR    : conservative quartic
-//                                        INT_QUAR     : quartic
-//                IntScheme_FC      : Interpolation scheme for the face-centered variables
-//                                    --> Supported schemes include
-//                                        INT_MINMOD1D : MinMod-1D
-//                                        INT_VANLEER  : vanLeer
-//                                        INT_CQUAD    : conservative quadratic
-//                                        INT_CQUAR    : conservative quartic
-//                NTSib             : Number of target sibling patches along different sibling directions
-//                TSib              : Target sibling indices along different sibling directions
-//                TVarCC            : Target cell-centered variables to be prepared
-//                                    --> Supported variables in different models:
-//                                        HYDRO : _DENS, _MOMX, _MOMY, _MOMZ, _ENGY, _VELX, _VELY, _VELZ, _PRES, _TEMP, _ENTR,
-//                                                [, _POTE] [, _MAGX_CC, _MAGY_CC, _MAGZ_CC, _MAGE_CC]
-//                                        ELBDM : _DENS, _REAL, _IMAG [, _POTE]
-//                                    --> _FLUID, _PASSIVE, _TOTAL, and _DERIVED apply to all models
-//                NVarCC_Tot        : Total number of cell-centered variables to be prepared
-//                NVarCC_Flu        : Number of cell-centered fluid variables to be prepared
-//                                    --> Including passive scalars
-//                TVarCCIdxList_Flu : List recording the target cell-centered fluid and passive variable indices
-//                                    ( = [0 ... NCOMP_TOTAL-1] )
-//                NVarCC_Der        : Number of cell-centered derived variables to be prepared
-//                TVarCCList_Der    : List recording the target cell-centered derived variables
-//                TVarFC            : Target face-centered variables to be prepared
-//                                    --> Supported variables in different models:
-//                                        HYDRO with MHD : _MAG
-//                                        ELBDM          : none
-//                                    --> Note that for MHD it does NOT support preparing individual B component
-//                                        (e.g., _MAGX, _MAGY, _MAGZ) since the divergenece-free interpolation
-//                                        must work on all three components at once
-//                NVarFC_Tot        : Total number of face-centered variables to be prepared
-//                TVarFCIdxList     : List recording the target face-centered variable indices
-//                                    ( = [0 ... NCOMP_MAG-1] )
-//                IntPhase          : true --> Perform interpolation on rho/phase instead of real/imag parts in ELBDM
-//                FluBC             : Fluid boundary condition
-//                PotBC             : Gravity boundary condition (not used currently)
-//                BC_Face           : Priority of the B.C. along different boundary faces (z>y>x)
-//                MinPres/Temp/Entr : Minimum allowed pressure/temperature/entropy (<0.0 ==> off)
-//                DE_Consistency    : Ensure the consistency between pressure, total energy density, and the
-//                                    dual-energy variable when DUAL_ENERGY is on
-//                FInterface        : B field on the coarse-fine interfaces for the divergence-preserving interpolation
->>>>>>> c57da444
 //-------------------------------------------------------------------------------------------------------
 void InterpolateGhostZone( const int lv, const int PID, real IntData_CC[], real IntData_FC[], real IntData_CC_IntTime[],
                            const int FSide, const double PrepTime, const int GhostSize,
