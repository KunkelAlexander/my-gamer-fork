#include "GAMER.h"

#ifdef TIMING
extern Timer_t *Timer_dt         [NLEVEL];
extern Timer_t *Timer_Flu_Advance[NLEVEL];
extern Timer_t *Timer_Gra_Advance[NLEVEL];
extern Timer_t *Timer_Src_Advance[NLEVEL];
extern Timer_t *Timer_Che_Advance[NLEVEL];
extern Timer_t *Timer_SF         [NLEVEL];
extern Timer_t *Timer_FB_Advance [NLEVEL];
extern Timer_t *Timer_FixUp      [NLEVEL];
extern Timer_t *Timer_Flag       [NLEVEL];
extern Timer_t *Timer_Refine     [NLEVEL];
extern Timer_t *Timer_Lv         [NLEVEL];
extern Timer_t *Timer_GetBuf     [NLEVEL][9];
extern Timer_t *Timer_Par_Update [NLEVEL][3];
extern Timer_t *Timer_Par_2Sib   [NLEVEL];
extern Timer_t *Timer_Par_2Son   [NLEVEL];
#endif

bool AutoReduceDt_Continue;




//-------------------------------------------------------------------------------------------------------
// Function    :  EvolveLevel
// Description :  Advance all physical attributes at the target level
//
// Note        :  1. Invoked by Main()
//
// Parameter   :  lv         : Target refinement level
//                dTime_FaLv : Physical time interval at the parent level
//-------------------------------------------------------------------------------------------------------
void EvolveLevel( const int lv, const double dTime_FaLv )
{

#  ifdef TIMING
   MPI_Barrier( MPI_COMM_WORLD );
   Timer_Lv[lv]->Start();
#  endif


#  ifdef GRAVITY
   const bool   UsePot            = ( OPT__SELF_GRAVITY  ||  OPT__EXT_POT );
#  endif
#  ifdef PARTICLE
   const bool   StoreAcc_Yes      = true;
   const bool   StoreAcc_No       = false;
   const bool   UseStoredAcc_Yes  = true;
   const bool   UseStoredAcc_No   = false;
   const bool   TimingSendPar_Yes = true;
#  endif
#  if ( MODEL == HYDRO )
   const double MinModCoeff_Ori   = MINMOD_COEFF;     // back up the original MINMOD_COEFF/INT_MONO_COEFF(_B)
#  ifdef MHD
   const double IntMonoCoeffB_Ori = INT_MONO_COEFF_B;
#  endif
#  endif // HYDRO
   const double IntMonoCoeff_Ori  = INT_MONO_COEFF;

   double dTime_SoFar, dTime_SubStep, dt_SubStep, TimeOld, TimeNew, AutoReduceDtCoeff;


// reset the workload weighting at each level to be recorded later
   if ( lv == 0 ) {
      for (int TLv=0; TLv<NLEVEL; TLv++)  amr->NUpdateLv[TLv] = 0; }


// sub-step loop
   dTime_SoFar           = 0.0;
   AutoReduceDtCoeff     = 1.0;
   AutoReduceDt_Continue = AUTO_REDUCE_DT;   // if AUTO_REDUCE_DT is on, we will perform auto-dt correction
                                             // at least once if the fluid solver fails

// note that we have ensured "Time[lv] == Time[lv-1]" to avoid the round-off errors
   while (  ( lv == 0 && amr->NUpdateLv[lv] == 0 )  ||
            ( lv >  0 && Time[lv] < Time[lv-1] )  )
   {
//    1. calculate the evolution time-step
// ===============================================================================================
#     ifdef TIMING
      if ( OPT__TIMING_BARRIER )    MPI_Barrier( MPI_COMM_WORLD );
      Timer_dt[lv]->Start();
#     endif

      switch ( OPT__DT_LEVEL )
      {
         case ( DT_LEVEL_SHARED ):
            if ( lv == 0 ) {
               dTime_SubStep = HUGE_NUMBER;

               for (int TLv=0; TLv<NLEVEL; TLv++)
               dTime_SubStep = fmin(  Mis_GetTimeStep( TLv, NULL_REAL, AutoReduceDtCoeff ), dTime_SubStep  );
            }
            else
               dTime_SubStep = dTime_FaLv;
         break;

         case ( DT_LEVEL_DIFF_BY_2 ):
            if ( lv == 0 ) {
               dTime_SubStep = HUGE_NUMBER;

               for (int TLv=0; TLv<NLEVEL; TLv++)
               dTime_SubStep = fmin(  Mis_GetTimeStep( TLv, NULL_REAL, AutoReduceDtCoeff )*(1<<TLv), dTime_SubStep  );
            }
            else
               dTime_SubStep = 0.5*dTime_FaLv;
         break;

         case ( DT_LEVEL_FLEXIBLE ):
               dTime_SubStep = Mis_GetTimeStep( lv, dTime_FaLv-dTime_SoFar, AutoReduceDtCoeff );
         break;

         default:
            Aux_Error( ERROR_INFO, "unsupported OPT__DT_LEVEL (%d) !!\n", OPT__DT_LEVEL );
      }

      dt_SubStep = Mis_dTime2dt( Time[lv], dTime_SubStep );
      TimeOld    = Time[lv];
      TimeNew    = Time[lv] + dTime_SubStep;

//    synchronize the time array to avoid the round-off errors
//    --> it's better to use dTime_SoFar+dTime_SubStep instead of Time[lv]+dTime_SubStep to check the synchronization
//        to reduce the round-off errors (in case Time[lv]>>dTime_SubStep)
      if (  lv > 0  &&  Mis_CompareRealValue( dTime_SoFar+dTime_SubStep, dTime_FaLv, NULL, false )  )
      TimeNew    = Time[lv-1];

      if ( lv == 0 )
      {
         dTime_Base = dTime_SubStep;

         if ( MPI_Rank == 0 )
            Aux_Message( stdout, "Time: %13.7e -> %13.7e,   Step: %7ld -> %7ld,   dt_base: %13.7e\n",
                         Time[0], Time[0]+dTime_Base, Step, Step+1, dTime_Base );
      }

#     ifdef TIMING
      Timer_dt[lv]->Stop();
#     endif
// ===============================================================================================


//    2. fluid solver
// ===============================================================================================
      const int SaveSg_Flu = 1 - amr->FluSg[lv];
#     ifdef MHD
      const int SaveSg_Mag = 1 - amr->MagSg[lv];
#     else
      const int SaveSg_Mag = NULL_INT;
#     endif

      if ( OPT__VERBOSE  &&  MPI_Rank == 0 )
         Aux_Message( stdout, "   Lv %2d: Flu_AdvanceDt, counter = %8ld ... ", lv, AdvanceCounter[lv] );

      if ( false ) {}
      /*
      if ( OPT__OVERLAP_MPI )
      {
//       enable OpenMP nested parallelism
#        ifdef OPENMP
         omp_set_nested( true );
#        endif

//       advance patches needed to be sent
         TIMING_FUNC(   Flu_AdvanceDt( lv, TimeNew, TimeOld, dt_SubStep, SaveSg_Flu, SaveSg_Mag, true, true ),
                        Timer_Flu_Advance[lv],   TIMER_ON   );

#        pragma omp parallel sections num_threads(2)
         {
#           pragma omp section
            {
//             transfer data simultaneously
#              ifdef GRAVITY
               if ( OPT__SELF_GRAVITY )
               TIMING_FUNC(   Buf_GetBufferData( lv, SaveSg_Flu, NULL_INT,   NULL_INT, DATA_GENERAL, _DENS,  _NONE, Rho_ParaBuf, USELB_YES ),
                              Timer_GetBuf[lv][0],   TIMER_ON   );
#              else
               TIMING_FUNC(   Buf_GetBufferData( lv, SaveSg_Flu, SaveSg_Mag, NULL_INT, DATA_GENERAL, _TOTAL, _MAG,  Flu_ParaBuf, USELB_YES ),
                              Timer_GetBuf[lv][2],   TIMER_ON   );
#              endif
            }

#           pragma omp section
            {
//             advance patches not needed to be sent
               TIMING_FUNC(   Flu_AdvanceDt( lv, TimeNew, TimeOld, dt_SubStep, SaveSg_Flu, SaveSg_Mag, true, false ),
                              Timer_Flu_Advance[lv],   TIMER_ON   );
            }
         } // OpenMP parallel sections

//       disable OpenMP nested parallelism
#        ifdef OPENMP
         omp_set_nested( false );
#        endif
      } // if ( OPT__OVERLAP_MPI )
      */

      else
      {
         int FluStatus_AllRank;

         TIMING_FUNC(   FluStatus_AllRank = Flu_AdvanceDt( lv, TimeNew, TimeOld, dt_SubStep, SaveSg_Flu, SaveSg_Mag, false, false ),
                        Timer_Flu_Advance[lv],   TIMER_ON   );

//       do nothing if AUTO_REDUCE_DT is disabled
         if ( AUTO_REDUCE_DT )
         {
            if ( FluStatus_AllRank == GAMER_SUCCESS )
            {
//             restore the original parameters
               AutoReduceDtCoeff     = 1.0;
               AutoReduceDt_Continue = true;
#              if ( MODEL == HYDRO )
               MINMOD_COEFF          = MinModCoeff_Ori;
#              ifdef MHD
               INT_MONO_COEFF_B      = IntMonoCoeffB_Ori;
#              endif
#              endif // HYDRO
               INT_MONO_COEFF        = IntMonoCoeff_Ori;
            }

            else
            {
//             reduce the time-step and interpolation coefficients if allowed
               if ( AutoReduceDtCoeff >= AUTO_REDUCE_DT_FACTOR_MIN  &&
#                   if ( MODEL == HYDRO )
                    MINMOD_COEFF      >= AUTO_REDUCE_MINMOD_MIN     &&
#                   ifdef MHD
                    INT_MONO_COEFF_B  >= AUTO_REDUCE_INT_MONO_MIN   &&
#                   endif
#                   endif // HYDRO
                    INT_MONO_COEFF    >= AUTO_REDUCE_INT_MONO_MIN    )
               {
                  AutoReduceDtCoeff    *= AUTO_REDUCE_DT_FACTOR;
                  AutoReduceDt_Continue = true;
#                 if ( MODEL == HYDRO )
                  MINMOD_COEFF         *= AUTO_REDUCE_MINMOD_FACTOR;
#                 ifdef MHD
                  INT_MONO_COEFF_B     *= AUTO_REDUCE_INT_MONO_FACTOR;
#                 endif
#                 endif // HYDRO
                  INT_MONO_COEFF       *= AUTO_REDUCE_INT_MONO_FACTOR;

                  if ( MPI_Rank == 0 )
                  {
                     Aux_Message( stderr, "WARNING : fluid solver failed (Lv %2d, counter %8ld)\n", lv, AdvanceCounter[lv] );
                     Aux_Message( stderr, "   --> reduce dt by %13.7e", AutoReduceDtCoeff );
#                    if ( MODEL == HYDRO )
                     Aux_Message( stderr, ", MINMOD_COEFF to %13.7e", MINMOD_COEFF );
#                    ifdef MHD
                     Aux_Message( stderr, ", INT_MONO_COEFF_B to %13.7e", INT_MONO_COEFF_B );
#                    endif
#                    endif // HYDRO
                     Aux_Message( stderr, ", INT_MONO_COEFF to %13.7e\n", INT_MONO_COEFF );
                  }
               }

//             if the time-step and interpolation coefficients become smaller than the given thresholds,
//             restore the original coefficients and apply floor values in Flu_Close()
               else
               {
                  const double AutoReduceDtCoeff_Failed = AutoReduceDtCoeff;
#                 if ( MODEL == HYDRO )
                  const double MinModCoeff_Failed       = MINMOD_COEFF;
#                 ifdef MHD
                  const double IntMonoCoeffB_Failed     = INT_MONO_COEFF_B;
#                 endif
#                 endif // HYDRO
                  const double IntMonoCoeff_Failed      = INT_MONO_COEFF;

                  AutoReduceDtCoeff     = 1.0;     // restore the original dt
                  AutoReduceDt_Continue = false;   // trigger density/energy floors in Flu_Close()
#                 if ( MODEL == HYDRO )
                  MINMOD_COEFF          = MinModCoeff_Ori;
#                 ifdef MHD
                  INT_MONO_COEFF_B      = IntMonoCoeffB_Ori;
#                 endif
#                 endif // HYDRO
                  INT_MONO_COEFF        = IntMonoCoeff_Ori;

                  if ( MPI_Rank == 0 )
                  {
                     Aux_Message( stderr, "WARNING : AUTO_REDUCE_DT failed (Lv %2d, counter %8ld) !!\n", lv, AdvanceCounter[lv] );
                     Aux_Message( stderr, "   --> dt-coeff %13.7e (min %13.7e)", AutoReduceDtCoeff_Failed, AUTO_REDUCE_DT_FACTOR_MIN );
#                    if ( MODEL == HYDRO )
                     Aux_Message( stderr, ", MINMOD_COEFF %13.7e (min %13.7e)", MinModCoeff_Failed, AUTO_REDUCE_MINMOD_MIN );
#                    ifdef MHD
                     Aux_Message( stderr, ", INT_MONO_COEFF_B %13.7e (min %13.7e)", IntMonoCoeffB_Failed, AUTO_REDUCE_INT_MONO_MIN );
#                    endif
#                    endif // HYDRO
                     Aux_Message( stderr, ", INT_MONO_COEFF %13.7e (min %13.7e)\n", IntMonoCoeff_Failed, AUTO_REDUCE_INT_MONO_MIN );
                     Aux_Message( stderr, "   --> Apply floor values with the original dt and interpolation coefficients as the last resort ...\n" );
                     Aux_Message( stderr, "   --> Consider setting AUTO_REDUCE_DT_FACTOR < 1.0 in Input__Parameter if not done yet\n" );
                  }
               } // if ( AutoReduceDtCoeff >= AUTO_REDUCE_DT_FACTOR_MIN  && ... ) ... else ...

//             restart the sub-step while loop
               continue;

            } // if ( FluStatus_AllRank == GAMER_SUCCESS ) ... else ...
         } // if ( AUTO_REDUCE_DT )

      } // if ( OPT__OVERLAP_MPI ) ... else ...

      amr->FluSg    [lv]             = SaveSg_Flu;
      amr->FluSgTime[lv][SaveSg_Flu] = TimeNew;
#     ifdef MHD
      amr->MagSg    [lv]             = SaveSg_Mag;
      amr->MagSgTime[lv][SaveSg_Mag] = TimeNew;
#     endif

      if ( OPT__VERBOSE  &&  MPI_Rank == 0 )    Aux_Message( stdout, "done\n" );
// ===============================================================================================


//    3. update particles (prediction for KDK) and exchange particles
// ===============================================================================================
#     ifdef MASSIVE_PARTICLES
      if ( OPT__VERBOSE  &&  MPI_Rank == 0 )
         Aux_Message( stdout, "   Lv %2d: Par_UpdateParticle (predict) %5s... ", lv, "" );

#     ifdef STORE_PAR_ACC
      TIMING_FUNC(   Par_UpdateParticle( lv, TimeNew, TimeOld, PAR_UPSTEP_PRED,
                                         (amr->Par->Integ == PAR_INTEG_EULER) ? StoreAcc_Yes    : StoreAcc_No,
                                         (amr->Par->Integ == PAR_INTEG_EULER) ? UseStoredAcc_No : UseStoredAcc_Yes ),
                     Timer_Par_Update[lv][0],   TIMER_ON   );
#     else
      TIMING_FUNC(   Par_UpdateParticle( lv, TimeNew, TimeOld, PAR_UPSTEP_PRED,
                                         StoreAcc_No, UseStoredAcc_No ),
                     Timer_Par_Update[lv][0],   TIMER_ON   );
#     endif

      if ( OPT__VERBOSE  &&  MPI_Rank == 0 )    Aux_Message( stdout, "done\n" );

      if ( OPT__VERBOSE  &&  MPI_Rank == 0 )
         Aux_Message( stdout, "   Lv %2d: Par_PassParticle2Sibling (massive)... ", lv, "" );

      TIMING_FUNC(   Par_PassParticle2Sibling( lv, TimingSendPar_Yes ),
                     Timer_Par_2Sib[lv],   TIMER_ON   );

      if ( OPT__VERBOSE  &&  MPI_Rank == 0 )    Aux_Message( stdout, "done\n" );
#     endif // #ifdef MASSIVE_PARTICLES
// ===============================================================================================


//    4. Poisson + gravity solver
// ===============================================================================================
#     ifdef GRAVITY
      const int SaveSg_Pot = 1 - amr->PotSg[lv];

      if ( OPT__VERBOSE  &&  MPI_Rank == 0 )
         Aux_Message( stdout, "   Lv %2d: Gra_AdvanceDt, counter = %8ld ... ", lv, AdvanceCounter[lv] );

      if ( lv == 0 )
         Gra_AdvanceDt( lv, TimeNew, TimeOld, dt_SubStep, SaveSg_Flu, SaveSg_Pot, UsePot, true, false, false, true );

      else // lv > 0
      {
         if ( false ) {}
         /*
         if ( OPT__OVERLAP_MPI )
         {
//          enable OpenMP nested parallelism
#           ifdef OPENMP
            omp_set_nested( true );
#           endif

//          advance patches needed to be sent
            TIMING_FUNC(   Gra_AdvanceDt( lv, TimeNew, TimeOld, dt_SubStep, SaveSg_Flu, SaveSg_Pot,
                           UsePot, true, true, true, true ),
                           Timer_Gra_Advance[lv],   TIMER_ON   );

#           pragma omp parallel sections num_threads(2)
            {
#              pragma omp section
               {
//                transfer data simultaneously
                  if ( UsePot )
                  TIMING_FUNC(   Buf_GetBufferData( lv, NULL_INT, NULL_INT, SaveSg_Pot, POT_FOR_POISSON,
                                                    _POTE, _NONE, Pot_ParaBuf, USELB_YES ),
                                 Timer_GetBuf[lv][1],   TIMER_ON   );

                  TIMING_FUNC(   Buf_GetBufferData( lv, SaveSg_Flu, SaveSg_Mag, NULL_INT, DATA_GENERAL,
                                                    _TOTAL, _MAG,  Flu_ParaBuf, USELB_YES ),
                                 Timer_GetBuf[lv][2],   TIMER_ON   );
               }

#              pragma omp section
               {
//                advance patches not needed to be sent
                  TIMING_FUNC(   Gra_AdvanceDt( lv, TimeNew, TimeOld, dt_SubStep, SaveSg_Flu, SaveSg_Pot,
                                                UsePot, true, true, false, true ),
                                 Timer_Gra_Advance[lv],   TIMER_ON   );
               }
            } // OpenMP parallel sections

//          disable OpenMP nested parallelism
#           ifdef OPENMP
            omp_set_nested( false );
#           endif
         } // if ( OPT__OVERLAP_MPI )
         */

         else
         {
//          exchange the updated density field in the buffer patches for the Poisson solver
            if ( OPT__SELF_GRAVITY )
            TIMING_FUNC(   Buf_GetBufferData( lv, SaveSg_Flu, NULL_INT, NULL_INT, DATA_GENERAL,
                                              _DENS, _NONE, Rho_ParaBuf, USELB_YES ),
                           Timer_GetBuf[lv][0],   TIMER_ON   );

            TIMING_FUNC(   Gra_AdvanceDt( lv, TimeNew, TimeOld, dt_SubStep, SaveSg_Flu, SaveSg_Pot,
                                          UsePot, true, false, false, true ),
                           Timer_Gra_Advance[lv],   TIMER_ON   );

//          exchange the updated potential in the buffer patches
//          --> we will do this after all other operations (e.g., star formation) if OPT__MINIMIZE_MPI_BARRIER is adopted
//              --> assuming that all remaining operations do not need to access the potential in the buffer patches
//              --> one must enable both STORE_POT_GHOST and PAR_IMPROVE_ACC for this purpose
            if ( UsePot  &&  !OPT__MINIMIZE_MPI_BARRIER )
            TIMING_FUNC(   Buf_GetBufferData( lv, NULL_INT, NULL_INT, SaveSg_Pot, POT_FOR_POISSON,
                                              _POTE, _NONE, Pot_ParaBuf, USELB_YES ),
                           Timer_GetBuf[lv][1],   TIMER_ON   );
         } // if ( OPT__OVERLAP_MPI ) ... else ...

         if ( UsePot )
         {
            amr->PotSg    [lv]             = SaveSg_Pot;
            amr->PotSgTime[lv][SaveSg_Pot] = TimeNew;
         }

      } // if ( lv == 0 ) ... else ...

      if ( OPT__VERBOSE  &&  MPI_Rank == 0 )    Aux_Message( stdout, "done\n" );
#     endif // #ifdef GRAVITY
// ===============================================================================================


//    5. correct particles velocity and send particles to lv+1
// ===============================================================================================
#     ifdef MASSIVE_PARTICLES
      if ( amr->Par->Integ == PAR_INTEG_KDK )
      {
         if ( OPT__VERBOSE  &&  MPI_Rank == 0 )
            Aux_Message( stdout, "   Lv %2d: Par_UpdateParticle (correct Lv %2d)... ", lv, lv );

#        ifdef STORE_PAR_ACC
         TIMING_FUNC(   Par_UpdateParticle( lv, TimeNew, TimeOld, PAR_UPSTEP_CORR, StoreAcc_Yes, UseStoredAcc_No ),
                        Timer_Par_Update[lv][1],   TIMER_ON   );
#        else
         TIMING_FUNC(   Par_UpdateParticle( lv, TimeNew, TimeOld, PAR_UPSTEP_CORR, StoreAcc_No,  UseStoredAcc_No ),
                        Timer_Par_Update[lv][1],   TIMER_ON   );
#        endif

         if ( OPT__VERBOSE  &&  MPI_Rank == 0 )    Aux_Message( stdout, "done\n" );

         if ( lv > 0 )
         {
            if ( OPT__VERBOSE  &&  MPI_Rank == 0 )
               Aux_Message( stdout, "   Lv %2d: Par_UpdateParticle (correct Lv %2d)... ", lv, lv-1 );

//          apply velocity correction for particles just travelling from lv to lv-1
#           ifdef STORE_PAR_ACC
            TIMING_FUNC(   Par_UpdateParticle( lv-1, TimeNew, TimeOld, PAR_UPSTEP_CORR, StoreAcc_Yes, UseStoredAcc_No ),
                           Timer_Par_Update[lv][2],   TIMER_ON   );
#           else
            TIMING_FUNC(   Par_UpdateParticle( lv-1, TimeNew, TimeOld, PAR_UPSTEP_CORR, StoreAcc_No,  UseStoredAcc_No ),
                           Timer_Par_Update[lv][2],   TIMER_ON   );
#           endif

            if ( OPT__VERBOSE  &&  MPI_Rank == 0 )    Aux_Message( stdout, "done\n" );
         }
      }

//    pass particles to the children patches
//    --> we will do this later (just before the star-formation routines) if OPT__MINIMIZE_MPI_BARRIER is adopted
      if ( !OPT__MINIMIZE_MPI_BARRIER )
      {
         if ( OPT__VERBOSE  &&  MPI_Rank == 0 )
            Aux_Message( stdout, "   Lv %2d: Par_PassParticle2Son (massive) %2s ... ", lv, "" );

         TIMING_FUNC(   Par_PassParticle2Son_MultiPatch( lv, PAR_PASS2SON_EVOLVE, TimingSendPar_Yes, NULL_INT, NULL ),
                        Timer_Par_2Son[lv],   TIMER_ON   );

         if ( OPT__VERBOSE  &&  MPI_Rank == 0 )    Aux_Message( stdout, "done\n" );
      }
#     endif // ifdef MASSIVE_PARTICLES
// ===============================================================================================


//    6. additional physics
// ===============================================================================================

// *********************************
//    6-1. local source terms
// *********************************
      const int SaveSg_SrcFlu = SaveSg_Flu;  // save in the same Flu/MagSg
      const int SaveSg_SrcMag = SaveSg_Mag;

      if ( SrcTerms.Any )
      {
         if ( OPT__VERBOSE  &&  MPI_Rank == 0 )
            Aux_Message( stdout, "   Lv %2d: Src_AdvanceDt, counter = %8ld ... ", lv, AdvanceCounter[lv] );

//###REVISE: we have assumed that Src_AdvanceDt() requires no ghost zones
         TIMING_FUNC(   Src_AdvanceDt( lv, TimeNew, TimeOld, dt_SubStep, SaveSg_SrcFlu, SaveSg_SrcMag, false, false ),
                        Timer_Src_Advance[lv],   TIMER_ON   );

         if ( OPT__VERBOSE  &&  MPI_Rank == 0 )    Aux_Message( stdout, "done\n" );
      }


// *********************************
//    6-2. Grackle cooling/heating
// *********************************
#     ifdef SUPPORT_GRACKLE
      if ( GRACKLE_ACTIVATE )
      {
         const int SaveSg_Che = SaveSg_Flu;  // save in the same FluSg

         if ( OPT__VERBOSE  &&  MPI_Rank == 0 )
            Aux_Message( stdout, "   Lv %2d: Grackle_AdvanceDt, counter = %4ld ... ", lv, AdvanceCounter[lv] );

//###REVISE: we have assumed that Grackle_AdvanceDt() requires no ghost zones
         TIMING_FUNC(   Grackle_AdvanceDt( lv, TimeNew, TimeOld, dt_SubStep, SaveSg_Che, false, false ),
                        Timer_Che_Advance[lv],   TIMER_ON   );

         if ( OPT__VERBOSE  &&  MPI_Rank == 0 )    Aux_Message( stdout, "done\n" );
      } // if ( GRACKLE_ACTIVATE )
#     endif // #ifdef SUPPORT_GRACKLE


// *********************************
//    6-3. star formation
// *********************************
#     ifdef PARTICLE
//    pass particles to the children patches here if OPT__MINIMIZE_MPI_BARRIER is adopted
//    --> do this before any star-formation and feedback routines so that particles always live in the leaf patches
      if ( OPT__MINIMIZE_MPI_BARRIER )
      {
         if ( OPT__VERBOSE  &&  MPI_Rank == 0 )
            Aux_Message( stdout, "   Lv %2d: Par_PassParticle2Son (massive) %2s ... ", lv, "" );

         TIMING_FUNC(   Par_PassParticle2Son_MultiPatch( lv, PAR_PASS2SON_EVOLVE, TimingSendPar_Yes, NULL_INT, NULL ),
                        Timer_Par_2Son[lv],   TIMER_ON   );

         if ( OPT__VERBOSE  &&  MPI_Rank == 0 )    Aux_Message( stdout, "done\n" );
      }
#     endif // #ifdef PARTICLE


#     ifdef STAR_FORMATION
      if ( SF_CREATE_STAR_SCHEME != SF_CREATE_STAR_SCHEME_NONE )
      {
         if ( OPT__VERBOSE  &&  MPI_Rank == 0 )
            Aux_Message( stdout, "   Lv %2d: SF_CreateStar, counter = %8ld ... ", lv, AdvanceCounter[lv] );

//###REVISE: we have assumed that SF_CreateStar() requires no ghost zones
         TIMING_FUNC(   SF_CreateStar( lv, TimeNew, dt_SubStep ),
                        Timer_SF[lv],   TIMER_ON   );

         if ( OPT__VERBOSE  &&  MPI_Rank == 0 )    Aux_Message( stdout, "done\n" );
      } // if ( SF_CREATE_STAR_SCHEME != SF_CREATE_STAR_SCHEME_NONE )
#     endif // #ifdef STAR_FORMATION


// *********************************
//    6-4. feedback
// *********************************
#     ifdef FEEDBACK
      const int SaveSg_FBFlu = SaveSg_Flu;   // save in the same Flu/MagSg
      const int SaveSg_FBMag = SaveSg_Mag;

      if ( FB_Any )
      {
         if ( OPT__VERBOSE  &&  MPI_Rank == 0 )
            Aux_Message( stdout, "   Lv %2d: FB_AdvanceDt, counter = %9ld ... ", lv, AdvanceCounter[lv] );

//       exchange the updated fluid field in the buffer patches for the feedback routines
//       --> does NOT support MHD for now
//       --> reuse the timer Timer_FB_Advance[lv] for now
         TIMING_FUNC(   Buf_GetBufferData( lv, SaveSg_Flu, SaveSg_Mag, NULL_INT, DATA_GENERAL,
                                           _TOTAL, _NONE, FB_ParaBuf, USELB_YES ),
                        Timer_FB_Advance[lv],   TIMER_ON   );

         TIMING_FUNC(   FB_AdvanceDt( lv, TimeNew, TimeOld, dt_SubStep, SaveSg_FBFlu, SaveSg_FBMag ),
                        Timer_FB_Advance[lv],   TIMER_ON   );

         if ( OPT__VERBOSE  &&  MPI_Rank == 0 )    Aux_Message( stdout, "done\n" );
      }
#     endif // #ifdef FEEDBACK

// ===============================================================================================


//    7. overwrite the fluid fields
// ===============================================================================================
      if ( OPT__RESET_FLUID )
      {
//       use the same timer as the fluid solver for now
         if ( Flu_ResetByUser_API_Ptr != NULL )
         {
            TIMING_FUNC(   Flu_ResetByUser_API_Ptr( lv, SaveSg_Flu, SaveSg_Mag, TimeNew, dt_SubStep ),
                           Timer_Flu_Advance[lv],   TIMER_ON   );
         }

         else
            Aux_Error( ERROR_INFO, "Flu_ResetByUser_API_Ptr == NULL for OPT__RESET_FLUID !!\n" );
      }
// ===============================================================================================


//    8. update MPI buffers
// ===============================================================================================
//    exchange the updated fluid field in the buffer patches
      TIMING_FUNC(   Buf_GetBufferData( lv, SaveSg_Flu, SaveSg_Mag, NULL_INT, DATA_GENERAL,
                                        _TOTAL, _MAG, Flu_ParaBuf, USELB_YES ),
                     Timer_GetBuf[lv][2],   TIMER_ON   );

//    exchange the updated potential in the buffer patches here if OPT__MINIMIZE_MPI_BARRIER is adopted
#     ifdef GRAVITY
      if ( lv > 0  &&  UsePot  &&  OPT__MINIMIZE_MPI_BARRIER )
      TIMING_FUNC(   Buf_GetBufferData( lv, NULL_INT, NULL_INT, SaveSg_Pot, POT_FOR_POISSON,
                                        _POTE, _NONE, Pot_ParaBuf, USELB_YES ),
                     Timer_GetBuf[lv][1],   TIMER_ON   );
#     endif


//    9. update tracer particles
// ===============================================================================================
#     ifdef TRACER
      if ( OPT__VERBOSE  &&  MPI_Rank == 0 )
         Aux_Message( stdout, "   Lv %2d: Par_UpdateTracerParticle %9s... ", lv, "" );

//    exchange the updated density and momentum fields in the buffer patches for computing the tracer particle velocity
      if ( amr->Par->GhostSizeTracer > Flu_ParaBuf )
      {
#        if   ( MODEL == HYDRO )
         const long TVarCC = _DENS | _MOMX | _MOMY | _MOMZ;
#        elif ( MODEL == ELBDM )
         const long TVarCC = _DENS | _REAL | _IMAG;
#        else
#        error : unsupported MODEL !!
#        endif
         TIMING_FUNC(   Buf_GetBufferData( lv, SaveSg_Flu, NULL_INT, NULL_INT, DATA_GENERAL,
                                           TVarCC, _NONE, amr->Par->GhostSizeTracer, USELB_YES ),
                        Timer_GetBuf[lv][2],   TIMER_ON   );
      }

      TIMING_FUNC(   Par_UpdateTracerParticle( lv, TimeNew, TimeOld, false ),
                     Timer_Par_Update[lv][0],   TIMER_ON   );

      if ( OPT__VERBOSE  &&  MPI_Rank == 0 )    Aux_Message( stdout, "done\n" );


      if ( OPT__VERBOSE  &&  MPI_Rank == 0 )
         Aux_Message( stdout, "   Lv %2d: Par_PassParticle2Sibling (tracer) ... ", lv, "" );

      TIMING_FUNC(   Par_PassParticle2Sibling( lv, TimingSendPar_Yes ),
                     Timer_Par_2Sib[lv],   TIMER_ON   );

      if ( OPT__VERBOSE  &&  MPI_Rank == 0 )    Aux_Message( stdout, "done\n" );


      if ( OPT__VERBOSE  &&  MPI_Rank == 0 )
         Aux_Message( stdout, "   Lv %2d: Par_PassParticle2Son (tracer) %3s ... ", lv, "" );

      TIMING_FUNC(   Par_PassParticle2Son_MultiPatch( lv, PAR_PASS2SON_EVOLVE, TimingSendPar_Yes, NULL_INT, NULL ),
                     Timer_Par_2Son[lv],   TIMER_ON   );

      if ( OPT__VERBOSE  &&  MPI_Rank == 0 )    Aux_Message( stdout, "done\n" );
#     endif // #ifdef TRACER
// ===============================================================================================


//    10. user-specified operations before entering the next refinement level
// ===============================================================================================
      if ( Mis_UserWorkBeforeNextLevel_Ptr != NULL )
      {
         if ( OPT__VERBOSE  &&  MPI_Rank == 0 )
            Aux_Message( stdout, "   Lv %2d: Mis_UserWorkBeforeNextLevel %6s... ", lv, "" );

//       use the same timer as the fluid solver for now
         TIMING_FUNC(   Mis_UserWorkBeforeNextLevel_Ptr( lv, TimeNew, TimeOld, dt_SubStep ),
                        Timer_Flu_Advance[lv],   TIMER_ON   );

         if ( OPT__VERBOSE  &&  MPI_Rank == 0 )    Aux_Message( stdout, "done\n" );
      }
// ===============================================================================================


      dTime_SoFar       += dTime_SubStep;
      Time_Prev     [lv] = TimeOld;
      Time          [lv] = TimeNew;
      AdvanceCounter[lv] ++;
      amr->NUpdateLv[lv] ++;

      if ( AdvanceCounter[lv] >= __LONG_MAX__ )    Aux_Message( stderr, "WARNING : AdvanceCounter overflow !!\n" );


      if ( lv != TOP_LEVEL  &&  NPatchTotal[lv+1] != 0 )
      {

//       11. enter the next refinement level
// ===============================================================================================
#        ifdef TIMING
         MPI_Barrier( MPI_COMM_WORLD );
         Timer_Lv[lv]->Stop();
#        endif

         EvolveLevel( lv+1, dTime_SubStep );

#        ifdef TIMING
         MPI_Barrier( MPI_COMM_WORLD );
         Timer_Lv[lv]->Start();
#        endif
// ===============================================================================================


//       12. correct the data at the current level with the data at the next finer level
// ===============================================================================================
         if ( OPT__VERBOSE  &&  MPI_Rank == 0 )    Aux_Message( stdout, "   Lv %2d: Flu_FixUp %24s... ", lv, "" );

//       12-1. use the average data on fine grids to correct the coarse-grid data
         if ( OPT__FIXUP_RESTRICT )
         {
//          exchange the entire phase field (not only the updated parts) in buffers on level lv if level lv + 1 uses wave scheme
//          this is required for backward matching during fixup
#           if ( defined( LOAD_BALANCE ) && ELBDM_SCHEME == ELBDM_HYBRID )
            if ( !amr->use_wave_flag[lv] && amr->use_wave_flag[lv+1] && ELBDM_MATCH_PHASE )
            {
               int FaLv    = lv;
               int FaFluSg = amr->FluSg[FaLv];
//             if available, use the phase information from the previous time step (1 - amr->FluSg[FaLv]) for this purpose
               if ( amr->FluSgTime[FaLv][1-FaFluSg] >= 0.0 ) {
                  FaFluSg = 1 - FaFluSg;
               }
               TIMING_FUNC(   Buf_GetBufferData( FaLv, FaFluSg, NULL_INT, NULL_INT, DATA_GENERAL,
                                                _PHAS, _NONE, 0, USELB_YES ),
                              Timer_GetBuf[lv][2],   TIMER_ON   );
            }
#           endif // # if ( defined( LOAD_BALANCE ) && ELBDM_SCHEME == ELBDM_HYBRID )

            TIMING_FUNC(   Flu_FixUp_Restrict( lv, amr->FluSg[lv+1], amr->FluSg[lv], amr->MagSg[lv+1], amr->MagSg[lv],
                                               NULL_INT, NULL_INT, FixUpVar_Restrict, _MAG ),
                           Timer_FixUp[lv],   TIMER_ON   );

#           ifdef LOAD_BALANCE
            TIMING_FUNC(   LB_GetBufferData( lv, amr->FluSg[lv], amr->MagSg[lv], NULL_INT, DATA_RESTRICT,
                                             FixUpVar_Restrict, _MAG, NULL_INT ),
                           Timer_GetBuf[lv][7],   TIMER_ON   );
#           endif
         }

//       12-2. use the fine-grid electric field on the coarse-fine boundaries to correct the coarse-grid magnetic field
#        ifdef MHD
         if ( OPT__FIXUP_ELECTRIC )
         {
#           ifdef LOAD_BALANCE
            TIMING_FUNC(   Buf_GetBufferData( lv, NULL_INT, NULL_INT, NULL_INT, COARSE_FINE_ELECTRIC,
                                              _NONE, _NONE, NULL_INT, USELB_YES ),
                           Timer_GetBuf[lv][6],   TIMER_ON   );
#           endif

            TIMING_FUNC(   MHD_FixUp_Electric( lv ),
                           Timer_FixUp[lv],   TIMER_ON   );
         }
#        endif

//       12-3. use the fine-grid fluxes across the coarse-fine boundaries to correct the coarse-grid data
//             --> apply AFTER other fix-up operations since it will check negative pressure as well
//                 (which requires the coarse-grid B field updated by Flu_FixUp_Restrict() and MHD_FixUp_Electric())
//             --> do not apply the flux fix-up on base level when ELBDM_BASE_SPECTRAL is enabled
//             --> do not apply the flux fix-up when using the local spectral method

         bool DisableFixupFlux = false;

#        if ( MODEL == ELBDM )
//       disable fixup for base level spectral solver on base-level
         DisableFixupFlux |= (ELBDM_BASE_SPECTRAL  &&  lv == 0);

#        if ( ELBDM_SCHEME == ELBDM_HYBRID )
         if ( amr->use_wave_flag[lv + 1] ) {
#        endif // # if ( ELBDM_SCHEME == ELBDM_HYBRID )
#        if ( WAVE_SCHEME == WAVE_GRAMFE )
//       disable fixup for local spectral method on wave levels
         DisableFixupFlux |= true;
#        endif // # if ( WAVE_SCHEME == WAVE_GRAMFE )
#        if ( ELBDM_SCHEME == ELBDM_HYBRID )
         }
#        endif // # if ( ELBDM_SCHEME == ELBDM_HYBRID )
#        endif // # if ( MODEL == ELBDM )

         if ( OPT__FIXUP_FLUX  &&  !(DisableFixupFlux) )
         {
#           ifdef LOAD_BALANCE
            TIMING_FUNC(   Buf_GetBufferData( lv, NULL_INT, NULL_INT, NULL_INT, COARSE_FINE_FLUX,
                                              FixUpVar_Flux, _NONE, NULL_INT, USELB_YES ),
                           Timer_GetBuf[lv][6],   TIMER_ON   );
#           endif

            TIMING_FUNC(   Flu_FixUp_Flux( lv, FixUpVar_Flux ),
                           Timer_FixUp[lv],   TIMER_ON   );
         }

//       12-4. exchange the updated data
//       use data exchange mode DATA_GENERAL for Flu_ParaBuf == PATCH_SIZE in order to support MPI
#        ifdef MHD
         if ( OPT__FIXUP_FLUX  ||  OPT__FIXUP_RESTRICT  ||  OPT__FIXUP_ELECTRIC )
#        else
         if ( OPT__FIXUP_FLUX  ||  OPT__FIXUP_RESTRICT )
#        endif
<<<<<<< HEAD
         TIMING_FUNC(   Buf_GetBufferData( lv, amr->FluSg[lv], amr->MagSg[lv], NULL_INT,
                                           (Flu_ParaBuf<PS1)?DATA_AFTER_FIXUP:DATA_GENERAL,
                                           _TOTAL, _MAG, Flu_ParaBuf, USELB_YES  ),
=======
         TIMING_FUNC(   Buf_GetBufferData( lv, amr->FluSg[lv], amr->MagSg[lv], NULL_INT, DATA_AFTER_FIXUP,
                                           FixUpVar_Flux | FixUpVar_Restrict, _MAG, Flu_ParaBuf, USELB_YES  ),
>>>>>>> 09101b24
                        Timer_GetBuf[lv][3],   TIMER_ON   );

         if ( OPT__VERBOSE  &&  MPI_Rank == 0 )    Aux_Message( stdout, "done\n" );
// ===============================================================================================

      } // if ( lv != TOP_LEVEL  &&  NPatchTotal[lv+1] != 0 )


//    13. refine to higher level(s)
// ===============================================================================================
      if ( lv != TOP_LEVEL  &&  AdvanceCounter[lv] % REGRID_COUNT == 0 )
      {
//       REFINE_NLEVEL>1 allows for refining multiple levels at once
         int Refine_NLevel = REFINE_NLEVEL;

#        if ( ELBDM_SCHEME == ELBDM_HYBRID )
//       always refine at least until first wave level when using fluid scheme
         if ( !amr->use_wave_flag[lv]  &&  lv < ELBDM_FIRST_WAVE_LEVEL )
            Refine_NLevel = MAX( ELBDM_FIRST_WAVE_LEVEL-lv, REFINE_NLEVEL );
#        endif

         const int lv_refine_max = MIN( lv+Refine_NLevel, TOP_LEVEL ) - 1;

         for (int lv_refine=lv; lv_refine<=lv_refine_max; lv_refine++)
         {
            if ( NPatchTotal[lv_refine] == 0 )  break;

//          13-1. flag
            if ( OPT__VERBOSE  &&  MPI_Rank == 0 )    Aux_Message( stdout, "   Lv %2d: Flag %29s... ", lv_refine, "" );

#           ifdef LOAD_BALANCE
            TIMING_FUNC(   Flag_Real( lv_refine, USELB_YES ),       Timer_Flag[lv_refine],   TIMER_ON   );
#           else
            TIMING_FUNC(   Flag_Real( lv_refine, USELB_NO ),        Timer_Flag[lv_refine],   TIMER_ON   );

            TIMING_FUNC(   MPI_ExchangeBoundaryFlag( lv_refine ),   Timer_Flag[lv_refine],   TIMER_ON   );

            TIMING_FUNC(   Flag_Buffer( lv_refine ),                Timer_Flag[lv_refine],   TIMER_ON   );
#           endif

            if ( OPT__VERBOSE  &&  MPI_Rank == 0 )    Aux_Message( stdout, "done\n" );


//          13-2. refine
            if ( OPT__VERBOSE  &&  MPI_Rank == 0 )    Aux_Message( stdout, "   Lv %2d: Refine %27s... ", lv_refine, "" );

//          store wave flag in buffer to determine whether fluid scheme data was converted to wave scheme
#           if ( MODEL == ELBDM  &&  ELBDM_SCHEME == ELBDM_HYBRID  &&  defined LOAD_BALANCE )
            const bool old_wave_flag = amr->use_wave_flag[ lv_refine + 1 ];
#           endif

            TIMING_FUNC(   Refine( lv_refine, USELB_YES ),
                           Timer_Refine[lv_refine],   TIMER_ON   );

            Time          [lv_refine+1]                            = Time[lv_refine];
            amr->FluSgTime[lv_refine+1][ amr->FluSg[lv_refine+1] ] = Time[lv_refine];
#           ifdef MHD
            amr->MagSgTime[lv_refine+1][ amr->MagSg[lv_refine+1] ] = Time[lv_refine];
#           endif
#           ifdef GRAVITY
            if ( UsePot )
            amr->PotSgTime[lv_refine+1][ amr->PotSg[lv_refine+1] ] = Time[lv_refine];
#           endif

//          LOAD_BALANCE requires exchanging buffer data on the level being refined
#           ifdef LOAD_BALANCE
            TIMING_FUNC(   Buf_GetBufferData( lv_refine, amr->FluSg[lv_refine], amr->MagSg[lv_refine], NULL_INT, DATA_AFTER_REFINE,
                                              _TOTAL, _MAG, Flu_ParaBuf, USELB_YES ),
                           Timer_GetBuf[lv_refine][4],   TIMER_ON   );
#           ifdef GRAVITY
            if ( UsePot )
            TIMING_FUNC(   Buf_GetBufferData( lv_refine, NULL_INT, NULL_INT, amr->PotSg[lv_refine], POT_AFTER_REFINE,
                                              _POTE, _NONE, Pot_ParaBuf, USELB_YES ),
                           Timer_GetBuf[lv_refine][5],   TIMER_ON   );
#           endif
#           endif // #ifdef LOAD_BALANCE

            TIMING_FUNC(   Buf_GetBufferData( lv_refine+1, amr->FluSg[lv_refine+1], amr->MagSg[lv_refine+1], NULL_INT, DATA_AFTER_REFINE,
                                              _TOTAL, _MAG, Flu_ParaBuf, USELB_YES ),
                           Timer_GetBuf[lv_refine][4],   TIMER_ON   );
#           ifdef GRAVITY
            if ( UsePot )
            TIMING_FUNC(   Buf_GetBufferData( lv_refine+1, NULL_INT, NULL_INT, amr->PotSg[lv_refine+1], POT_AFTER_REFINE,
                                              _POTE, _NONE, Pot_ParaBuf, USELB_YES ),
                           Timer_GetBuf[lv_refine][5],   TIMER_ON   );
#           endif

//          must call Poi_StorePotWithGhostZone() AFTER collecting potential for buffer patches
#           ifdef STORE_POT_GHOST
            if ( UsePot )
            TIMING_FUNC(   Poi_StorePotWithGhostZone( lv_refine+1, amr->PotSg[lv_refine+1], false ),
                           Timer_Refine[lv_refine],   TIMER_ON   );
#           endif

#           ifdef LOAD_BALANCE
#           if ( ELBDM_SCHEME == ELBDM_HYBRID )
//          exchange all fluid data on refined wave levels after switching to wave scheme
            if ( old_wave_flag != amr->use_wave_flag[lv_refine+1] ) {
               for (int i=lv_refine+1; i<=TOP_LEVEL; ++i) {
                  TIMING_FUNC(   Buf_GetBufferData( i,   amr->FluSg[i], NULL_INT, NULL_INT, DATA_GENERAL,
                                                    _TOTAL, _NONE, Flu_ParaBuf, USELB_YES ),
                                 Timer_GetBuf[lv_refine][4],   TIMER_ON   );
                  TIMING_FUNC(   Buf_GetBufferData( i, 1-amr->FluSg[i], NULL_INT, NULL_INT, DATA_GENERAL,
                                                    _TOTAL, _NONE, Flu_ParaBuf, USELB_YES ),
                                 Timer_GetBuf[lv_refine][4],   TIMER_ON   );
               }
            }
#           endif
#           endif // #ifdef LOAD_BALANCE

            if ( OPT__VERBOSE  &&  MPI_Rank == 0 )    Aux_Message( stdout, "done\n" );

            if ( OPT__PATCH_COUNT == 2 )     Aux_Record_PatchCount();
#           ifdef PARTICLE
            if ( OPT__PARTICLE_COUNT == 2 )  Par_Aux_Record_ParticleCount();
#           endif
         } // for (int lv_refine=lv, lv_refine<=lv_refine_max; lv_refine++)

      } // if ( lv != TOP_LEVEL  &&  AdvanceCounter[lv] % REGRID_COUNT == 0 )
// ===============================================================================================


//    14. user-specified operations before proceeding to the next sub-step
// ===============================================================================================
      if ( Mis_UserWorkBeforeNextSubstep_Ptr != NULL )
      {
         if ( OPT__VERBOSE  &&  MPI_Rank == 0 )
            Aux_Message( stdout, "   Lv %2d: Mis_UserWorkBeforeNextSubstep %4s... ", lv, "" );

//       use the same timer as the fluid solver for now
         TIMING_FUNC(   Mis_UserWorkBeforeNextSubstep_Ptr( lv, TimeNew, TimeOld, dt_SubStep ),
                        Timer_Flu_Advance[lv],   TIMER_ON   );

         if ( OPT__VERBOSE  &&  MPI_Rank == 0 )    Aux_Message( stdout, "done\n" );
      }
// ===============================================================================================
   } // while()


#  ifdef TIMING
   MPI_Barrier( MPI_COMM_WORLD );
   Timer_Lv[lv]->Stop();
#  endif

} // FUNCTION : EvolveLevel
<|MERGE_RESOLUTION|>--- conflicted
+++ resolved
@@ -811,14 +811,9 @@
 #        else
          if ( OPT__FIXUP_FLUX  ||  OPT__FIXUP_RESTRICT )
 #        endif
-<<<<<<< HEAD
          TIMING_FUNC(   Buf_GetBufferData( lv, amr->FluSg[lv], amr->MagSg[lv], NULL_INT,
                                            (Flu_ParaBuf<PS1)?DATA_AFTER_FIXUP:DATA_GENERAL,
-                                           _TOTAL, _MAG, Flu_ParaBuf, USELB_YES  ),
-=======
-         TIMING_FUNC(   Buf_GetBufferData( lv, amr->FluSg[lv], amr->MagSg[lv], NULL_INT, DATA_AFTER_FIXUP,
-                                           FixUpVar_Flux | FixUpVar_Restrict, _MAG, Flu_ParaBuf, USELB_YES  ),
->>>>>>> 09101b24
+                                           FixUpVar_Flux | FixUpVar_Restrict, _MAG, Flu_ParaBuf, USELB_YES ),
                         Timer_GetBuf[lv][3],   TIMER_ON   );
 
          if ( OPT__VERBOSE  &&  MPI_Rank == 0 )    Aux_Message( stdout, "done\n" );
