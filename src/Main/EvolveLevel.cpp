--- conflicted
+++ resolved
@@ -305,11 +305,7 @@
          Aux_Message( stdout, "   Lv %2d: Gra_AdvanceDt, counter = %8ld ... ", lv, AdvanceCounter[lv] );
 
       if ( lv == 0 )
-<<<<<<< HEAD
-         Gra_AdvanceDt( lv, TimeNew, TimeOld, dt_SubStep, SaveSg_Flu, SaveSg_Pot, UsePot, true, false, false );
-=======
-         Gra_AdvanceDt( lv, TimeNew, TimeOld, dt_SubStep, SaveSg_Flu, SaveSg_Pot, SelfGravity, true, false, false, true );
->>>>>>> cff886ba
+         Gra_AdvanceDt( lv, TimeNew, TimeOld, dt_SubStep, SaveSg_Flu, SaveSg_Pot, UsePot, true, false, false, true );
 
       else // lv > 0
       {
@@ -324,13 +320,8 @@
 
 //          advance patches needed to be sent
             TIMING_FUNC(   Gra_AdvanceDt( lv, TimeNew, TimeOld, dt_SubStep, SaveSg_Flu, SaveSg_Pot,
-<<<<<<< HEAD
-                           UsePot, true, true, true ),
-                           Timer_Gra_Advance[lv]   );
-=======
-                           SelfGravity, true, true, true, true ),
+                           UsePot, true, true, true, true ),
                            Timer_Gra_Advance[lv],   TIMER_ON   );
->>>>>>> cff886ba
 
 #           pragma omp parallel sections num_threads(2)
             {
@@ -351,13 +342,8 @@
                {
 //                advance patches not needed to be sent
                   TIMING_FUNC(   Gra_AdvanceDt( lv, TimeNew, TimeOld, dt_SubStep, SaveSg_Flu, SaveSg_Pot,
-<<<<<<< HEAD
-                                                UsePot, true, true, false),
-                                 Timer_Gra_Advance[lv]   );
-=======
-                                                SelfGravity, true, true, false, true ),
+                                                UsePot, true, true, false, true ),
                                  Timer_Gra_Advance[lv],   TIMER_ON   );
->>>>>>> cff886ba
                }
             } // OpenMP parallel sections
 
@@ -377,13 +363,8 @@
                            Timer_GetBuf[lv][0],   TIMER_ON   );
 
             TIMING_FUNC(   Gra_AdvanceDt( lv, TimeNew, TimeOld, dt_SubStep, SaveSg_Flu, SaveSg_Pot,
-<<<<<<< HEAD
-                                          UsePot, true, false, false ),
-                           Timer_Gra_Advance[lv]   );
-=======
-                                          SelfGravity, true, false, false, true ),
+                                          UsePot, true, false, false, true ),
                            Timer_Gra_Advance[lv],   TIMER_ON   );
->>>>>>> cff886ba
 
 //          exchange the updated potential in the buffer patches
 //          --> we will do this after all other operations (e.g., star formation) if OPT__MINIMIZE_MPI_BARRIER is adopted
