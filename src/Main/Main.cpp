--- conflicted
+++ resolved
@@ -222,21 +222,12 @@
 #endif // FLU_SCHEME
 
 #ifdef GRAVITY
-<<<<<<< HEAD
 // (3-2) poisson and gravity solvers
-real (*h_Rho_Array_P    [2])[RHO_NXT][RHO_NXT][RHO_NXT]           = { NULL, NULL };
-real (*h_Pot_Array_P_In [2])[POT_NXT][POT_NXT][POT_NXT]           = { NULL, NULL };
-real (*h_Pot_Array_P_Out[2])[GRA_NXT][GRA_NXT][GRA_NXT]           = { NULL, NULL };
-real (*h_Flu_Array_G    [2])[GRA_NIN][PS1][PS1][PS1]              = { NULL, NULL };
-double (*h_Corner_Array_G[2])[3]                                  = { NULL, NULL };
-=======
-// (3-2) gravity solver
 real (*h_Rho_Array_P    [2])[RHO_NXT][RHO_NXT][RHO_NXT]            = { NULL, NULL };
 real (*h_Pot_Array_P_In [2])[POT_NXT][POT_NXT][POT_NXT]            = { NULL, NULL };
 real (*h_Pot_Array_P_Out[2])[GRA_NXT][GRA_NXT][GRA_NXT]            = { NULL, NULL };
 real (*h_Flu_Array_G    [2])[GRA_NIN][PS1][PS1][PS1]               = { NULL, NULL };
 double (*h_Corner_Array_G[2])[3]                                   = { NULL, NULL };
->>>>>>> 7ef41848
 #ifdef DUAL_ENERGY
 char (*h_DE_Array_G    [2])[PS1][PS1][PS1]                         = { NULL, NULL };
 #endif
