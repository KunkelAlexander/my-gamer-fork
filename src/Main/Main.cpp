--- conflicted
+++ resolved
@@ -229,15 +229,13 @@
 EoS_DP2C_t EoS_DensPres2CSqr_GPUPtr = NULL;
 #endif
 
-<<<<<<< HEAD
-// c. others
+// c. data structure for the CPU/GPU solvers
+EoS_t EoS;
+
+// d. others
 #if ( EOS == EOS_NUCLEAR )
 char NUC_TABLE[MAX_STRING];
 #endif
-=======
-// c. data structure for the CPU/GPU solvers
-EoS_t EoS;
->>>>>>> 354907e0
 #endif // HYDRO
 
 // (2-10) GREP
