--- conflicted
+++ resolved
@@ -427,11 +427,6 @@
 
 #endif // FLU_SCHEME
 
-<<<<<<< HEAD
-#if ( MODEL == ELBDM  && WAVE_SCHEME == WAVE_GRAMFE && GRAMFE_SCHEME == GRAMFE_MATMUL )
-gramfe_matmul_float (*d_Flu_TimeEvo)[2 * FLU_NXT]                  = NULL;
-#endif
-=======
 #if ( MODEL == ELBDM )
 bool  (*d_IsCompletelyRefined)                                     = NULL;
 #endif // #if ( MODEL == ELBDM )
@@ -439,7 +434,10 @@
 #if ( MODEL == ELBDM && ELBDM_SCHEME == ELBDM_HYBRID )
 bool (*d_HasWaveCounterpart)[ CUBE(PS2) ]                          = NULL;
 #endif // #if ( MODEL == ELBDM && ELBDM_SCHEME == ELBDM_HYBRID )
->>>>>>> 58191ef8
+
+#if ( MODEL == ELBDM  && WAVE_SCHEME == WAVE_GRAMFE && GRAMFE_SCHEME == GRAMFE_MATMUL )
+gramfe_matmul_float (*d_Flu_TimeEvo)[2 * FLU_NXT]                  = NULL;
+#endif // #if ( MODEL == ELBDM  && WAVE_SCHEME == WAVE_GRAMFE && GRAMFE_SCHEME == GRAMFE_MATMUL )
 
 #ifdef GRAVITY
 // (4-2) Poisson and gravity solver
