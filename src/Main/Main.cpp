--- conflicted
+++ resolved
@@ -71,12 +71,9 @@
 bool                 OPT__INT_FRAC_PASSIVE_LR, OPT__CK_INPUT_FLUID, OPT__SORT_PATCH_BY_LBIDX;
 char                 OPT__OUTPUT_TEXT_FORMAT_FLT[MAX_STRING-1];
 int                  OPT__UM_IC_FLOAT8;
-<<<<<<< HEAD
-double               ANGMOM_ORIGIN_X, ANGMOM_ORIGIN_Y, ANGMOM_ORIGIN_Z;
-=======
 double               COM_CEN_X, COM_CEN_Y, COM_CEN_Z, COM_MAX_R, COM_MIN_RHO, COM_TOLERR_R;
 int                  COM_MAX_ITER;
->>>>>>> 4ff46e3f
+double               ANGMOM_ORIGIN_X, ANGMOM_ORIGIN_Y, ANGMOM_ORIGIN_Z;
 
 UM_IC_Format_t       OPT__UM_IC_FORMAT;
 TestProbID_t         TESTPROB_ID;
