#include "GAMER.h"

#if (  defined PARTICLE  &&  defined STAR_FORMATION  &&  ( MODEL==HYDRO || MODEL==MHD )  )


#ifdef GRAVITY
#include "CUPOT.h"
extern double ExtPot_AuxArray[EXT_POT_NAUX_MAX];
extern double ExtAcc_AuxArray[EXT_ACC_NAUX_MAX];
#endif




//-------------------------------------------------------------------------------------------------------
// Function    :  SF_CreateStar_AGORA
// Description :  Create new star particles stochastically using the presription suggested by the AGORA project
//
// Note        :  1. Ref: (1) Nathan Goldbaum, et al., 2015, ApJ, 814, 131 (arXiv: 1510.08458), sec. 2.4
//                        (2) Ji-hoon Kim, et al., 2016, ApJ, 833, 202 (arXiv: 1610.03066), sec. 3.2
//                2. One must turn on STORE_POT_GHOST when adopting STORE_PAR_ACC
//                   --> It is because, currently, this function always uses the pot_ext[] array of each patch
//                       to calculate the gravitationally acceleration of the new star particles
//                3. One must invoke Buf_GetBufferData( ..., _TOTAL, ... ) after calling this function
//                4. Currently this function does not check whether the cell mass exceeds the Jeans mass
//                   --> Ref: "jeanmass" in star_maker_ssn.F of Enzo
//
// Parameter   :  lv           : Target refinement level
//                TimeNew      : Current physical time (after advancing solution by dt)
//                dt           : Time interval to advance solution
//                               --> Currently this function does not distinguish dt and the physical time interval (dTime)
//                               --> Does NOT support COMOVING yet
//                RNG          : Random number generator
//                GasDensThres : Minimum gas density for creating star particles                (--> "SF_CREATE_STAR_MIN_GAS_DENS"  )
//                Efficiency   : Gas-to-star mass efficiency                                    (--> "SF_CREATE_STAR_MASS_EFF"      )
//                MinStarMass  : Minimum star particle mass for the stochastical star formation (--> "SF_CREATE_STAR_MIN_STAR_MASS" )
//                MaxStarMFrac : Maximum gas mass fraction allowed to convert to stars          (--> "SF_CREATE_STAR_MAX_STAR_MFRAC")
//                DetRandom    : Make random numbers determinisitic                             (--> "SF_CREATE_STAR_DET_RANDOM"    )
//                UseMetal     : Store the metal mass fraction in star particles
//
// Return      :  1. Particle repository will be updated
//                2. fluid[] array of gas will be updated
//-------------------------------------------------------------------------------------------------------
void SF_CreateStar_AGORA( const int lv, const real TimeNew, const real dt, RandomNumber_t *RNG,
                          const real GasDensThres, const real Efficiency, const real MinStarMass, const real MaxStarMFrac,
                          const bool DetRandom, const bool UseMetal )
{

// check
#  if ( defined STORE_PAR_ACC  &&  !defined STORE_POT_GHOST )
#     error : STAR_FORMATION + STORE_PAR_ACC must work with STORE_POT_GHOST !!
#  endif

#  ifndef GRAVITY
#     error : must turn on GRAVITY for SF_CreateStar_AGORA() !!
#  endif

#  ifdef COMOVING
#     error : SF_CreateStar_AGORA() does not support COMOVING yet !!
#  endif

#  if ( COORDINATE != CARTESIAN )
#     error : SF_CreateStar_AGORA() does not support non-Cartesian coordinates yet !!
#  endif

#  ifdef GAMER_DEBUG
   if ( UseMetal  &&  Idx_ParMetalFrac == Idx_Undefined )
      Aux_Error( ERROR_INFO, "Idx_ParMetalFrac is undefined for \"UseMetal\" !!\n" );

   if ( UseMetal  &&  Idx_Metal == Idx_Undefined )
      Aux_Error( ERROR_INFO, "Idx_Metal is undefined for \"UseMetal\" !!\n" );

   if ( Idx_ParCreTime == Idx_Undefined )
      Aux_Error( ERROR_INFO, "Idx_ParCreTime is undefined !!\n" );
#  endif // #ifdef GAMER_DEBUG


// constant parameters
   const double *dh             = amr->dh[lv];
   const int     FluSg          = amr->FluSg[lv];
   const int     PotSg          = amr->PotSg[lv];
   const real    Coeff_FreeFall = SQRT( (32.0*NEWTON_G)/(3.0*M_PI) );
   const real   _MinStarMass    = (real)1.0 / MinStarMass;
   const real    Eff_times_dt   = Efficiency*dt;
#if ( COORDINATE != CARTESIAN )
#error : non-Cartesian coordinates are not supported here !!
#endif
   const real    GraConst[3]    = { -1.0/(2.0*dh[0]), -1.0/(2.0*dh[1]), -1.0/(2.0*dh[2]) };  // P5 is NOT supported yet
#  if ( COORDINATE == CARTESIAN )
   const real    dv             = Aux_Coord_CellIdx2Volume( lv, NULL_INT, NULL_INT, NULL_INT, NULL_INT );
#  endif


// start of OpenMP parallel region
#  pragma omp parallel
   {

// thread-private variables
#  ifdef OPENMP
   const int TID = omp_get_thread_num();
#  else
   const int TID = 0;
#  endif

   double X0, Y0, Z0, X, Y, Z;
   real   GasDens, _GasDens, GasMass, _Time_FreeFall, StarMFrac, StarMass, GasMFracLeft;
   real   (*fluid)[PS1][PS1][PS1]      = NULL;
#  ifdef STORE_POT_GHOST
   real   (*pot_ext)[GRA_NXT][GRA_NXT] = NULL;
#  endif

   const int MaxNewParPerPatch = CUBE(PS1);
   real   (*NewParAtt)[PAR_NATT_TOTAL] = new real [MaxNewParPerPatch][PAR_NATT_TOTAL];
   long    *NewParID                   = new long [MaxNewParPerPatch];

   int NNewPar;


// loop over all real patches
// use static schedule to ensure bitwise reproducibility when running with the same numbers of OpenMP threads and MPI ranks
// --> bitwise reproducibility will still break when running with different numbers of OpenMP threads and/or MPI ranks
//     unless both BITWISE_REPRODUCIBILITY and SF_CREATE_STAR_DET_RANDOM are enabled
#  pragma omp for schedule( static )
   for (int PID=0; PID<amr->NPatchComma[lv][1]; PID++)
   {
//    skip non-leaf patches
      if ( amr->patch[0][lv][PID]->son != -1 )  continue;


//    to get deterministic and different random numbers for all patches, reset the random seed of each patch according to
//    its location and time
//    --> patches at different time and/or AMR levels may still have the same random seeds...
      if ( DetRandom )
      {
//       the factor "1.0e6" in the end is just to make random seeds at different times more different, especially for
//       extremely small time-step
         const long RSeed = SF_CREATE_STAR_RSEED + amr->patch[0][lv][PID]->LB_Idx + long(TimeNew*UNIT_T/Const_yr*1.0e6);
         RNG->SetSeed( TID, RSeed );
      }


      fluid   = amr->patch[FluSg][lv][PID]->fluid;
#     ifdef STORE_POT_GHOST
      pot_ext = amr->patch[PotSg][lv][PID]->pot_ext;
      X0      = amr->patch[0][lv][PID]->EdgeL[0] + 0.5*dh[0];
      Y0      = amr->patch[0][lv][PID]->EdgeL[1] + 0.5*dh[1];
      Z0      = amr->patch[0][lv][PID]->EdgeL[2] + 0.5*dh[2];
#     endif
      NNewPar = 0;

      for (int k=0; k<PS1; k++)
      for (int j=0; j<PS1; j++)
      for (int i=0; i<PS1; i++)
      {
//       1. check the star formation criteria
//       ===========================================================================================================
#        if ( COORDINATE != CARTESIAN )
         const real dv = Aux_Coord_CellIdx2Volume( lv, PID, i, j, k );
#        endif

         GasDens = fluid[DENS][k][j][i];
         GasMass = GasDens*dv;

//       1-1. create star particles only if the gas density exceeds the given threshold
         if ( GasDens < GasDensThres )    continue;


//       1-2. estimate the gas free-fall time
//       --> consider only the gas density under the assumption that the dark matter doesn't collapse
         _Time_FreeFall = Coeff_FreeFall * SQRT( GasDens );


//       1-3. estimate the gas mass fraction to convert to stars
         StarMFrac = Eff_times_dt*_Time_FreeFall;
         StarMass  = GasMass*StarMFrac;


//       1-4. stochastic star formation
//       --> if the star particle mass (StarMass) is below the minimum mass (MinStarMass), we create a
//           new star particle with a mass of MinStarMass and a probability of StarMass/MinStarMass
//       --> Eq. [5] in Goldbaum et al. (2015)
         if ( StarMass < MinStarMass )
         {
            const double Min = 0.0;
            const double Max = 1.0;

            double Random = RNG->GetValue( TID, Min, Max );

            if ( (real)Random < StarMass*_MinStarMass )  StarMFrac = MinStarMass / GasMass;
            else                                         continue;
         }


//       1-5. check the maximum gas mass fraction allowed to convert to stars
         StarMFrac = MIN( StarMFrac, MaxStarMFrac );
         StarMass  = GasMass*StarMFrac;



//       2. store the information of new star particles
//       --> we will not create these new particles until looping over all cells in a patch in order to reduce
//           the OpenMP synchronization overhead
//       ===========================================================================================================
//       check
#        ifdef GAMER_DEBUG
         if ( NNewPar >= MaxNewParPerPatch )
            Aux_Error( ERROR_INFO, "NNewPar (%d) >= MaxNewParPerPatch (%d) !!\n", NNewPar, MaxNewParPerPatch );
#        endif

//       2-1. intrinsic attributes
         _GasDens = (real)1.0 / GasDens;
         X        = X0 + i*dh[0];
         Y        = Y0 + j*dh[1];
         Z        = Z0 + k*dh[2];

         NewParAtt[NNewPar][PAR_MASS] = StarMass;
         NewParAtt[NNewPar][PAR_POSX] = X;
         NewParAtt[NNewPar][PAR_POSY] = Y;
         NewParAtt[NNewPar][PAR_POSZ] = Z;
         NewParAtt[NNewPar][PAR_VELX] = fluid[MOMX][k][j][i]*_GasDens;
         NewParAtt[NNewPar][PAR_VELY] = fluid[MOMY][k][j][i]*_GasDens;
         NewParAtt[NNewPar][PAR_VELZ] = fluid[MOMZ][k][j][i]*_GasDens;
         NewParAtt[NNewPar][PAR_TIME] = TimeNew;

//       particle acceleration
#        ifdef STORE_PAR_ACC
         real pot_xm = (real)0.0;
         real pot_xp = (real)0.0;
         real pot_ym = (real)0.0;
         real pot_yp = (real)0.0;
         real pot_zm = (real)0.0;
         real pot_zp = (real)0.0;

//       self-gravity potential
         if ( OPT__GRAVITY_TYPE == GRAVITY_SELF  ||  OPT__GRAVITY_TYPE == GRAVITY_BOTH )
         {
            const int ii = i + GRA_GHOST_SIZE;
            const int jj = j + GRA_GHOST_SIZE;
            const int kk = k + GRA_GHOST_SIZE;

#           ifdef STORE_POT_GHOST
            pot_xm = pot_ext[kk  ][jj  ][ii-1];
            pot_xp = pot_ext[kk  ][jj  ][ii+1];
            pot_ym = pot_ext[kk  ][jj-1][ii  ];
            pot_yp = pot_ext[kk  ][jj+1][ii  ];
            pot_zm = pot_ext[kk-1][jj  ][ii  ];
            pot_zp = pot_ext[kk+1][jj  ][ii  ];
#           endif
         }

//       external potential (currently useful only for ELBDM; always work with OPT__GRAVITY_TYPE == GRAVITY_SELF)
         if ( OPT__EXTERNAL_POT )
         {
<<<<<<< HEAD
            pot_xm += CPU_ExternalPot( X-dh[0], Y,       Z,       TimeNew, ExtPot_AuxArray );
            pot_xp += CPU_ExternalPot( X+dh[0], Y,       Z,       TimeNew, ExtPot_AuxArray );
            pot_ym += CPU_ExternalPot( X,       Y-dh[1], Z,       TimeNew, ExtPot_AuxArray );
            pot_yp += CPU_ExternalPot( X,       Y+dh[1], Z,       TimeNew, ExtPot_AuxArray );
            pot_zm += CPU_ExternalPot( X,       Y,       Z-dh[2], TimeNew, ExtPot_AuxArray );
            pot_zp += CPU_ExternalPot( X,       Y,       Z+dh[2], TimeNew, ExtPot_AuxArray );
=======
            pot_xm += ExternalPot( x-dh, y,    z,    TimeNew, ExtPot_AuxArray );
            pot_xp += ExternalPot( x+dh, y,    z,    TimeNew, ExtPot_AuxArray );
            pot_ym += ExternalPot( x,    y-dh, z,    TimeNew, ExtPot_AuxArray );
            pot_yp += ExternalPot( x,    y+dh, z,    TimeNew, ExtPot_AuxArray );
            pot_zm += ExternalPot( x,    y,    z-dh, TimeNew, ExtPot_AuxArray );
            pot_zp += ExternalPot( x,    y,    z+dh, TimeNew, ExtPot_AuxArray );
>>>>>>> 023513cc
         }

//       external acceleration (currently useful only for HYDRO)
         real GasAcc[3] = { (real)0.0, (real)0.0, (real)0.0 };

         if ( OPT__GRAVITY_TYPE == GRAVITY_EXTERNAL  ||  OPT__GRAVITY_TYPE == GRAVITY_BOTH )
<<<<<<< HEAD
            CPU_ExternalAcc( GasAcc, X, Y, Z, TimeNew, ExtAcc_AuxArray );
=======
            ExternalAcc( GasAcc, x, y, z, TimeNew, ExtAcc_AuxArray );
>>>>>>> 023513cc

//       self-gravity
         if ( OPT__GRAVITY_TYPE == GRAVITY_SELF  ||  OPT__GRAVITY_TYPE == GRAVITY_BOTH )
         {
#if ( COORDINATE != CARTESIAN )
#error : non-Cartesian coordinates are not supported here !!
#endif
            GasAcc[0] += GraConst[0]*( pot_xp - pot_xm );
            GasAcc[1] += GraConst[1]*( pot_yp - pot_ym );
            GasAcc[2] += GraConst[2]*( pot_zp - pot_zm );
         }

         NewParAtt[NNewPar][PAR_ACCX] = GasAcc[0];
         NewParAtt[NNewPar][PAR_ACCY] = GasAcc[1];
         NewParAtt[NNewPar][PAR_ACCZ] = GasAcc[2];
#        endif // ifdef STORE_PAR_ACC


//       2-2. extrinsic attributes
//       note that we store the metal mass **fraction** instead of density in particles
         if ( UseMetal )
         NewParAtt[NNewPar][Idx_ParMetalFrac] = fluid[Idx_Metal][k][j][i] * _GasDens;

         NewParAtt[NNewPar][Idx_ParCreTime  ] = TimeNew;

         NNewPar ++;



//       3. remove the gas that has been converted to stars
//       ===========================================================================================================
         GasMFracLeft = (real)1.0 - StarMFrac;

         for (int v=0; v<NCOMP_TOTAL; v++)   fluid[v][k][j][i] *= GasMFracLeft;
      } // i,j,k



//    4. create new star particles
//    ===========================================================================================================
//    use OpenMP critical construct since both amr->Par->AddOneParticle() and amr->patch[0][lv][PID]->AddParticle()
//    will modify some global variables
//    --> note that the order of which thread calls amr->Par->AddOneParticle() is nondeterministic and may change from run to run
//        --> order of particles stored in the particle repository (i.e., their particle ID) may change from run to run
//        --> particle text file may change from run to run since it's dumped according to the order of particle ID
//    --> but it's not an issue since the actual data of each particle will not be affected
#     pragma omp critical
      {
//       4-1. add particles to the particle repository
         for (int p=0; p<NNewPar; p++)
            NewParID[p] = amr->Par->AddOneParticle( NewParAtt[p] );


//       4-2. add particles to the patch
#        ifdef DEBUG_PARTICLE
//       do not set ParPos too early since pointers to the particle repository (e.g., amr->Par->PosX)
//       may change after calling amr->Par->AddOneParticle()
         const real *ParPos[3] = { amr->Par->PosX, amr->Par->PosY, amr->Par->PosZ };
         char Comment[100];
         sprintf( Comment, "%s", __FUNCTION__ );

         amr->patch[0][lv][PID]->AddParticle( NNewPar, NewParID, &amr->Par->NPar_Lv[lv],
                                              ParPos, amr->Par->NPar_AcPlusInac, Comment );
#        else
         amr->patch[0][lv][PID]->AddParticle( NNewPar, NewParID, &amr->Par->NPar_Lv[lv] );
#        endif
      } // pragma omp critical

   } // for (int PID=0; PID<amr->NPatchComma[lv][1]; PID++)

// free memory
   delete [] NewParAtt;
   delete [] NewParID;

   } // end of OpenMP parallel region


// get the total number of active particles in all MPI ranks
   MPI_Allreduce( &amr->Par->NPar_Active, &amr->Par->NPar_Active_AllRank, 1, MPI_LONG, MPI_SUM, MPI_COMM_WORLD );

} // FUNCTION : SF_CreateStar_AGORA



#endif // #if (  defined PARTICLE  &&  defined STAR_FORMATION  &&  ( MODEL==HYDRO || MODEL==MHD )  )<|MERGE_RESOLUTION|>--- conflicted
+++ resolved
@@ -251,32 +251,19 @@
 //       external potential (currently useful only for ELBDM; always work with OPT__GRAVITY_TYPE == GRAVITY_SELF)
          if ( OPT__EXTERNAL_POT )
          {
-<<<<<<< HEAD
-            pot_xm += CPU_ExternalPot( X-dh[0], Y,       Z,       TimeNew, ExtPot_AuxArray );
-            pot_xp += CPU_ExternalPot( X+dh[0], Y,       Z,       TimeNew, ExtPot_AuxArray );
-            pot_ym += CPU_ExternalPot( X,       Y-dh[1], Z,       TimeNew, ExtPot_AuxArray );
-            pot_yp += CPU_ExternalPot( X,       Y+dh[1], Z,       TimeNew, ExtPot_AuxArray );
-            pot_zm += CPU_ExternalPot( X,       Y,       Z-dh[2], TimeNew, ExtPot_AuxArray );
-            pot_zp += CPU_ExternalPot( X,       Y,       Z+dh[2], TimeNew, ExtPot_AuxArray );
-=======
-            pot_xm += ExternalPot( x-dh, y,    z,    TimeNew, ExtPot_AuxArray );
-            pot_xp += ExternalPot( x+dh, y,    z,    TimeNew, ExtPot_AuxArray );
-            pot_ym += ExternalPot( x,    y-dh, z,    TimeNew, ExtPot_AuxArray );
-            pot_yp += ExternalPot( x,    y+dh, z,    TimeNew, ExtPot_AuxArray );
-            pot_zm += ExternalPot( x,    y,    z-dh, TimeNew, ExtPot_AuxArray );
-            pot_zp += ExternalPot( x,    y,    z+dh, TimeNew, ExtPot_AuxArray );
->>>>>>> 023513cc
+            pot_xm += ExternalPot( X-dh[0], Y,       Z,       TimeNew, ExtPot_AuxArray );
+            pot_xp += ExternalPot( X+dh[0], Y,       Z,       TimeNew, ExtPot_AuxArray );
+            pot_ym += ExternalPot( X,       Y-dh[1], Z,       TimeNew, ExtPot_AuxArray );
+            pot_yp += ExternalPot( X,       Y+dh[1], Z,       TimeNew, ExtPot_AuxArray );
+            pot_zm += ExternalPot( X,       Y,       Z-dh[2], TimeNew, ExtPot_AuxArray );
+            pot_zp += ExternalPot( X,       Y,       Z+dh[2], TimeNew, ExtPot_AuxArray );
          }
 
 //       external acceleration (currently useful only for HYDRO)
          real GasAcc[3] = { (real)0.0, (real)0.0, (real)0.0 };
 
          if ( OPT__GRAVITY_TYPE == GRAVITY_EXTERNAL  ||  OPT__GRAVITY_TYPE == GRAVITY_BOTH )
-<<<<<<< HEAD
-            CPU_ExternalAcc( GasAcc, X, Y, Z, TimeNew, ExtAcc_AuxArray );
-=======
-            ExternalAcc( GasAcc, x, y, z, TimeNew, ExtAcc_AuxArray );
->>>>>>> 023513cc
+            ExternalAcc( GasAcc, X, Y, Z, TimeNew, ExtAcc_AuxArray );
 
 //       self-gravity
          if ( OPT__GRAVITY_TYPE == GRAVITY_SELF  ||  OPT__GRAVITY_TYPE == GRAVITY_BOTH )
