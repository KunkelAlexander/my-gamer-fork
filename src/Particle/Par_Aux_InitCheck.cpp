#include "GAMER.h"

#ifdef PARTICLE




//-------------------------------------------------------------------------------------------------------
// Function    :  Par_Aux_InitCheck
// Description :  Check the initial condition of particles
//
// Note        :  1. Invoked by Init_GAMER()
//                2. Check if all particles lie within the simulation box
//                3. Remove particles outside the active region for non-periodic B.C.
//                4. There should be no inactive particles before calling this function
//
// Parameter   :  None
//-------------------------------------------------------------------------------------------------------
void Par_Aux_InitCheck()
{

   if ( MPI_Rank == 0 )    Aux_Message( stdout, "%s ...\n", __FUNCTION__ );


   real *Mass   =   amr->Par->Mass;
   real *Pos[3] = { amr->Par->PosX, amr->Par->PosY, amr->Par->PosZ };


// 1. all active particles should lie within the simulation domain
//    --> periodicity should be taken care of in the initial condition, not here
   for (long ParID=0; ParID<amr->Par->NPar_AcPlusInac; ParID++)
   {
//    there should be no inactive particles initially
      if ( Mass[ParID] < 0.0 )   Aux_Error( ERROR_INFO, "Mass[%ld] = %14.7e < 0.0 !!\n", ParID, Mass[ParID] );

      for (int d=0; d<3; d++)
      {
         if ( Pos[d][ParID] < (real)amr->BoxEdgeL[d]  ||  Pos[d][ParID] >= amr->BoxEdgeR[d] )
         {
//          periodicity should be taken care of in advance
<<<<<<< HEAD
            if ( OPT__BC_POT == BC_POT_PERIODIC )
            Aux_Error( ERROR_INFO, "Pos[%d][%ld] = %14.7e lies outside the simulation domain (%13.7e ... %13.7e) !!\n",
                       d, ParID, Pos[d][ParID], amr->BoxEdgeL[d], amr->BoxEdgeR[d] );

//          for non-periodic BC., particles lying outside the box will be removed in the next check
            else
            Aux_Message( stderr, "WARNING : Pos[%d][%ld] = %14.7e lies outside the simulation domain (%13.7e ... %13.7e) !!\n",
                       d, ParID, Pos[d][ParID], amr->BoxEdgeL[d], amr->BoxEdgeR[d] );
=======
            if ( OPT__BC_FLU[2*d] == BC_FLU_PERIODIC )
            Aux_Error( ERROR_INFO, "Pos[%d][%ld] = %14.7e lies outside the simulation domain (0.0 ... %13.7e) !!\n",
                       d, ParID, Pos[d][ParID], amr->BoxSize[d] );

//          for non-periodic BC., particles lying outside the box will be removed in the next check
            else
            Aux_Message( stderr, "WARNING : Pos[%d][%ld] = %14.7e lies outside the simulation domain (0.0 ... %13.7e) !!\n",
                        d, ParID, Pos[d][ParID], amr->BoxSize[d] );
>>>>>>> 19162aca
         }
      }
   }


// 2. remove particles outside the active region for non-periodic B.C.
   for (long ParID=0; ParID<amr->Par->NPar_AcPlusInac; ParID++)
   {
      if (  !Par_WithinActiveRegion( Pos[0][ParID], Pos[1][ParID], Pos[2][ParID] )  )
      {
         amr->Par->RemoveOneParticle( ParID, PAR_INACTIVE_OUTSIDE );

         Aux_Message( stderr, "WARNING : removing particle %10d (Pos = [%14.7e, %14.7e, %14.7e], Time = %13.7e)\n",
                      ParID, Pos[0][ParID], Pos[1][ParID], Pos[2][ParID], Time[0] );
      }
   }


// 3. get the total number of active particles in all MPI ranks
   MPI_Allreduce( &amr->Par->NPar_Active, &amr->Par->NPar_Active_AllRank, 1, MPI_LONG, MPI_SUM, MPI_COMM_WORLD );


   if ( MPI_Rank == 0 )    Aux_Message( stdout, "%s ... done\n", __FUNCTION__ );

} // FUNCTION : Par_Aux_InitCheck



#endif // #ifdef PARTICLE<|MERGE_RESOLUTION|>--- conflicted
+++ resolved
@@ -38,25 +38,14 @@
          if ( Pos[d][ParID] < (real)amr->BoxEdgeL[d]  ||  Pos[d][ParID] >= amr->BoxEdgeR[d] )
          {
 //          periodicity should be taken care of in advance
-<<<<<<< HEAD
-            if ( OPT__BC_POT == BC_POT_PERIODIC )
+            if ( OPT__BC_FLU[2*d] == BC_FLU_PERIODIC )
             Aux_Error( ERROR_INFO, "Pos[%d][%ld] = %14.7e lies outside the simulation domain (%13.7e ... %13.7e) !!\n",
                        d, ParID, Pos[d][ParID], amr->BoxEdgeL[d], amr->BoxEdgeR[d] );
 
 //          for non-periodic BC., particles lying outside the box will be removed in the next check
             else
             Aux_Message( stderr, "WARNING : Pos[%d][%ld] = %14.7e lies outside the simulation domain (%13.7e ... %13.7e) !!\n",
-                       d, ParID, Pos[d][ParID], amr->BoxEdgeL[d], amr->BoxEdgeR[d] );
-=======
-            if ( OPT__BC_FLU[2*d] == BC_FLU_PERIODIC )
-            Aux_Error( ERROR_INFO, "Pos[%d][%ld] = %14.7e lies outside the simulation domain (0.0 ... %13.7e) !!\n",
-                       d, ParID, Pos[d][ParID], amr->BoxSize[d] );
-
-//          for non-periodic BC., particles lying outside the box will be removed in the next check
-            else
-            Aux_Message( stderr, "WARNING : Pos[%d][%ld] = %14.7e lies outside the simulation domain (0.0 ... %13.7e) !!\n",
-                        d, ParID, Pos[d][ParID], amr->BoxSize[d] );
->>>>>>> 19162aca
+                        d, ParID, Pos[d][ParID], amr->BoxEdgeL[d], amr->BoxEdgeR[d] );
          }
       }
    }
