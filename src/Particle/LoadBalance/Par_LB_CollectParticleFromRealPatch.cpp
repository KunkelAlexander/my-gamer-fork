#include "GAMER.h"

#if ( defined PARTICLE  &&  defined LOAD_BALANCE )




//-------------------------------------------------------------------------------------------------------
// Function    :  Par_LB_CollectParticleFromRealPatch
// Description :  Collect particles for the specified buffer patches from the corresponding real patches
//                in all MPI ranks
//
// Note        :  1. Information of both the target buffer patches "Buff_NPatchTotal, Buff_PIDList, Buff_NPatchEachRank"
//                   and the corresponding real patches "Real_NPatchTotal, Real_PIDList, Real_NPatchEachRank" must be
//                   provided. The information of real patches can be calculated in advance by using Par_LB_MapBuffer2RealPatch()
//                2. All Target patches (those in Buff_PIDList[] and Real_PIDList[]) must be patches at the same level "lv"
//                3. This function is called by Par_LB_CollectParticle2OneLevel()
//                4. ParAtt_Copy[] will be allocated for all target buffer patches with particles in the
//                   corresponding real patches
//                   --> Must be deallocated afterward by calling Par_LB_CollectParticle2OneLevel_FreeMemory()
//
// Parameter   :  lv                  : Target refinement level
//                AttBitIdx           : Bitwise indices of the target particle attributes (e.g., _PAR_MASS | _PAR_VELX)
//                                      --> A user-defined attribute with an integer index AttIntIdx returned by
//                                          AddParticleAttribute() can be converted to a bitwise index by BIDX(AttIntIdx)
//                Buff_NPatchTotal    : Total number of buffer patches in Buff_PIDList
//                Buff_PIDList        : Target buffer patch indices
//                Buff_NPatchEachRank : Number of buffer patches to receive particles from each rank
//                Real_NPatchTotal    : Total number of real patches in Real_PIDList
//                Real_PIDList        : Target real patch indices
//                Real_NPatchEachRank : Number of real patches to send particles to each rank
//                PredictPos          : Predict particle position, which is useful for particle mass assignement
//                                      --> We send particle position **after** prediction so that we don't have to
//                                          send particle velocity
//                TargetTime          : Target time for predicting the particle position
//                Timer               : Timer used by Par_LB_SendParticleData()
//                Timer_Comment       : String used by Par_LB_SendParticleData()
//
// Return      :  NPar_Copy and ParAtt_Copy[] (if NPar_Copy > 0) for all buffer patches specified in Buff_PIDList[]
//-------------------------------------------------------------------------------------------------------
void Par_LB_CollectParticleFromRealPatch( const int lv, const long AttBitIdx,
                                          const int Buff_NPatchTotal, const int *Buff_PIDList, int *Buff_NPatchEachRank,
                                          const int Real_NPatchTotal, const int *Real_PIDList, int *Real_NPatchEachRank,
                                          const bool PredictPos, const double TargetTime,
                                          Timer_t *Timer, const char *Timer_Comment )
{

// nothing to do for levels above MAX_LEVEL
   if ( lv > MAX_LEVEL )  return;



// 0. determine the target particle attributes
// --> assuming _VAR_NAME = 1L<<VAR_NAME (e.g., _PAR_MASS == 1L<<PAR_MASS == BIDX(PAR_MASS))
// --> PosSendIdx[] is used by Par_PredictPos()
   int NAtt=0, AttIntIdx[PAR_NATT_TOTAL], PosSendIdx[3]={-1, -1, -1};

   for (int v=0; v<PAR_NATT_TOTAL; v++)
      if ( AttBitIdx & (1L<<v) )    AttIntIdx[ NAtt ++ ] = v;

   if ( PredictPos )
   {
      for (int v=0; v<NAtt; v++)
      {
         if      ( AttIntIdx[v] == PAR_POSX )   PosSendIdx[0] = v;
         else if ( AttIntIdx[v] == PAR_POSY )   PosSendIdx[1] = v;
         else if ( AttIntIdx[v] == PAR_POSZ )   PosSendIdx[2] = v;
      }

#     ifdef DEBUG_PARTICLE
      for (int d=0; d<3; d++)
         if ( PosSendIdx[d] == -1 )    Aux_Error( ERROR_INFO, "PosSendIdx[%d] == -1 for PredictPos !!\n", d );
#     endif
   }


// check
#  ifdef DEBUG_PARTICLE
   if ( lv < 0  ||  lv >= NLEVEL )     Aux_Error( ERROR_INFO, "incorrect target level (%d) !!\n", lv );

   if ( NAtt == 0  &&  MPI_Rank == 0 )    Aux_Message( stderr, "WARNING : NAtt == 0 !!\n" );

   if      ( Buff_NPatchTotal < 0 )    Aux_Error( ERROR_INFO, "Buff_NPatchTotal = %d < 0 !!\n", Buff_NPatchTotal );
   else if ( Buff_NPatchTotal > 0 )
   {
      if ( Buff_PIDList == NULL )
         Aux_Error( ERROR_INFO, "Buff_PIDList == NULL (Buff_NPatchTotal = %d) !!\n", Buff_NPatchTotal );

      if ( Buff_NPatchEachRank == NULL )
         Aux_Error( ERROR_INFO, "Buff_NPatchEachRank == NULL (Buff_NPatchTotal = %d) !!\n", Buff_NPatchTotal );
   }

   if      ( Real_NPatchTotal < 0 )    Aux_Error( ERROR_INFO, "Real_NPatchTotal = %d < 0 !!\n", Real_NPatchTotal );
   else if ( Real_NPatchTotal > 0 )
   {
      if ( Real_PIDList == NULL )
         Aux_Error( ERROR_INFO, "Real_PIDList == NULL (Real_NPatchTotal = %d) !!\n", Real_NPatchTotal );

      if ( Real_NPatchEachRank == NULL )
         Aux_Error( ERROR_INFO, "Real_NPatchEachRank == NULL (Real_NPatchTotal = %d) !!\n", Real_NPatchTotal );
   }

   for (int t=0; t<Buff_NPatchTotal; t++)
   {
      const int PID = Buff_PIDList[t];

      if ( PID < amr->NPatchComma[lv][1]  ||  PID >= amr->num[lv] )
         Aux_Error( ERROR_INFO, "This is NOT a buffer patch (t %d, PID %d, NReal %d, NTotal %d) !!\n",
                    t, PID, amr->NPatchComma[lv][1], amr->num[lv] );

      if ( amr->patch[0][lv][PID]->NPar > 0 )
         Aux_Error( ERROR_INFO, "lv %d, PID %d, NPar = %d > 0 !!\n", lv, PID, amr->patch[0][lv][PID]->NPar );

      if ( amr->patch[0][lv][PID]->NPar_Copy >= 0 )
         Aux_Error( ERROR_INFO, "lv %d, PID %d, NPar_Copy = %d >= 0 !!\n", lv, PID, amr->patch[0][lv][PID]->NPar_Copy );

      for (int v=0; v<PAR_NATT_TOTAL; v++)
      if ( amr->patch[0][lv][PID]->ParAtt_Copy[v] != NULL )
         Aux_Error( ERROR_INFO, "lv %d, PID %d, NPar_Copy = %d, ParAtt_Copy[%d] != NULL !!\n",
                    lv, PID, amr->patch[0][lv][PID]->NPar_Copy, v );
   } // for (int t=0; t<Buff_NPatchTotal; t++)

   for (int t=0; t<Real_NPatchTotal; t++)
   {
      const int PID = Real_PIDList[t];

      if ( PID < 0  ||  PID >= amr->NPatchComma[lv][1] )
         Aux_Error( ERROR_INFO, "This is NOT a real patch (t %d, PID %d, NReal %d, NTotal %d) !!\n",
                    t, PID, amr->NPatchComma[lv][1], amr->num[lv] );

      if ( amr->patch[0][lv][PID]->NPar < 0 )
         Aux_Error( ERROR_INFO, "lv %d, PID %d, NPar = %d < 0 !!\n", lv, PID, amr->patch[0][lv][PID]->NPar );

//    all leaf real patches should have NPar_Copy == -1
      if ( amr->patch[0][lv][PID]->son == -1  &&  amr->patch[0][lv][PID]->NPar_Copy >= 0 )
         Aux_Error( ERROR_INFO, "lv %d, PID %d has no son, NPar_Copy = %d >= 0 !!\n",
                    lv, PID, amr->patch[0][lv][PID]->NPar_Copy );

//    all non-leaf real patches should have NPar_Copy >= 0 set by Par_LB_CollectParticle2OneLevel()
      if ( amr->patch[0][lv][PID]->son != -1  &&  amr->patch[0][lv][PID]->NPar_Copy < 0 )
         Aux_Error( ERROR_INFO, "lv %d, PID %d, SonPID %d, NPar_Copy = %d < 0 !!\n",
                    lv, PID, amr->patch[0][lv][PID]->son, amr->patch[0][lv][PID]->NPar_Copy );
   }

// check Real_NPatchEachRank and Real_NPatchTotal
   int Real_NPatchEachRank_Check[MPI_NRank], Real_NPatchTotal_Check=0;

   MPI_Alltoall( Buff_NPatchEachRank, 1, MPI_INT, Real_NPatchEachRank_Check, 1, MPI_INT, MPI_COMM_WORLD );

   for (int r=0; r<MPI_NRank; r++)
   if ( Real_NPatchEachRank[r] != Real_NPatchEachRank_Check[r] )
      Aux_Error( ERROR_INFO, "Real_NPatchEachRank[%d] (%d) != expected (%d) !!\n",
                 r, Real_NPatchEachRank[r], Real_NPatchEachRank_Check[r] );

   for (int r=0; r<MPI_NRank; r++)  Real_NPatchTotal_Check += Real_NPatchEachRank_Check[r];

   if ( Real_NPatchTotal != Real_NPatchTotal_Check )
      Aux_Error( ERROR_INFO, "Real_NPatchTotal (%d) != expected (%d) !!\n",
                 Real_NPatchTotal, Real_NPatchTotal_Check );
#  endif // #ifdef DEBUG_PARTICLE


// must NOT call "return" here even if Buff/Real_NPatchTotal==0 since this rank still needs to call Par_LB_SendParticleData()
// if ( Real_NPatchTotal == 0 )   return;
// if ( Buff_NPatchTotal == 0 )   return;


// 1. get the number of particles to be sent
   int  *SendBuf_NParEachPatch = new int  [Real_NPatchTotal];
   long *SendBuf_Offset        = new long [Real_NPatchTotal];

<<<<<<< HEAD
   int PID, NParThisPatch = 0;
   long     NSendParTotal = 0;
=======
   int  PID, NParThisPatch;
   long NSendParTotal = 0L;
>>>>>>> b19600ae

// loop over all target real patches
#  pragma omp parallel for private( PID, NParThisPatch ) reduction( +:NSendParTotal ) schedule( PAR_OMP_SCHED, PAR_OMP_SCHED_CHUNK )
   for (int t=0; t<Real_NPatchTotal; t++)
   {
      PID = Real_PIDList[t];

//    we assume that non-leaf real patches have already collected particles from their descendant patches
      if ( amr->patch[0][lv][PID]->son == -1 )  NParThisPatch = amr->patch[0][lv][PID]->NPar;
      else                                      NParThisPatch = amr->patch[0][lv][PID]->NPar_Copy;

#     ifdef DEBUG_PARTICLE
      if ( NParThisPatch < 0 )
         Aux_Error( ERROR_INFO, "NParThisPatch (%d) has not been calculated (lv %d, PID %d) !!\n",
                    NParThisPatch, lv, PID );
#     endif

      NSendParTotal            += (long)NParThisPatch;
      SendBuf_NParEachPatch[t]  =       NParThisPatch;
   } // for (int t=0; t<Real_NPatchTotal; t++)

// get the array offset of each patch (mainly for the OpenMP parallelization)
   if ( Real_NPatchTotal > 0 )   SendBuf_Offset[0] = 0L;
   for (int t=0; t<Real_NPatchTotal-1; t++)  SendBuf_Offset[t+1] = SendBuf_Offset[t] + long(SendBuf_NParEachPatch[t]*NAtt);


// 2. prepare the particle data to be sent
// reuse the MPI send buffer declared in LB_GetBufferData() for better MPI performance
   real_par  *SendBuf_ParDataEachPatch = (real_par *)LB_GetBufferData_MemAllocate_Send( NSendParTotal*(long)NAtt*sizeof(real_par) );

   real_par  *SendPtr     = NULL;
   long      *ParList     = NULL;
   real_par **ParAtt_Copy = NULL;
   long       ParID;

#  pragma omp parallel for private( PID, NParThisPatch, SendPtr, ParList, ParAtt_Copy, ParID ) \
                           schedule( PAR_OMP_SCHED, PAR_OMP_SCHED_CHUNK )
   for (int t=0; t<Real_NPatchTotal; t++)
   {
      PID           = Real_PIDList         [t];
      NParThisPatch = SendBuf_NParEachPatch[t];
      SendPtr       = SendBuf_ParDataEachPatch + SendBuf_Offset[t];

//    skip patches with no particles
      if ( NParThisPatch == 0 )  continue;

      if ( amr->patch[0][lv][PID]->son == -1 )
      {
         ParList = amr->patch[0][lv][PID]->ParList;

#        ifdef DEBUG_PARTICLE
         if ( ParList == NULL )
            Aux_Error( ERROR_INFO, "ParList == NULL for NParThisPatch (%d) > 0 (lv %d, PID %d) !!\n",
                       NParThisPatch, lv, PID );
#        endif

         for (int p=0; p<NParThisPatch; p++)
         {
            ParID = ParList[p];

            for (int v=0; v<NAtt; v++)    SendPtr[v] = amr->Par->Attribute[ AttIntIdx[v] ][ParID];

//          predict particle position to TargetTime
//          --> note that we need to skip particles waiting for velocity correction since these are leaf real patches
//              which may have particles just been updated
//              --> done in Par_PredictPos()
//          --> also note that we don't have to worry about the periodic BC here (in other words, Pos can lie outside the box)
            if ( PredictPos )    Par_PredictPos( 1, &ParID, SendPtr+PosSendIdx[0], SendPtr+PosSendIdx[1], SendPtr+PosSendIdx[2],
                                                 TargetTime );

            SendPtr += NAtt;
         } // for (int p=0; p<NParThisPatch; p++)
      } // if ( amr->patch[0][lv][PID]->son == -1 )

      else
      {
         ParAtt_Copy = amr->patch[0][lv][PID]->ParAtt_Copy;

#        ifdef DEBUG_PARTICLE
         for (int v=0; v<NAtt; v++)
            if ( ParAtt_Copy[ AttIntIdx[v] ] == NULL )
               Aux_Error( ERROR_INFO, "ParAtt_Copy[%d] == NULL for NParThisPatch (%d) > 0 (lv %d, PID %d) !!\n",
                          AttIntIdx[v], NParThisPatch, lv, PID );
#        endif

         for (int p=0; p<NParThisPatch; p++)
         {
//          note that the particle position should have already been predicted to TargetTime
//          by Par_LB_CollectParticle2OneLevel()
            for (int v=0; v<NAtt; v++)    SendPtr[v] = ParAtt_Copy[ AttIntIdx[v] ][p];

            SendPtr += NAtt;
         }
      } // if ( amr->patch[0][lv][PID]->son == -1 ) ... else ...
   } // for (int t=0; t<Real_NPatchTotal; t++)


// 3. send the number of particles and their attributes
   const bool Exchange_NPatchEachRank_No   = false;
   const bool Exchange_LBIdxEachRank_No    = false;
   const bool Exchange_ParDataEachRank_Yes = true;

   int      *SendBuf_NPatchEachRank   = Real_NPatchEachRank;
   int      *RecvBuf_NPatchEachRank   = Buff_NPatchEachRank;
   int      *RecvBuf_NParEachPatch    = NULL;   // will be allocated by Par_LB_SendParticleData and must be free'd later
   real_par *RecvBuf_ParDataEachPatch = NULL;   // a pointer to the MPI recv buffer declared in LB_GetBufferData
                                                // --> don't have to be free'd here

   long     *SendBuf_LBIdxEachRank    = NULL;   // useless and does not need to be allocated
   long     *RecvBuf_LBIdxEachRank    = NULL;   // useless and will not be allocated by Par_LB_SendParticleData

<<<<<<< HEAD
   int NRecvPatchTotal;                         // returned from Par_LB_SendParticleData
   long  NRecvParTotal;                         // returned from Par_LB_SendParticleData
=======
   int  NRecvPatchTotal;                    // returned from Par_LB_SendParticleData
   long NRecvParTotal;                      // returned from Par_LB_SendParticleData
>>>>>>> b19600ae

// note that we don't exchange NPatchEachRank (which is already known) and LBIdxEachRank (which is useless here)
   Par_LB_SendParticleData(
      NAtt,
      SendBuf_NPatchEachRank, SendBuf_NParEachPatch, SendBuf_LBIdxEachRank, SendBuf_ParDataEachPatch, NSendParTotal,
      RecvBuf_NPatchEachRank, RecvBuf_NParEachPatch, RecvBuf_LBIdxEachRank, RecvBuf_ParDataEachPatch,
      NRecvPatchTotal, NRecvParTotal, Exchange_NPatchEachRank_No, Exchange_LBIdxEachRank_No, Exchange_ParDataEachRank_Yes,
      Timer, Timer_Comment );

#  ifdef DEBUG_PARTICLE
   if ( NRecvPatchTotal != Buff_NPatchTotal )
      Aux_Error( ERROR_INFO, "Total number of received patches (%d) != expected (%d) !!\n",
                 NRecvPatchTotal, Buff_NPatchTotal );
#  endif

// free the send buffer in advance to save memory
   delete [] SendBuf_NParEachPatch;
   delete [] SendBuf_Offset;


// 4. store the received particle data to each patch
   const real_par *RecvPtr = NULL;

// 4-0. get the array offset of each patch (mainly for the OpenMP parallelization)
   long *RecvBuf_Offset = new long [Buff_NPatchTotal];
   if ( Buff_NPatchTotal > 0 )   RecvBuf_Offset[0] = 0L;
   for (int t=0; t<Buff_NPatchTotal-1; t++)  RecvBuf_Offset[t+1] = RecvBuf_Offset[t] + long(RecvBuf_NParEachPatch[t]*NAtt);

#  pragma omp parallel for private( PID, NParThisPatch, RecvPtr ) schedule( PAR_OMP_SCHED, PAR_OMP_SCHED_CHUNK )
   for (int t=0; t<Buff_NPatchTotal; t++)
   {
      PID           = Buff_PIDList         [t];
      NParThisPatch = RecvBuf_NParEachPatch[t];
      RecvPtr       = RecvBuf_ParDataEachPatch + RecvBuf_Offset[t];

//    4-1. set the number of particles in this patch
      amr->patch[0][lv][PID]->NPar_Copy = NParThisPatch;

      if ( NParThisPatch > 0 )
      {
//       4-2. allocate ParAtt_Copy[]
         for (int v=0; v<NAtt; v++)
            amr->patch[0][lv][PID]->ParAtt_Copy[ AttIntIdx[v] ] = new real_par [NParThisPatch];

         for (int p=0; p<NParThisPatch; p++)
         {
//          4-3. store the received data
            for (int v=0; v<NAtt; v++)
               amr->patch[0][lv][PID]->ParAtt_Copy[ AttIntIdx[v] ][p] = *RecvPtr++;

//          4-4. check
#           ifdef DEBUG_PARTICLE
//          we do not transfer inactive particles
            if ( AttBitIdx & _PAR_MASS )
            if ( amr->patch[0][lv][PID]->ParAtt_Copy[PAR_MASS][p] < (real_par)0.0 )
               Aux_Error( ERROR_INFO, "found inactive particle (lv %d, PID %d, Mass %14.7e, particle %d) !!\n",
                          lv, PID, amr->patch[0][lv][PID]->ParAtt_Copy[PAR_MASS][p], p );

//          check if the received particle lies within the target patch (may not when PredictPos is on)
            if ( !PredictPos  &&  ( AttBitIdx & _PAR_POSX )  &&  ( AttBitIdx & _PAR_POSY )  &&  ( AttBitIdx & _PAR_POSZ ) )
            {
//             always assume periodic B.C. in this check since we don't allocate buffer patches lying outside
//             the simulation domain for non-periodic B.C.
//             --> we can use EdgeL/R stored in each patch directly since they assume periodicity as well
               const double     *EdgeL     = amr->patch[0][lv][PID]->EdgeL;
               const double     *EdgeR     = amr->patch[0][lv][PID]->EdgeR;
               const real_par    ParPos[3] = { amr->patch[0][lv][PID]->ParAtt_Copy[PAR_POSX][p],
                                               amr->patch[0][lv][PID]->ParAtt_Copy[PAR_POSY][p],
                                               amr->patch[0][lv][PID]->ParAtt_Copy[PAR_POSZ][p] };

               for (int d=0; d<3; d++)
               {
                  if ( ParPos[d] < EdgeL[d]  ||  ParPos[d] >= EdgeR[d] )
                     Aux_Error( ERROR_INFO, "wrong home patch (L/R edge = %13.6e/%13.6e, pos[%d] = %13.6e, particle %d, lv %d, PID %d) !!\n",
                                EdgeL[d], EdgeR[d], d, ParPos[d], p, lv, PID );
               }
            } // if ( !PredictPos )
#           endif // #ifdef DEBUG_PARTICLE

         } // for (int p=0; p<NParThisPatch; p++)
      } // if ( NParThisPatch > 0 )
   } // for (int t=0; t<Real_NPatchTotal; t++)


// 5. free memory
   delete [] RecvBuf_NParEachPatch;
   delete [] RecvBuf_Offset;

} // FUNCTION : Par_LB_CollectParticleFromRealPatch



#endif // #if ( defined PARTICLE  &&  defined LOAD_BALANCE )<|MERGE_RESOLUTION|>--- conflicted
+++ resolved
@@ -169,13 +169,8 @@
    int  *SendBuf_NParEachPatch = new int  [Real_NPatchTotal];
    long *SendBuf_Offset        = new long [Real_NPatchTotal];
 
-<<<<<<< HEAD
-   int PID, NParThisPatch = 0;
-   long     NSendParTotal = 0;
-=======
    int  PID, NParThisPatch;
    long NSendParTotal = 0L;
->>>>>>> b19600ae
 
 // loop over all target real patches
 #  pragma omp parallel for private( PID, NParThisPatch ) reduction( +:NSendParTotal ) schedule( PAR_OMP_SCHED, PAR_OMP_SCHED_CHUNK )
@@ -287,13 +282,8 @@
    long     *SendBuf_LBIdxEachRank    = NULL;   // useless and does not need to be allocated
    long     *RecvBuf_LBIdxEachRank    = NULL;   // useless and will not be allocated by Par_LB_SendParticleData
 
-<<<<<<< HEAD
-   int NRecvPatchTotal;                         // returned from Par_LB_SendParticleData
-   long  NRecvParTotal;                         // returned from Par_LB_SendParticleData
-=======
-   int  NRecvPatchTotal;                    // returned from Par_LB_SendParticleData
-   long NRecvParTotal;                      // returned from Par_LB_SendParticleData
->>>>>>> b19600ae
+   int       NRecvPatchTotal;                   // returned from Par_LB_SendParticleData
+   long      NRecvParTotal;                     // returned from Par_LB_SendParticleData
 
 // note that we don't exchange NPatchEachRank (which is already known) and LBIdxEachRank (which is useless here)
    Par_LB_SendParticleData(
