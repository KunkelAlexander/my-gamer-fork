--- conflicted
+++ resolved
@@ -116,13 +116,8 @@
 // 1. get the number of particles to be sent
    int *SendBuf_NParEachPatch = new int [Send_NPatchTotal];
 
-<<<<<<< HEAD
-   int PID, NParThisPatch = 0;
-   long     NSendParTotal = 0;
-=======
    int  PID, NParThisPatch;
    long NSendParTotal = 0L;
->>>>>>> b19600ae
 
 // loop over all target send patches
    for (int t=0; t<Send_NPatchTotal; t++)
@@ -194,18 +189,13 @@
    int      *RecvBuf_NPatchEachRank   = Recv_NPatchEachRank;
    int      *RecvBuf_NParEachPatch    = NULL;    // will be allocated by Par_LB_SendParticleData and must be free'd later
    real_par *RecvBuf_ParDataEachPatch = NULL;    // a pointer to the MPI recv buffer declared in LB_GetBufferData
-                                             // --> don't have to be free'd here
+                                                 // --> don't have to be free'd here
 
    long     *SendBuf_LBIdxEachRank    = NULL;    // useless and does not need to be allocated
    long     *RecvBuf_LBIdxEachRank    = NULL;    // useless and will not be allocated by Par_LB_SendParticleData
 
-<<<<<<< HEAD
    int  NRecvPatchTotal;                         // returned from Par_LB_SendParticleDat
    long NRecvParTotal;                           // returned from Par_LB_SendParticleData
-=======
-   int  NRecvPatchTotal;                     // returned from Par_LB_SendParticleData
-   long NRecvParTotal;                       // returned from Par_LB_SendParticleData
->>>>>>> b19600ae
 
 // note that we don't exchange NPatchEachRank (which is already known) and LBIdxEachRank (which is useless here)
    Par_LB_SendParticleData(
