#include "GAMER.h"

#if ( defined PARTICLE  &&  defined LOAD_BALANCE )




//-------------------------------------------------------------------------------------------------------
// Function    :  Par_LB_SendParticleData
// Description :  Exchange particles between different MPI ranks
//
// Note        :  1. SendBuf_XXX must be preallocated and will NOT be deallocated in this function
//                2. RecvBuf_XXX will be allocated in this function (using call by reference) and must be
//                   deallocated manually after calling this function
//                   --> Except for RecvBuf_ParDataEachPatch, which is just a pointer to the MPI recv buffer
//                       declared in LB_GetBufferData
//                3. SendBuf_ParDataEachPatch format: [ParID][ParAttribute] instead of [ParAttribute][ParID]
//                4. Called by Par_LB_CollectParticleFromRealPatch(), Par_LB_CollectParticle2OneLevel(), and
//                   Par_LB_ExchangeParticleBetweenPatch()
//                   --> Par_LB_ExchangeParticleBetweenPatch() is called by
//                       Par_PassParticle2Sibling() and Par_PassParticle2Son_MultiPatch()
//
// Parameter   :  NParAtt                  : Number of particle attributes to be sent
//                SendBuf_NPatchEachRank   : MPI send buffer --> number of patches sent to each rank
//                SendBuf_NParEachPatch    : MPI send buffer --> number of particles in each patch to be sent
//                SendBuf_LBIdxEachPatch   : MPI send buffer --> load-balance index of each patch to be sent
//                SendBuf_ParDataEachPatch : MPI send buffer --> particle data in each patch to be sent
//                NSendParTotal            : Total number of particles sent to all ranks (used by OPT__TIMING_MPI only)
//                RecvBuf_XXX              : MPI recv buffer
//                NRecvPatchTotal          : Total number of patches   received from all ranks
//                NRecvParTotal            : Total number of particles received from all ranks
//                Exchange_NPatchEachRank  : true  : Exchange SendBuf_NPatchEachRank to get RecvBuf_NPatchEachRank
//                                           false : Assuming RecvBuf_NPatchEachRank has already been set properly
//                                                   --> But one still needs to provide SendBuf_NPatchEachRank properly
//                                                   --> RecvBuf_NPatchEachRank will NOT be reallocated
//                                                   --> Useful in Par_LB_CollectParticleFromRealPatch.cpp
//                Exchange_LBIdxEachRank   : true  : Exchange SendBuf_LBIdxEachRank to get RecvBuf_LBIdxEachRank
//                                           false : Does NOT exchange SendBuf_LBIdxEachPatch at all
//                                                   --> One does NOT need to provide SendBuf_LBIdxEachPatch
//                                                   --> RecvBuf_LBIdxEachPatch will NOT be allocated
//                                                   --> Useful in Par_LB_CollectParticleFromRealPatch.cpp
//                Exchange_ParDataEachRank : true  : Exchange SendBuf_ParDataEachPatch to get RecvBuf_ParDataEachPatch
//                Timer                    : Timer used by the options "TIMING" and "OPT__TIMING_MPI"
//                                           --> Do nothing if Timer == NULL
//                Timer_Comment            : String used by "OPT__TIMING_MPI"
//
// Return      :  RecvBuf_NPatchEachRank (if Exchange_NPatchEachRank == true), RecvBuf_NParEachPatch,
//                RecvBuf_LBIdxEachPatch (if Exchange_LBIdxEachRank == true),
//                RecvBuf_ParDataEachPatch (if Exchange_ParDataEachRank == true),
//                NRecvPatchTotal, NRecvPatchTotal
//-------------------------------------------------------------------------------------------------------
void Par_LB_SendParticleData( const int NParAtt, int *SendBuf_NPatchEachRank, int *SendBuf_NParEachPatch,
<<<<<<< HEAD
                              long *SendBuf_LBIdxEachPatch, real_par *SendBuf_ParDataEachPatch, const long NSendParTotal,
                              int *&RecvBuf_NPatchEachRank, int *&RecvBuf_NParEachPatch, long *&RecvBuf_LBIdxEachPatch,
                              real_par *&RecvBuf_ParDataEachPatch, int &NRecvPatchTotal, long &NRecvParTotal,
=======
                              long *SendBuf_LBIdxEachPatch, real *SendBuf_ParDataEachPatch, const long NSendParTotal,
                              int *&RecvBuf_NPatchEachRank, int *&RecvBuf_NParEachPatch, long *&RecvBuf_LBIdxEachPatch,
                              real *&RecvBuf_ParDataEachPatch, int &NRecvPatchTotal, long &NRecvParTotal,
>>>>>>> b19600ae
                              const bool Exchange_NPatchEachRank, const bool Exchange_LBIdxEachRank,
                              const bool Exchange_ParDataEachRank, Timer_t *Timer, const char *Timer_Comment )
{

// check
#  ifdef DEBUG_PARTICLE
   if ( NParAtt < 0 )                        Aux_Error( ERROR_INFO, "NParAtt = %d < 0 !!\n", NParAtt );
   if ( SendBuf_NPatchEachRank   == NULL )   Aux_Error( ERROR_INFO, "SendBuf_NPatchEachRank == NULL !!\n" );
   if ( SendBuf_NParEachPatch    == NULL )   Aux_Error( ERROR_INFO, "SendBuf_NParEachPatch == NULL !!\n" );
   if ( Exchange_ParDataEachRank  &&
        SendBuf_ParDataEachPatch == NULL )   Aux_Error( ERROR_INFO, "SendBuf_ParDataEachPatch == NULL !!\n" );
   if ( Exchange_LBIdxEachRank  &&
        SendBuf_LBIdxEachPatch   == NULL )   Aux_Error( ERROR_INFO, "SendBuf_LBIdxEachPatch == NULL !!\n" );
   if ( !Exchange_NPatchEachRank  &&
        RecvBuf_NPatchEachRank   == NULL )   Aux_Error( ERROR_INFO, "RecvBuf_NParEachPatch == NULL !!\n" );
#  ifdef TIMING
   if ( Timer != NULL  &&  OPT__TIMING_MPI  &&  Timer_Comment == NULL )
      Aux_Error( ERROR_INFO, "Timer_Comment == NULL !!\n" );
#  endif
#  endif


// start timing
#  ifdef TIMING
   double time0, dtime;

   if ( Timer != NULL )
   {
//    it's better to add barrier before timing transferring data through MPI
//    --> so that the timing results (i.e., the MPI bandwidth reported by OPT__TIMING_MPI ) does NOT include
//        the time waiting for other ranks to reach here
//    --> make the MPI bandwidth measured here more accurate
      if ( OPT__TIMING_BARRIER )    MPI_Barrier( MPI_COMM_WORLD );

      if ( OPT__TIMING_MPI )  time0 = Timer->GetValue();

      Timer->Start();
   }
#  endif


// 1. get the number of patches received from each rank
   if ( Exchange_NPatchEachRank )
   {
      RecvBuf_NPatchEachRank = new int [MPI_NRank];

      MPI_Alltoall( SendBuf_NPatchEachRank, 1, MPI_INT, RecvBuf_NPatchEachRank, 1, MPI_INT, MPI_COMM_WORLD );
   }

   NRecvPatchTotal = 0;
   for (int r=0; r<MPI_NRank; r++)  NRecvPatchTotal += RecvBuf_NPatchEachRank[r];


// 2. get the number of particles received from each rank
   int *SendCount_NParEachPatch = new int [MPI_NRank];
   int *RecvCount_NParEachPatch = new int [MPI_NRank];
   int *SendDisp_NParEachPatch  = new int [MPI_NRank];
   int *RecvDisp_NParEachPatch  = new int [MPI_NRank];

   RecvBuf_NParEachPatch = new int [NRecvPatchTotal];

// send/recv count
   for (int r=0; r<MPI_NRank; r++)
   {
      SendCount_NParEachPatch[r] = SendBuf_NPatchEachRank[r];
      RecvCount_NParEachPatch[r] = RecvBuf_NPatchEachRank[r];
   }

// send/recv displacement
   SendDisp_NParEachPatch[0] = 0;
   RecvDisp_NParEachPatch[0] = 0;
   for (int r=1; r<MPI_NRank; r++)
   {
      SendDisp_NParEachPatch[r] = SendDisp_NParEachPatch[r-1] + SendCount_NParEachPatch[r-1];
      RecvDisp_NParEachPatch[r] = RecvDisp_NParEachPatch[r-1] + RecvCount_NParEachPatch[r-1];
   }

// exchange data
   MPI_Alltoallv( SendBuf_NParEachPatch, SendCount_NParEachPatch, SendDisp_NParEachPatch, MPI_INT,
                  RecvBuf_NParEachPatch, RecvCount_NParEachPatch, RecvDisp_NParEachPatch, MPI_INT, MPI_COMM_WORLD );


// 3. collect LBIdx from all ranks
   if ( Exchange_LBIdxEachRank )
   {
      RecvBuf_LBIdxEachPatch = new long [NRecvPatchTotal];

      MPI_Alltoallv( SendBuf_LBIdxEachPatch, SendCount_NParEachPatch, SendDisp_NParEachPatch, MPI_LONG,
                     RecvBuf_LBIdxEachPatch, RecvCount_NParEachPatch, RecvDisp_NParEachPatch, MPI_LONG, MPI_COMM_WORLD );
   }


// 4. collect particle attributes from all ranks
   if ( Exchange_ParDataEachRank )
   {
      long *SendCount_ParDataEachPatch = new long [MPI_NRank];
      long *RecvCount_ParDataEachPatch = new long [MPI_NRank];
      long *SendDisp_ParDataEachPatch  = new long [MPI_NRank];
      long *RecvDisp_ParDataEachPatch  = new long [MPI_NRank];

//    send/recv count
      const int *SendPtr = NULL, *RecvPtr = NULL;
      NRecvParTotal = 0L;

      for (int r=0; r<MPI_NRank; r++)
      {
         SendCount_ParDataEachPatch[r] = 0L;
         RecvCount_ParDataEachPatch[r] = 0L;

         SendPtr = SendBuf_NParEachPatch + SendDisp_NParEachPatch[r];
         RecvPtr = RecvBuf_NParEachPatch + RecvDisp_NParEachPatch[r];

         for (int p=0; p<SendBuf_NPatchEachRank[r]; p++)    SendCount_ParDataEachPatch[r] += (long)SendPtr[p];
         for (int p=0; p<RecvBuf_NPatchEachRank[r]; p++)    RecvCount_ParDataEachPatch[r] += (long)RecvPtr[p];

         NRecvParTotal += (long)RecvCount_ParDataEachPatch[r];

         SendCount_ParDataEachPatch[r] *= (long)NParAtt;
         RecvCount_ParDataEachPatch[r] *= (long)NParAtt;
      }

//    send/recv displacement
      SendDisp_ParDataEachPatch[0] = 0L;
      RecvDisp_ParDataEachPatch[0] = 0L;
      for (int r=1; r<MPI_NRank; r++)
      {
         SendDisp_ParDataEachPatch[r] = SendDisp_ParDataEachPatch[r-1] + SendCount_ParDataEachPatch[r-1];
         RecvDisp_ParDataEachPatch[r] = RecvDisp_ParDataEachPatch[r-1] + RecvCount_ParDataEachPatch[r-1];
      }

//    reuse the MPI recv buffer declared in LB_GetBufferData for better MPI performance
      RecvBuf_ParDataEachPatch = (real_par *)LB_GetBufferData_MemAllocate_Recv( NRecvParTotal*(long)NParAtt*sizeof(real_par) );

//    exchange data
<<<<<<< HEAD
      MPI_Alltoallv( SendBuf_ParDataEachPatch, SendCount_ParDataEachPatch, SendDisp_ParDataEachPatch, MPI_GAMER_REAL_PAR,
                     RecvBuf_ParDataEachPatch, RecvCount_ParDataEachPatch, RecvDisp_ParDataEachPatch, MPI_GAMER_REAL_PAR, MPI_COMM_WORLD );
=======
      MPI_Alltoallv_GAMER( SendBuf_ParDataEachPatch, SendCount_ParDataEachPatch, SendDisp_ParDataEachPatch, MPI_GAMER_REAL,
                           RecvBuf_ParDataEachPatch, RecvCount_ParDataEachPatch, RecvDisp_ParDataEachPatch, MPI_GAMER_REAL, MPI_COMM_WORLD );
>>>>>>> b19600ae

//    free memory
      delete [] SendCount_ParDataEachPatch;
      delete [] SendDisp_ParDataEachPatch;
      delete [] RecvCount_ParDataEachPatch;
      delete [] RecvDisp_ParDataEachPatch;
   } // if ( Exchange_ParDataEachRank )


// 5. free memory
   delete [] SendCount_NParEachPatch;
   delete [] SendDisp_NParEachPatch;
   delete [] RecvCount_NParEachPatch;
   delete [] RecvDisp_NParEachPatch;


// stop timing
#  ifdef TIMING
   if ( Timer != NULL )
   {
      Timer->Stop();

      if ( OPT__TIMING_MPI )
      {
         dtime = Timer->GetValue() - time0;

//       output to the same log file as LB_GetBufferData
         char FileName[100];
         sprintf( FileName, "Record__TimingMPI_Rank%05d", MPI_Rank );

         FILE *File = fopen( FileName, "a" );

         const double SendMB = (double)NSendParTotal*NParAtt*sizeof(real_par)*1.0e-6;
         const double RecvMB = (double)NRecvParTotal*NParAtt*sizeof(real_par)*1.0e-6;

         fprintf( File, "%19s %4d %4s %10s %10s %10.5f %8.3f %8.3f %10.3f %10.3f\n",
                  Timer_Comment, NParAtt, "X", "X", "X", dtime, SendMB, RecvMB, SendMB/dtime, RecvMB/dtime );

         fclose( File );
      } // if ( OPT__TIMING_MPI )
   } // if ( Timer != NULL )
#  endif // #ifdef TIMING

} // FUNCTION : Par_LB_SendParticleData



#endif // #if ( defined PARTICLE  &&  defined LOAD_BALANCE )<|MERGE_RESOLUTION|>--- conflicted
+++ resolved
@@ -50,15 +50,9 @@
 //                NRecvPatchTotal, NRecvPatchTotal
 //-------------------------------------------------------------------------------------------------------
 void Par_LB_SendParticleData( const int NParAtt, int *SendBuf_NPatchEachRank, int *SendBuf_NParEachPatch,
-<<<<<<< HEAD
                               long *SendBuf_LBIdxEachPatch, real_par *SendBuf_ParDataEachPatch, const long NSendParTotal,
                               int *&RecvBuf_NPatchEachRank, int *&RecvBuf_NParEachPatch, long *&RecvBuf_LBIdxEachPatch,
                               real_par *&RecvBuf_ParDataEachPatch, int &NRecvPatchTotal, long &NRecvParTotal,
-=======
-                              long *SendBuf_LBIdxEachPatch, real *SendBuf_ParDataEachPatch, const long NSendParTotal,
-                              int *&RecvBuf_NPatchEachRank, int *&RecvBuf_NParEachPatch, long *&RecvBuf_LBIdxEachPatch,
-                              real *&RecvBuf_ParDataEachPatch, int &NRecvPatchTotal, long &NRecvParTotal,
->>>>>>> b19600ae
                               const bool Exchange_NPatchEachRank, const bool Exchange_LBIdxEachRank,
                               const bool Exchange_ParDataEachRank, Timer_t *Timer, const char *Timer_Comment )
 {
@@ -174,7 +168,7 @@
          for (int p=0; p<SendBuf_NPatchEachRank[r]; p++)    SendCount_ParDataEachPatch[r] += (long)SendPtr[p];
          for (int p=0; p<RecvBuf_NPatchEachRank[r]; p++)    RecvCount_ParDataEachPatch[r] += (long)RecvPtr[p];
 
-         NRecvParTotal += (long)RecvCount_ParDataEachPatch[r];
+         NRecvParTotal += RecvCount_ParDataEachPatch[r];
 
          SendCount_ParDataEachPatch[r] *= (long)NParAtt;
          RecvCount_ParDataEachPatch[r] *= (long)NParAtt;
@@ -192,14 +186,10 @@
 //    reuse the MPI recv buffer declared in LB_GetBufferData for better MPI performance
       RecvBuf_ParDataEachPatch = (real_par *)LB_GetBufferData_MemAllocate_Recv( NRecvParTotal*(long)NParAtt*sizeof(real_par) );
 
+
 //    exchange data
-<<<<<<< HEAD
-      MPI_Alltoallv( SendBuf_ParDataEachPatch, SendCount_ParDataEachPatch, SendDisp_ParDataEachPatch, MPI_GAMER_REAL_PAR,
-                     RecvBuf_ParDataEachPatch, RecvCount_ParDataEachPatch, RecvDisp_ParDataEachPatch, MPI_GAMER_REAL_PAR, MPI_COMM_WORLD );
-=======
-      MPI_Alltoallv_GAMER( SendBuf_ParDataEachPatch, SendCount_ParDataEachPatch, SendDisp_ParDataEachPatch, MPI_GAMER_REAL,
-                           RecvBuf_ParDataEachPatch, RecvCount_ParDataEachPatch, RecvDisp_ParDataEachPatch, MPI_GAMER_REAL, MPI_COMM_WORLD );
->>>>>>> b19600ae
+      MPI_Alltoallv_GAMER( SendBuf_ParDataEachPatch, SendCount_ParDataEachPatch, SendDisp_ParDataEachPatch, MPI_GAMER_REAL_PAR,
+                           RecvBuf_ParDataEachPatch, RecvCount_ParDataEachPatch, RecvDisp_ParDataEachPatch, MPI_GAMER_REAL_PAR, MPI_COMM_WORLD );
 
 //    free memory
       delete [] SendCount_ParDataEachPatch;
