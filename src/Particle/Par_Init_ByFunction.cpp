#include "GAMER.h"

#ifdef PARTICLE

// declare as static so that other functions cannot invoke it directly and must use the function pointer
static void Par_Init_ByFunction( const long NPar_ThisRank, const long NPar_AllRank,
                                 real *ParMass, real *ParPosX, real *ParPosY, real *ParPosZ,
                                 real *ParVelX, real *ParVelY, real *ParVelZ, real *ParTime,
                                 real *ParPassive[PAR_NPASSIVE] );

// this function pointer may be overwritten by various test problem initializers
void (*Par_Init_ByFunction_Ptr)( const long NPar_ThisRank, const long NPar_AllRank,
                                 real *ParMass, real *ParPosX, real *ParPosY, real *ParPosZ,
                                 real *ParVelX, real *ParVelY, real *ParVelZ, real *ParTime,
                                 real *ParPassive[PAR_NPASSIVE] ) = Par_Init_ByFunction;




//-------------------------------------------------------------------------------------------------------
// Function    :  Par_Init_ByFunction
// Description :  User-specified function to initialize particle attributes
//
// Note        :  1. Invoked by Init_GAMER() using the function pointer "Par_Init_ByFunction_Ptr"
//                   --> This function pointer may be reset by various test problem initializers, in which case
//                       this funtion will become useless
//                2. Periodicity should be taken care of in this function
//                   --> No particles should lie outside the simulation box when the periodic BC is adopted
//                   --> However, if the non-periodic BC is adopted, particles are allowed to lie outside the box
//                       (more specifically, outside the "active" region defined by amr->Par->RemoveCell)
//                       in this function. They will later be removed automatically when calling Par_Aux_InitCheck()
//                       in Init_GAMER().
//                3. Particles set by this function are only temporarily stored in this MPI rank
//                   --> They will later be redistributed when calling Par_LB_Init_RedistributeByRectangular()
//                       and LB_Init_LoadBalance()
//                   --> Therefore, there is no constraint on which particles should be set by this function
//
// Parameter   :  NPar_ThisRank : Number of particles to be set by this MPI rank
//                NPar_AllRank  : Total Number of particles in all MPI ranks
//                ParMass       : Particle mass     array with the size of NPar_ThisRank
//                ParPosX/Y/Z   : Particle position array with the size of NPar_ThisRank
//                ParVelX/Y/Z   : Particle velocity array with the size of NPar_ThisRank
//                ParTime       : Particle time     array with the size of NPar_ThisRank
//                ParPassive    : Particle passive attributes pointer array with the size [PAR_NPASSIVE][NPar_ThisRank]
//
// Return      :  ParMass, ParPosX/Y/Z, ParVelX/Y/Z, ParTime, ParPassive
//-------------------------------------------------------------------------------------------------------
void Par_Init_ByFunction( const long NPar_ThisRank, const long NPar_AllRank,
                          real *ParMass, real *ParPosX, real *ParPosY, real *ParPosZ,
                          real *ParVelX, real *ParVelY, real *ParVelZ, real *ParTime,
                          real *ParPassive[PAR_NPASSIVE] )
{

   if ( MPI_Rank == 0 )    Aux_Message( stdout, "%s ...\n", __FUNCTION__ );


// synchronize all particles to the physical time on the base level
   for (long p=0; p<NPar_ThisRank; p++)   ParTime[p] = Time[0];


// initialize the particle creation time (PAR_CREATION_TIME) by an arbitrary negative value since it is
// only used for star particles created during evolution and is useless during initialization
#  ifdef STAR_FORMATION
   for (int p=0; p<NPar_ThisRank; p++)    ParPassive[PAR_CREATION_TIME][p] = -1.0;
#  endif


// set other particle attributes
// ============================================================================================================
   real *ParPos[3] = { ParPosX, ParPosY, ParPosZ };
   real *ParVel[3] = { ParVelX, ParVelY, ParVelZ };

// exmaple : randomly initialize
   /*
   const uint RSeed     = 2;                                         // random seed
   const real MassMin   = 1.0e-2;                                    // minimum value of particle mass
   const real MassMax   = 1.0;                                       // maximum value of particle mass
<<<<<<< HEAD
   const real PosMin[3] = { amr->BoxEdgeL[0],
                            amr->BoxEdgeL[1],
                            amr->BoxEdgeL[2] };                      // minimum value of particle position
   const real PosMax[3] = { amr->BoxEdgeR[0]*(1.0-1.0e-5),           // maximum value of particle position
                            amr->BoxEdgeR[1]*(1.0-1.0e-5),
                            amr->BoxEdgeR[2]*(1.0-1.0e-5) };
=======
   const real PosMin[3] = { 0.0, 0.0, 0.0 };                         // minimum value of particle position
   const real PosMax[3] = { real( amr->BoxSize[0]*(1.0-1.0e-5) ),    // maximum value of particle position
                            real( amr->BoxSize[1]*(1.0-1.0e-5) ),
                            real( amr->BoxSize[2]*(1.0-1.0e-5) ) };
>>>>>>> 19162aca
   const real VelMin[3] = { -1.0, -1.0, -1.0 };                      // minimum value of particle velocity
   const real VelMax[3] = { +1.0, +1.0, +1.0 };                      // maximum value of particle velocity

   srand( RSeed );

   for (long p=0; p<NPar_ThisRank; p++)
   {
      ParMass[p] = ( (real)rand()/RAND_MAX )*( MassMax - MassMin ) + MassMin;

      for (int d=0; d<3; d++)
      {
         ParPos[d][p] = ( (real)rand()/RAND_MAX )*( PosMax[d] - PosMin[d] ) + PosMin[d];
         ParVel[d][p] = ( (real)rand()/RAND_MAX )*( VelMax[d] - VelMin[d] ) + VelMin[d];
      }
   }
   */
// ============================================================================================================


   if ( MPI_Rank == 0 )    Aux_Message( stdout, "%s ... done\n", __FUNCTION__ );

} // FUNCTION : Par_Init_ByFunction



#endif // #ifdef PARTICLE<|MERGE_RESOLUTION|>--- conflicted
+++ resolved
@@ -75,19 +75,12 @@
    const uint RSeed     = 2;                                         // random seed
    const real MassMin   = 1.0e-2;                                    // minimum value of particle mass
    const real MassMax   = 1.0;                                       // maximum value of particle mass
-<<<<<<< HEAD
    const real PosMin[3] = { amr->BoxEdgeL[0],
                             amr->BoxEdgeL[1],
                             amr->BoxEdgeL[2] };                      // minimum value of particle position
    const real PosMax[3] = { amr->BoxEdgeR[0]*(1.0-1.0e-5),           // maximum value of particle position
                             amr->BoxEdgeR[1]*(1.0-1.0e-5),
                             amr->BoxEdgeR[2]*(1.0-1.0e-5) };
-=======
-   const real PosMin[3] = { 0.0, 0.0, 0.0 };                         // minimum value of particle position
-   const real PosMax[3] = { real( amr->BoxSize[0]*(1.0-1.0e-5) ),    // maximum value of particle position
-                            real( amr->BoxSize[1]*(1.0-1.0e-5) ),
-                            real( amr->BoxSize[2]*(1.0-1.0e-5) ) };
->>>>>>> 19162aca
    const real VelMin[3] = { -1.0, -1.0, -1.0 };                      // minimum value of particle velocity
    const real VelMax[3] = { +1.0, +1.0, +1.0 };                      // maximum value of particle velocity
 
