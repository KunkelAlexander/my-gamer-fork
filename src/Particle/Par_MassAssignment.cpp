--- conflicted
+++ resolved
@@ -22,11 +22,7 @@
 //                   (3) TSC : Triangular-Shaped-Cloud
 //                2. The deposited density field will be stored in Rho[]
 //                   --> This array will be initialized as zero only if "InitZero=true"
-<<<<<<< HEAD
-//                3. Particles having no contribution to Rho (which has the range EdgeL[d] <= r[d] < EdgeL[d]+RhoSize*dh[d] )
-=======
-//                3. Particles having no contribution to Rho[] (which has the range EdgeL[d] <= r[d] < EdgeL[d]+RhoSize*dh )
->>>>>>> 19162aca
+//                3. Particles having no contribution to Rho[] (which has the range EdgeL[d] <= r[d] < EdgeL[d]+RhoSize*dh[d] )
 //                   will be ignored
 //                4. Particle position will be predicted to the target physical time if PredictPos is on
 //                   --> But they will NOT be stored back to the global Pos[] array
@@ -47,15 +43,9 @@
 //                NPar            : Number of particles
 //                IntScheme       : Particle interpolation scheme
 //                Rho             : Array to store the output density field (assumed to be a cubic array)
-<<<<<<< HEAD
-//                RhoSize         : Size of Rho in 1D
-//                EdgeL           : Left edge of the array Rho
-//                dh3             : Cell size of Rho along each direction
-=======
-//                RhoSize         : Size of Rho[] along each direction
+//                RhoSize         : Array size of Rho[] along each direction
 //                EdgeL           : Left edge of Rho[]
-//                dh              : cell size of Rho[]
->>>>>>> 19162aca
+//                dh3             : cell size of Rho[] along each direction
 //                PredictPos      : true --> predict particle position to TargetTime
 //                TargetTime      : Target time for predicting the particle position
 //                InitZero        : True --> initialize Rho[] as zero
@@ -82,13 +72,8 @@
 // Return      :  Rho
 //-------------------------------------------------------------------------------------------------------
 void Par_MassAssignment( const long *ParList, const long NPar, const ParInterp_t IntScheme, real *Rho,
-<<<<<<< HEAD
                          const int RhoSize, const double *EdgeL, const double dh3[], const bool PredictPos,
-                         const double TargetTime, const bool InitZero, const bool Periodic, const int PeriodicSize[3],
-=======
-                         const int RhoSize, const double *EdgeL, const double dh, const bool PredictPos,
                          const double TargetTime, const bool InitZero, const bool Periodic[], const int PeriodicSize[3],
->>>>>>> 19162aca
                          const bool UnitDens, const bool CheckFarAway, const bool UseInputMassPos, real **InputMassPos )
 {
 
