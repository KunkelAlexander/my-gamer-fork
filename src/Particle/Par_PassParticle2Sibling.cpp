--- conflicted
+++ resolved
@@ -40,7 +40,6 @@
    const int    SibID[3][3][3]   = {  { {18, 10, 19}, {14,  4, 16}, {20, 11, 21} },
                                       { { 6,  2,  7}, { 0, -1,  1}, { 8,  3,  9} },
                                       { {22, 12, 23}, {15,  5, 17}, {24, 13, 25} }  };
-<<<<<<< HEAD
    const double *dh_min          = amr->dh[TOP_LEVEL];
 
 // instead of using amr->BoxEdgeR[] directly, here we calculate it similarly to patch->EdgeR[] to prevent from the round-off
@@ -51,12 +50,6 @@
                                      amr->BoxEdgeL[1] + amr->BoxScale[1]*dh_min[1],
                                      amr->BoxEdgeL[2] + amr->BoxScale[2]*dh_min[2] };
 
-=======
-   const double dh_min           = amr->dh[TOP_LEVEL];
-   const double BoxEdge[3]       = { (NX0_TOT[0]*(1<<TOP_LEVEL))*dh_min,
-                                     (NX0_TOT[1]*(1<<TOP_LEVEL))*dh_min,
-                                     (NX0_TOT[2]*(1<<TOP_LEVEL))*dh_min }; // prevent from the round-off error problem
->>>>>>> 19162aca
 // ParPos should NOT be used after calling Par_LB_ExchangeParticleBetweenPatch() since amr->Par->ParVar may be reallocated
    real *ParPos[3]               = { amr->Par->PosX, amr->Par->PosY, amr->Par->PosZ };
 
@@ -410,17 +403,10 @@
 // Function    :  Par_WithinActiveRegion
 // Description :  Check whether the input coordinates are within the active region
 //
-<<<<<<< HEAD
 // Note        :  1. Active region is defined as [BoxEdgeL+RemoveCell ... BoxEdgeR-RemoveCell]
-//                2. Useful only for non-periodic particles
-//                   --> For removing particles lying too close to the simulation boundaries, where
-//                       the potential extrapolation can lead to large errors
-=======
-// Note        :  1. Active region is defined as [RemoveCell ... BoxSize-RemoveCell]
 //                2. Useful only for non-periodic boundaries
 //                   --> For removing particles lying too close to the simulation boundaries where
 //                       the potential extrapolation may lead to large errors
->>>>>>> 19162aca
 //
 // Parameter   :  X/Y/Z : Input coordinates in the adopted coordinate system
 //
@@ -429,23 +415,15 @@
 bool Par_WithinActiveRegion( const real X, const real Y, const real Z )
 {
 
-<<<<<<< HEAD
+// RemoveCell has the unit of root-level cell
    const double RemoveZone[3] = { amr->Par->RemoveCell*amr->dh[0][0],
                                   amr->Par->RemoveCell*amr->dh[0][1],
                                   amr->Par->RemoveCell*amr->dh[0][2] };
 
-   if ( X < amr->BoxEdgeL[0]+RemoveZone[0]  ||  X > amr->BoxEdgeR[0]-RemoveZone[0] )   return false;
-   if ( Y < amr->BoxEdgeL[1]+RemoveZone[1]  ||  Y > amr->BoxEdgeR[1]-RemoveZone[1] )   return false;
-   if ( Z < amr->BoxEdgeL[2]+RemoveZone[2]  ||  Z > amr->BoxEdgeR[2]-RemoveZone[2] )   return false;
-=======
-// RemoveCell has the unit of root-level cell
-   const double RemoveZone = amr->Par->RemoveCell*amr->dh[0];
-
 // assuming OPT__BC_FLU[2*d] == OPT__BC_FLU[2*d+1] for d=0-2 when adoping periodic BC
-   if (  OPT__BC_FLU[0] != BC_FLU_PERIODIC  &&  ( x < RemoveZone || x > amr->BoxSize[0]-RemoveZone )  )  return false;
-   if (  OPT__BC_FLU[2] != BC_FLU_PERIODIC  &&  ( y < RemoveZone || y > amr->BoxSize[1]-RemoveZone )  )  return false;
-   if (  OPT__BC_FLU[4] != BC_FLU_PERIODIC  &&  ( z < RemoveZone || z > amr->BoxSize[2]-RemoveZone )  )  return false;
->>>>>>> 19162aca
+   if (  OPT__BC_FLU[0] != BC_FLU_PERIODIC  &&  ( X < amr->BoxEdgeL[0]+RemoveZone[0] || X > amr->BoxEdgeR[0]-RemoveZone[0] )  )  return false;
+   if (  OPT__BC_FLU[2] != BC_FLU_PERIODIC  &&  ( Y < amr->BoxEdgeL[1]+RemoveZone[1] || Y > amr->BoxEdgeR[1]-RemoveZone[1] )  )  return false;
+   if (  OPT__BC_FLU[4] != BC_FLU_PERIODIC  &&  ( Z < amr->BoxEdgeL[2]+RemoveZone[2] || Z > amr->BoxEdgeR[2]-RemoveZone[2] )  )  return false;
 
    return true;
 
