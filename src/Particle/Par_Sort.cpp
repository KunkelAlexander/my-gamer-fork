--- conflicted
+++ resolved
@@ -24,11 +24,7 @@
 //
 // Return      :  IdxTable
 //-------------------------------------------------------------------------------------------------------
-<<<<<<< HEAD
-void Par_SortByPos( const long NPar, const real_par *PosX, const real_par *PosY, const real_par *PosZ, int *IdxTable )
-=======
-void Par_SortByPos( const long NPar, const real *PosX, const real *PosY, const real *PosZ, long *IdxTable )
->>>>>>> b19600ae
+void Par_SortByPos( const long NPar, const real_par *PosX, const real_par *PosY, const real_par *PosZ, long *IdxTable )
 {
 
    long NParSameX, NParSameY;
@@ -53,15 +49,9 @@
 
       if ( NParSameX > 1 )
       {
-<<<<<<< HEAD
-         int      *SortByX_IdxTable = new int      [NParSameX];  // it will fail if "long" is actually required
-         int      *SortByY_IdxTable = new int      [NParSameX];  // it will fail if "long" is actually required
+         long     *SortByX_IdxTable = new long [NParSameX];
+         long     *SortByY_IdxTable = new long [NParSameX];
          real_par *PosY_Sorted      = new real_par [NParSameX];
-=======
-         long *SortByX_IdxTable = new long [NParSameX];
-         long *SortByY_IdxTable = new long [NParSameX];
-         real *PosY_Sorted      = new real [NParSameX];
->>>>>>> b19600ae
 
          for (long y=0; y<NParSameX; y++)
          {
@@ -84,13 +74,8 @@
 
             if ( NParSameY > 1 )
             {
-<<<<<<< HEAD
-               int      *SortByZ_IdxTable = new int      [NParSameY];  // it will fail if "long" is actually required
+               long     *SortByZ_IdxTable = new long [NParSameY];
                real_par *PosZ_Sorted      = new real_par [NParSameY];
-=======
-               long *SortByZ_IdxTable = new long [NParSameY];
-               real *PosZ_Sorted      = new real [NParSameY];
->>>>>>> b19600ae
 
                for (long z=0; z<NParSameY; z++)
                {
