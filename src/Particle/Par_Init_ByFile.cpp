#include "GAMER.h"

#ifdef PARTICLE




//-------------------------------------------------------------------------------------------------------
// Function    :  Par_Init_ByFile
// Description :  Initialize particle attributes from a file
//
// Note        :  1. Invoked by Init_GAMER()
//                2. Periodicity should be taken care of in this function
//                   --> No particles should lie outside the simulation box even for the periodic BC
//                3. Particles lying outside the active region will be removed later by Par_Aux_InitCheck()
//                   if non-periodic B.C. is adopted
//                4. Particles loaded here are only temporarily stored in this rank
//                   --> They will be redistributed when calling Par_FindHomePatch_UniformGrid()
//                       and LB_Init_LoadBalance()
//                   --> So there is no constraint on which particles should be set by this function
//                5. Currently the target file name is fixed to "PAR_IC"
//                6. The data format of the PAR_IC file is controlled by the runtime parameter "PAR_IC_FORMAT"
//                   --> PAR_IC_FORMAT_ATT_ID: [particle attribute][particle id] in a row-major order
//                       PAR_IC_FORMAT_ID_ATT: [particle id][particle attribute] in a row-major order
//                7  Load the following attributes with the specified order:
//
//                      mass, position x/y/z, velocity x/y/z, type,
//                      [, creation time (when enabling STAR_FORMATION)]
//                      [, user-specified attributes (when PAR_NATT_USER>0)]
//
//                   --> The mass of all particles can be set to PAR_IC_MASS instead (by having PAR_IC_MASS>=0.0),
//                       in which case PAR_IC should exclude partice mass
//                   --> The type of all particles can be set to PAR_IC_TYPE instead (by having PAR_IC_TYPE>=0),
//                       in which case PAR_IC should exclude partice type
//                   --> No need to provide particle acceleration and time
//                8. For LOAD_BALANCE, the number of particles in each rank must be set in advance
//                   --> Currently it's set by Init_Parallelization()
//
// Parameter   :  None
//
// Return      :  amr->Par->Attribute[]
//-------------------------------------------------------------------------------------------------------
void Par_Init_ByFile()
{

   if ( MPI_Rank == 0 )    Aux_Message( stdout, "%s ...\n", __FUNCTION__ );


// check
   if ( amr->Par->ParICFormat != PAR_IC_FORMAT_ID_ATT  &&  amr->Par->ParICFormat != PAR_IC_FORMAT_ATT_ID )
      Aux_Error( ERROR_INFO, "unknown data format in PAR_IC (%d) !!\n", amr->Par->ParICFormat );


   const char FileName[]    = "PAR_IC";
   const long NParAllRank   = amr->Par->NPar_Active_AllRank;
         long NParThisRank  = amr->Par->NPar_AcPlusInac;       // cannot be "const" due to MPI_Allgather()
   const bool SingleParMass = amr->Par->ParICMass >= 0.0;
   const bool SingleParType = amr->Par->ParICType >= 0;

// determine the number of attributes to be loaded
   int NParAtt = PAR_NATT_TOTAL - 1;   // exclude time
#  ifdef STORE_PAR_ACC
   NParAtt -= 3;                       // exclude acceleration
#  endif
   if ( SingleParMass )    NParAtt --; // exclude mass
   if ( SingleParType )    NParAtt --; // exclude type

   const int NParAttPerLoad = ( amr->Par->ParICFormat == PAR_IC_FORMAT_ID_ATT ) ? NParAtt : 1;


// check
   if ( !Aux_CheckFileExist(FileName) )
      Aux_Error( ERROR_INFO, "file \"%s\" does not exist for PAR_INIT == PAR_INIT_BY_FILE !!\n", FileName );

// determine the load_data_size for loading PAR_IC
   size_t load_data_size = ( PAR_IC_FLOAT8 ) ? sizeof(double) : sizeof(float);

   FILE *FileTemp = fopen( FileName, "rb" );

   fseek( FileTemp, 0, SEEK_END );

<<<<<<< HEAD
   const long ExpectSize = long(NParAtt)*NParAllRank*sizeof(real_par);
=======
   const long ExpectSize = long(NParAtt)*NParAllRank*load_data_size;
>>>>>>> f6a9b097
   const long FileSize   = ftell( FileTemp );
   if ( FileSize != ExpectSize )
      Aux_Error( ERROR_INFO, "size of the file <%s> = %ld != expect = %ld !!\n",
                 FileName, FileSize, ExpectSize );

   fclose( FileTemp );

   MPI_Barrier( MPI_COMM_WORLD );


// set the file offset for this rank
   long NPar_EachRank[MPI_NRank], NPar_Check=0, FileOffset=0;

   MPI_Allgather( &NParThisRank, 1, MPI_LONG, NPar_EachRank, 1, MPI_LONG, MPI_COMM_WORLD );

// check if the total number of particles is correct
   for (int r=0; r<MPI_NRank; r++)  NPar_Check += NPar_EachRank[r];
   if ( NPar_Check != NParAllRank )
      Aux_Error( ERROR_INFO, "total number of particles found (%ld) != expect (%ld) !!\n", NPar_Check, NParAllRank );

<<<<<<< HEAD
   for (int r=0; r<MPI_Rank; r++)   FileOffset = FileOffset + long(NParAttPerLoad)*NPar_EachRank[r]*sizeof(real_par);
=======
   for (int r=0; r<MPI_Rank; r++)   FileOffset = FileOffset + long(NParAttPerLoad)*NPar_EachRank[r]*load_data_size;
>>>>>>> f6a9b097


// load data
   if ( MPI_Rank == 0 )    Aux_Message( stdout, "   Loading data ... " );

<<<<<<< HEAD
   real_par *ParData_ThisRank = new real_par [ NParThisRank*NParAtt ];
=======
// allocate buffer for loading PAR_IC
   char* ParData_ThisRank = new char [ NParThisRank*NParAtt*load_data_size ];
>>>>>>> f6a9b097

// note that fread() may fail for large files if sizeof(size_t) == 4 instead of 8
   FILE *File = fopen( FileName, "rb" );

   for (int v=0; v<NParAtt; v+=NParAttPerLoad)
   {
<<<<<<< HEAD
      fseek( File, FileOffset+v*NParAllRank*sizeof(real_par), SEEK_SET );
      fread( ParData_ThisRank+v*NParThisRank, sizeof(real_par), long(NParAttPerLoad)*NParThisRank, File );
=======
      fseek( File, FileOffset+v*NParAllRank*load_data_size, SEEK_SET );
      fread( ParData_ThisRank+v*NParThisRank*load_data_size, load_data_size, long(NParAttPerLoad)*NParThisRank, File );
>>>>>>> f6a9b097
   }

   fclose( File );

   if ( MPI_Rank == 0 )    Aux_Message( stdout, "done\n" );


// store data into the particle repository
   if ( MPI_Rank == 0 )    Aux_Message( stdout, "   Storing data into particle repository ... " );

   real_par *ParData1 = new real_par [NParAtt];

   for (long p=0; p<NParThisRank; p++)
   {
//    collect data for the target particle
//    [id][att]
      if ( amr->Par->ParICFormat == PAR_IC_FORMAT_ID_ATT )
<<<<<<< HEAD
         memcpy( ParData1, ParData_ThisRank+p*NParAtt, NParAtt*sizeof(real_par) );
=======
      {
         if ( PAR_IC_FLOAT8 )
            for (int v=0; v<NParAtt; v++) ParData1[v] = (real)( *((double*)(ParData_ThisRank+(p*NParAtt+v)*load_data_size)) );
         else
            for (int v=0; v<NParAtt; v++) ParData1[v] = (real)( *((float* )(ParData_ThisRank+(p*NParAtt+v)*load_data_size)) );
      }
>>>>>>> f6a9b097

//    [att][id]
      else
      {
         if ( PAR_IC_FLOAT8 )
            for (int v=0; v<NParAtt; v++) ParData1[v] = (real)( *((double*)(ParData_ThisRank+(v*NParThisRank+p)*load_data_size)) );
         else
            for (int v=0; v<NParAtt; v++) ParData1[v] = (real)( *((float* )(ParData_ThisRank+(v*NParThisRank+p)*load_data_size)) );
      }

//    assuming that the orders of the particle attributes stored on the disk and in Par->Attribute[] are the same
//    --> no need to skip acceleration and time since they are always put at the end of the attribute list
      for (int v_in=0, v_out=0; v_in<NParAtt; v_in++, v_out++)
      {
         if ( SingleParMass  &&  v_out == PAR_MASS )  v_out ++;
         if ( SingleParType  &&  v_out == PAR_TYPE )  v_out ++;

         amr->Par->Attribute[v_out][p] = ParData1[v_in];
      }

      if ( SingleParMass )    amr->Par->Mass[p] = amr->Par->ParICMass;
      if ( SingleParType )    amr->Par->Type[p] = amr->Par->ParICType;

//    synchronize all particles to the physical time at the base level
      amr->Par->Time[p] = Time[0];
   }

   delete [] ParData_ThisRank;
   delete [] ParData1;

   if ( MPI_Rank == 0 )    Aux_Message( stdout, "done\n" );


   if ( MPI_Rank == 0 )    Aux_Message( stdout, "%s ... done\n", __FUNCTION__ );

} // FUNCTION : Par_Init_ByFile



#endif // #ifdef PARTICLE<|MERGE_RESOLUTION|>--- conflicted
+++ resolved
@@ -79,11 +79,7 @@
 
    fseek( FileTemp, 0, SEEK_END );
 
-<<<<<<< HEAD
-   const long ExpectSize = long(NParAtt)*NParAllRank*sizeof(real_par);
-=======
    const long ExpectSize = long(NParAtt)*NParAllRank*load_data_size;
->>>>>>> f6a9b097
    const long FileSize   = ftell( FileTemp );
    if ( FileSize != ExpectSize )
       Aux_Error( ERROR_INFO, "size of the file <%s> = %ld != expect = %ld !!\n",
@@ -104,35 +100,22 @@
    if ( NPar_Check != NParAllRank )
       Aux_Error( ERROR_INFO, "total number of particles found (%ld) != expect (%ld) !!\n", NPar_Check, NParAllRank );
 
-<<<<<<< HEAD
-   for (int r=0; r<MPI_Rank; r++)   FileOffset = FileOffset + long(NParAttPerLoad)*NPar_EachRank[r]*sizeof(real_par);
-=======
    for (int r=0; r<MPI_Rank; r++)   FileOffset = FileOffset + long(NParAttPerLoad)*NPar_EachRank[r]*load_data_size;
->>>>>>> f6a9b097
 
 
 // load data
    if ( MPI_Rank == 0 )    Aux_Message( stdout, "   Loading data ... " );
 
-<<<<<<< HEAD
-   real_par *ParData_ThisRank = new real_par [ NParThisRank*NParAtt ];
-=======
 // allocate buffer for loading PAR_IC
    char* ParData_ThisRank = new char [ NParThisRank*NParAtt*load_data_size ];
->>>>>>> f6a9b097
 
 // note that fread() may fail for large files if sizeof(size_t) == 4 instead of 8
    FILE *File = fopen( FileName, "rb" );
 
    for (int v=0; v<NParAtt; v+=NParAttPerLoad)
    {
-<<<<<<< HEAD
-      fseek( File, FileOffset+v*NParAllRank*sizeof(real_par), SEEK_SET );
-      fread( ParData_ThisRank+v*NParThisRank, sizeof(real_par), long(NParAttPerLoad)*NParThisRank, File );
-=======
       fseek( File, FileOffset+v*NParAllRank*load_data_size, SEEK_SET );
       fread( ParData_ThisRank+v*NParThisRank*load_data_size, load_data_size, long(NParAttPerLoad)*NParThisRank, File );
->>>>>>> f6a9b097
    }
 
    fclose( File );
@@ -150,16 +133,12 @@
 //    collect data for the target particle
 //    [id][att]
       if ( amr->Par->ParICFormat == PAR_IC_FORMAT_ID_ATT )
-<<<<<<< HEAD
-         memcpy( ParData1, ParData_ThisRank+p*NParAtt, NParAtt*sizeof(real_par) );
-=======
       {
          if ( PAR_IC_FLOAT8 )
             for (int v=0; v<NParAtt; v++) ParData1[v] = (real)( *((double*)(ParData_ThisRank+(p*NParAtt+v)*load_data_size)) );
          else
             for (int v=0; v<NParAtt; v++) ParData1[v] = (real)( *((float* )(ParData_ThisRank+(p*NParAtt+v)*load_data_size)) );
       }
->>>>>>> f6a9b097
 
 //    [att][id]
       else
