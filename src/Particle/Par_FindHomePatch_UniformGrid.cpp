--- conflicted
+++ resolved
@@ -61,18 +61,18 @@
 
 
 // 2. find the home patch
-   const long  NewParID0  = NOldPar;
-   const long  NTarPar    = amr->Par->NPar_AcPlusInac - NOldPar;
-   const real_par *Pos[3] = { amr->Par->PosX, amr->Par->PosY, amr->Par->PosZ };
-   const real_par *PType  = amr->Par->Type;
-   const int   NReal      = amr->NPatchComma[lv][1];
+   const long      NewParID0  = NOldPar;
+   const long      NTarPar    = amr->Par->NPar_AcPlusInac - NOldPar;
+   const real_par *Pos[3]     = { amr->Par->PosX, amr->Par->PosY, amr->Par->PosZ };
+   const real_par *PType      = amr->Par->Type;
+   const int       NReal      = amr->NPatchComma[lv][1];
 
    real_par TParPos[3];
 
-   long *HomeLBIdx          = new long [NTarPar];
-   long *HomeLBIdx_IdxTable = new long [NTarPar];
-   int  *HomePID            = new int  [NTarPar];
-   long *MatchIdx           = new long [NTarPar];
+   long *HomeLBIdx            = new long [NTarPar];
+   long *HomeLBIdx_IdxTable   = new long [NTarPar];
+   int  *HomePID              = new int  [NTarPar];
+   long *MatchIdx             = new long [NTarPar];
 
 // get the load-balance index of the particle's home patch
    for (long t=0; t<NTarPar; t++)
@@ -318,11 +318,7 @@
       }
 
 //    3-5. redistribute data
-<<<<<<< HEAD
-      MPI_Alltoallv( SendBuf, Send_Count, Send_Disp, MPI_GAMER_REAL_PAR, RecvBuf, Recv_Count, Recv_Disp, MPI_GAMER_REAL_PAR, MPI_COMM_WORLD );
-=======
-      MPI_Alltoallv_GAMER( SendBuf, Send_Count, Send_Disp, MPI_GAMER_REAL, RecvBuf, Recv_Count, Recv_Disp, MPI_GAMER_REAL, MPI_COMM_WORLD );
->>>>>>> b19600ae
+      MPI_Alltoallv_GAMER( SendBuf, Send_Count, Send_Disp, MPI_GAMER_REAL_PAR, RecvBuf, Recv_Count, Recv_Disp, MPI_GAMER_REAL_PAR, MPI_COMM_WORLD );
    } // for (int v=0; v<PAR_NATT_TOTAL; v++)
 
 
