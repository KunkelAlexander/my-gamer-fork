--- conflicted
+++ resolved
@@ -33,14 +33,10 @@
                      const int UnwrapPhase, const bool Monotonic[], const real MonoCoeff, const bool OppSign0thOrder );
 void Int_Quartic   ( real CData[], const int CSize[3], const int CStart[3], const int CRange[3],
                      real FData[], const int FSize[3], const int FStart[3], const int NComp,
-<<<<<<< HEAD
-                     const int UnwrapPhase, const bool Monotonic[], const real MonoCoeff, const bool OppSign0thOrder );
-=======
-                     const bool UnwrapPhase, const bool Monotonic[], const real MonoCoeff, const bool OppSign0thOrder );
+                     const int UnwrapPhase, const bool Monotonic[], const real MonoCoeff, const bool OppSign0thOrder );
 void Int_Spectral  ( real CData[], const int CSize[3], const int CStart[3], const int CRange[3],
                      real FData[], const int FSize[3], const int FStart[3], const int NComp,
-                     const bool UnwrapPhase, const bool Monotonic[], const real MonoCoeff, const bool OppSign0thOrder );
->>>>>>> b90dff17
+                     const int UnwrapPhase, const bool Monotonic[], const real MonoCoeff, const bool OppSign0thOrder );
 
 
 
