--- conflicted
+++ resolved
@@ -229,11 +229,7 @@
       return;
    }
 
-<<<<<<< HEAD
-   // Read the array from the binary file
-=======
 // read the array from the binary file
->>>>>>> 3e01e108
    int num = fread(array, sizeof(double), size, file);
 
    if ( num != size ) {
@@ -604,20 +600,12 @@
    :  InterpolationContext(nInput, nGhostBoundary)
 {
 #  ifdef GAMER_DEBUG
-<<<<<<< HEAD
    if (nGhostBoundary != 2)
-=======
-   if (nGhostBoundary < 2)
->>>>>>> 3e01e108
    {
       Aux_Error(ERROR_INFO, "QuarticInterpolationContext requires nGhostBoundary = 2!!\n");
    }
 #  endif
-<<<<<<< HEAD
 }
-=======
-} // CONSTRUCTOR : QuarticInterpolationContext
->>>>>>> 3e01e108
 
 //-------------------------------------------------------------------------------------------------------
 // Function    :  QuarticInterpolationContext::GetWorkspaceSize
@@ -643,13 +631,8 @@
    for (size_t i = nGhostBoundary; i < nInput - nGhostBoundary; ++i) {
       real r = 0, l = 0;
       for ( size_t j = 0; j < 5; ++j ) {
-<<<<<<< HEAD
-         l += QuarticInterpolationContext::QuarticL[j] * input[i + j + (nGhostBoundary - 2)];
-         r += QuarticInterpolationContext::QuarticR[j] * input[i + j + (nGhostBoundary - 2)];
-=======
          l += QuarticInterpolationContext::QuarticL[j] * input[i - 2 + j];
          r += QuarticInterpolationContext::QuarticR[j] * input[i - 2 + j];
->>>>>>> 3e01e108
       }
       output[(i - nGhostBoundary) * 2    ] = l;
       output[(i - nGhostBoundary) * 2 + 1] = r;
@@ -670,13 +653,8 @@
       {
 //       for small N <= 32 pick precomputed interpolation with cost of N^2
          if ( nInput <= 32 ) {
-<<<<<<< HEAD
-               contexts.emplace(nInput, new QuarticInterpolationContext(nInput, nGhostBoundary));
-               //contexts.emplace(nInput, new PrecomputedInterpolationContext(nInput, nGhostBoundary));
-=======
                //contexts.emplace(nInput, new QuarticInterpolationContext(nInput, nGhostBoundary));
                contexts.emplace(nInput, new PrecomputedInterpolationContext(nInput, nGhostBoundary));
->>>>>>> 3e01e108
 //       for large N >  32 use Gram-Fourier extension scheme with cost of N log(N)
          } else {
                size_t nExtension = 32, nDelta = 14;
