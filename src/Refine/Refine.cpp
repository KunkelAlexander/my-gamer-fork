#include "GAMER.h"

#if ( MODEL == ELBDM  &&  defined GAMER_DEBUG )
void ELBDM_GetPhase_DebugOnly( real *CData, const int CSize );
#endif




//-------------------------------------------------------------------------------------------------------
// Function    :  Refine
// Description :  Construct patches at level "lv+1" according to the flagging result at level "lv"
//
// Note        :  1. This function will also construct buffer patches at level "lv+1" by calling Refine_Buffer()
//                2. Data of all sibling-buffer patches must be prepared in advance for creating new
//                   fine-grid patches by spatial interpolation
//                3. If LOAD_BALANCE is turned on and UseLBFunc==true, this function will invoke LB_Refine() instead
//
// Parameter   :  lv        : Target refinement level to be refined
//                UseLBFunc : Invoke the load-balance alternative functions for the grid refinement
//                            --> USELB_YES : use the load-balance alternative functions
//                                USELB_NO  : do not use the load-balance alternative functions
//-------------------------------------------------------------------------------------------------------
void Refine( const int lv, const UseLBFunc_t UseLBFunc )
{

// invoke the load-balance refine function
#  ifdef LOAD_BALANCE
   if ( UseLBFunc == USELB_YES )
   {
      LB_Refine( lv );
      return;
   }
#  endif


// check
   if ( lv == NLEVEL-1 )
   {
      Aux_Message( stderr, "WARNING : function <%s> should NOT be applied to the finest level !!\n",
                   __FUNCTION__ );
      return;
   }

// check the synchronization
   if ( NPatchTotal[lv+1] != 0 )    Mis_CompareRealValue( Time[lv], Time[lv+1], __FUNCTION__, true );


   const int  Width       = PATCH_SIZE * amr->scale[lv+1];  // scale of a single patch      at level "lv+1"
   const int CFluSg       = amr->FluSg[lv  ];               // sandglass of fluid variables at level "lv"
   const int FFluSg       = amr->FluSg[lv+1];               // sandglass of fluid variables at level "lv+1"
#  ifdef GRAVITY
   const int  CPotSg      = amr->PotSg[lv  ];               // sandglass of potential       at level "lv"
   const int  FPotSg      = amr->PotSg[lv+1];               // sandglass of potential       at level "lv+1"
   const bool SelfGravity = ( OPT__GRAVITY_TYPE == GRAVITY_SELF  ||  OPT__GRAVITY_TYPE == GRAVITY_BOTH );
#  endif
#  if ( MODEL == HYDRO )
   const real  Gamma_m1   = GAMMA - (real)1.0;
   const real _Gamma_m1   = (real)1.0 / Gamma_m1;
#  endif

   int *Cr            = NULL;    // corner coordinates
   int *BufGrandTable = NULL;    // table recording the patch IDs of grandson buffer patches
   int *BufSonTable   = NULL;    // table recording the linking index of each buffer father patch to BufGrandTable
   patch_t *Pedigree  = NULL;    // pointer storing the relation of the target patch at level "lv"


// parameters for spatial interpolation
   const int CRange[3]     = { PATCH_SIZE, PATCH_SIZE, PATCH_SIZE };
   const int FSize         = 2*PATCH_SIZE;
   const int FStart[3]     = { 0, 0, 0 };
   const int FSize3[3]     = { FSize, FSize, FSize };

   int NSide_Flu, CGhost_Flu;
   Int_Table( OPT__REF_FLU_INT_SCHEME, NSide_Flu, CGhost_Flu );

   const int CSize_Flu     = PATCH_SIZE + 2*CGhost_Flu;
   const int CStart_Flu[3] = { CGhost_Flu, CGhost_Flu, CGhost_Flu };
   const int CSize_Flu3[3] = { CSize_Flu, CSize_Flu, CSize_Flu };

   real Flu_CData[NCOMP_TOTAL][CSize_Flu][CSize_Flu][CSize_Flu];  // coarse-grid fluid array for interpolation
   real Flu_FData[NCOMP_TOTAL][FSize][FSize][FSize];              // fine-grid fluid array storing the interpolation result

#  ifdef GRAVITY
   int NSide_Pot, CGhost_Pot;
   Int_Table( OPT__REF_POT_INT_SCHEME, NSide_Pot, CGhost_Pot );

   const int CSize_Pot     = PATCH_SIZE + 2*CGhost_Pot;
   const int CStart_Pot[3] = { CGhost_Pot, CGhost_Pot, CGhost_Pot };

   real Pot_CData[CSize_Pot][CSize_Pot][CSize_Pot];   // coarse-grid potential array for interpolation
   real Pot_FData[FSize][FSize][FSize];               // fine-grid potential array storing the interpolation result
#  endif


// determine the priority of different boundary faces (z>y>x) to set the corner cells properly for the non-periodic B.C.
   const int  NDer       = 0;
   const int *DerVarList = NULL;

   int BC_Face[26], BC_Face_tmp[3], FluVarIdxList[NCOMP_TOTAL];

   for (int s=0; s<26; s++)
   {
      BC_Face_tmp[0] = TABLE_01( s, 'x', 0, -1, 1 );
      BC_Face_tmp[1] = TABLE_01( s, 'y', 2, -1, 3 );
      BC_Face_tmp[2] = TABLE_01( s, 'z', 4, -1, 5 );

//    z > y > x
      if      ( BC_Face_tmp[2] != -1  &&  OPT__BC_FLU[BC_Face_tmp[2]] != BC_FLU_PERIODIC )   BC_Face[s] = BC_Face_tmp[2];
      else if ( BC_Face_tmp[1] != -1  &&  OPT__BC_FLU[BC_Face_tmp[1]] != BC_FLU_PERIODIC )   BC_Face[s] = BC_Face_tmp[1];
      else if ( BC_Face_tmp[0] != -1  &&  OPT__BC_FLU[BC_Face_tmp[0]] != BC_FLU_PERIODIC )   BC_Face[s] = BC_Face_tmp[0];
      else                                                                                   BC_Face[s] = NULL_INT;
   }

   for (int v=0; v<NCOMP_TOTAL; v++)   FluVarIdxList[v] = v;



// a. record the tables "BufGrandTable" and "BufFathTable"
// *** the grandson patch indices must be stored in advance before we remove all buffer patches at level "lv+1"
// ------------------------------------------------------------------------------------------------
   if ( lv < NLEVEL-2 )
   {
      const int NBufSon = amr->NPatchComma[lv+1][27] - amr->NPatchComma[lv+1][1];
      const int NBufFa  = amr->NPatchComma[lv  ][27] - amr->NPatchComma[lv  ][1];

      BufGrandTable = new int [NBufSon];
      BufSonTable   = new int [NBufFa ];

//    initialize the table BufSonTable as -1
//#     pragma omp parallel for
      for (int t=0; t<NBufFa; t++)  BufSonTable[t] = -1;

//#     pragma omp parallel for
      for (int m=0; m<NBufSon; m+=8)
      {
//       record the grandson patch ID
         for (int n=m; n<m+8; n++)
         {
            const int BufSonPID = amr->NPatchComma[lv+1][1] + n;

            BufGrandTable[n] = amr->patch[0][lv+1][BufSonPID]->son;
         }

//       record the index of BufGrandTable array for father patches with son
         const int BufFaID = amr->patch[0][lv+1][ amr->NPatchComma[lv+1][1] + m ]->father
                             - amr->NPatchComma[lv][1];

         BufSonTable[BufFaID] = m;
      }
   } // if ( lv < NLEVEL-2 )



// b. deallocate all buffer patches at level "lv+1"
// ------------------------------------------------------------------------------------------------
//#  pragma omp parallel for
   for (int PID=amr->NPatchComma[lv+1][1]; PID<amr->NPatchComma[lv+1][27]; PID++)
   {
      amr->patch[0][lv+1][PID]->son = -1;
      amr->pdelete( lv+1, PID, OPT__REUSE_MEMORY );
   }

//#  pragma omp parallel for
   for (int PID=amr->NPatchComma[lv][1]; PID<amr->NPatchComma[lv][27]; PID++)
      amr->patch[0][lv][PID]->son = -1;



// c. check the refinement flags for all real patches at level "lv"
// ------------------------------------------------------------------------------------------------
//#  pragma omp parallel for private( ??? )
   for (int PID=0; PID<amr->NPatchComma[lv][1]; PID++)
   {
      Pedigree = amr->patch[0][lv][PID];

//    (c1) construct new child patches if they are newly born (one patch group is allocated at a time)
// ================================================================================================
      if ( Pedigree->flag  &&  Pedigree->son == -1 )
      {

//       (c1.1) construct relation : father -> child
         Pedigree->son = amr->num[lv+1];


//       (c1.2) allocate child patches and construct relation : child -> father
         Cr = Pedigree->corner;

         amr->pnew( lv+1, Cr[0],       Cr[1],       Cr[2],       PID, true, true, true );
         amr->pnew( lv+1, Cr[0]+Width, Cr[1],       Cr[2],       PID, true, true, true );
         amr->pnew( lv+1, Cr[0],       Cr[1]+Width, Cr[2],       PID, true, true, true );
         amr->pnew( lv+1, Cr[0],       Cr[1],       Cr[2]+Width, PID, true, true, true );
         amr->pnew( lv+1, Cr[0]+Width, Cr[1]+Width, Cr[2],       PID, true, true, true );
         amr->pnew( lv+1, Cr[0],       Cr[1]+Width, Cr[2]+Width, PID, true, true, true );
         amr->pnew( lv+1, Cr[0]+Width, Cr[1],       Cr[2]+Width, PID, true, true, true );
         amr->pnew( lv+1, Cr[0]+Width, Cr[1]+Width, Cr[2]+Width, PID, true, true, true );


//       (c1.3) assign data to child patches by spatial interpolation
//       (c1.3.1) fill up the central region of CData
         int I, J, K;

//       fluid data
         for (int v=0; v<NCOMP_TOTAL; v++)   {
         for (int k=0; k<PATCH_SIZE; k++)    {  K = k + CGhost_Flu;
         for (int j=0; j<PATCH_SIZE; j++)    {  J = j + CGhost_Flu;
         for (int i=0; i<PATCH_SIZE; i++)    {  I = i + CGhost_Flu;

            Flu_CData[v][K][J][I] = amr->patch[CFluSg][lv][PID]->fluid[v][k][j][i];

         }}}}

//       potential data
#        ifdef GRAVITY
         if ( SelfGravity )
         for (int k=0; k<PATCH_SIZE; k++)    {  K = k + CGhost_Pot;
         for (int j=0; j<PATCH_SIZE; j++)    {  J = j + CGhost_Pot;
         for (int i=0; i<PATCH_SIZE; i++)    {  I = i + CGhost_Pot;

            Pot_CData[K][J][I] = amr->patch[CPotSg][lv][PID]->pot[k][j][i];

         }}}
#        endif


//       (c1.3.2) fill up the ghost zone of CData (no interpolation is required)
         int    SibPID, Loop[3], Disp1[3], Disp2[3], I2, J2, K2, BC_Sibling, BC_Idx_Start[3], BC_Idx_End[3];
         double xyz[3];

//       calculate the corner coordinates of the coarse-grid data for the user-specified B.C.
         for (int d=0; d<3; d++)    xyz[d] = Pedigree->EdgeL[d] + (0.5-CGhost_Flu)*amr->dh[lv];

//       (c1.3.2.1) prepare the fluid data
         for (int sib=0; sib<NSide_Flu; sib++)
         {
            SibPID = Pedigree->sibling[sib];

            for (int d=0; d<3; d++)
            {
               Loop [d] = TABLE_01( sib, 'x'+d, CGhost_Flu, PATCH_SIZE, CGhost_Flu );
               Disp1[d] = TABLE_01( sib, 'x'+d, 0, CGhost_Flu, CGhost_Flu+PATCH_SIZE );
            }

//          (c1.3.2.1-1) if the target sibling patch exists --> just copy data from the nearby patches at the same level
            if ( SibPID >= 0 )
            {
               for (int d=0; d<3; d++)    Disp2[d] = TABLE_01( sib, 'x'+d, PATCH_SIZE-CGhost_Flu, 0, 0 );

               for (int v=0; v<NCOMP_TOTAL; v++) {
               for (int k=0; k<Loop[2]; k++) {  K = k + Disp1[2];    K2 = k + Disp2[2];
               for (int j=0; j<Loop[1]; j++) {  J = j + Disp1[1];    J2 = j + Disp2[1];
               for (int i=0; i<Loop[0]; i++) {  I = i + Disp1[0];    I2 = i + Disp2[0];

                  Flu_CData[v][K][J][I] = amr->patch[CFluSg][lv][SibPID]->fluid[v][K2][J2][I2];

               }}}}
            } // if ( SibPID >= 0 )


//          (c1.3.2.1-2) if the target sibling patch lies outside the simulation domain --> apply the specified B.C.
            else if ( SibPID <= SIB_OFFSET_NONPERIODIC )
            {
               for (int d=0; d<3; d++)
               {
                  BC_Idx_Start[d] = Disp1[d];
                  BC_Idx_End  [d] = Loop[d] + BC_Idx_Start[d] - 1;
               }

               BC_Sibling = SIB_OFFSET_NONPERIODIC - SibPID;

#              ifdef GAMER_DEBUG
               if ( BC_Face[BC_Sibling] < 0  ||  BC_Face[BC_Sibling] > 5 )
                  Aux_Error( ERROR_INFO, "incorrect BC_Face[%d] = %d !!\n", BC_Sibling, BC_Face[BC_Sibling] );

               if ( OPT__BC_FLU[ BC_Face[BC_Sibling] ] == BC_FLU_PERIODIC )
                  Aux_Error( ERROR_INFO, "OPT__BC_FLU == BC_FLU_PERIODIC (BC_Sibling %d, BC_Face %d, SibPID %d, PID %d, sib %d, lv %d) !!\n",
                             BC_Sibling, BC_Face[BC_Sibling], SibPID, PID, sib, lv );
#              endif

               switch ( OPT__BC_FLU[ BC_Face[BC_Sibling] ] )
               {
                  case BC_FLU_OUTFLOW:
                     Flu_BoundaryCondition_Outflow     ( Flu_CData[0][0][0], BC_Face[BC_Sibling], NCOMP_TOTAL, CGhost_Flu,
                                                         CSize_Flu, CSize_Flu, CSize_Flu, BC_Idx_Start, BC_Idx_End );
                  break;

#                 if ( MODEL == HYDRO )
                  case BC_FLU_REFLECTING:
                     Hydro_BoundaryCondition_Reflecting( Flu_CData[0][0][0], BC_Face[BC_Sibling], NCOMP_TOTAL, CGhost_Flu,
                                                         CSize_Flu, CSize_Flu, CSize_Flu, BC_Idx_Start, BC_Idx_End,
                                                         FluVarIdxList, NDer, DerVarList );
                  break;
#                 endif

                  case BC_FLU_USER:
                     Flu_BoundaryCondition_User        ( Flu_CData[0][0][0],                      NCOMP_TOTAL,
                                                         CSize_Flu, CSize_Flu, CSize_Flu, BC_Idx_Start, BC_Idx_End,
                                                         FluVarIdxList, Time[lv], amr->dh[lv], xyz, _TOTAL, lv );
                  break;

                  default:
                     Aux_Error( ERROR_INFO, "unsupported fluid B.C. (%d) !!\n", OPT__BC_FLU[ BC_Face[BC_Sibling] ] );

               } // switch ( OPT__BC_FLU[ BC_Face[BC_Sibling] ] )
            } // else if ( SibPID <= SIB_OFFSET_NONPERIODIC )


//          (c1.3.2.1-3) it will violate the proper-nesting condition if the flagged patch is NOT surrounded by siblings
            else
               Aux_Error( ERROR_INFO, "SibPID = %d (lv %d, PID %d, Sib %d) !!\n", SibPID, lv, PID, sib );

         } // for (int sib=0; sib<NSide_Flu; sib++)


//       (c1.3.2.2) prepare the potential data
#        ifdef GRAVITY
         if ( SelfGravity )
         for (int sib=0; sib<NSide_Pot; sib++)
         {
            SibPID = Pedigree->sibling[sib];

            for (int d=0; d<3; d++)
            {
               Loop [d] = TABLE_01( sib, 'x'+d, CGhost_Pot, PATCH_SIZE, CGhost_Pot );
               Disp1[d] = TABLE_01( sib, 'x'+d, 0, CGhost_Pot, CGhost_Pot+PATCH_SIZE );
            }

//          (c1.3.2.2-1) if the target sibling patch exists --> just copy data from the nearby patches at the same level
            if ( SibPID >= 0 )
            {
               for (int d=0; d<3; d++)    Disp2[d] = TABLE_01( sib, 'x'+d, PATCH_SIZE-CGhost_Pot, 0, 0 );

               for (int k=0; k<Loop[2]; k++) {  K = k + Disp1[2];    K2 = k + Disp2[2];
               for (int j=0; j<Loop[1]; j++) {  J = j + Disp1[1];    J2 = j + Disp2[1];
               for (int i=0; i<Loop[0]; i++) {  I = i + Disp1[0];    I2 = i + Disp2[0];

                  Pot_CData[K][J][I] = amr->patch[CPotSg][lv][SibPID]->pot[K2][J2][I2];

               }}}
            } // if ( SibPID >= 0 )


//          (c1.3.2.2-2) if the target sibling patch lies outside the simulation domain --> apply the specified B.C.
            else if ( SibPID <= SIB_OFFSET_NONPERIODIC )
            {
               for (int d=0; d<3; d++)
               {
                  BC_Idx_Start[d] = Disp1[d];
                  BC_Idx_End  [d] = Loop[d] + BC_Idx_Start[d] - 1;
               }

               BC_Sibling = SIB_OFFSET_NONPERIODIC - SibPID;

#              ifdef GAMER_DEBUG
               if ( BC_Face[BC_Sibling] < 0  ||  BC_Face[BC_Sibling] > 5 )
                  Aux_Error( ERROR_INFO, "incorrect BC_Face[%d] = %d !!\n", BC_Sibling, BC_Face[BC_Sibling] );

               if ( OPT__BC_FLU[ BC_Face[BC_Sibling] ] == BC_FLU_PERIODIC )
                  Aux_Error( ERROR_INFO, "OPT__BC_FLU == BC_FLU_PERIODIC (BC_Sibling %d, BC_Face %d, SibPID %d, PID %d, sib %d, lv %d) !!\n",
                             BC_Sibling, BC_Face[BC_Sibling], SibPID, PID, sib, lv );
#              endif

//             extrapolate potential
               Poi_BoundaryCondition_Extrapolation( Pot_CData[0][0], BC_Face[BC_Sibling], 1, CGhost_Pot,
                                                    CSize_Pot, CSize_Pot, CSize_Pot, BC_Idx_Start, BC_Idx_End );
            }


//          (c1.3.2.1-3) it will violate the proper-nesting condition if the flagged patch is NOT surrounded by siblings
            else
               Aux_Error( ERROR_INFO, "SibPID = %d (lv %d, PID %d, Sib %d) !!\n", SibPID, lv, PID, sib );

         } // for (int sib=0; sib<NSide_Pot; sib++)
#        endif // #ifdef GRAVITY


//       (c1.3.3) perform spatial interpolation
         const bool PhaseUnwrapping_Yes    = true;
         const bool PhaseUnwrapping_No     = false;
         const bool EnsureMonotonicity_Yes = true;
         const bool EnsureMonotonicity_No  = false;

//       (c1.3.3.1) determine which variables require **monotonic** interpolation
         bool Monotonicity[NCOMP_TOTAL];

         for (int v=0; v<NCOMP_TOTAL; v++)
         {
#           if ( MODEL == HYDRO )
//          we now apply monotonic interpolation to ALL fluid variables (which helps alleviate the issue of negative density/pressure)
            /*
            if ( v == DENS  ||  v == ENGY  ||  v >= NCOMP_FLUID )
                                             Monotonicity[v] = EnsureMonotonicity_Yes;
            else                             Monotonicity[v] = EnsureMonotonicity_No;
            */
                                             Monotonicity[v] = EnsureMonotonicity_Yes;

#           elif ( MODEL == ELBDM )
            if ( v != REAL  &&  v != IMAG )  Monotonicity[v] = EnsureMonotonicity_Yes;
            else                             Monotonicity[v] = EnsureMonotonicity_No;

#           else
#           error : DO YOU WANT TO ENSURE THE POSITIVITY OF INTERPOLATION IN THIS NEW MODEL ??
#           endif // MODEL
         }

//       (c1.3.3.2) interpolation
#        if ( MODEL == ELBDM )
         if ( OPT__INT_PHASE )
         {
//          get the wrapped phase (store in the REAL component)
#           ifdef GAMER_DEBUG
            ELBDM_GetPhase_DebugOnly( &Flu_CData[0][0][0][0], CSize_Flu );
#           else
            for (int k=0; k<CSize_Flu; k++)
            for (int j=0; j<CSize_Flu; j++)
            for (int i=0; i<CSize_Flu; i++)
               Flu_CData[REAL][k][j][i] = ATAN2( Flu_CData[IMAG][k][j][i], Flu_CData[REAL][k][j][i] );
#           endif

//          interpolate density
            Interpolate( &Flu_CData[DENS][0][0][0], CSize_Flu3, CStart_Flu, CRange, &Flu_FData[DENS][0][0][0],
                         FSize3, FStart, 1, OPT__REF_FLU_INT_SCHEME, PhaseUnwrapping_No,
                         &EnsureMonotonicity_Yes );

//          interpolate phase
            Interpolate( &Flu_CData[REAL][0][0][0], CSize_Flu3, CStart_Flu, CRange, &Flu_FData[REAL][0][0][0],
                         FSize3, FStart, 1, OPT__REF_FLU_INT_SCHEME, PhaseUnwrapping_Yes,
                         &EnsureMonotonicity_No );
         }

         else // if ( OPT__INT_PHASE )
         {
            for (int v=0; v<NCOMP_TOTAL; v++)
            Interpolate( &Flu_CData[v][0][0][0], CSize_Flu3, CStart_Flu, CRange, &Flu_FData[v][0][0][0],
                         FSize3, FStart, 1, OPT__REF_FLU_INT_SCHEME, PhaseUnwrapping_No,
                         Monotonicity );
         }

         if ( OPT__INT_PHASE )
         {
//          retrieve real and imaginary parts
            real Amp, Phase, Rho;

            for (int k=0; k<FSize; k++)
            for (int j=0; j<FSize; j++)
            for (int i=0; i<FSize; i++)
            {
               Phase = Flu_FData[REAL][k][j][i];
               Rho   = Flu_FData[DENS][k][j][i];

//             be careful about the negative density introduced from the round-off errors
               if ( Rho < (real)0.0 )
               {
                  Flu_FData[DENS][k][j][i] = (real)0.0;
                  Rho                      = (real)0.0;
               }

               Amp                      = SQRT( Rho );
               Flu_FData[REAL][k][j][i] = Amp*COS( Phase );
               Flu_FData[IMAG][k][j][i] = Amp*SIN( Phase );
            }
         }

#        else // #if ( MODEL == ELBDM )

         for (int v=0; v<NCOMP_TOTAL; v++)
         Interpolate( &Flu_CData[v][0][0][0], CSize_Flu3, CStart_Flu, CRange, &Flu_FData[v][0][0][0],
                      FSize3, FStart, 1, OPT__REF_FLU_INT_SCHEME, PhaseUnwrapping_No,
                      Monotonicity );

#        endif // #if ( MODEL == ELBDM ) ... else


#        ifdef GRAVITY
         const int CSize_Pot_Temp[3] = { CSize_Pot, CSize_Pot, CSize_Pot };

         if ( SelfGravity )
         Interpolate( &Pot_CData[0][0][0], CSize_Pot_Temp, CStart_Pot, CRange, &Pot_FData[0][0][0],
                      FSize3, FStart, 1, OPT__REF_POT_INT_SCHEME, PhaseUnwrapping_No,
                      &EnsureMonotonicity_No );
#        endif

//       (c1.3.3.3) check minimum density and pressure
//       --> note that it's unnecessary to check negative passive scalars thanks to the monotonic interpolation
//       --> but we do renormalize passive scalars here
#        if ( MODEL == HYDRO  ||  MODEL == ELBDM  ||  (defined DENS && NCOMP_PASSIVE>0) )
         for (int k=0; k<FSize; k++)
         for (int j=0; j<FSize; j++)
         for (int i=0; i<FSize; i++)
         {
//          check minimum density
            const real DensOld = Flu_FData[DENS][k][j][i];

            if ( DensOld < MIN_DENS )
            {
//             rescale wave function (unnecessary if OPT__INT_PHASE if off, in which case we will rescale all wave functions later)
#              if ( MODEL == ELBDM )
               if ( OPT__INT_PHASE )
               {
                  const real Rescale = SQRT( (real)MIN_DENS / DensOld );

                  Flu_FData[REAL][k][j][i] *= Rescale;
                  Flu_FData[IMAG][k][j][i] *= Rescale;
               }
#              endif

//             apply minimum density
               Flu_FData[DENS][k][j][i] = MIN_DENS;
            }

#           if ( MODEL == HYDRO )
#           ifdef DUAL_ENERGY
//          ensure consistency between pressure, total energy density, and the dual-energy variable
//          --> here we ALWAYS use the dual-energy variable to correct the total energy density
//          --> we achieve that by setting the dual-energy switch to an extremely larger number and ignore
//              the runtime parameter DUAL_ENERGY_SWITCH here
            const bool CheckMinPres_Yes = true;
            const real UseEnpy2FixEngy  = HUGE_NUMBER;
            char dummy;    // we do not record the dual-energy status here

            Hydro_DualEnergyFix( Flu_FData[DENS][k][j][i], Flu_FData[MOMX][k][j][i], Flu_FData[MOMY][k][j][i],
                                 Flu_FData[MOMZ][k][j][i], Flu_FData[ENGY][k][j][i], Flu_FData[ENPY][k][j][i],
                                 dummy, Gamma_m1, _Gamma_m1, CheckMinPres_Yes, MIN_PRES, UseEnpy2FixEngy );

#           else // #ifdef DUAL_ENERGY

//          check minimum pressure
#           ifdef MHD
#           warning : WAIT MHD !!!
            const real EngyB = NULL_REAL;
#           else
            const real EngyB = NULL_REAL;
#           endif
            Flu_FData[ENGY][k][j][i]
<<<<<<< HEAD
               = CPU_CheckMinPresInEngy( Flu_FData[DENS][k][j][i], Flu_FData[MOMX][k][j][i], Flu_FData[MOMY][k][j][i],
                                         Flu_FData[MOMZ][k][j][i], Flu_FData[ENGY][k][j][i],
                                         Gamma_m1, _Gamma_m1, MIN_PRES, EngyB );
=======
               = Hydro_CheckMinPresInEngy( Flu_FData[DENS][k][j][i], Flu_FData[MOMX][k][j][i], Flu_FData[MOMY][k][j][i],
                                           Flu_FData[MOMZ][k][j][i], Flu_FData[ENGY][k][j][i],
                                           Gamma_m1, _Gamma_m1, MIN_PRES );
>>>>>>> 75d245ae
#           endif // #ifdef DUAL_ENERGY ... else ...
#           endif // #if ( MODEL == HYDRO )

//          normalize passive scalars
#           if ( NCOMP_PASSIVE > 0 )
            if ( OPT__NORMALIZE_PASSIVE )
            {
               real Passive[NCOMP_PASSIVE];

               for (int v=0; v<NCOMP_PASSIVE; v++)    Passive[v] = Flu_FData[ NCOMP_FLUID + v ][k][j][i];

               Hydro_NormalizePassive( Flu_FData[DENS][k][j][i], Passive, PassiveNorm_NVar, PassiveNorm_VarIdx );

               for (int v=0; v<NCOMP_PASSIVE; v++)    Flu_FData[ NCOMP_FLUID + v ][k][j][i] = Passive[v];
            }
#           endif

         } // i,j,k
#        endif // #if ( MODEL == HYDRO  ||  MODEL == ELBDM )


//       (c1.3.4) copy data from IntData to patch pointers
         int SonPID;

         for (int LocalID=0; LocalID<8; LocalID++)
         {
            SonPID = amr->num[lv+1] - 8 + LocalID;
            Disp1[0] = TABLE_02( LocalID, 'x', 0, PATCH_SIZE );
            Disp1[1] = TABLE_02( LocalID, 'y', 0, PATCH_SIZE );
            Disp1[2] = TABLE_02( LocalID, 'z', 0, PATCH_SIZE );

//          fluid data
            for (int v=0; v<NCOMP_TOTAL; v++)   {
            for (int k=0; k<PATCH_SIZE; k++)    {  K = k + Disp1[2];
            for (int j=0; j<PATCH_SIZE; j++)    {  J = j + Disp1[1];
            for (int i=0; i<PATCH_SIZE; i++)    {  I = i + Disp1[0];

               amr->patch[FFluSg][lv+1][SonPID]->fluid[v][k][j][i] = Flu_FData[v][K][J][I];

            }}}}

//          potential data
#           ifdef GRAVITY
            if ( SelfGravity )
            for (int k=0; k<PATCH_SIZE; k++)    {  K = k + Disp1[2];
            for (int j=0; j<PATCH_SIZE; j++)    {  J = j + Disp1[1];
            for (int i=0; i<PATCH_SIZE; i++)    {  I = i + Disp1[0];

               amr->patch[FPotSg][lv+1][SonPID]->pot[k][j][i] = Pot_FData[K][J][I];

            }}}
#           endif

//          rescale real and imaginary parts to get the correct density in ELBDM if OPT__INT_PHASE is off
#           if ( MODEL == ELBDM )
            real Real, Imag, Rho_Wrong, Rho_Corr, Rescale;

            if ( !OPT__INT_PHASE )
            for (int k=0; k<PATCH_SIZE; k++)
            for (int j=0; j<PATCH_SIZE; j++)
            for (int i=0; i<PATCH_SIZE; i++)
            {
               Real      = amr->patch[FFluSg][lv+1][SonPID]->fluid[REAL][k][j][i];
               Imag      = amr->patch[FFluSg][lv+1][SonPID]->fluid[IMAG][k][j][i];
               Rho_Wrong = Real*Real + Imag*Imag;
               Rho_Corr  = amr->patch[FFluSg][lv+1][SonPID]->fluid[DENS][k][j][i];

//             be careful about the negative density introduced from the round-off errors
               if ( Rho_Wrong <= (real)0.0  ||  Rho_Corr <= (real)0.0 )
               {
                  amr->patch[FFluSg][lv+1][SonPID]->fluid[DENS][k][j][i] = (real)0.0;
                  Rescale = (real)0.0;
               }
               else
                  Rescale = SQRT( Rho_Corr/Rho_Wrong );

               amr->patch[FFluSg][lv+1][SonPID]->fluid[REAL][k][j][i] *= Rescale;
               amr->patch[FFluSg][lv+1][SonPID]->fluid[IMAG][k][j][i] *= Rescale;
            }
#           endif
         } // for (int LocalID=0; LocalID<8; LocalID++)


//       (c1.4) pass particles from father to son
#        ifdef PARTICLE
         Par_PassParticle2Son_SinglePatch( lv, PID );
#        endif

      } // if ( Pedigree->flag  &&  Pedigree->son == -1 )


//    (c2) remove unflagged child patches if they originally existed (one patch group is removed at a time)
// ================================================================================================
      else if ( !Pedigree->flag  &&  Pedigree->son != -1 )
      {

//       (c2.0) pass particles from sons to father
#        ifdef PARTICLE
         Par_PassParticle2Father( lv, PID );
#        endif


//       (c2.1) deallocate the unflagged child patches
         const int SonPID0 = Pedigree->son;
         const int NewPID0 = SonPID0;
         const int OldPID0 = amr->num[lv+1] - 8;

         for (int SonPID=SonPID0; SonPID<SonPID0+8; SonPID++)     amr->pdelete( lv+1, SonPID, OPT__REUSE_MEMORY );


//       (c2.2) construct relation : father -> son
         Pedigree->son = -1;


//       (c2.3) relink the child patch pointers so that no patch indices are skipped
         if ( NewPID0 != OldPID0 )
         {
            int NewPID, OldPID, GrandPID0, FaPID;

            for (int t=0; t<8; t++)
            {
               NewPID = NewPID0 + t;
               OldPID = OldPID0 + t;

//             swap pointers between the old and new PID
//             --> works no matter OPT__REUSE_MEMORY is on or off
//             --> note that when OPT__REUSE_MEMORY is on, we don't want to set pointers of OldPID as NULL
               for (int Sg=0; Sg<2; Sg++)
                  Aux_SwapPointer( (void**)&amr->patch[Sg][lv+1][OldPID], (void**)&amr->patch[Sg][lv+1][NewPID] );

//             re-construct relation : grandson -> son
               GrandPID0 = amr->patch[0][lv+1][NewPID]->son;
               if ( GrandPID0 != -1 )
               {
                  for (int GrandPID=GrandPID0; GrandPID<GrandPID0+8; GrandPID++)
                     amr->patch[0][lv+2][GrandPID]->father = NewPID;
               }
            }

//          re-construct relation : father -> son
            FaPID = amr->patch[0][lv+1][NewPID0]->father;
            amr->patch[0][lv][FaPID]->son = NewPID0;

         } // if ( NewPID0 != OldPID0 )

      } // else if ( !Pedigree->flag  &&  Pedigree->son != -1 )
   } // for (int PID=0; PID<amr->NPatchComma[lv][1]; PID++)


// initialize the amr->NPatchComma list for the buffer patches
   for (int m=1; m<28; m++)   amr->NPatchComma[lv+1][m] = amr->num[lv+1];


// d. refine buffer patches
// ------------------------------------------------------------------------------------------------
   Refine_Buffer( lv, BufSonTable, BufGrandTable );


// deallocate tables
   if ( lv < NLEVEL-2 )
   {
      delete [] BufGrandTable;
      delete [] BufSonTable;
   }



// e. re-construct tables and sibling relations
// ------------------------------------------------------------------------------------------------

// set up the BounP_IDMap for the level just created
   Buf_RecordBoundaryPatch( lv+1 );


// construct relation : siblings
   SiblingSearch( lv+1 );


// allocate flux arrays for level "lv"
   if ( amr->WithFlux )    Flu_AllocateFluxArray( lv );


// allocate flux arrays for level "lv+1"
   if ( lv < NLEVEL-2  &&  amr->WithFlux )   Flu_AllocateFluxArray( lv+1 );


// get the IDs of patches for sending and receiving data between neighbor ranks
   Buf_RecordExchangeDataPatchID( lv+1 );


// get the total number of patches at lv+1
   Mis_GetTotalPatchNumber( lv+1 );

} // FUNCTION : Refine



#if ( MODEL == ELBDM  &&  defined GAMER_DEBUG )
//-------------------------------------------------------------------------------------------------------
// Function    :  ELBDM_GetPhase_DebugOnly
// Description :  Alternative function to calculate phase in the debug mode so that the functions "Refine" and
//                "LB_Refine_AllocateNewPatch" will give EXACTLY THE SAME RESULTS (even the round-off errors
//                are the same)
//
// Note        :  It is found that it is necessary to use this alternative function to calculate phase
//                in order to make runs with "SERIAL", "NO LOAD_BALANCE", and "LOAD_BALANCE" have exactly
//                the same results
//
// Parameter   :  CData : Coarse-grid array
//                CSize : Size of CData in each direction
//-------------------------------------------------------------------------------------------------------
void ELBDM_GetPhase_DebugOnly( real *CData, const int CSize )
{

   const int CSize_1v = CSize*CSize*CSize;

   real *const CData_Dens = CData + DENS*CSize_1v;
   real *const CData_Real = CData + REAL*CSize_1v;
   real *const CData_Imag = CData + IMAG*CSize_1v;

   for (int t=0; t<CSize_1v; t++)   CData_Real[t] = ATAN2( CData_Imag[t], CData_Real[t] );

} // FUNCTION :
#endif // #if ( MODEL == ELBDM  &&  defined GAMER_DEBUG )<|MERGE_RESOLUTION|>--- conflicted
+++ resolved
@@ -532,15 +532,9 @@
             const real EngyB = NULL_REAL;
 #           endif
             Flu_FData[ENGY][k][j][i]
-<<<<<<< HEAD
-               = CPU_CheckMinPresInEngy( Flu_FData[DENS][k][j][i], Flu_FData[MOMX][k][j][i], Flu_FData[MOMY][k][j][i],
-                                         Flu_FData[MOMZ][k][j][i], Flu_FData[ENGY][k][j][i],
-                                         Gamma_m1, _Gamma_m1, MIN_PRES, EngyB );
-=======
                = Hydro_CheckMinPresInEngy( Flu_FData[DENS][k][j][i], Flu_FData[MOMX][k][j][i], Flu_FData[MOMY][k][j][i],
                                            Flu_FData[MOMZ][k][j][i], Flu_FData[ENGY][k][j][i],
-                                           Gamma_m1, _Gamma_m1, MIN_PRES );
->>>>>>> 75d245ae
+                                           Gamma_m1, _Gamma_m1, MIN_PRES, EngyB );
 #           endif // #ifdef DUAL_ENERGY ... else ...
 #           endif // #if ( MODEL == HYDRO )
 
