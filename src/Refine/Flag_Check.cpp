#include "GAMER.h"

static bool Check_Gradient( const int i, const int j, const int k, const real Input[], const double Threshold );
static bool Check_Curl( const int i, const int j, const int k,
                        const real vx[][PS1][PS1], const real vy[][PS1][PS1], const real vz[][PS1][PS1],
                        const double Threshold );
<<<<<<< HEAD
static bool ELBDM_Flag_VolumeFracQP( const real Cond[], const double Threshold_QP, const double Threshold_VolumeFraction );
=======
extern bool (*Flag_Region_Ptr)( const int i, const int j, const int k, const int lv, const int PID );
>>>>>>> 0d401124
extern bool (*Flag_User_Ptr)( const int i, const int j, const int k, const int lv, const int PID, const double *Threshold );


//-------------------------------------------------------------------------------------------------------
// Function    :  Flag_Check
// Description :  Check if the target cell (i,j,k) satisfies the refinement criteria
//
// Note        :  1. Useless input arrays are set to NULL (e.g, Pot[] if GRAVITY is off)
//                2. For OPT__FLAG_USER, the function pointer "Flag_User_Ptr" must be set by a
//                   test problem initializer
//
// Parameter   :  lv           : Target refinement level
//                PID          : Target patch ID
//                i,j,k        : Indices of the target cell
//                dv           : Cell volume at the target level
//                Fluid        : Input fluid array (with NCOMP_TOTAL components)
//                Pot          : Input potential array
//                MagCC        : Input cell-centered B field array
//                Vel          : Input velocity array
//                Pres         : Input pressure array
//                Lohner_Ave   : Input array storing the averages for the Lohner error estimator
//                Lohner_Slope : Input array storing the slopes for the Lohner error estimator
//                Lohner_NVar  : Number of variables stored in Lohner_Ave and Lohner_Slope
//                ParCount     : Input array storing the number of particles on each cell
//                               (note that it has the **real** type)
//                ParDens      : Input array storing the particle mass density on each cell
//                JeansCoeff   : Pi*GAMMA/(SafetyFactor^2*G), where SafetyFactor = FlagTable_Jeans[lv]
//                               --> Flag if dh^2 > JeansCoeff*Pres/Dens^2
//                Phase_Slope  : Input array storing the slope of the phase field to determine whether the dB wavelength is resolved
//                Interf_Cond  : Input array storing the dimensionless quantum pressures for the interference condition
//
// Return      :  "true"  if any  of the refinement criteria is satisfied
//                "false" if none of the refinement criteria is satisfied
//-------------------------------------------------------------------------------------------------------
bool Flag_Check( const int lv, const int PID, const int i, const int j, const int k, const real dv,
                 const real Fluid[][PS1][PS1][PS1], const real Pot[][PS1][PS1], const real MagCC[][PS1][PS1][PS1],
                 const real Vel[][PS1][PS1][PS1], const real Pres[][PS1][PS1],
                 const real *Lohner_Var, const real *Lohner_Ave, const real *Lohner_Slope, const int Lohner_NVar,
                 const real ParCount[][PS1][PS1], const real ParDens[][PS1][PS1], const real JeansCoeff,
                 const real *Interf_Cond)
{

   bool Flag = false;

// check whether the input cell is within the regions allowed to be refined
// ===========================================================================================
   if ( OPT__FLAG_REGION )
   {
      if ( Flag_Region_Ptr == NULL )   Aux_Error( ERROR_INFO, "Flag_Region_Ptr == NULL for OPT__FLAG_REGION !!\n" );

      if (  !Flag_Region_Ptr( i, j, k, lv, PID )  )    return false;
   }


// check ELBDM interference 
// if FlagTable_Interference[lv][2] > 0 we set use wave flag if interference > FlagTable_Interference[lv][0],[1]
// if FlagTable_Interference[lv][2] < 0 we just use it as refinement criterion for fluid patches
// ===========================================================================================
#  if ( MODEL == ELBDM )
   if ( OPT__FLAG_INTERFERENCE )
   {
      real (*Var)  [PS1 ][PS1 ][PS1 ] = ( real(*) [PS1 ][PS1 ][PS1 ] )  Interf_Cond;
      bool FlagIntQP = false, FlagIntPhaseDiscont = false, dBWavelengthNotResolved = false;

      if ( FlagTable_Interference[lv][1] > 0 )
         FlagIntQP  =  ELBDM_Flag_VolumeFracQP( Interf_Cond, FlagTable_Interference[lv][0], FlagTable_Interference[lv][1]);
      else
         FlagIntQP  =  ELBDM_Flag_Interference( i, j, k, Interf_Cond,                     FlagTable_Interference[lv][0]);

      Flag |= FlagIntQP;


//    For wave solver: Check whether dB wavelength is resolved using FlagTable_Interference[lv][2] as maximum phase difference between neighbouring cells

#     if ( MODEL == ELBDM  && ELBDM_SCHEME == HYBRID )
      if ( amr->use_wave_flag[lv] ) {
#     endif // # if ( MODEL == ELBDM  && ELBDM_SCHEME == HYBRID )

      dBWavelengthNotResolved = ELBDM_Flag_Interference( i, j, k, Interf_Cond + 2 * CUBE(PS1), FlagTable_Interference[lv][2] );

      Flag |= dBWavelengthNotResolved;

#     if ( MODEL == ELBDM  && ELBDM_SCHEME == HYBRID )
//    For fluid solver: Check phase curvature using FlagTable_Interference[lv][2] as maximum allowed phase curvature
      } else {
         FlagIntPhaseDiscont   =  ELBDM_Flag_Interference( i, j, k, Interf_Cond + CUBE(PS1), FlagTable_Interference[lv][2]);

         Flag |= FlagIntPhaseDiscont;
      }
#     endif // # if ( MODEL == ELBDM  && ELBDM_SCHEME == HYBRID )

#     if ( ELBDM_SCHEME == HYBRID )
      if ( Flag &&  FlagTable_Interference[lv][3] >= 0.0 ) {

#        ifdef GAMER_DEBUG
//       we distinguish two cases:
//       if the slope of the phase field is lower than PI, we know that the dB wavelength will be resolved after refinement and we can safely switch to the wave scheme
//       if the slope is bigger, this may be due to a real phase discontinuity because of a 2 pi winding of the phase at a point of zero density
//       we check for the latter with FlagInterferenceTwo
//       if the curvature of the phase is high at a point where the phase jump is bigger than pi, we assume that it is a real jump and still switch to the wave scheme
         bool dBResolvedAfterRefine = ! ELBDM_Flag_Interference( i, j, k, Interf_Cond + 2 * CUBE(PS1), M_PI ) || FlagIntQP;
         if ( !dBResolvedAfterRefine ) {
            const int    Idx               = 2 * PS1*PS1*PS1 + k*PS1*PS1 + j*PS1 + i;
            const real   PhaseDifference   = Interf_Cond[Idx];
//          convert coordinates of cell to global integer coordinate system 
            int coordinates[3] = {i, j, k};
       
            for ( int l = 0; l < 3; ++l ) {
               coordinates[l] *= amr->scale[lv];
               coordinates[l] += amr->patch[0][lv][PID]->corner[l];
            }
            Aux_Message( stdout, "WARNING: Switching to wave solver, but dB wavelength not resolved at lv %d i %d j %d k %d for phase jump = %4.2f on rank %d\n", lv, coordinates[0], coordinates[1], coordinates[2], PhaseDifference, MPI_Rank);

         }
#        endif 

         amr->patch[0][lv][PID]->use_wave_flag =  true;

      }
#     endif // # if ( ELBDM_SCHEME == HYBRID )

      if ( Flag )
            return Flag;
   }
#  endif // # if ( MODEL == ELBDM && ELBDM_SCHEME == HYBRID )


#  ifdef PARTICLE
// check the number of particles on each cell
// ===========================================================================================
   if ( OPT__FLAG_NPAR_CELL )
   {
      Flag |= ( ParCount[k][j][i] > FlagTable_NParCell[lv] );
      if ( Flag )    return Flag;
   }


// check the particle mass on each cell
// ===========================================================================================
   if ( OPT__FLAG_PAR_MASS_CELL )
   {
      Flag |= ( ParDens[k][j][i]*dv > FlagTable_ParMassCell[lv] );
      if ( Flag )    return Flag;
   }
#  endif


#  ifdef DENS
// check density magnitude
// ===========================================================================================
if ( OPT__FLAG_RHO )
   {
      Flag |= ( Fluid[DENS][k][j][i] > FlagTable_Rho[lv] );
      if ( Flag )    return Flag;
   }


// check density gradient
// ===========================================================================================
   if ( OPT__FLAG_RHO_GRADIENT )
   {
      Flag |= Check_Gradient( i, j, k, &Fluid[DENS][0][0][0], FlagTable_RhoGradient[lv] );
      if ( Flag )    return Flag;
   }
#  endif


// check pressure gradient
// ===========================================================================================
#  if ( MODEL == HYDRO )
   if ( OPT__FLAG_PRES_GRADIENT )
   {
      Flag |= Check_Gradient( i, j, k, &Pres[0][0][0], FlagTable_PresGradient[lv] );
      if ( Flag )    return Flag;
   }
#  endif


// check vorticity
// ===========================================================================================
#  if ( MODEL == HYDRO )
   if ( OPT__FLAG_VORTICITY )
   {
      Flag |= Check_Curl( i, j, k, Vel[0], Vel[1], Vel[2], FlagTable_Vorticity[lv] );
      if ( Flag )    return Flag;
   }
#  endif


// check current density in MHD
// ===========================================================================================
#  ifdef MHD
   if ( OPT__FLAG_CURRENT )
   {
      Flag |= Check_Curl( i, j, k, MagCC[0], MagCC[1], MagCC[2], FlagTable_Current[lv] );
      if ( Flag )    return Flag;
   }
#  endif


// check Jeans length
// ===========================================================================================
#  if ( MODEL == HYDRO  &&  defined GRAVITY )
   if ( OPT__FLAG_JEANS )
   {
#     ifdef GAMER_DEBUG
      if ( Pres == NULL )  Aux_Error( ERROR_INFO, "Pres == NULL !!\n" );
#     endif

      const real Dens_1Cell = Fluid[DENS][k][j][i];
      const real Pres_1Cell = Pres       [k][j][i];

      Flag |= (  SQR(amr->dh[lv]) > JeansCoeff*Pres_1Cell/SQR( Dens_1Cell )  );
      if ( Flag )    return Flag;
   }
#  endif


// check ELBDM energy density
// ===========================================================================================
#  if ( MODEL == ELBDM )
#  if ( ELBDM_SCHEME == HYBRID )
   if ( amr->use_wave_flag[lv] )
#  endif 
   if ( OPT__FLAG_ENGY_DENSITY )
   {
      Flag |= ELBDM_Flag_EngyDensity( i, j, k, &Fluid[REAL][0][0][0], &Fluid[IMAG][0][0][0],
                                      FlagTable_EngyDensity[lv][0], FlagTable_EngyDensity[lv][1] );
      if ( Flag )    return Flag;
   }
#  endif



// check Lohner's error estimator
// ===========================================================================================

#  if ( ELBDM_SCHEME == HYBRID )
   if ( amr->use_wave_flag[lv] )
#  endif 
   if ( Lohner_NVar > 0 )
   {
//    check Lohner only if density is greater than the minimum threshold
#     ifdef DENS
      if ( Fluid[DENS][k][j][i] >= FlagTable_Lohner[lv][4] )
#     endif
      Flag |= Flag_Lohner( i, j, k, OPT__FLAG_LOHNER_FORM, Lohner_Var, Lohner_Ave, Lohner_Slope, Lohner_NVar,
                           FlagTable_Lohner[lv][0], FlagTable_Lohner[lv][2], FlagTable_Lohner[lv][3] );
      if ( Flag )    return Flag;
   }


// check user-defined criteria
// ===========================================================================================
   if ( OPT__FLAG_USER )
   {
      if ( Flag_User_Ptr != NULL )
      {
         Flag |= Flag_User_Ptr( i, j, k, lv, PID, FlagTable_User[lv] );
         if ( Flag )    return Flag;
      }

      else
         Aux_Error( ERROR_INFO, "Flag_User_Ptr == NULL for OPT__FLAG_USER !!\n" );
   }


   return Flag;

} // FUNCTION : Flag_Check



//-------------------------------------------------------------------------------------------------------
// Function    :  Check_Gradient
// Description :  Check if the gradient of the input data at the cell (i,j,k) exceeds the given threshold
//
// Note        :  1. Size of the array "Input" should be PATCH_SIZE^3
//                2. For cells adjacent to the patch boundaries, only first-order approximation is adopted
//                   to estimate gradient. Otherwise, second-order approximation is adopted.
//                   --> Advantage: NO need to prepare the ghost-zone data for the target patch
//
// Parameter   :  i,j,k     : Indices of the target cell in the array "Input"
//                Input     : Input array
//                Threshold : Threshold for the flag operation
//
// Return      :  "true"  if the gradient is larger           than the given threshold
//                "false" if the gradient is equal or smaller than the given threshold
//-------------------------------------------------------------------------------------------------------
bool Check_Gradient( const int i, const int j, const int k, const real Input[], const double Threshold )
{

// check
#  ifdef GAMER_DEBUG
   if (  i < 0  ||  i >= PS1  ||  j < 0 ||  j >= PS1  ||  k < 0  ||  k >= PS1   )
      Aux_Error( ERROR_INFO, "incorrect index (i,j,k) = (%d,%d,%d) !!\n", i, j, k );
#  endif


   const int ijk[3]  = { i, j, k };
   const int Idx     = k*PS1*PS1 + j*PS1 + i;
   const int dIdx[3] = { 1, PS1, PS1*PS1 };

   int  Idx_p, Idx_m;
   real _dh, Self, Gradient;
   bool Flag = false;

   for (int d=0; d<3; d++)
   {
      switch ( ijk[d] )
      {
         case 0     : Idx_m = Idx;           Idx_p = Idx+dIdx[d];    _dh = (real)1.0;  break;
         case PS1-1 : Idx_m = Idx-dIdx[d];   Idx_p = Idx;            _dh = (real)1.0;  break;
         default    : Idx_m = Idx-dIdx[d];   Idx_p = Idx+dIdx[d];    _dh = (real)0.5;  break;
      }

      Self     = Input[Idx];
      Gradient = _dh*( Input[Idx_p] - Input[Idx_m] );
      Flag    |= (  FABS( Gradient/Self ) > Threshold  );

      if ( Flag )    return Flag;
   } // for (int d=0; d<3; d++)

   return Flag;

} // FUNCTION : Check_Gradient



//-------------------------------------------------------------------------------------------------------
// Function    :  Check_Curl
// Description :  Check if the curl of the input vector at the cell (i,j,k) exceeds the given threshold
//
// Note        :  1. Flag if |curl(v)|*dh/|v| > threshold
//                2. For cells adjacent to the patch boundaries, only first-order approximation is adopted
//                   to estimate derivatives. Otherwise, second-order approximation is adopted.
//                   --> Advantage: NO need to prepare the ghost-zone data for the target patch
//                3. Size of the input arrays "vx/y/z" should be PATCH_SIZE^3
//                   --> They should store **cell-centered** values
//
// Parameter   :  i,j,k     : Target array indices
//                vx/y/z    : Input vectors
//                Threshold : Refinement threshold
//
// Return      :  "true"  if |curl(v)|*dh/|v| >  threshold
//                "false" if |curl(v)|*dh/|v| <= threshold
//-------------------------------------------------------------------------------------------------------
bool Check_Curl( const int i, const int j, const int k,
                 const real vx[][PS1][PS1], const real vy[][PS1][PS1], const real vz[][PS1][PS1],
                 const double Threshold )
{

// check
#  ifdef GAMER_DEBUG
   if (  i < 0  ||  i >= PS1  ||  j < 0 ||  j >= PS1  ||  k < 0  ||  k >= PS1   )
      Aux_Error( ERROR_INFO, "incorrect index (i,j,k) = (%d,%d,%d) !!\n", i, j, k );
#  endif

   int  im, ip, jm, jp, km, kp;
   real _dx, _dy, _dz, v2, wx, wy, wz, w2;
   bool Flag = false;


// check if the target cell indices are adjacent to the patch boundaries
   if      ( i == 0     ) { im = 0;       ip = 1;       _dx = (real)1.0; }
   else if ( i == PS1-1 ) { im = PS1-2;   ip = PS1-1;   _dx = (real)1.0; }
   else                   { im = i-1;     ip = i+1;     _dx = (real)0.5; }

   if      ( j == 0     ) { jm = 0;       jp = 1;       _dy = (real)1.0; }
   else if ( j == PS1-1 ) { jm = PS1-2;   jp = PS1-1;   _dy = (real)1.0; }
   else                   { jm = j-1;     jp = j+1;     _dy = (real)0.5; }

   if      ( k == 0     ) { km = 0;       kp = 1;       _dz = (real)1.0; }
   else if ( k == PS1-1 ) { km = PS1-2;   kp = PS1-1;   _dz = (real)1.0; }
   else                   { km = k-1;     kp = k+1;     _dz = (real)0.5; }


// calculate magnitude
   v2 = SQR( vx[k][j][i] ) + SQR( vy[k][j][i] ) + SQR( vz[k][j][i] );


// calculate w=curl(v)*dh
   wx = _dy*( vz[k ][jp][i ] - vz[k ][jm][i ] ) - _dz*( vy[kp][j ][i ] - vy[km][j ][i ] );
   wy = _dz*( vx[kp][j ][i ] - vx[km][j ][i ] ) - _dx*( vz[k ][j ][ip] - vz[k ][j ][im] );
   wz = _dx*( vy[k ][j ][ip] - vy[k ][j ][im] ) - _dy*( vx[k ][jp][i ] - vx[k ][jm][i ] );
   w2 = SQR(wx) + SQR(wy) + SQR(wz);


// flag if |curl(v)|*dh/|v| > threshold
   Flag = ( w2/v2 > SQR(Threshold) );

   return Flag;

} // FUNCTION : Check_Curl




//-------------------------------------------------------------------------------------------------------
// Function    :  Check_VolumeFracQP
// Description :  Check if the quantum pressure of more than Threshold_VolumeFraction of the cells in the input patch exceed Threshold_QP
//
// Note        :  1, Size of the input array "Cond" should be PATCH_SIZE^3
//
// Parameter   :  Cond      : Input vector
//                Threshold_QP : QP threshold
//                Threshold_VolumeFraction : Volume Fraction Threshold ( 0.0 - 1.0)
//
// Return      :  "true"  if sum | cell > Threshold_QP | / NCell > Theshold_VolumeFraction
//                "false" otherwise
//-------------------------------------------------------------------------------------------------------
bool ELBDM_Flag_VolumeFracQP( const real Cond[], const double Threshold_QP, const double Threshold_VolumeFraction )
{
   const float NTotal = PS1 * PS1 * PS1;
   float NExceedThreshold = 0;

   for (int Idx = 0; Idx < NTotal; ++Idx) 
         if ( Cond[Idx] > Threshold_QP ) ++NExceedThreshold;

   float ratio =  NExceedThreshold / NTotal;

   return ratio > Threshold_VolumeFraction;

} // FUNCTION : Check_VolumeFracQP<|MERGE_RESOLUTION|>--- conflicted
+++ resolved
@@ -4,11 +4,8 @@
 static bool Check_Curl( const int i, const int j, const int k,
                         const real vx[][PS1][PS1], const real vy[][PS1][PS1], const real vz[][PS1][PS1],
                         const double Threshold );
-<<<<<<< HEAD
 static bool ELBDM_Flag_VolumeFracQP( const real Cond[], const double Threshold_QP, const double Threshold_VolumeFraction );
-=======
 extern bool (*Flag_Region_Ptr)( const int i, const int j, const int k, const int lv, const int PID );
->>>>>>> 0d401124
 extern bool (*Flag_User_Ptr)( const int i, const int j, const int k, const int lv, const int PID, const double *Threshold );
 
 
@@ -63,7 +60,7 @@
    }
 
 
-// check ELBDM interference 
+// check ELBDM interference
 // if FlagTable_Interference[lv][2] > 0 we set use wave flag if interference > FlagTable_Interference[lv][0],[1]
 // if FlagTable_Interference[lv][2] < 0 we just use it as refinement criterion for fluid patches
 // ===========================================================================================
@@ -113,9 +110,9 @@
          if ( !dBResolvedAfterRefine ) {
             const int    Idx               = 2 * PS1*PS1*PS1 + k*PS1*PS1 + j*PS1 + i;
             const real   PhaseDifference   = Interf_Cond[Idx];
-//          convert coordinates of cell to global integer coordinate system 
+//          convert coordinates of cell to global integer coordinate system
             int coordinates[3] = {i, j, k};
-       
+
             for ( int l = 0; l < 3; ++l ) {
                coordinates[l] *= amr->scale[lv];
                coordinates[l] += amr->patch[0][lv][PID]->corner[l];
@@ -123,7 +120,7 @@
             Aux_Message( stdout, "WARNING: Switching to wave solver, but dB wavelength not resolved at lv %d i %d j %d k %d for phase jump = %4.2f on rank %d\n", lv, coordinates[0], coordinates[1], coordinates[2], PhaseDifference, MPI_Rank);
 
          }
-#        endif 
+#        endif
 
          amr->patch[0][lv][PID]->use_wave_flag =  true;
 
@@ -232,7 +229,7 @@
 #  if ( MODEL == ELBDM )
 #  if ( ELBDM_SCHEME == HYBRID )
    if ( amr->use_wave_flag[lv] )
-#  endif 
+#  endif
    if ( OPT__FLAG_ENGY_DENSITY )
    {
       Flag |= ELBDM_Flag_EngyDensity( i, j, k, &Fluid[REAL][0][0][0], &Fluid[IMAG][0][0][0],
@@ -248,7 +245,7 @@
 
 #  if ( ELBDM_SCHEME == HYBRID )
    if ( amr->use_wave_flag[lv] )
-#  endif 
+#  endif
    if ( Lohner_NVar > 0 )
    {
 //    check Lohner only if density is greater than the minimum threshold
@@ -425,7 +422,7 @@
    const float NTotal = PS1 * PS1 * PS1;
    float NExceedThreshold = 0;
 
-   for (int Idx = 0; Idx < NTotal; ++Idx) 
+   for (int Idx = 0; Idx < NTotal; ++Idx)
          if ( Cond[Idx] > Threshold_QP ) ++NExceedThreshold;
 
    float ratio =  NExceedThreshold / NTotal;
