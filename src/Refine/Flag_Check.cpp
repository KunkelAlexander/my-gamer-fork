#include "GAMER.h"

static bool Check_Gradient( const int i, const int j, const int k, const real Input[], const double Threshold );
static bool Check_Curl( const int i, const int j, const int k,
                        const real vx[][PS1][PS1], const real vy[][PS1][PS1], const real vz[][PS1][PS1],
                        const double Threshold );
extern bool (*Flag_User_Ptr)( const int i, const int j, const int k, const int lv, const int PID, const double Threshold );




//-------------------------------------------------------------------------------------------------------
// Function    :  Flag_Check
// Description :  Check if the target cell (i,j,k) satisfies the refinement criteria
//
// Note        :  1. Useless input arrays are set to NULL
//                   (e.g, Pot if GRAVITY is off, Pres if OPT__FLAG_PRES_GRADIENT is off, ...)
//                2. For OPT__FLAG_USER, the function pointer "Flag_User_Ptr" must be set by a
//                   test problem initializer
//
// Parameter   :  lv             : Target refinement level
//                PID            : Target patch ID
//                i,j,k          : Indices of the target cell
//                dv             : Cell volume at the target level
//                Fluid          : Input fluid array (with NCOMP_TOTAL components)
//                Pot            : Input potential array
//                MagCC          : Input cell-centered B field array
//                Vel            : Input velocity array
//                Pres           : Input pressure array
//                Lohner_Ave     : Input array storing the averages for the Lohner error estimator
//                Lohner_Slope   : Input array storing the slopes for the Lohner error estimator
//                Lohner_NVar    : Number of variables stored in Lohner_Ave and Lohner_Slope
//                ParCount       : Input array storing the number of particles on each cell
//                                 (note that it has the **real** type)
//                ParDens        : Input array storing the particle mass density on each cell
//                JeansCoeff     : Pi*GAMMA/(SafetyFactor^2*G), where SafetyFactor = FlagTable_Jeans[lv]
//                                 --> Flag if dh^2 > JeansCoeff*Pres/Dens^2
//
// Return      :  "true"  if any  of the refinement criteria is satisfied
//                "false" if none of the refinement criteria is satisfied
//-------------------------------------------------------------------------------------------------------
bool Flag_Check( const int lv, const int PID, const int i, const int j, const int k, const real dv,
                 const real Fluid[][PS1][PS1][PS1], const real Pot[][PS1][PS1], const real MagCC[][PS1][PS1][PS1],
                 const real Vel[][PS1][PS1][PS1], const real Pres[][PS1][PS1],
                 const real *Lohner_Var, const real *Lohner_Ave, const real *Lohner_Slope, const int Lohner_NVar,
                 const real ParCount[][PS1][PS1], const real ParDens[][PS1][PS1], const real JeansCoeff )
{

   bool Flag = false;

// check whether the input cell is within the regions allowed to be refined
// ===========================================================================================
   if ( OPT__FLAG_REGION )
   {
      if (  !Flag_Region( i, j, k, lv, PID )  )    return false;
   }


#  ifdef PARTICLE
// check the number of particles on each cell
// ===========================================================================================
   if ( OPT__FLAG_NPAR_CELL )
   {
      Flag |= ( ParCount[k][j][i] > FlagTable_NParCell[lv] );
      if ( Flag )    return Flag;
   }


// check the particle mass on each cell
// ===========================================================================================
   if ( OPT__FLAG_PAR_MASS_CELL )
   {
      Flag |= ( ParDens[k][j][i]*dv > FlagTable_ParMassCell[lv] );
      if ( Flag )    return Flag;
   }
#  endif


#  ifdef DENS
// check density magnitude
// ===========================================================================================
   if ( OPT__FLAG_RHO )
   {
      Flag |= ( Fluid[DENS][k][j][i] > FlagTable_Rho[lv] );
      if ( Flag )    return Flag;
   }


// check density gradient
// ===========================================================================================
   if ( OPT__FLAG_RHO_GRADIENT )
   {
      Flag |= Check_Gradient( i, j, k, &Fluid[DENS][0][0][0], FlagTable_RhoGradient[lv] );
      if ( Flag )    return Flag;
   }
#  endif


// check pressure gradient
// ===========================================================================================
#  if ( MODEL == HYDRO )
   if ( OPT__FLAG_PRES_GRADIENT )
   {
      Flag |= Check_Gradient( i, j, k, &Pres[0][0][0], FlagTable_PresGradient[lv] );
      if ( Flag )    return Flag;
   }
#  endif


// check vorticity
// ===========================================================================================
#  if ( MODEL == HYDRO )
   if ( OPT__FLAG_VORTICITY )
   {
      Flag |= Check_Curl( i, j, k, Vel[0], Vel[1], Vel[2], FlagTable_Vorticity[lv] );
      if ( Flag )    return Flag;
   }
#  endif


// check current density in MHD
// ===========================================================================================
#  ifdef MHD
   if ( OPT__FLAG_CURRENT )
   {
      Flag |= Check_Curl( i, j, k, MagCC[0], MagCC[1], MagCC[2], FlagTable_Current[lv] );
      if ( Flag )    return Flag;
   }
#  endif


// check Jeans length
// ===========================================================================================
#  if ( MODEL == HYDRO  &&  defined GRAVITY )
   if ( OPT__FLAG_JEANS )
   {
      const bool CheckMinPres_Yes = true;
      const real Dens             = Fluid[DENS][k][j][i];
#     ifdef DUAL_ENERGY
      const real Gamma_m1         = GAMMA - 1.0;
#     endif

//    if applicable, compute pressure from the dual-energy variable to reduce the round-off errors
#     ifdef DUAL_ENERGY

#     if   ( DUAL_ENERGY == DE_ENPY )
      const real Pres = Hydro_DensEntropy2Pres( Dens, Fluid[ENPY][k][j][i], Gamma_m1, CheckMinPres_Yes, MIN_PRES );
#     elif ( DUAL_ENERGY == DE_EINT )
#     error : DE_EINT is NOT supported yet !!
#     endif

#     else // #ifdef DUAL_ENERGY

#     ifdef MHD
      const real Emag = MHD_GetCellCenteredBEnergyInPatch( lv, PID, i, j, k, amr->MagSg[lv] );
#     else
      const real Emag = NULL_REAL;
#     endif
<<<<<<< HEAD
      const real Pres = Hydro_Fluid2Pres( Dens, Fluid[MOMX][k][j][i], Fluid[MOMY][k][j][i], Fluid[MOMZ][k][j][i],
                                          Fluid[ENGY][k][j][i], CheckMinPres_Yes, MIN_PRES, EngyB,
                                          EoS_DensEint2Pres_CPUPtr, EoS_AuxArray );
=======
      const real Pres = Hydro_GetPressure( Dens, Fluid[MOMX][k][j][i], Fluid[MOMY][k][j][i], Fluid[MOMZ][k][j][i],
                                           Fluid[ENGY][k][j][i], Gamma_m1, CheckMinPres_Yes, MIN_PRES, Emag );
>>>>>>> d99f52ce
#     endif // #ifdef DUAL_ENERGY ... else ...

      Flag |= ( SQR(amr->dh[lv]) > JeansCoeff*Pres/SQR(Dens) );
      if ( Flag )    return Flag;
   }
#  endif


// check ELBDM energy density
// ===========================================================================================
#  if ( MODEL == ELBDM )
   if ( OPT__FLAG_ENGY_DENSITY )
   {
      Flag |= ELBDM_Flag_EngyDensity( i, j, k, &Fluid[REAL][0][0][0], &Fluid[IMAG][0][0][0],
                                      FlagTable_EngyDensity[lv][0], FlagTable_EngyDensity[lv][1] );
      if ( Flag )    return Flag;
   }
#  endif


// check Lohner's error estimator
// ===========================================================================================
   if ( Lohner_NVar > 0 )
   {
//    check Lohner only if density is greater than the minimum threshold
#     ifdef DENS
      if ( Fluid[DENS][k][j][i] >= FlagTable_Lohner[lv][3] )
#     endif
      Flag |= Flag_Lohner( i, j, k, OPT__FLAG_LOHNER_FORM, Lohner_Var, Lohner_Ave, Lohner_Slope, Lohner_NVar,
                           FlagTable_Lohner[lv][0], FlagTable_Lohner[lv][1], FlagTable_Lohner[lv][2] );
      if ( Flag )    return Flag;
   }


// check user-defined criteria
// ===========================================================================================
   if ( OPT__FLAG_USER )
   {
      if ( Flag_User_Ptr != NULL )
      {
         Flag |= Flag_User_Ptr( i, j, k, lv, PID, FlagTable_User[lv] );
         if ( Flag )    return Flag;
      }

      else
         Aux_Error( ERROR_INFO, "Flag_User_Ptr == NULL for OPT__FLAG_USER !!\n" );
   }


   return Flag;

} // FUNCTION : Flag_Check



//-------------------------------------------------------------------------------------------------------
// Function    :  Check_Gradient
// Description :  Check if the gradient of the input data at the cell (i,j,k) exceeds the given threshold
//
// Note        :  1. Size of the array "Input" should be PATCH_SIZE^3
//                2. For cells adjacent to the patch boundaries, only first-order approximation is adopted
//                   to estimate gradient. Otherwise, second-order approximation is adopted.
//                   --> Advantage: NO need to prepare the ghost-zone data for the target patch
//
// Parameter   :  i,j,k     : Indices of the target cell in the array "Input"
//                Input     : Input array
//                Threshold : Threshold for the flag operation
//
// Return      :  "true"  if the gradient is larger           than the given threshold
//                "false" if the gradient is equal or smaller than the given threshold
//-------------------------------------------------------------------------------------------------------
bool Check_Gradient( const int i, const int j, const int k, const real Input[], const double Threshold )
{

// check
#  ifdef GAMER_DEBUG
   if (  i < 0  ||  i >= PS1  ||  j < 0 ||  j >= PS1  ||  k < 0  ||  k >= PS1   )
      Aux_Error( ERROR_INFO, "incorrect index (i,j,k) = (%d,%d,%d) !!\n", i, j, k );
#  endif


   const int ijk[3]  = { i, j, k };
   const int Idx     = k*PS1*PS1 + j*PS1 + i;
   const int dIdx[3] = { 1, PS1, PS1*PS1 };

   int  Idx_p, Idx_m;
   real _dh, Self, Gradient;
   bool Flag = false;

   for (int d=0; d<3; d++)
   {
      switch ( ijk[d] )
      {
         case 0     : Idx_m = Idx;           Idx_p = Idx+dIdx[d];    _dh = (real)1.0;  break;
         case PS1-1 : Idx_m = Idx-dIdx[d];   Idx_p = Idx;            _dh = (real)1.0;  break;
         default    : Idx_m = Idx-dIdx[d];   Idx_p = Idx+dIdx[d];    _dh = (real)0.5;  break;
      }

      Self     = Input[Idx];
      Gradient = _dh*( Input[Idx_p] - Input[Idx_m] );
      Flag    |= (  FABS( Gradient/Self ) > Threshold  );

      if ( Flag )    return Flag;
   } // for (int d=0; d<3; d++)

   return Flag;

} // FUNCTION : Check_Gradient



//-------------------------------------------------------------------------------------------------------
// Function    :  Check_Curl
// Description :  Check if the curl of the input vector at the cell (i,j,k) exceeds the given threshold
//
// Note        :  1. Flag if |curl(v)|*dh/|v| > threshold
//                2. For cells adjacent to the patch boundaries, only first-order approximation is adopted
//                   to estimate derivatives. Otherwise, second-order approximation is adopted.
//                   --> Advantage: NO need to prepare the ghost-zone data for the target patch
//                3. Size of the input arrays "vx/y/z" should be PATCH_SIZE^3
//                   --> They should store **cell-centered** values
//
// Parameter   :  i,j,k     : Target array indices
//                vx/y/z    : Input vectors
//                Threshold : Refinement threshold
//
// Return      :  "true"  if |curl(v)|*dh/|v| >  threshold
//                "false" if |curl(v)|*dh/|v| <= threshold
//-------------------------------------------------------------------------------------------------------
bool Check_Curl( const int i, const int j, const int k,
                 const real vx[][PS1][PS1], const real vy[][PS1][PS1], const real vz[][PS1][PS1],
                 const double Threshold )
{

// check
#  ifdef GAMER_DEBUG
   if (  i < 0  ||  i >= PS1  ||  j < 0 ||  j >= PS1  ||  k < 0  ||  k >= PS1   )
      Aux_Error( ERROR_INFO, "incorrect index (i,j,k) = (%d,%d,%d) !!\n", i, j, k );
#  endif

   int  im, ip, jm, jp, km, kp;
   real _dx, _dy, _dz, v2, wx, wy, wz, w2;
   bool Flag = false;


// check if the target cell indices are adjacent to the patch boundaries
   if      ( i == 0     ) { im = 0;       ip = 1;       _dx = (real)1.0; }
   else if ( i == PS1-1 ) { im = PS1-2;   ip = PS1-1;   _dx = (real)1.0; }
   else                   { im = i-1;     ip = i+1;     _dx = (real)0.5; }

   if      ( j == 0     ) { jm = 0;       jp = 1;       _dy = (real)1.0; }
   else if ( j == PS1-1 ) { jm = PS1-2;   jp = PS1-1;   _dy = (real)1.0; }
   else                   { jm = j-1;     jp = j+1;     _dy = (real)0.5; }

   if      ( k == 0     ) { km = 0;       kp = 1;       _dz = (real)1.0; }
   else if ( k == PS1-1 ) { km = PS1-2;   kp = PS1-1;   _dz = (real)1.0; }
   else                   { km = k-1;     kp = k+1;     _dz = (real)0.5; }


// calculate magnitude
   v2 = SQR( vx[k][j][i] ) + SQR( vy[k][j][i] ) + SQR( vz[k][j][i] );


// calculate w=curl(v)*dh
   wx = _dy*( vz[k ][jp][i ] - vz[k ][jm][i ] ) - _dz*( vy[kp][j ][i ] - vy[km][j ][i ] );
   wy = _dz*( vx[kp][j ][i ] - vx[km][j ][i ] ) - _dx*( vz[k ][j ][ip] - vz[k ][j ][im] );
   wz = _dx*( vy[k ][j ][ip] - vy[k ][j ][im] ) - _dy*( vx[k ][jp][i ] - vx[k ][jm][i ] );
   w2 = SQR(wx) + SQR(wy) + SQR(wz);


// flag if |curl(v)|*dh/|v| > threshold
   Flag = ( w2/v2 > SQR(Threshold) );

   return Flag;

} // FUNCTION : Check_Curl<|MERGE_RESOLUTION|>--- conflicted
+++ resolved
@@ -156,14 +156,9 @@
 #     else
       const real Emag = NULL_REAL;
 #     endif
-<<<<<<< HEAD
       const real Pres = Hydro_Fluid2Pres( Dens, Fluid[MOMX][k][j][i], Fluid[MOMY][k][j][i], Fluid[MOMZ][k][j][i],
-                                          Fluid[ENGY][k][j][i], CheckMinPres_Yes, MIN_PRES, EngyB,
+                                          Fluid[ENGY][k][j][i], CheckMinPres_Yes, MIN_PRES, Emag,
                                           EoS_DensEint2Pres_CPUPtr, EoS_AuxArray );
-=======
-      const real Pres = Hydro_GetPressure( Dens, Fluid[MOMX][k][j][i], Fluid[MOMY][k][j][i], Fluid[MOMZ][k][j][i],
-                                           Fluid[ENGY][k][j][i], Gamma_m1, CheckMinPres_Yes, MIN_PRES, Emag );
->>>>>>> d99f52ce
 #     endif // #ifdef DUAL_ENERGY ... else ...
 
       Flag |= ( SQR(amr->dh[lv]) > JeansCoeff*Pres/SQR(Dens) );
