--- conflicted
+++ resolved
@@ -16,7 +16,6 @@
 //                2. For OPT__FLAG_USER, the function pointer "Flag_User_Ptr" must be set by a
 //                   test problem initializer
 //
-<<<<<<< HEAD
 // Parameter   :  lv            : Target refinement level
 //                PID           : Target patch ID
 //                i,j,k         : Indices of the target cell
@@ -26,6 +25,7 @@
 //                MagCC         : Input cell-centered B field array
 //                Vel           : Input velocity array
 //                Pres          : Input pressure array
+//                Lrtz          : Input Lorentz factor array
 //                Lohner_Ave    : Input array storing the averages for the Lohner error estimator
 //                Lohner_Slope  : Input array storing the slopes for the Lohner error estimator
 //                Lohner_NVar   : Number of variables stored in Lohner_Ave and Lohner_Slope
@@ -35,27 +35,8 @@
 //                JeansCoeff    : Pi*GAMMA/(SafetyFactor^2*G), where SafetyFactor = FlagTable_Jeans[lv]
 //                                --> Flag if dh^2 > JeansCoeff*Pres/Dens^2
 //                Interf_Var    : Input array storing the density and phase for the interference condition
-//                Spectral_Cond : Input variable storing the normalised average density ratio between the average extension density and the average physical density
-=======
-// Parameter   :  lv           : Target refinement level
-//                PID          : Target patch ID
-//                i,j,k        : Indices of the target cell
-//                dv           : Cell volume at the target level
-//                Fluid        : Input fluid array (with NCOMP_TOTAL components)
-//                Pot          : Input potential array
-//                MagCC        : Input cell-centered B field array
-//                Vel          : Input velocity array
-//                Pres         : Input pressure array
-//                Lrtz         : Input Lorentz factor array
-//                Lohner_Ave   : Input array storing the averages for the Lohner error estimator
-//                Lohner_Slope : Input array storing the slopes for the Lohner error estimator
-//                Lohner_NVar  : Number of variables stored in Lohner_Ave and Lohner_Slope
-//                ParCount     : Input array storing the number of particles on each cell
-//                               (note that it has the **real** type)
-//                ParDens      : Input array storing the particle mass density on each cell
-//                JeansCoeff   : Pi*GAMMA/(SafetyFactor^2*G), where SafetyFactor = FlagTable_Jeans[lv]
-//                               --> Flag if dh^2 > JeansCoeff*Pres/Dens^2
->>>>>>> 09101b24
+//                Spectral_Cond : Input variable storing the normalised average density ratio between the
+//                                average extension density and the average physical density
 //
 // Return      :  "true"  if any  of the refinement criteria is satisfied
 //                "false" if none of the refinement criteria is satisfied
