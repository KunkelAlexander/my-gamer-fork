--- conflicted
+++ resolved
@@ -135,16 +135,10 @@
 #     ifdef MHD
       const real EngyB = MHD_GetCellCenteredBEnergy( lv, PID, i, j, k, amr->MagSg[lv] );
 #     else
-<<<<<<< HEAD
       const real EngyB = NULL_REAL;
 #     endif
-      const real Pres  = CPU_GetPressure( Dens, Fluid[MOMX][k][j][i], Fluid[MOMY][k][j][i], Fluid[MOMZ][k][j][i],
-                                          Fluid[ENGY][k][j][i], Gamma_m1, CheckMinPres_Yes, MIN_PRES, EngyB );
-
-=======
       const real Pres = Hydro_GetPressure( Dens, Fluid[MOMX][k][j][i], Fluid[MOMY][k][j][i], Fluid[MOMZ][k][j][i],
-                                           Fluid[ENGY][k][j][i], Gamma_m1, CheckMinPres_Yes, MIN_PRES );
->>>>>>> 75d245ae
+                                           Fluid[ENGY][k][j][i], Gamma_m1, CheckMinPres_Yes, MIN_PRES, EngyB );
 #     endif // #ifdef DUAL_ENERGY ... else ...
 
       Flag |= ( SQR(amr->dh[lv]) > JeansCoeff*Pres/SQR(Dens) );
