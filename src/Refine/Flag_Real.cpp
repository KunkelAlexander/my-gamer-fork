#include "GAMER.h"

void Flag_Grandson( const int lv, const int PID, const int LocalID );
void Prepare_for_Lohner( const OptLohnerForm_t Form, const real *Var1D, real *Ave1D, real *Slope1D, const int NVar );




//-------------------------------------------------------------------------------------------------------
// Function    :  Flag_Real
// Description :  Flag the real patches at level "lv" according to the given refinement criteria
//
// Note        :  1. Buffer patches are flagged by Flag_Buffer()
//                   --> But they can still be flagged by this function due to the non-zero
//                   (FLAG_BUFFER_SIZE, FLAG_BUFFER_SIZE_MAXM1_LV, FLAG_BUFFER_SIZE_MAXM2_LV) and the grandson check
//                3. To add new refinement criteria, please edit Flag_Check()
//                4. Prepare_for_Lohner() is defined in Flag_Lohner.cpp
//
// Parameter   :  lv        : Target refinement level to be flagged
//                UseLBFunc : Use the load-balance alternative functions for the grandson check and exchanging
//                            the buffer flags (useless if LOAD_BALANCE is off)
//                            --> USELB_YES : use the load-balance alternative functions
//                                USELB_NO  : do not use the load-balance alternative functions
//                                            --> useful for LOAD_BALANCE during the initialization
//-------------------------------------------------------------------------------------------------------
void Flag_Real( const int lv, const UseLBFunc_t UseLBFunc )
{

// check
   if ( lv == NLEVEL-1 )
      Aux_Error( ERROR_INFO, "function <%s> should NOT be applied to the finest level\" !!\n", __FUNCTION__ );


// initialize all flags as false
#  pragma omp parallel for schedule( static )
   for (int PID=0; PID<amr->num[lv]; PID++)  amr->patch[0][lv][PID]->flag = false;


   const int SibID_Array[3][3][3]     = {  { {18, 10, 19}, {14,   4, 16}, {20, 11, 21} },
                                           { { 6,  2,  7}, { 0, 999,  1}, { 8,  3,  9} },
                                           { {22, 12, 23}, {15,   5, 17}, {24, 13, 25} }  };    // sibling indices
   const int  FlagBuf                 = ( lv == MAX_LEVEL-1 ) ? FLAG_BUFFER_SIZE_MAXM1_LV :
                                        ( lv == MAX_LEVEL-2 ) ? FLAG_BUFFER_SIZE_MAXM2_LV :
                                                                FLAG_BUFFER_SIZE;
   const real dv                      = CUBE( amr->dh[lv] );
   const bool IntPhase_No             = false;                 // for invoking Prepare_PatchData()
   const bool DE_Consistency_No       = false;                 // for invoking Prepare_PatchData()
   const int  NPG                     = 1;                     // for invoking Prepare_PatchData()
   const int  Lohner_NGhost           = 2;                     // number of ghost cells for the Lohner error estimator
   const int  Lohner_NCell            = PS1 + 2*Lohner_NGhost; // size of the variable array for Lohner
   const int  Lohner_NAve             = Lohner_NCell - 2;      // size of the average array for Lohner
   const int  Lohner_NSlope           = Lohner_NAve;           // size of the slope array for Lohner
   const IntScheme_t Lohner_IntScheme = INT_MINMOD1D;          // interpolation scheme for Lohner
#  if ( MODEL == HYDRO  &&  defined GRAVITY )
   const real JeansCoeff              = M_PI*GAMMA/( SQR(FlagTable_Jeans[lv])*NEWTON_G ); // flag if dh^2 > JeansCoeff*Pres/Dens^2
#  else
   const real JeansCoeff              = NULL_REAL;
#  endif
#  ifndef GRAVITY
   const OptPotBC_t OPT__BC_POT       = BC_POT_NONE;
#  endif
#  ifdef PARTICLE
   const bool PredictPos_No           = false;                 // used by Par_MassAssignment()
   const bool InitZero_Yes            = true;
   const bool Periodic_No[3]          = { false, false, false };
   const bool UnitDens_Yes            = true;
   const bool UnitDens_No             = false;
   const bool CheckFarAway_No         = false;
   const bool SibBufPatch_No          = false;
   const bool FaSibBufPatch_No        = false;
   const bool JustCountNPar_Yes       = true;
   const bool JustCountNPar_No        = false;
   const bool TimingSendPar_No        = false;
#  endif

// flag-free region used by OPT__NO_FLAG_NEAR_BOUNDARY
// --> must be set precisely on the target level for OPT__UM_IC_DOWNGRADE
   const int  NoRefineBoundaryRegion  = ( OPT__NO_FLAG_NEAR_BOUNDARY ) ? PS1*( 1<<(NLEVEL-lv) )*( (1<<lv)-1 ) : NULL_INT;


// set the variables for the Lohner's error estimator
   int  Lohner_NVar=0, Lohner_TVar=0, Lohner_Stride;
   real MinDens=-1.0, MinPres=-1.0;    // default is to turn off minimum density/pressure checks

#  if   ( MODEL == HYDRO )
   if ( OPT__FLAG_LOHNER_DENS )  {  Lohner_NVar++;   Lohner_TVar |= _DENS;   MinDens = MIN_DENS;  }
   if ( OPT__FLAG_LOHNER_ENGY )  {  Lohner_NVar++;   Lohner_TVar |= _ENGY;                        }
   if ( OPT__FLAG_LOHNER_PRES )  {  Lohner_NVar++;   Lohner_TVar |= _PRES;   MinPres = MIN_PRES;  }
   if ( OPT__FLAG_LOHNER_TEMP )  {  Lohner_NVar++;   Lohner_TVar |= _TEMP;   MinPres = MIN_PRES;  }

#  elif ( MODEL == ELBDM )
   if ( OPT__FLAG_LOHNER_DENS )
   {
      Lohner_NVar = 2;
      Lohner_TVar = _REAL | _IMAG;
   }

#  else
#  error : unsupported MODEL !!
#  endif // MODEL

   Lohner_Stride = Lohner_NVar*Lohner_NCell*Lohner_NCell*Lohner_NCell;  // stride of array for one patch


// collect particles to **real** patches at lv
#  ifdef PARTICLE
   if ( OPT__FLAG_NPAR_CELL  ||  OPT__FLAG_PAR_MASS_CELL )
      Par_CollectParticle2OneLevel( lv, PredictPos_No, NULL_REAL, SibBufPatch_No, FaSibBufPatch_No, JustCountNPar_No,
                                    TimingSendPar_No );

// Par_CollectParticle2OneLevel with JustCountNPar_No will set NPar_Copy for each patch as well
// --> so call Par_CollectParticle2OneLevel with JustCountNPar_Yes only when OPT__FLAG_NPAR_CELL == false
   else if ( OPT__FLAG_NPAR_PATCH != 0 )
      Par_CollectParticle2OneLevel( lv, PredictPos_No, NULL_REAL, SibBufPatch_No, FaSibBufPatch_No, JustCountNPar_Yes,
                                    TimingSendPar_No );
#  endif


//###ISSUE: use atomic ??
#  pragma omp parallel
   {
      const real (*Fluid)[PS1][PS1][PS1] = NULL;
      real (*Pres)[PS1][PS1]             = NULL;
      real (*Pot )[PS1][PS1]             = NULL;
      real (*Lohner_Var)                 = NULL;   // array storing the variables for Lohner
      real (*Lohner_Ave)                 = NULL;   // array storing the averages of Lohner_Var for Lohner
      real (*Lohner_Slope)               = NULL;   // array storing the slopes of Lohner_Var for Lohner
      real (*ParCount)[PS1][PS1]         = NULL;   // declare as **real** to be consistent with Par_MassAssignment()
      real (*ParDens )[PS1][PS1]         = NULL;

      int  i_start, i_end, j_start, j_end, k_start, k_end, SibID, SibPID, PID;
      bool ProperNesting, NextPatch;

#     if ( MODEL == HYDRO )
      if ( OPT__FLAG_PRES_GRADIENT )   Pres = new real [PS1][PS1][PS1];
#     endif

#     ifdef PARTICLE
      if ( OPT__FLAG_NPAR_CELL )       ParCount = new real [PS1][PS1][PS1];
      if ( OPT__FLAG_PAR_MASS_CELL )   ParDens  = new real [PS1][PS1][PS1];
#     endif

      if ( Lohner_NVar > 0 )
      {
         Lohner_Var   = new real [ 8*Lohner_NVar*Lohner_NCell *Lohner_NCell *Lohner_NCell  ]; // 8: number of local patches
         Lohner_Ave   = new real [ 3*Lohner_NVar*Lohner_NAve  *Lohner_NAve  *Lohner_NAve   ]; // 3: X/Y/Z of 1 patch
         Lohner_Slope = new real [ 3*Lohner_NVar*Lohner_NSlope*Lohner_NSlope*Lohner_NSlope ]; // 3: X/Y/Z of 1 patch
      }


//    loop over all REAL patches (the buffer patches will be flagged only due to the FlagBuf
//    extension or the grandson check)
#     pragma omp for schedule( runtime )
      for (int PID0=0; PID0<amr->NPatchComma[lv][1]; PID0+=8)
      {
//       prepare the ghost-zone data for Lohner
         if ( Lohner_NVar > 0 )
            Prepare_PatchData( lv, Time[lv], Lohner_Var, NULL, Lohner_NGhost, NPG, &PID0, Lohner_TVar, _NONE,
                               Lohner_IntScheme, INT_NONE, UNIT_PATCH, NSIDE_26, IntPhase_No, OPT__BC_FLU, OPT__BC_POT,
                               MinDens, MinPres, DE_Consistency_No );


//       loop over all local patches within the same patch group
         for (int LocalID=0; LocalID<8; LocalID++)
         {
            PID = PID0 + LocalID;

//          check the proper-nesting condition
            ProperNesting = true;

            for (int sib=0; sib<26; sib++)
            {
//             do not check if sibling[]<-1 to allow for refinement around boundaries
//             --> not considering OPT__NO_FLAG_NEAR_BOUNDARY yet
               if ( amr->patch[0][lv][PID]->sibling[sib] == -1 )
               {
                  ProperNesting = false;
                  break;
               }
            }

//          check further if refinement around boundaries is forbidden
            if ( OPT__NO_FLAG_NEAR_BOUNDARY  &&  ProperNesting )
            {
               for (int d=0; d<3; d++)
               {
                  int CornerL = amr->patch[0][lv][PID]->corner[d];
                  int CornerR = CornerL + Mis_Cell2Scale( PS1, lv );

                  if ( CornerL <= 0                + NoRefineBoundaryRegion  ||
                       CornerR >= amr->BoxScale[d] - NoRefineBoundaryRegion    )
                  {
                     ProperNesting = false;
                     break;
                  }
               }
            }


//          do flag check only if 26 siblings all exist (proper-nesting constraint)
            if ( ProperNesting )
            {
               NextPatch = false;
               Fluid     = amr->patch[ amr->FluSg[lv] ][lv][PID]->fluid;
#              ifdef GRAVITY
               Pot       = amr->patch[ amr->PotSg[lv] ][lv][PID]->pot;
#              endif


//             evaluate pressure
#              if ( MODEL == HYDRO )
               if ( OPT__FLAG_PRES_GRADIENT )
               {
                  const bool CheckMinPres_Yes = true;
                  const real Gamma_m1         = GAMMA - (real)1.0;

                  real Ek;

                  for (int k=0; k<PS1; k++)
                  for (int j=0; j<PS1; j++)
                  for (int i=0; i<PS1; i++)
                  {
//                   if applicable, compute pressure from the dual-energy variable to reduce the round-off errors
#                    ifdef DUAL_ENERGY

#                    if   ( DUAL_ENERGY == DE_ENPY )
                     Pres[k][j][i] = Hydro_DensEntropy2Pres( Fluid[DENS][k][j][i], Fluid[ENPY][k][j][i],
                                                             Gamma_m1, CheckMinPres_Yes, MIN_PRES );
#                    elif ( DUAL_ENERGY == DE_EINT )
#                    error : DE_EINT is NOT supported yet !!
#                    endif

#                    else // #ifdef DUAL_ENERGY

#                    ifdef MHD
                     const real EngyB = MHD_GetCellCenteredBEnergy( lv, PID, i, j, k, amr->MagSg[lv] );
#                    else
<<<<<<< HEAD
                     const real EngyB = NULL_REAL;
#                    endif
                     Pres[k][j][i] = CPU_GetPressure( Fluid[DENS][k][j][i], Fluid[MOMX][k][j][i], Fluid[MOMY][k][j][i],
                                                      Fluid[MOMZ][k][j][i], Fluid[ENGY][k][j][i],
                                                      Gamma_m1, CheckMinPres_Yes, MIN_PRES, EngyB );

=======
                     Pres[k][j][i] = Hydro_GetPressure( Fluid[DENS][k][j][i], Fluid[MOMX][k][j][i], Fluid[MOMY][k][j][i],
                                                        Fluid[MOMZ][k][j][i], Fluid[ENGY][k][j][i],
                                                        Gamma_m1, CheckMinPres_Yes, MIN_PRES );
>>>>>>> 75d245ae
#                    endif // #ifdef DUAL_ENERGY ... else ...
                  } // k,j,i
               } // if ( OPT__FLAG_PRES_GRADIENT )
#              endif // #if ( MODEL == HYDRO )


//             evaluate the averages and slopes along x/y/z for Lohner
               if ( Lohner_NVar > 0 )
                  Prepare_for_Lohner( OPT__FLAG_LOHNER_FORM, Lohner_Var+LocalID*Lohner_Stride, Lohner_Ave, Lohner_Slope,
                                      Lohner_NVar );


//             count the number of particles and/or particle mass density on each cell
#              ifdef PARTICLE
               if ( OPT__FLAG_NPAR_CELL  ||  OPT__FLAG_PAR_MASS_CELL )
               {
                  long  *ParList = NULL;
                  int    NParThisPatch;
                  bool   UseInputMassPos;
                  real **InputMassPos = NULL;

//                determine the number of particles and the particle list
                  if ( amr->patch[0][lv][PID]->son == -1 )
                  {
                     NParThisPatch   = amr->patch[0][lv][PID]->NPar;
                     ParList         = amr->patch[0][lv][PID]->ParList;
                     UseInputMassPos = false;
                     InputMassPos    = NULL;

#                    ifdef DEBUG_PARTICLE
                     if ( amr->patch[0][lv][PID]->NPar_Copy != -1 )
                        Aux_Error( ERROR_INFO, "lv %d, PID %d, NPar_Copy = %d != -1 !!\n",
                                   lv, PID, amr->patch[0][lv][PID]->NPar_Copy );
#                    endif
                  }

                  else
                  {
                     NParThisPatch   = amr->patch[0][lv][PID]->NPar_Copy;
#                    ifdef LOAD_BALANCE
                     ParList         = NULL;
                     UseInputMassPos = true;
                     InputMassPos    = amr->patch[0][lv][PID]->ParMassPos_Copy;
#                    else
                     ParList         = amr->patch[0][lv][PID]->ParList_Copy;
                     UseInputMassPos = false;
                     InputMassPos    = NULL;
#                    endif

#                    ifdef DEBUG_PARTICLE
                     if ( amr->patch[0][lv][PID]->NPar != 0 )
                        Aux_Error( ERROR_INFO, "lv %d, PID %d, NPar = %d != 0 !!\n",
                                   lv, PID, amr->patch[0][lv][PID]->NPar );
#                    endif
                  }

#                 ifdef DEBUG_PARTICLE
                  if ( NParThisPatch < 0 )
                     Aux_Error( ERROR_INFO, "NPar (%d) has not been calculated (lv %d, PID %d) !!\n",
                                NParThisPatch, lv, PID );

                  if ( NParThisPatch > 0 )
                  {
                     if ( UseInputMassPos )
                     {
                        for (int v=0; v<4; v++)
                           if ( InputMassPos[v] == NULL )
                              Aux_Error( ERROR_INFO, "InputMassPos[%d] == NULL for NPar (%d) > 0 (lv %d, PID %d) !!\n",
                                         v, NParThisPatch, lv, PID );
                     }

                     else if ( !UseInputMassPos  &&  ParList == NULL )
                     Aux_Error( ERROR_INFO, "ParList == NULL for NPar (%d) > 0 (lv %d, PID %d) !!\n",
                                NParThisPatch, lv, PID );
                  }
#                 endif

//                deposit particle mass onto grids
//                --> for OPT__FLAG_NPAR_CELL, set UnitDens_Yes
//                --> for OPT__FLAG_PAR_MASS_CELL, set UnitDens_No and note that Par_MassAssignment() returns
//                    **density** instead of mass
//                    --> must multiply with the cell volume before checking the particle **mass** refinement criterion
                  if ( OPT__FLAG_NPAR_CELL )
                  Par_MassAssignment( ParList, NParThisPatch, PAR_INTERP_NGP, ParCount[0][0], PS1,
                                      amr->patch[0][lv][PID]->EdgeL, amr->dh[lv], PredictPos_No, NULL_REAL,
                                      InitZero_Yes, Periodic_No, NULL, UnitDens_Yes, CheckFarAway_No,
                                      UseInputMassPos, InputMassPos );

                  if ( OPT__FLAG_PAR_MASS_CELL )
                  Par_MassAssignment( ParList, NParThisPatch, PAR_INTERP_NGP, ParDens [0][0], PS1,
                                      amr->patch[0][lv][PID]->EdgeL, amr->dh[lv], PredictPos_No, NULL_REAL,
                                      InitZero_Yes, Periodic_No, NULL, UnitDens_No,  CheckFarAway_No,
                                      UseInputMassPos, InputMassPos );
               } // if ( OPT__FLAG_NPAR_CELL  ||  OPT__FLAG_PAR_MASS_CELL )
#              endif // #ifdef PARTICLE


//             loop over all cells within the target patch
               for (int k=0; k<PS1; k++)  {  if ( NextPatch )  break;
                                             k_start = ( k - FlagBuf < 0    ) ? 0 : 1;
                                             k_end   = ( k + FlagBuf >= PS1 ) ? 2 : 1;

               for (int j=0; j<PS1; j++)  {  if ( NextPatch )  break;
                                             j_start = ( j - FlagBuf < 0    ) ? 0 : 1;
                                             j_end   = ( j + FlagBuf >= PS1 ) ? 2 : 1;

               for (int i=0; i<PS1; i++)  {  if ( NextPatch )  break;
                                             i_start = ( i - FlagBuf < 0    ) ? 0 : 1;
                                             i_end   = ( i + FlagBuf >= PS1 ) ? 2 : 1;

//                check if the target cell satisfies the refinement criteria (useless pointers are always == NULL)
                  if (  lv < MAX_LEVEL  &&  Flag_Check( lv, PID, i, j, k, dv, Fluid, Pot, Pres, Lohner_Var+LocalID*Lohner_Stride,
                                                        Lohner_Ave, Lohner_Slope, Lohner_NVar, ParCount, ParDens, JeansCoeff )  )
                  {
//                   flag itself
                     amr->patch[0][lv][PID]->flag = true;

//                   flag sibling patches according to the size of FlagBuf
                     for (int kk=k_start; kk<=k_end; kk++)
                     for (int jj=j_start; jj<=j_end; jj++)
                     for (int ii=i_start; ii<=i_end; ii++)
                     {
                        SibID = SibID_Array[kk][jj][ii];

                        if ( SibID != 999 )
                        {
                           SibPID = amr->patch[0][lv][PID]->sibling[SibID];

#                          ifdef GAMER_DEBUG
                           if ( SibPID == -1 )
                              Aux_Error( ERROR_INFO, "SibPID == -1 --> proper-nesting check failed !!\n" );

                           if ( SibPID <= SIB_OFFSET_NONPERIODIC  &&  OPT__NO_FLAG_NEAR_BOUNDARY )
                              Aux_Error( ERROR_INFO, "SibPID (%d) <= %d when OPT__NO_FLAG_NEAR_BOUNDARY is on !!\n",
                                         SibPID, SIB_OFFSET_NONPERIODIC );
#                          endif

//                         note that we can have SibPID <= SIB_OFFSET_NONPERIODIC when OPT__NO_FLAG_NEAR_BOUNDARY == false
                           if ( SibPID >= 0 )   amr->patch[0][lv][SibPID]->flag = true;
                        }
                     }

//                   for FlagBuf == PATCH_SIZE, once a cell is flagged, all 26 siblings will be flagged
                     if ( FlagBuf == PS1 )   NextPatch = true;

                  } // check flag
               }}} // k, j, i


//             flag based on the number particles per patch (which doesn't need to go through all cells one-by-one)
#              ifdef PARTICLE
               if ( lv < MAX_LEVEL  &&  OPT__FLAG_NPAR_PATCH != 0 )
               {
                  const int NParFlag = FlagTable_NParPatch[lv];
                  int NParThisPatch;

                  if ( amr->patch[0][lv][PID]->son == -1 )  NParThisPatch = amr->patch[0][lv][PID]->NPar;
                  else                                      NParThisPatch = amr->patch[0][lv][PID]->NPar_Copy;

#                 ifdef DEBUG_PARTICLE
                  if ( NParThisPatch < 0 )
                     Aux_Error( ERROR_INFO, "NPar (%d) has not been calculated (lv %d, PID %d) !!\n",
                                NParThisPatch, lv, PID );
#                 endif

                  if ( NParThisPatch > NParFlag )
                  {
//                   flag itself
                     amr->patch[0][lv][PID]->flag = true;

//                   flag all siblings for OPT__FLAG_NPAR_PATCH == 2
                     if ( OPT__FLAG_NPAR_PATCH == 2 )
                     {
                        for (int s=0; s<26; s++)
                        {
                           SibPID = amr->patch[0][lv][PID]->sibling[s];

#                          ifdef DEBUG_PARTICLE
                           if ( SibPID == -1 )
                              Aux_Error( ERROR_INFO, "SibPID == -1 --> proper-nesting check failed !!\n" );

                           if ( SibPID <= SIB_OFFSET_NONPERIODIC  &&  OPT__NO_FLAG_NEAR_BOUNDARY )
                              Aux_Error( ERROR_INFO, "SibPID (%d) <= %d when OPT__NO_FLAG_NEAR_BOUNDARY is on !!\n",
                                         SibPID, SIB_OFFSET_NONPERIODIC );
#                          endif

//                         note that we can have SibPID <= SIB_OFFSET_NONPERIODIC when OPT__NO_FLAG_NEAR_BOUNDARY == false
                           if ( SibPID >= 0 )   amr->patch[0][lv][SibPID]->flag = true;
                        }
                     }
                  } // if ( NParThisPatch > NParFlag )
               } // if ( OPT__FLAG_NPAR_PATCH != 0 )
#              endif // #ifdef PARTICLE

            } // if ( ProperNesting )
         } // for (int LocalID=0; LocalID<8; LocalID++)
      } // for (int PID0=0; PID0<amr->NPatchComma[lv][1]; PID0+=8)


      if ( Pres     != NULL )    delete [] Pres;
      if ( ParCount != NULL )    delete [] ParCount;
      if ( ParDens  != NULL )    delete [] ParDens;

      if ( Lohner_NVar > 0 )
      {
         delete [] Lohner_Var;
         delete [] Lohner_Ave;
         delete [] Lohner_Slope;
      }

   } // OpenMP parallel region


// free memory allocated by Par_CollectParticle2OneLevel
#  ifdef PARTICLE
   if ( OPT__FLAG_NPAR_CELL  ||  OPT__FLAG_PAR_MASS_CELL  ||  OPT__FLAG_NPAR_PATCH != 0 )
      Par_CollectParticle2OneLevel_FreeMemory( lv, SibBufPatch_No, FaSibBufPatch_No );
#  endif


// apply the proper-nesting constraint again (should also apply to the buffer patches)
// --> necessary because of the flag buffers
#  pragma omp parallel for schedule( runtime )
   for (int PID=0; PID<amr->num[lv]; PID++)
   {
      for (int sib=0; sib<26; sib++)
      {
//       do not check if sibling[]<-1 to allow for refinement around boundaries first
         if ( amr->patch[0][lv][PID]->sibling[sib] == -1 )
         {
            amr->patch[0][lv][PID]->flag = false;
            break;
         }
      }

//    check further if refinement around boundaries is forbidden
      if ( OPT__NO_FLAG_NEAR_BOUNDARY  &&  amr->patch[0][lv][PID]->flag )
      {
        for (int d=0; d<3; d++)
        {
           int CornerL = amr->patch[0][lv][PID]->corner[d];
           int CornerR = CornerL + Mis_Cell2Scale( PS1, lv );

           if ( CornerL <= 0                + NoRefineBoundaryRegion  ||
                CornerR >= amr->BoxScale[d] - NoRefineBoundaryRegion    )
            {
               amr->patch[0][lv][PID]->flag = false;
               break;
            }
         }
      }
   } // for (int PID=0; PID<amr->num[lv]; PID++)


// invoke the load-balance functions
#  ifdef LOAD_BALANCE
   if ( UseLBFunc == USELB_YES )
   {
//    grandson check
      if ( lv < NLEVEL-2 )    LB_GrandsonCheck( lv );

//    exchange the flagged buffer patches
      LB_ExchangeFlaggedBuffer( lv );

      return;
   }
#  endif


   int SonPID;

// grandson check
   if ( lv < NLEVEL-2 )
   {
//###ISSUE: use atomic ??
//#     pragma omp parallel for private( SonPID )
      for (int PID=0; PID<amr->NPatchComma[lv][1]; PID++)
      {
         SonPID = amr->patch[0][lv][PID]->son;

         if ( SonPID != -1 )
         {
            for (int LocalID=0; LocalID<8; LocalID++)
            {
               if ( amr->patch[0][lv+1][SonPID+LocalID]->son != -1 )    // if grandson exists
               {
//                flag the corresponding siblings of patch PID
                  Flag_Grandson( lv, PID, LocalID );

//                flag the patch PID
                  amr->patch[0][lv][PID]->flag = true;
               }
            }
         }
      }
   }  // if ( lv < NLEVEL-2 )


// set up the BounFlag_NList and BounFlag_PosList
   Buf_RecordBoundaryFlag( lv );

} // FUNCTION : Flag_Real



//-------------------------------------------------------------------------------------------------------
// Function    :  Flag_Grandson
// Description :  Properly flag the siblings of patch "PID" at level "lv" to ensure that the proper-nesting
//                condition is satisfied at level "lv+2"
//
// Note        :  1. Properly take care of the non-periodic BC which does not allocate buffer patches
//                2. No need to validate the proper-nesting constraint when flagging the sibling patches on level "lv"
//                   (in other words, these sibling patches on lv must be allowed to be flagged) since the existence of
//                   grandson patches should already enforce this constraint
//
// Parameter   :  lv      : Target level to be flagged
//                PID     : Target patch ID at level "lv"
//                LocalID : Index of son (0~7) which has its own son (grandson of patch "PID" at level "lv")
//-------------------------------------------------------------------------------------------------------
void Flag_Grandson( const int lv, const int PID, const int LocalID )
{

   int SibPID;

   switch ( LocalID )
   {
      case 0:
//       must ensure SibPID >= 0 due to the non-periodic B.C., for which we can have SibPID = SIB_OFFSET_NONPERIODIC-sib < -1
         SibPID = amr->patch[0][lv][PID]->sibling[ 0];   if ( SibPID >= 0 )   amr->patch[0][lv][SibPID]->flag = true;
         SibPID = amr->patch[0][lv][PID]->sibling[ 2];   if ( SibPID >= 0 )   amr->patch[0][lv][SibPID]->flag = true;
         SibPID = amr->patch[0][lv][PID]->sibling[ 4];   if ( SibPID >= 0 )   amr->patch[0][lv][SibPID]->flag = true;
         SibPID = amr->patch[0][lv][PID]->sibling[ 6];   if ( SibPID >= 0 )   amr->patch[0][lv][SibPID]->flag = true;
         SibPID = amr->patch[0][lv][PID]->sibling[14];   if ( SibPID >= 0 )   amr->patch[0][lv][SibPID]->flag = true;
         SibPID = amr->patch[0][lv][PID]->sibling[18];   if ( SibPID >= 0 )   amr->patch[0][lv][SibPID]->flag = true;
         SibPID = amr->patch[0][lv][PID]->sibling[10];   if ( SibPID >= 0 )   amr->patch[0][lv][SibPID]->flag = true;

#        ifdef GAMER_DEBUG
         SibPID = amr->patch[0][lv][PID]->sibling[ 0];   if ( SibPID == -1 )  Aux_Error( ERROR_INFO, "SibPID == -1 !!\n" );
         SibPID = amr->patch[0][lv][PID]->sibling[ 2];   if ( SibPID == -1 )  Aux_Error( ERROR_INFO, "SibPID == -1 !!\n" );
         SibPID = amr->patch[0][lv][PID]->sibling[ 4];   if ( SibPID == -1 )  Aux_Error( ERROR_INFO, "SibPID == -1 !!\n" );
         SibPID = amr->patch[0][lv][PID]->sibling[ 6];   if ( SibPID == -1 )  Aux_Error( ERROR_INFO, "SibPID == -1 !!\n" );
         SibPID = amr->patch[0][lv][PID]->sibling[14];   if ( SibPID == -1 )  Aux_Error( ERROR_INFO, "SibPID == -1 !!\n" );
         SibPID = amr->patch[0][lv][PID]->sibling[18];   if ( SibPID == -1 )  Aux_Error( ERROR_INFO, "SibPID == -1 !!\n" );
         SibPID = amr->patch[0][lv][PID]->sibling[10];   if ( SibPID == -1 )  Aux_Error( ERROR_INFO, "SibPID == -1 !!\n" );
#        endif
         break;


      case 1:
         SibPID = amr->patch[0][lv][PID]->sibling[ 1];   if ( SibPID >= 0 )   amr->patch[0][lv][SibPID]->flag = true;
         SibPID = amr->patch[0][lv][PID]->sibling[ 7];   if ( SibPID >= 0 )   amr->patch[0][lv][SibPID]->flag = true;
         SibPID = amr->patch[0][lv][PID]->sibling[19];   if ( SibPID >= 0 )   amr->patch[0][lv][SibPID]->flag = true;
         SibPID = amr->patch[0][lv][PID]->sibling[16];   if ( SibPID >= 0 )   amr->patch[0][lv][SibPID]->flag = true;
         SibPID = amr->patch[0][lv][PID]->sibling[ 2];   if ( SibPID >= 0 )   amr->patch[0][lv][SibPID]->flag = true;
         SibPID = amr->patch[0][lv][PID]->sibling[ 4];   if ( SibPID >= 0 )   amr->patch[0][lv][SibPID]->flag = true;
         SibPID = amr->patch[0][lv][PID]->sibling[10];   if ( SibPID >= 0 )   amr->patch[0][lv][SibPID]->flag = true;

#        ifdef GAMER_DEBUG
         SibPID = amr->patch[0][lv][PID]->sibling[ 1];   if ( SibPID == -1 )  Aux_Error( ERROR_INFO, "SibPID == -1 !!\n" );
         SibPID = amr->patch[0][lv][PID]->sibling[ 7];   if ( SibPID == -1 )  Aux_Error( ERROR_INFO, "SibPID == -1 !!\n" );
         SibPID = amr->patch[0][lv][PID]->sibling[19];   if ( SibPID == -1 )  Aux_Error( ERROR_INFO, "SibPID == -1 !!\n" );
         SibPID = amr->patch[0][lv][PID]->sibling[16];   if ( SibPID == -1 )  Aux_Error( ERROR_INFO, "SibPID == -1 !!\n" );
         SibPID = amr->patch[0][lv][PID]->sibling[ 2];   if ( SibPID == -1 )  Aux_Error( ERROR_INFO, "SibPID == -1 !!\n" );
         SibPID = amr->patch[0][lv][PID]->sibling[ 4];   if ( SibPID == -1 )  Aux_Error( ERROR_INFO, "SibPID == -1 !!\n" );
         SibPID = amr->patch[0][lv][PID]->sibling[10];   if ( SibPID == -1 )  Aux_Error( ERROR_INFO, "SibPID == -1 !!\n" );
#        endif
         break;


      case 2:
         SibPID = amr->patch[0][lv][PID]->sibling[ 3];   if ( SibPID >= 0 )   amr->patch[0][lv][SibPID]->flag = true;
         SibPID = amr->patch[0][lv][PID]->sibling[ 8];   if ( SibPID >= 0 )   amr->patch[0][lv][SibPID]->flag = true;
         SibPID = amr->patch[0][lv][PID]->sibling[11];   if ( SibPID >= 0 )   amr->patch[0][lv][SibPID]->flag = true;
         SibPID = amr->patch[0][lv][PID]->sibling[20];   if ( SibPID >= 0 )   amr->patch[0][lv][SibPID]->flag = true;
         SibPID = amr->patch[0][lv][PID]->sibling[ 0];   if ( SibPID >= 0 )   amr->patch[0][lv][SibPID]->flag = true;
         SibPID = amr->patch[0][lv][PID]->sibling[14];   if ( SibPID >= 0 )   amr->patch[0][lv][SibPID]->flag = true;
         SibPID = amr->patch[0][lv][PID]->sibling[ 4];   if ( SibPID >= 0 )   amr->patch[0][lv][SibPID]->flag = true;

#        ifdef GAMER_DEBUG
         SibPID = amr->patch[0][lv][PID]->sibling[ 3];   if ( SibPID == -1 )  Aux_Error( ERROR_INFO, "SibPID == -1 !!\n" );
         SibPID = amr->patch[0][lv][PID]->sibling[ 8];   if ( SibPID == -1 )  Aux_Error( ERROR_INFO, "SibPID == -1 !!\n" );
         SibPID = amr->patch[0][lv][PID]->sibling[11];   if ( SibPID == -1 )  Aux_Error( ERROR_INFO, "SibPID == -1 !!\n" );
         SibPID = amr->patch[0][lv][PID]->sibling[20];   if ( SibPID == -1 )  Aux_Error( ERROR_INFO, "SibPID == -1 !!\n" );
         SibPID = amr->patch[0][lv][PID]->sibling[ 0];   if ( SibPID == -1 )  Aux_Error( ERROR_INFO, "SibPID == -1 !!\n" );
         SibPID = amr->patch[0][lv][PID]->sibling[14];   if ( SibPID == -1 )  Aux_Error( ERROR_INFO, "SibPID == -1 !!\n" );
         SibPID = amr->patch[0][lv][PID]->sibling[ 4];   if ( SibPID == -1 )  Aux_Error( ERROR_INFO, "SibPID == -1 !!\n" );
#        endif
         break;


      case 3:
         SibPID = amr->patch[0][lv][PID]->sibling[ 5];   if ( SibPID >= 0 )   amr->patch[0][lv][SibPID]->flag = true;
         SibPID = amr->patch[0][lv][PID]->sibling[15];   if ( SibPID >= 0 )   amr->patch[0][lv][SibPID]->flag = true;
         SibPID = amr->patch[0][lv][PID]->sibling[12];   if ( SibPID >= 0 )   amr->patch[0][lv][SibPID]->flag = true;
         SibPID = amr->patch[0][lv][PID]->sibling[22];   if ( SibPID >= 0 )   amr->patch[0][lv][SibPID]->flag = true;
         SibPID = amr->patch[0][lv][PID]->sibling[ 0];   if ( SibPID >= 0 )   amr->patch[0][lv][SibPID]->flag = true;
         SibPID = amr->patch[0][lv][PID]->sibling[ 6];   if ( SibPID >= 0 )   amr->patch[0][lv][SibPID]->flag = true;
         SibPID = amr->patch[0][lv][PID]->sibling[ 2];   if ( SibPID >= 0 )   amr->patch[0][lv][SibPID]->flag = true;

#        ifdef GAMER_DEBUG
         SibPID = amr->patch[0][lv][PID]->sibling[ 5];   if ( SibPID == -1 )  Aux_Error( ERROR_INFO, "SibPID == -1 !!\n" );
         SibPID = amr->patch[0][lv][PID]->sibling[15];   if ( SibPID == -1 )  Aux_Error( ERROR_INFO, "SibPID == -1 !!\n" );
         SibPID = amr->patch[0][lv][PID]->sibling[12];   if ( SibPID == -1 )  Aux_Error( ERROR_INFO, "SibPID == -1 !!\n" );
         SibPID = amr->patch[0][lv][PID]->sibling[22];   if ( SibPID == -1 )  Aux_Error( ERROR_INFO, "SibPID == -1 !!\n" );
         SibPID = amr->patch[0][lv][PID]->sibling[ 0];   if ( SibPID == -1 )  Aux_Error( ERROR_INFO, "SibPID == -1 !!\n" );
         SibPID = amr->patch[0][lv][PID]->sibling[ 6];   if ( SibPID == -1 )  Aux_Error( ERROR_INFO, "SibPID == -1 !!\n" );
         SibPID = amr->patch[0][lv][PID]->sibling[ 2];   if ( SibPID == -1 )  Aux_Error( ERROR_INFO, "SibPID == -1 !!\n" );
#        endif
         break;


      case 4:
         SibPID = amr->patch[0][lv][PID]->sibling[ 1];   if ( SibPID >= 0 )   amr->patch[0][lv][SibPID]->flag = true;
         SibPID = amr->patch[0][lv][PID]->sibling[21];   if ( SibPID >= 0 )   amr->patch[0][lv][SibPID]->flag = true;
         SibPID = amr->patch[0][lv][PID]->sibling[ 9];   if ( SibPID >= 0 )   amr->patch[0][lv][SibPID]->flag = true;
         SibPID = amr->patch[0][lv][PID]->sibling[16];   if ( SibPID >= 0 )   amr->patch[0][lv][SibPID]->flag = true;
         SibPID = amr->patch[0][lv][PID]->sibling[11];   if ( SibPID >= 0 )   amr->patch[0][lv][SibPID]->flag = true;
         SibPID = amr->patch[0][lv][PID]->sibling[ 3];   if ( SibPID >= 0 )   amr->patch[0][lv][SibPID]->flag = true;
         SibPID = amr->patch[0][lv][PID]->sibling[ 4];   if ( SibPID >= 0 )   amr->patch[0][lv][SibPID]->flag = true;

#        ifdef GAMER_DEBUG
         SibPID = amr->patch[0][lv][PID]->sibling[ 1];   if ( SibPID == -1 )  Aux_Error( ERROR_INFO, "SibPID == -1 !!\n" );
         SibPID = amr->patch[0][lv][PID]->sibling[21];   if ( SibPID == -1 )  Aux_Error( ERROR_INFO, "SibPID == -1 !!\n" );
         SibPID = amr->patch[0][lv][PID]->sibling[ 9];   if ( SibPID == -1 )  Aux_Error( ERROR_INFO, "SibPID == -1 !!\n" );
         SibPID = amr->patch[0][lv][PID]->sibling[16];   if ( SibPID == -1 )  Aux_Error( ERROR_INFO, "SibPID == -1 !!\n" );
         SibPID = amr->patch[0][lv][PID]->sibling[11];   if ( SibPID == -1 )  Aux_Error( ERROR_INFO, "SibPID == -1 !!\n" );
         SibPID = amr->patch[0][lv][PID]->sibling[ 3];   if ( SibPID == -1 )  Aux_Error( ERROR_INFO, "SibPID == -1 !!\n" );
         SibPID = amr->patch[0][lv][PID]->sibling[ 4];   if ( SibPID == -1 )  Aux_Error( ERROR_INFO, "SibPID == -1 !!\n" );
#        endif
         break;


      case 5:
         SibPID = amr->patch[0][lv][PID]->sibling[ 0];   if ( SibPID >= 0 )   amr->patch[0][lv][SibPID]->flag = true;
         SibPID = amr->patch[0][lv][PID]->sibling[24];   if ( SibPID >= 0 )   amr->patch[0][lv][SibPID]->flag = true;
         SibPID = amr->patch[0][lv][PID]->sibling[ 8];   if ( SibPID >= 0 )   amr->patch[0][lv][SibPID]->flag = true;
         SibPID = amr->patch[0][lv][PID]->sibling[15];   if ( SibPID >= 0 )   amr->patch[0][lv][SibPID]->flag = true;
         SibPID = amr->patch[0][lv][PID]->sibling[ 3];   if ( SibPID >= 0 )   amr->patch[0][lv][SibPID]->flag = true;
         SibPID = amr->patch[0][lv][PID]->sibling[13];   if ( SibPID >= 0 )   amr->patch[0][lv][SibPID]->flag = true;
         SibPID = amr->patch[0][lv][PID]->sibling[ 5];   if ( SibPID >= 0 )   amr->patch[0][lv][SibPID]->flag = true;

#        ifdef GAMER_DEBUG
         SibPID = amr->patch[0][lv][PID]->sibling[ 0];   if ( SibPID == -1 )  Aux_Error( ERROR_INFO, "SibPID == -1 !!\n" );
         SibPID = amr->patch[0][lv][PID]->sibling[24];   if ( SibPID == -1 )  Aux_Error( ERROR_INFO, "SibPID == -1 !!\n" );
         SibPID = amr->patch[0][lv][PID]->sibling[ 8];   if ( SibPID == -1 )  Aux_Error( ERROR_INFO, "SibPID == -1 !!\n" );
         SibPID = amr->patch[0][lv][PID]->sibling[15];   if ( SibPID == -1 )  Aux_Error( ERROR_INFO, "SibPID == -1 !!\n" );
         SibPID = amr->patch[0][lv][PID]->sibling[ 3];   if ( SibPID == -1 )  Aux_Error( ERROR_INFO, "SibPID == -1 !!\n" );
         SibPID = amr->patch[0][lv][PID]->sibling[13];   if ( SibPID == -1 )  Aux_Error( ERROR_INFO, "SibPID == -1 !!\n" );
         SibPID = amr->patch[0][lv][PID]->sibling[ 5];   if ( SibPID == -1 )  Aux_Error( ERROR_INFO, "SibPID == -1 !!\n" );
#        endif
         break;


      case 6:
         SibPID = amr->patch[0][lv][PID]->sibling[ 1];   if ( SibPID >= 0 )   amr->patch[0][lv][SibPID]->flag = true;
         SibPID = amr->patch[0][lv][PID]->sibling[23];   if ( SibPID >= 0 )   amr->patch[0][lv][SibPID]->flag = true;
         SibPID = amr->patch[0][lv][PID]->sibling[ 7];   if ( SibPID >= 0 )   amr->patch[0][lv][SibPID]->flag = true;
         SibPID = amr->patch[0][lv][PID]->sibling[17];   if ( SibPID >= 0 )   amr->patch[0][lv][SibPID]->flag = true;
         SibPID = amr->patch[0][lv][PID]->sibling[ 2];   if ( SibPID >= 0 )   amr->patch[0][lv][SibPID]->flag = true;
         SibPID = amr->patch[0][lv][PID]->sibling[12];   if ( SibPID >= 0 )   amr->patch[0][lv][SibPID]->flag = true;
         SibPID = amr->patch[0][lv][PID]->sibling[ 5];   if ( SibPID >= 0 )   amr->patch[0][lv][SibPID]->flag = true;

#        ifdef GAMER_DEBUG
         SibPID = amr->patch[0][lv][PID]->sibling[ 1];   if ( SibPID == -1 )  Aux_Error( ERROR_INFO, "SibPID == -1 !!\n" );
         SibPID = amr->patch[0][lv][PID]->sibling[23];   if ( SibPID == -1 )  Aux_Error( ERROR_INFO, "SibPID == -1 !!\n" );
         SibPID = amr->patch[0][lv][PID]->sibling[ 7];   if ( SibPID == -1 )  Aux_Error( ERROR_INFO, "SibPID == -1 !!\n" );
         SibPID = amr->patch[0][lv][PID]->sibling[17];   if ( SibPID == -1 )  Aux_Error( ERROR_INFO, "SibPID == -1 !!\n" );
         SibPID = amr->patch[0][lv][PID]->sibling[ 2];   if ( SibPID == -1 )  Aux_Error( ERROR_INFO, "SibPID == -1 !!\n" );
         SibPID = amr->patch[0][lv][PID]->sibling[12];   if ( SibPID == -1 )  Aux_Error( ERROR_INFO, "SibPID == -1 !!\n" );
         SibPID = amr->patch[0][lv][PID]->sibling[ 5];   if ( SibPID == -1 )  Aux_Error( ERROR_INFO, "SibPID == -1 !!\n" );
#        endif
         break;


      case 7:
         SibPID = amr->patch[0][lv][PID]->sibling[ 1];   if ( SibPID >= 0 )   amr->patch[0][lv][SibPID]->flag = true;
         SibPID = amr->patch[0][lv][PID]->sibling[ 3];   if ( SibPID >= 0 )   amr->patch[0][lv][SibPID]->flag = true;
         SibPID = amr->patch[0][lv][PID]->sibling[ 5];   if ( SibPID >= 0 )   amr->patch[0][lv][SibPID]->flag = true;
         SibPID = amr->patch[0][lv][PID]->sibling[25];   if ( SibPID >= 0 )   amr->patch[0][lv][SibPID]->flag = true;
         SibPID = amr->patch[0][lv][PID]->sibling[ 9];   if ( SibPID >= 0 )   amr->patch[0][lv][SibPID]->flag = true;
         SibPID = amr->patch[0][lv][PID]->sibling[17];   if ( SibPID >= 0 )   amr->patch[0][lv][SibPID]->flag = true;
         SibPID = amr->patch[0][lv][PID]->sibling[13];   if ( SibPID >= 0 )   amr->patch[0][lv][SibPID]->flag = true;

#        ifdef GAMER_DEBUG
         SibPID = amr->patch[0][lv][PID]->sibling[ 1];   if ( SibPID == -1 )  Aux_Error( ERROR_INFO, "SibPID == -1 !!\n" );
         SibPID = amr->patch[0][lv][PID]->sibling[ 3];   if ( SibPID == -1 )  Aux_Error( ERROR_INFO, "SibPID == -1 !!\n" );
         SibPID = amr->patch[0][lv][PID]->sibling[ 5];   if ( SibPID == -1 )  Aux_Error( ERROR_INFO, "SibPID == -1 !!\n" );
         SibPID = amr->patch[0][lv][PID]->sibling[25];   if ( SibPID == -1 )  Aux_Error( ERROR_INFO, "SibPID == -1 !!\n" );
         SibPID = amr->patch[0][lv][PID]->sibling[ 9];   if ( SibPID == -1 )  Aux_Error( ERROR_INFO, "SibPID == -1 !!\n" );
         SibPID = amr->patch[0][lv][PID]->sibling[17];   if ( SibPID == -1 )  Aux_Error( ERROR_INFO, "SibPID == -1 !!\n" );
         SibPID = amr->patch[0][lv][PID]->sibling[13];   if ( SibPID == -1 )  Aux_Error( ERROR_INFO, "SibPID == -1 !!\n" );
#        endif
         break;


      default:
         Aux_Error( ERROR_INFO, "incorrect parameter %s = %d !!\n", "LocalID", LocalID );

   } // switch ( LocalID )

} // FUNCTION : Flag_Grandson<|MERGE_RESOLUTION|>--- conflicted
+++ resolved
@@ -235,18 +235,11 @@
 #                    ifdef MHD
                      const real EngyB = MHD_GetCellCenteredBEnergy( lv, PID, i, j, k, amr->MagSg[lv] );
 #                    else
-<<<<<<< HEAD
                      const real EngyB = NULL_REAL;
 #                    endif
-                     Pres[k][j][i] = CPU_GetPressure( Fluid[DENS][k][j][i], Fluid[MOMX][k][j][i], Fluid[MOMY][k][j][i],
-                                                      Fluid[MOMZ][k][j][i], Fluid[ENGY][k][j][i],
-                                                      Gamma_m1, CheckMinPres_Yes, MIN_PRES, EngyB );
-
-=======
                      Pres[k][j][i] = Hydro_GetPressure( Fluid[DENS][k][j][i], Fluid[MOMX][k][j][i], Fluid[MOMY][k][j][i],
                                                         Fluid[MOMZ][k][j][i], Fluid[ENGY][k][j][i],
-                                                        Gamma_m1, CheckMinPres_Yes, MIN_PRES );
->>>>>>> 75d245ae
+                                                        Gamma_m1, CheckMinPres_Yes, MIN_PRES, EngyB );
 #                    endif // #ifdef DUAL_ENERGY ... else ...
                   } // k,j,i
                } // if ( OPT__FLAG_PRES_GRADIENT )
