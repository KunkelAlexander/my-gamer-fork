#include "GAMER.h"

#if ( MODEL == HYDRO )


// 1: check negative values
// 2: check values close to the floor
#define CHECK_MODE         1

// check if density/pressure/entropy is smaller than CLOSE_FACTOR*floor
#if   ( CHECK_MODE == 1 )
#  define CLOSE_FACTOR     NULL_REAL
#elif ( CHECK_MODE == 2 )
#  define CLOSE_FACTOR     2.0
#else
#  error : ERROR : only support CHECK_MODE == 1/2 !!
#endif



//-------------------------------------------------------------------------------------------------------
// Function    :  HydroAux_Check_Negative
// Description :  Check if there is any cell with negative density or pressure
//
// Parameter   :  lv      : Target refinement level
//                Mode    : 1 : Check negative density
//                          2 : Check negative pressure (and entropy when DUAL_ENERGY == DE_ENPY)
//                          3 : Both
//                comment : You can put the location where this function is invoked in this string
//-------------------------------------------------------------------------------------------------------
void Hydro_Aux_Check_Negative( const int lv, const int Mode, const char *comment )
{

// check
   if ( lv < 0  ||  lv >= NLEVEL )  Aux_Error( ERROR_INFO, "incorrect parameter %s = %d !!\n", "lv", lv );
   if ( Mode < 1  ||  Mode > 3 )    Aux_Error( ERROR_INFO, "incorrect parameter %s = %d !!\n", "Mode", Mode );


   const real Gamma_m1        = GAMMA - (real)1.0;
   const bool CheckMinPres_No = false;

   int  Pass = true;
   real Pres, Fluid[NCOMP_TOTAL];

// set the minimum thresholds for this check
// --> currently we use TINY_NUMBER as the floor value of entropy
   const real DensCheck = ( CHECK_MODE == 1 ) ? 0.0 : CLOSE_FACTOR*MIN_DENS;
   const real PresCheck = ( CHECK_MODE == 1 ) ? 0.0 : CLOSE_FACTOR*MIN_PRES;
#  if ( DUAL_ENERGY == DE_ENPY )
   const real EnpyCheck = ( CHECK_MODE == 1 ) ? 0.0 : CLOSE_FACTOR*TINY_NUMBER;
#  endif


   for (int TargetRank=0; TargetRank<MPI_NRank; TargetRank++)
   {
      if ( MPI_Rank == TargetRank )
      {
         for (int PID=0; PID<amr->NPatchComma[lv][1]; PID++)
         for (int k=0; k<PATCH_SIZE; k++)
         for (int j=0; j<PATCH_SIZE; j++)
         for (int i=0; i<PATCH_SIZE; i++)
         {
            for (int v=0; v<NCOMP_TOTAL; v++)   Fluid[v] = amr->patch[ amr->FluSg[lv] ][lv][PID]->fluid[v][k][j][i];

#           if ( DUAL_ENERGY == DE_ENPY )
<<<<<<< HEAD
            Pres = CPU_DensEntropy2Pres( Fluid[DENS], Fluid[ENPY], Gamma_m1, CheckMinPres_No, NULL_REAL );

#           else

#           ifdef MHD
#           warning : WAIT MHD !!!
            const real EngyB = NULL_REAL;
#           else
            const real EngyB = NULL_REAL;
=======
            Pres = Hydro_DensEntropy2Pres( Fluid[DENS], Fluid[ENPY], Gamma_m1, CheckMinPres_No, NULL_REAL );
#           else
            Pres = Hydro_GetPressure( Fluid[DENS], Fluid[MOMX], Fluid[MOMY], Fluid[MOMZ], Fluid[ENGY],
                                      Gamma_m1, CheckMinPres_No, NULL_REAL );
>>>>>>> 75d245ae
#           endif
            Pres = CPU_GetPressure( Fluid[DENS], Fluid[MOMX], Fluid[MOMY], Fluid[MOMZ], Fluid[ENGY],
                                    Gamma_m1, CheckMinPres_No, NULL_REAL, EngyB );
#           endif // DUAL_ENERGY

            if ( Mode == 1  ||  Mode == 3 )
            {
               if ( Fluid[DENS] <= DensCheck )
               {
                  if ( Pass )
                  {
                     Aux_Message( stderr, "\"%s\" : <%s> FAILED at level %2d, Time = %13.7e, Step = %ld !!\n",
                                  comment, __FUNCTION__, lv, Time[lv], Step );
                     Aux_Message( stderr, "%4s  %7s  %19s  %10s", "Rank", "PID", "Patch Corner", "Cell Idx" );
                     for (int v=0; v<NCOMP_TOTAL; v++)   Aux_Message( stderr, "  %21s", FieldLabel[v] );
                     Aux_Message( stderr, "  %21s\n", "Pres" );

                     Pass = false;
                  }

                  Aux_Message( stderr, "%4d  %7d  (%5d,%5d,%5d)  (%2d,%2d,%2d)",
                               MPI_Rank, PID, amr->patch[0][lv][PID]->corner[0],
                                              amr->patch[0][lv][PID]->corner[1],
                                              amr->patch[0][lv][PID]->corner[2], i, j, k );
                  for (int v=0; v<NCOMP_TOTAL; v++)   Aux_Message( stderr, "  %21.14e", Fluid[v] );
                  Aux_Message( stderr, "  %21.14e\n", Pres );
               }
            } // if ( Mode == 1  ||  Mode == 3 )


            if ( Mode == 2  ||  Mode == 3 )
            {
#              if ( DUAL_ENERGY == DE_ENPY )
               if ( Pres <= PresCheck  ||  Fluid[ENPY] < EnpyCheck )
#              else
               if ( Pres <= PresCheck )
#              endif
               {
                  if ( Pass )
                  {
                     Aux_Message( stderr, "\"%s\" : <%s> FAILED at level %2d, Time = %13.7e, Step = %ld !!\n",
                                  comment, __FUNCTION__, lv, Time[lv], Step );
                     Aux_Message( stderr, "%4s  %7s  %19s  %10s", "Rank", "PID", "Patch Corner", "Cell Idx" );
                     for (int v=0; v<NCOMP_TOTAL; v++)   Aux_Message( stderr, "  %21s", FieldLabel[v] );
                     Aux_Message( stderr, "  %21s\n", "Pres" );

                     Pass = false;
                  }

                  Aux_Message( stderr, "%4d  %7d  (%5d,%5d,%5d)  (%2d,%2d,%2d)",
                               MPI_Rank, PID, amr->patch[0][lv][PID]->corner[0],
                                              amr->patch[0][lv][PID]->corner[1],
                                              amr->patch[0][lv][PID]->corner[2], i, j, k );
                  for (int v=0; v<NCOMP_TOTAL; v++)   Aux_Message( stderr, "  %21.14e", Fluid[v] );
                  Aux_Message( stderr, "  %21.14e\n", Pres );
               }
            } // if ( Mode == 2  ||  Mode == 3 )

         } // i,j,k,PID
      } // if ( MPI_Rank == TargetRank )

      MPI_Bcast( &Pass, 1, MPI_INT, TargetRank, MPI_COMM_WORLD );

      MPI_Barrier( MPI_COMM_WORLD );

   } // for (int TargetRank = 0; TargetRank<MPI_NRank; TargetRank++)


   if ( Pass )
   {
      if ( MPI_Rank == 0 )
         Aux_Message( stdout, "\"%s\" : <%s> PASSED at level %2d, Time = %13.7e, Step = %ld\n",
                      comment, __FUNCTION__, lv, Time[lv], Step );
   }

} // FUNCTION : Hydro_Aux_Check_Negative



#endif // #if ( MODEL == HYDRO )<|MERGE_RESOLUTION|>--- conflicted
+++ resolved
@@ -63,25 +63,16 @@
             for (int v=0; v<NCOMP_TOTAL; v++)   Fluid[v] = amr->patch[ amr->FluSg[lv] ][lv][PID]->fluid[v][k][j][i];
 
 #           if ( DUAL_ENERGY == DE_ENPY )
-<<<<<<< HEAD
-            Pres = CPU_DensEntropy2Pres( Fluid[DENS], Fluid[ENPY], Gamma_m1, CheckMinPres_No, NULL_REAL );
-
+            Pres = Hydro_DensEntropy2Pres( Fluid[DENS], Fluid[ENPY], Gamma_m1, CheckMinPres_No, NULL_REAL );
 #           else
-
 #           ifdef MHD
 #           warning : WAIT MHD !!!
             const real EngyB = NULL_REAL;
 #           else
             const real EngyB = NULL_REAL;
-=======
-            Pres = Hydro_DensEntropy2Pres( Fluid[DENS], Fluid[ENPY], Gamma_m1, CheckMinPres_No, NULL_REAL );
-#           else
+#           endif // MHD
             Pres = Hydro_GetPressure( Fluid[DENS], Fluid[MOMX], Fluid[MOMY], Fluid[MOMZ], Fluid[ENGY],
-                                      Gamma_m1, CheckMinPres_No, NULL_REAL );
->>>>>>> 75d245ae
-#           endif
-            Pres = CPU_GetPressure( Fluid[DENS], Fluid[MOMX], Fluid[MOMY], Fluid[MOMZ], Fluid[ENGY],
-                                    Gamma_m1, CheckMinPres_No, NULL_REAL, EngyB );
+                                      Gamma_m1, CheckMinPres_No, NULL_REAL, EngyB );
 #           endif // DUAL_ENERGY
 
             if ( Mode == 1  ||  Mode == 3 )
