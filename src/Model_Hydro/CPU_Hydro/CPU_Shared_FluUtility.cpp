#ifndef __CUFLU_FLUUTILITY__
#define __CUFLU_FLUUTILITY__



#include "CUFLU.h"

#if ( MODEL == HYDRO )

#ifdef MHD
#warning : WAIT MHD !!!
#endif



// internal function prototypes
// --> only necessary for GPU since they are included in Prototype.h for the CPU codes
#ifdef __CUDACC__
GPU_DEVICE
static real Hydro_GetPressure( const real Dens, const real MomX, const real MomY, const real MomZ, const real Engy,
                               const real Gamma_m1, const bool CheckMinPres, const real MinPres );
GPU_DEVICE
static real Hydro_CheckMinPres( const real InPres, const real MinPres );
#endif




//-------------------------------------------------------------------------------------------------------
// Function    :  Hydro_Rotate3D
// Description :  Rotate the input fluid variables properly to simplify the 3D calculation
//
// Note        :  1. x : (0,1,2,3,4) <--> (0,1,2,3,4)
//                   y : (0,1,2,3,4) <--> (0,2,3,1,4)
//                   z : (0,1,2,3,4) <--> (0,3,1,2,4)
//                2. Work if InOut includes/excludes passive scalars since they are not modified at all
//
// Parameter   :  InOut    : Array storing both the input and output data
//                XYZ      : Target spatial direction : (0/1/2) --> (x/y/z)
//                Forward  : (true/false) <--> (forward/backward)
//-------------------------------------------------------------------------------------------------------
GPU_DEVICE
void Hydro_Rotate3D( real InOut[], const int XYZ, const bool Forward )
{

   if ( XYZ == 0 )   return;


   real Temp[3];
   for (int v=0; v<3; v++)    Temp[v] = InOut[v+1];

   if ( Forward )
   {
      switch ( XYZ )
      {
         case 1 : InOut[1] = Temp[1];  InOut[2] = Temp[2];  InOut[3] = Temp[0];     break;
         case 2 : InOut[1] = Temp[2];  InOut[2] = Temp[0];  InOut[3] = Temp[1];     break;
      }
   }

   else // backward
   {
      switch ( XYZ )
      {
         case 1 : InOut[1] = Temp[2];  InOut[2] = Temp[0];  InOut[3] = Temp[1];     break;
         case 2 : InOut[1] = Temp[1];  InOut[2] = Temp[2];  InOut[3] = Temp[0];     break;
      }
   }

} // FUNCTION : Hydro_Rotate3D



//-------------------------------------------------------------------------------------------------------
// Function    :  Hydro_Con2Pri
// Description :  Conserved variables --> primitive variables
//
// Note        :  1. This function always check if the pressure to be returned is greater than the
//                   given minimum threshold
//                2. For passive scalars, we store their mass fraction as the primitive variables
//                   when NormPassive is on
//                   --> See the input parameters "NormPassive, NNorm, NormIdx"
//                   --> But note that here we do NOT ensure "sum(mass fraction) == 1.0"
//                       --> It is done by calling Hydro_NormalizePassive() in Hydro_Shared_FullStepUpdate()
//                3. In[] and Out[] must NOT point to the same array
//
// Parameter   :  In                 : Input conserved variables
//                Out                : Output primitive variables
//                Gamma_m1           : Gamma - 1
//                MinPres            : Minimum allowed pressure
//                NormPassive        : true --> convert passive scalars to mass fraction
//                NNorm              : Number of passive scalars for the option "NormPassive"
//                                     --> Should be set to the global variable "PassiveNorm_NVar"
//                NormIdx            : Target variable indices for the option "NormPassive"
//                                     --> Should be set to the global variable "PassiveNorm_VarIdx"
//                JeansMinPres       : Apply minimum pressure estimated from the Jeans length
//                JeansMinPres_Coeff : Coefficient used by JeansMinPres = G*(Jeans_NCell*Jeans_dh)^2/(Gamma*pi);
//-------------------------------------------------------------------------------------------------------
GPU_DEVICE
void Hydro_Con2Pri( const real In[], real Out[], const real Gamma_m1, const real MinPres,
                    const bool NormPassive, const int NNorm, const int NormIdx[],
                    const bool JeansMinPres, const real JeansMinPres_Coeff )
{

   const bool CheckMinPres_Yes = true;
   const real _Rho             = (real)1.0 / In[0];
#  ifdef MHD
#  warning : WAIT MHD !!!
   const real EngyB            = NULL_REAL;
#  else
   const real EngyB            = NULL_REAL;
#  endif

   Out[0] = In[0];
   Out[1] = In[1]*_Rho;
   Out[2] = In[2]*_Rho;
   Out[3] = In[3]*_Rho;
<<<<<<< HEAD
   Out[4] = CPU_GetPressure( In[0], In[1], In[2], In[3], In[4], Gamma_m1, CheckMinPres_Yes, MinPres, EngyB );
=======
   Out[4] = Hydro_GetPressure( In[0], In[1], In[2], In[3], In[4], Gamma_m1, CheckMinPres_Yes, MinPres );
>>>>>>> 75d245ae

// pressure floor required to resolve the Jeans length
// --> note that currently we do not modify the dual-energy variable (e.g., entropy) accordingly
   if ( JeansMinPres )
   Out[4] = Hydro_CheckMinPres( Out[4], JeansMinPres_Coeff*SQR(Out[0]) );

// passive scalars
#  if ( NCOMP_PASSIVE > 0 )
// copy all passive scalars
   for (int v=NCOMP_FLUID; v<NCOMP_TOTAL; v++)  Out[v] = In[v];

// convert the mass density of target passive scalars to mass fraction
   if ( NormPassive )
      for (int v=0; v<NNorm; v++)   Out[ NCOMP_FLUID + NormIdx[v] ] *= _Rho;
#  endif

} // FUNCTION : Hydro_Con2Pri



//-------------------------------------------------------------------------------------------------------
// Function    :  Hydro_Pri2Con
// Description :  Primitive variables --> conserved variables
//
// Note        :  1. Does NOT check if the input pressure is greater than the given minimum threshold
//                2. For passive scalars, we store their mass fraction as the primitive variables
//                   when NormPassive is on
//                   --> See the input parameters "NormPassive, NNorm, NormIdx"
//                3. In[] and Out[] must NOT point to the same array
//
// Parameter   :  In          : Array storing the input primitive variables
//                Out         : Array to store the output conserved variables
//               _Gamma_m1    : 1 / (Gamma - 1)
//                NormPassive : true --> convert passive scalars to mass fraction
//                NNorm       : Number of passive scalars for the option "NormPassive"
//                              --> Should be set to the global variable "PassiveNorm_NVar"
//                NormIdx     : Target variable indices for the option "NormPassive"
//                              --> Should be set to the global variable "PassiveNorm_VarIdx"
//-------------------------------------------------------------------------------------------------------
GPU_DEVICE
void Hydro_Pri2Con( const real In[], real Out[], const real _Gamma_m1,
                    const bool NormPassive, const int NNorm, const int NormIdx[] )
{

   Out[0] = In[0];
   Out[1] = In[0]*In[1];
   Out[2] = In[0]*In[2];
   Out[3] = In[0]*In[3];
   Out[4] = In[4]*_Gamma_m1 + (real)0.5*In[0]*( In[1]*In[1] + In[2]*In[2] + In[3]*In[3] );

// passive scalars
#  if ( NCOMP_PASSIVE > 0 )
// copy all passive scalars
   for (int v=NCOMP_FLUID; v<NCOMP_TOTAL; v++)  Out[v] = In[v];

// convert the mass fraction of target passive scalars back to mass density
   if ( NormPassive )
      for (int v=0; v<NNorm; v++)   Out[ NCOMP_FLUID + NormIdx[v] ] *= In[0];
#  endif

} // FUNCTION : Hydro_Pri2Con



//-------------------------------------------------------------------------------------------------------
// Function    :  Hydro_Con2Flux
// Description :  Evaluate the hydrodynamic fluxes by the input conserved variables
//
// Parameter   :  XYZ      : Target spatial direction : (0/1/2) --> (x/y/z)
//                Flux     : Array to store the output fluxes
//                Input    : Array storing the input conserved variables
//                Gamma_m1 : Gamma - 1
//                MinPres  : Minimum allowed pressure
//-------------------------------------------------------------------------------------------------------
GPU_DEVICE
void Hydro_Con2Flux( const int XYZ, real Flux[], const real Input[], const real Gamma_m1, const real MinPres )
{

   const bool CheckMinPres_Yes = true;
   real Var[NCOMP_FLUID];  // don't need to include passive scalars since they don't have to be rotated
   real Pres, Vx;

   for (int v=0; v<NCOMP_FLUID; v++)   Var[v] = Input[v];

   Hydro_Rotate3D( Var, XYZ, true );

<<<<<<< HEAD
#  ifdef MHD
#  warning : WAIT MHD !!!
   const real EngyB = NULL_REAL;
#  else
   const real EngyB = NULL_REAL;
#  endif
   Pres = CPU_GetPressure( Var[0], Var[1], Var[2], Var[3], Var[4], Gamma_m1, CheckMinPres_Yes, MinPres, EngyB );
=======
   Pres = Hydro_GetPressure( Var[0], Var[1], Var[2], Var[3], Var[4], Gamma_m1, CheckMinPres_Yes, MinPres );
>>>>>>> 75d245ae
   Vx   = Var[1] / Var[0];

   Flux[0] = Var[1];
   Flux[1] = Vx*Var[1] + Pres;
   Flux[2] = Vx*Var[2];
   Flux[3] = Vx*Var[3];
   Flux[4] = Vx*( Var[4] + Pres );

// passive scalars
#  if ( NCOMP_PASSIVE > 0 )
   for (int v=NCOMP_FLUID; v<NCOMP_TOTAL; v++)  Flux[v] = Input[v]*Vx;
#  endif

   Hydro_Rotate3D( Flux, XYZ, false );

} // FUNCTION : Hydro_Con2Flux



//-------------------------------------------------------------------------------------------------------
// Function    :  Hydro_CheckMinPres
// Description :  Check if the input pressure is great than the minimum allowed threshold
//
// Note        :  1. This function is used to correct unphysical (usually negative) pressure caused by
//                   numerical errors
//                   --> Usually happen in regions with high mach numbers
//                   --> Currently it simply sets a minimum allowed value for pressure
//                       --> Please set MIN_PRES in the runtime parameter file "Input__Parameter"
//                2. We should also support a minimum **temperature** instead of **pressure**
//                   --> NOT supported yet
//
// Parameter   :  InPres  : Input pressure to be corrected
//                MinPres : Minimum allowed pressure
//
// Return      :  max( InPres, MinPres )
//-------------------------------------------------------------------------------------------------------
GPU_DEVICE
real Hydro_CheckMinPres( const real InPres, const real MinPres )
{

   return FMAX( InPres, MinPres );

} // FUNCTION : Hydro_CheckMinPres



//-------------------------------------------------------------------------------------------------------
// Function    :  Hydro_CheckMinPresInEngy
// Description :  Ensure that the pressure in the input total energy is greater than the given threshold
//
// Note        :  1. This function is used to correct unphysical (usually negative) pressure caused by
//                   numerical errors
//                   --> Usually happen in regions with high mach numbers
//                   --> Currently it simply sets a minimum allowed value for pressure
//                       --> Please set MIN_PRES in the runtime parameter file "Input__Parameter"
//                3. One must input conserved variables instead of primitive variables
//                4. For MHD, one must provide the magnetic energy density EngyB (i.e., 0.5*B^2)
//
// Parameter   :  Dens     : Mass density
//                MomX/Y/Z : Momentum density
//                Engy     : Energy density
//                Gamma_m1 : Gamma - 1
//               _Gamma_m1 : 1/(Gamma - 1)
//                MinPres  : Minimum allowed pressure
//                EngyB    : Magnetic energy density (0.5*B^2)
//                           --> For MHD only
//
// Return      :  Total energy with pressure greater than the given threshold
//-------------------------------------------------------------------------------------------------------
<<<<<<< HEAD
real CPU_CheckMinPresInEngy( const real Dens, const real MomX, const real MomY, const real MomZ, const real Engy,
                             const real Gamma_m1, const real _Gamma_m1, const real MinPres, const real EngyB )
=======
GPU_DEVICE
real Hydro_CheckMinPresInEngy( const real Dens, const real MomX, const real MomY, const real MomZ, const real Engy,
                               const real Gamma_m1, const real _Gamma_m1, const real MinPres )
>>>>>>> 75d245ae
{

   real InPres, OutPres, Ek, _Dens;

// we didn't use Hydro_GetPressure() here to avoid calculating kinematic energy (Ek) twice
   _Dens   = (real)1.0 / Dens;
   Ek      = (real)0.5*( SQR(MomX) + SQR(MomY) + SQR(MomZ) ) * _Dens;
#  ifdef MHD
   InPres  = Gamma_m1*( Engy - Ek - EngyB );
#  else
   InPres  = Gamma_m1*( Engy - Ek );
<<<<<<< HEAD
#  endif
   OutPres = CPU_CheckMinPres( InPres, MinPres );

// do not modify energy (even the round-off errors) if the input pressure passes the check of CPU_CheckMinPres()
   if ( InPres == OutPres )
      return Engy;

   else
#     ifdef MHD
      return Ek + _Gamma_m1*OutPres + EngyB;
#     else
      return Ek + _Gamma_m1*OutPres;
#     endif
=======
   OutPres = Hydro_CheckMinPres( InPres, MinPres );

// do not modify energy (even the round-off errors) if the input pressure passes the check of Hydro_CheckMinPres()
   if ( InPres == OutPres )   return Engy;
   else                       return Ek + _Gamma_m1*OutPres;
>>>>>>> 75d245ae

} // FUNCTION : Hydro_CheckMinPresInEngy



#ifdef CHECK_NEGATIVE_IN_FLUID
//-------------------------------------------------------------------------------------------------------
// Function    :  Hydro_CheckNegative
// Description :  Check whether the input value is <= 0.0 (also check whether it's Inf or NAN)
//
// Note        :  Can be used to check whether the values of density and pressure are unphysical
//
// Parameter   :  Input : Input value
//
// Return      :  true  --> Input <= 0.0  ||  >= __FLT_MAX__  ||  != itself (Nan)
//                false --> otherwise
//-------------------------------------------------------------------------------------------------------
GPU_DEVICE
bool Hydro_CheckNegative( const real Input )
{

   if ( Input <= (real)0.0  ||  Input >= __FLT_MAX__  ||  Input != Input )    return true;
   else                                                                       return false;

} // FUNCTION : Hydro_CheckNegative
#endif // #ifdef CHECK_NEGATIVE_IN_FLUID



//-------------------------------------------------------------------------------------------------------
// Function    :  Hydro_GetPressure
// Description :  Evaluate the fluid pressure
//
// Note        :  1. Currently only work with the adiabatic EOS
<<<<<<< HEAD
//                2. One must input conserved variables instead of primitive variables
//                3. For MHD, Engy is the total energy density including the magnetic energy EngyB=0.5*B^2,
//                   and thus one must provide EngyB to calculate the gas pressure
=======
//                2. Invoked by Hydro_GetTimeStep_Fluid(), Prepare_PatchData(), InterpolateGhostZone(),
//                   Hydro_Aux_Check_Negative() ...
//                3. One must input conserved variables instead of primitive variables
>>>>>>> 75d245ae
//
// Parameter   :  Dens         : Mass density
//                MomX/Y/Z     : Momentum density
//                Engy         : Energy density (including the magnetic energy density for MHD)
//                Gamma_m1     : Gamma - 1, where Gamma is the adiabatic index
//                CheckMinPres : Return Hydro_CheckMinPres()
//                               --> In some cases we actually want to check if pressure becomes unphysical,
//                                   for which we don't want to enable this option
//                                   --> For example: Flu_FixUp(), Flu_Close(), Hydro_Aux_Check_Negative()
//                MinPres      : Minimum allowed pressure
//                EngyB        : Magnetic energy density (0.5*B^2)
//                               --> For MHD only
//
// Return      :  Gas pressure (Pres)
//-------------------------------------------------------------------------------------------------------
<<<<<<< HEAD
real CPU_GetPressure( const real Dens, const real MomX, const real MomY, const real MomZ, const real Engy,
                      const real Gamma_m1, const bool CheckMinPres, const real MinPres, const real EngyB )
=======
GPU_DEVICE
real Hydro_GetPressure( const real Dens, const real MomX, const real MomY, const real MomZ, const real Engy,
                        const real Gamma_m1, const bool CheckMinPres, const real MinPres )
>>>>>>> 75d245ae
{

   real _Dens, Pres;

  _Dens  = (real)1.0 / Dens;
   Pres  = Engy - (real)0.5*_Dens*( SQR(MomX) + SQR(MomY) + SQR(MomZ) );
#  ifdef MHD
   Pres -= EngyB;
#  endif
   Pres *= Gamma_m1;

   if ( CheckMinPres )   Pres = Hydro_CheckMinPres( Pres, MinPres );

   return Pres;

} // FUNCTION : Hydro_GetPressure



//-------------------------------------------------------------------------------------------------------
// Function    :  Hydro_GetTemperature
// Description :  Evaluate the fluid temperature
//
// Note        :  1. Currently only work with the adiabatic EOS
//                2. For simplicity, currently this function only returns **pressure/density**, which does
//                   NOT include normalization
//                   --> For OPT__FLAG_LOHNER_TEMP only
//                   --> Also note that currently it only checks minimum pressure but not minimum density
//
// Parameter   :  Dens         : Mass density
//                MomX/Y/Z     : Momentum density
//                Engy         : Energy density
//                Gamma_m1     : Gamma - 1, where Gamma is the adiabatic index
//                CheckMinPres : Return Hydro_CheckMinPres()
//                               --> In some cases we actually want to check if pressure becomes unphysical,
//                                   for which we don't want to enable this option
//                                   --> For example: Flu_FixUp(), Flu_Close(), Hydro_Aux_Check_Negative()
//                MinPres      : Minimum allowed pressure
//                EngyB        : Magnetic energy density (0.5*B^2)
//                               --> For MHD only
//
// Return      :  Temperature
//-------------------------------------------------------------------------------------------------------
<<<<<<< HEAD
real CPU_GetTemperature( const real Dens, const real MomX, const real MomY, const real MomZ, const real Engy,
                         const real Gamma_m1, const bool CheckMinPres, const real MinPres, const real EngyB )
{

   return CPU_GetPressure( Dens, MomX, MomY, MomZ, Engy, Gamma_m1, CheckMinPres, MinPres, EngyB ) / Dens;
=======
GPU_DEVICE
real Hydro_GetTemperature( const real Dens, const real MomX, const real MomY, const real MomZ, const real Engy,
                           const real Gamma_m1, const bool CheckMinPres, const real MinPres )
{

   return Hydro_GetPressure( Dens, MomX, MomY, MomZ, Engy, Gamma_m1, CheckMinPres, MinPres ) / Dens;
>>>>>>> 75d245ae

} // FUNCTION : Hydro_GetTemperature



//-------------------------------------------------------------------------------------------------------
// Function    :  Hydro_Temperature2Pressure
// Description :  Convert gas temperature to pressure
//
// Note        :  1. Assume the ideal gas law
//                   --> P = \rho*K*T / ( mu*m_H )
//                2. Assume both input and output to be code units
//                   --> Temperature should be converted to UNIT_E in advance
//                       --> Example: T_code_unit = T_kelvin * Const_kB / UNIT_E
//                3. Pressure floor (MinPres) is applied when CheckMinPres == true
//                4. Currently this function always adopts double precision since
//                   (1) both Temp and m_H may exhibit extreme values depending on the code units, and
//                   (2) we don't really care about the performance here since this function is usually
//                       only used for constructing the initial condition
//
// Parameter   :  Dens         : Gas mass density in code units
//                Temp         : Gas temperature in code units
//                mu           : Mean molecular weight
//                m_H          : Atomic hydrogen mass in code units
//                               --> Sometimes we use the atomic mass unit (Const_amu defined in PhysicalConstant.h)
//                                   and m_H (Const_mH defined in PhysicalConstant.h) interchangeably since the
//                                   difference is small (m_H ~ 1.007825 amu)
//                CheckMinPres : Return Hydro_CheckMinPres()
//                               --> In some cases we actually want to check if pressure becomes unphysical,
//                                   for which we don't want to enable this option
//                MinPres      : Minimum allowed pressure
//
// Return      :  Gas pressure
//-------------------------------------------------------------------------------------------------------
GPU_DEVICE
double Hydro_Temperature2Pressure( const double Dens, const double Temp, const double mu, const double m_H,
                                   const bool CheckMinPres, const double MinPres )
{

   double Pres;

   Pres = Dens*Temp/(mu*m_H);

   if ( CheckMinPres )  Pres = Hydro_CheckMinPres( (real)Pres, (real)MinPres );

   return Pres;

} // FUNCTION : Hydro_GetTemperature



//-------------------------------------------------------------------------------------------------------
// Function    :  Hydro_NormalizePassive
// Description :  Normalize the target passive scalars so that the sum of their mass density is equal to
//                the gas mass density
//
// Note        :  1. Should be invoked AFTER applying the floor values to passive scalars
//                2. Invoked by Hydro_Shared_FullStepUpdate(), Prepare_PatchData(), Refine(), LB_Refine_AllocateNewPatch(),
//                   Flu_FixUp(), XXX_Init_ByFunction_AssignData(), Flu_Close()
//
// Parameter   :  GasDens : Gas mass density
//                Passive : Passive scalar array (with the size NCOMP_PASSIVE)
//                NNorm   : Number of passive scalars to be normalized
//                          --> Should be set to the global variable "PassiveNorm_NVar"
//                NormIdx : Target variable indices to be normalized
//                          --> Should be set to the global variable "PassiveNorm_VarIdx"
//
// Return      :  Passive
//-------------------------------------------------------------------------------------------------------
GPU_DEVICE
void Hydro_NormalizePassive( const real GasDens, real Passive[], const int NNorm, const int NormIdx[] )
{

// validate the target variable indices
#  ifdef GAMER_DEBUG
   const int MinIdx = 0;
   const int MaxIdx = NCOMP_PASSIVE - 1;

   for (int v=0; v<NNorm; v++)
   {
      if ( NormIdx[v] < MinIdx  ||  NormIdx[v] > MaxIdx )
         printf( "ERROR : NormIdx[%d] = %d is not within the correct range ([%d <= idx <= %d]) !!\n",
                 v, NormIdx[v], MinIdx, MaxIdx );
   }
#  endif


   real Norm, PassiveDens_Sum=(real)0.0;

   for (int v=0; v<NNorm; v++)   PassiveDens_Sum += Passive[ NormIdx[v] ];

   Norm = GasDens / PassiveDens_Sum;

   for (int v=0; v<NNorm; v++)   Passive[ NormIdx[v] ] *= Norm;

} // FUNCTION : Hydro_NormalizePassive



#endif // #if ( MODEL == HYDRO )



#endif // #ifndef __CUFLU_FLUUTILITY__<|MERGE_RESOLUTION|>--- conflicted
+++ resolved
@@ -115,11 +115,7 @@
    Out[1] = In[1]*_Rho;
    Out[2] = In[2]*_Rho;
    Out[3] = In[3]*_Rho;
-<<<<<<< HEAD
-   Out[4] = CPU_GetPressure( In[0], In[1], In[2], In[3], In[4], Gamma_m1, CheckMinPres_Yes, MinPres, EngyB );
-=======
-   Out[4] = Hydro_GetPressure( In[0], In[1], In[2], In[3], In[4], Gamma_m1, CheckMinPres_Yes, MinPres );
->>>>>>> 75d245ae
+   Out[4] = Hydro_GetPressure( In[0], In[1], In[2], In[3], In[4], Gamma_m1, CheckMinPres_Yes, MinPres, EngyB );
 
 // pressure floor required to resolve the Jeans length
 // --> note that currently we do not modify the dual-energy variable (e.g., entropy) accordingly
@@ -206,17 +202,13 @@
 
    Hydro_Rotate3D( Var, XYZ, true );
 
-<<<<<<< HEAD
 #  ifdef MHD
 #  warning : WAIT MHD !!!
    const real EngyB = NULL_REAL;
 #  else
    const real EngyB = NULL_REAL;
 #  endif
-   Pres = CPU_GetPressure( Var[0], Var[1], Var[2], Var[3], Var[4], Gamma_m1, CheckMinPres_Yes, MinPres, EngyB );
-=======
-   Pres = Hydro_GetPressure( Var[0], Var[1], Var[2], Var[3], Var[4], Gamma_m1, CheckMinPres_Yes, MinPres );
->>>>>>> 75d245ae
+   Pres = Hydro_GetPressure( Var[0], Var[1], Var[2], Var[3], Var[4], Gamma_m1, CheckMinPres_Yes, MinPres, EngyB );
    Vx   = Var[1] / Var[0];
 
    Flux[0] = Var[1];
@@ -286,14 +278,9 @@
 //
 // Return      :  Total energy with pressure greater than the given threshold
 //-------------------------------------------------------------------------------------------------------
-<<<<<<< HEAD
-real CPU_CheckMinPresInEngy( const real Dens, const real MomX, const real MomY, const real MomZ, const real Engy,
-                             const real Gamma_m1, const real _Gamma_m1, const real MinPres, const real EngyB )
-=======
 GPU_DEVICE
 real Hydro_CheckMinPresInEngy( const real Dens, const real MomX, const real MomY, const real MomZ, const real Engy,
-                               const real Gamma_m1, const real _Gamma_m1, const real MinPres )
->>>>>>> 75d245ae
+                               const real Gamma_m1, const real _Gamma_m1, const real MinPres, const real EngyB )
 {
 
    real InPres, OutPres, Ek, _Dens;
@@ -305,27 +292,21 @@
    InPres  = Gamma_m1*( Engy - Ek - EngyB );
 #  else
    InPres  = Gamma_m1*( Engy - Ek );
-<<<<<<< HEAD
-#  endif
-   OutPres = CPU_CheckMinPres( InPres, MinPres );
-
-// do not modify energy (even the round-off errors) if the input pressure passes the check of CPU_CheckMinPres()
+#  endif
+   OutPres = Hydro_CheckMinPres( InPres, MinPres );
+
+// do not modify energy (even the round-off errors) if the input pressure passes the check of Hydro_CheckMinPres()
    if ( InPres == OutPres )
       return Engy;
 
    else
+   {
 #     ifdef MHD
       return Ek + _Gamma_m1*OutPres + EngyB;
 #     else
       return Ek + _Gamma_m1*OutPres;
 #     endif
-=======
-   OutPres = Hydro_CheckMinPres( InPres, MinPres );
-
-// do not modify energy (even the round-off errors) if the input pressure passes the check of Hydro_CheckMinPres()
-   if ( InPres == OutPres )   return Engy;
-   else                       return Ek + _Gamma_m1*OutPres;
->>>>>>> 75d245ae
+   }
 
 } // FUNCTION : Hydro_CheckMinPresInEngy
 
@@ -360,15 +341,11 @@
 // Description :  Evaluate the fluid pressure
 //
 // Note        :  1. Currently only work with the adiabatic EOS
-<<<<<<< HEAD
-//                2. One must input conserved variables instead of primitive variables
-//                3. For MHD, Engy is the total energy density including the magnetic energy EngyB=0.5*B^2,
-//                   and thus one must provide EngyB to calculate the gas pressure
-=======
 //                2. Invoked by Hydro_GetTimeStep_Fluid(), Prepare_PatchData(), InterpolateGhostZone(),
 //                   Hydro_Aux_Check_Negative() ...
 //                3. One must input conserved variables instead of primitive variables
->>>>>>> 75d245ae
+//                4. For MHD, Engy is the total energy density including the magnetic energy EngyB=0.5*B^2,
+//                   and thus one must provide EngyB to calculate the gas pressure
 //
 // Parameter   :  Dens         : Mass density
 //                MomX/Y/Z     : Momentum density
@@ -384,14 +361,9 @@
 //
 // Return      :  Gas pressure (Pres)
 //-------------------------------------------------------------------------------------------------------
-<<<<<<< HEAD
-real CPU_GetPressure( const real Dens, const real MomX, const real MomY, const real MomZ, const real Engy,
-                      const real Gamma_m1, const bool CheckMinPres, const real MinPres, const real EngyB )
-=======
 GPU_DEVICE
 real Hydro_GetPressure( const real Dens, const real MomX, const real MomY, const real MomZ, const real Engy,
-                        const real Gamma_m1, const bool CheckMinPres, const real MinPres )
->>>>>>> 75d245ae
+                        const real Gamma_m1, const bool CheckMinPres, const real MinPres, const real EngyB )
 {
 
    real _Dens, Pres;
@@ -435,20 +407,12 @@
 //
 // Return      :  Temperature
 //-------------------------------------------------------------------------------------------------------
-<<<<<<< HEAD
-real CPU_GetTemperature( const real Dens, const real MomX, const real MomY, const real MomZ, const real Engy,
-                         const real Gamma_m1, const bool CheckMinPres, const real MinPres, const real EngyB )
-{
-
-   return CPU_GetPressure( Dens, MomX, MomY, MomZ, Engy, Gamma_m1, CheckMinPres, MinPres, EngyB ) / Dens;
-=======
 GPU_DEVICE
 real Hydro_GetTemperature( const real Dens, const real MomX, const real MomY, const real MomZ, const real Engy,
-                           const real Gamma_m1, const bool CheckMinPres, const real MinPres )
-{
-
-   return Hydro_GetPressure( Dens, MomX, MomY, MomZ, Engy, Gamma_m1, CheckMinPres, MinPres ) / Dens;
->>>>>>> 75d245ae
+                           const real Gamma_m1, const bool CheckMinPres, const real MinPres, const real EngyB )
+{
+
+   return Hydro_GetPressure( Dens, MomX, MomY, MomZ, Engy, Gamma_m1, CheckMinPres, MinPres, EngyB ) / Dens;
 
 } // FUNCTION : Hydro_GetTemperature
 
