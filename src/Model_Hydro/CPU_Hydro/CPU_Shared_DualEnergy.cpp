--- conflicted
+++ resolved
@@ -9,10 +9,7 @@
 
 
 
-<<<<<<< HEAD
-=======
 // internal functions
->>>>>>> 75d245ae
 #if ( DUAL_ENERGY == DE_ENPY  &&  defined __CUDACC__ )
 GPU_DEVICE
 static real Hydro_DensPres2Entropy( const real Dens, const real Pres, const real Gamma_m1 );
@@ -115,18 +112,10 @@
 
 //    ensure that both energy and entropy are consistent with the pressure floor
       Etot      = Ekin + Eint;
-<<<<<<< HEAD
 #     ifdef MHD
 #     warning : WAIT MHD !!!
 #     endif
-#     ifdef __CUDACC__
-      Enpy      = CUFLU_DensPres2Entropy( Dens, Pres, Gamma_m1 );
-#     else
-      Enpy      =   CPU_DensPres2Entropy( Dens, Pres, Gamma_m1 );
-#     endif
-=======
       Enpy      = Hydro_DensPres2Entropy( Dens, Pres, Gamma_m1 );
->>>>>>> 75d245ae
       DE_Status = DE_UPDATED_BY_MIN_PRES;
    }
 
@@ -164,19 +153,14 @@
    real Pres, Enpy;
 
 // calculate pressure and convert it to entropy
-<<<<<<< HEAD
 #  ifdef MHD
 #  warning : WAIT MHD !!!
    const real EngyB = NULL_REAL;
 #  else
    const real EngyB = NULL_REAL;
 #  endif
-   Pres = CPU_GetPressure( Dens, MomX, MomY, MomZ, Engy, Gamma_m1, CheckMinPres_No, NULL_REAL, EngyB );
-   Enpy = CPU_DensPres2Entropy( Dens, Pres, Gamma_m1 );
-=======
-   Pres = Hydro_GetPressure( Dens, MomX, MomY, MomZ, Engy, Gamma_m1, CheckMinPres_No, NULL_REAL );
+   Pres = Hydro_GetPressure( Dens, MomX, MomY, MomZ, Engy, Gamma_m1, CheckMinPres_No, NULL_REAL, EngyB );
    Enpy = Hydro_DensPres2Entropy( Dens, Pres, Gamma_m1 );
->>>>>>> 75d245ae
 
    return Enpy;
 
