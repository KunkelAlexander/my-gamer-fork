--- conflicted
+++ resolved
@@ -572,13 +572,8 @@
             const real Emag = NULL_REAL;
 #           endif
             fc_var[f][0] = FMAX( fc_var[f][0], MinDens );
-<<<<<<< HEAD
             fc_var[f][4] = Hydro_CheckMinEintInEngy( fc_var[f][0], fc_var[f][1], fc_var[f][2], fc_var[f][3], fc_var[f][4],
-                                                     MinEint, EngyB );
-=======
-            fc_var[f][4] = Hydro_CheckMinPresInEngy( fc_var[f][0], fc_var[f][1], fc_var[f][2], fc_var[f][3], fc_var[f][4],
-                                                     Gamma_m1, _Gamma_m1, MinPres, Emag );
->>>>>>> d99f52ce
+                                                     MinEint, Emag );
 #           if ( NCOMP_PASSIVE > 0 )
             for (int v=NCOMP_FLUID; v<NCOMP_TOTAL; v++)
             fc_var[f][v] = FMAX( fc_var[f][v], TINY_NUMBER );
