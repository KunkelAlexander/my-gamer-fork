--- conflicted
+++ resolved
@@ -300,33 +300,17 @@
          }
 
 //       ensure positive density and pressure
-<<<<<<< HEAD
-         FC_Var[ID][dL][0] = FMAX( FC_Var[ID][dL][0], MinDens );
-         FC_Var[ID][dR][0] = FMAX( FC_Var[ID][dR][0], MinDens );
-
-#        ifdef MHD
-#        warning : WAIT MHD !!!
-         const real EngyB = NULL_REAL;
-#        else
-         const real EngyB = NULL_REAL;
-#        endif
-         FC_Var[ID][dL][4] = CPU_CheckMinPresInEngy( FC_Var[ID][dL][0], FC_Var[ID][dL][1], FC_Var[ID][dL][2],
-                                                     FC_Var[ID][dL][3], FC_Var[ID][dL][4], Gamma_m1, _Gamma_m1, MinPres, EngyB );
-         FC_Var[ID][dR][4] = CPU_CheckMinPresInEngy( FC_Var[ID][dR][0], FC_Var[ID][dR][1], FC_Var[ID][dR][2],
-                                                     FC_Var[ID][dR][3], FC_Var[ID][dR][4], Gamma_m1, _Gamma_m1, MinPres, EngyB );
-
-#        if ( NCOMP_PASSIVE > 0 )
-         for (int v=NCOMP_FLUID; v<NCOMP_TOTAL; v++) {
-         FC_Var[ID][dL][v] = FMAX( FC_Var[ID][dL][v], TINY_NUMBER );
-         FC_Var[ID][dR][v] = FMAX( FC_Var[ID][dR][v], TINY_NUMBER ); }
-#        endif
-      } // i,j,k
-=======
          for (int f=0; f<2; f++)
          {
+#           ifdef MHD
+#           warning : WAIT MHD !!!
+            const real EngyB = NULL_REAL;
+#           else
+            const real EngyB = NULL_REAL;
+#           endif
             fc_var[f][0] = FMAX( fc_var[f][0], MinDens );
             fc_var[f][4] = Hydro_CheckMinPresInEngy( fc_var[f][0], fc_var[f][1], fc_var[f][2], fc_var[f][3], fc_var[f][4],
-                                                     Gamma_m1, _Gamma_m1, MinPres );
+                                                     Gamma_m1, _Gamma_m1, MinPres, EngyB );
 #           if ( NCOMP_PASSIVE > 0 )
             for (int v=NCOMP_FLUID; v<NCOMP_TOTAL; v++)
             fc_var[f][v] = FMAX( fc_var[f][v], TINY_NUMBER );
@@ -341,7 +325,6 @@
          }
 
       } // CGPU_LOOP( idx, NCell*SQR(NCell-2) )
->>>>>>> 75d245ae
    } // for (int d=0; d<3; d++)
 
 
