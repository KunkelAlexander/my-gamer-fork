#include "CUFLU.h"

#if ( MODEL == HYDRO  &&  FLU_SCHEME == CTU )



// external functions
#ifdef __CUDACC__

#include "CUFLU_Shared_FluUtility.cu"
#include "CUFLU_Shared_DataReconstruction.cu"
#include "CUFLU_Shared_ComputeFlux.cu"
#include "CUFLU_Shared_FullStepUpdate.cu"
#ifdef MHD
#include "CUFLU_Shared_ConstrainedTransport.cu"
#endif

#include "CUDA_ConstMemory.h"

#else // #ifdef __CUDACC__

void Hydro_Rotate3D( real InOut[], const int XYZ, const bool Forward, const int Mag_Offset );
void Hydro_DataReconstruction( const real g_ConVar   [][ CUBE(FLU_NXT) ],
                               const real g_FC_B     [][ SQR(FLU_NXT)*FLU_NXT_P1 ],
                                     real g_PriVar   [][ CUBE(FLU_NXT) ],
                                     real g_FC_Var   [][NCOMP_TOTAL_PLUS_MAG][ CUBE(N_FC_VAR) ],
                                     real g_Slope_PPM[][NCOMP_TOTAL_PLUS_MAG][ CUBE(N_SLOPE_PPM) ],
<<<<<<< HEAD
                               const bool Con2Pri, const int NIn, const int NGhost,
=======
                               const bool Con2Pri, const real Gamma,
>>>>>>> b1539231
                               const LR_Limiter_t LR_Limiter, const real MinMod_Coeff,
                               const real dt, const real dh,
                               const real MinDens, const real MinPres, const real MinEint,
                               const bool NormPassive, const int NNorm, const int NormIdx[],
                               const bool JeansMinPres, const real JeansMinPres_Coeff,
                               const EoS_DE2P_t EoS_DensEint2Pres,
                               const EoS_DP2E_t EoS_DensPres2Eint,
                               const EoS_DP2C_t EoS_DensPres2CSqr,
                               const double EoS_AuxArray[] );
void Hydro_ComputeFlux( const real g_FC_Var [][NCOMP_TOTAL_PLUS_MAG][ CUBE(N_FC_VAR) ],
                              real g_FC_Flux[][NCOMP_TOTAL_PLUS_MAG][ CUBE(N_FC_FLUX) ],
                        const int NFlux, const int NSkip_N, const int NSkip_T,
                        const bool CorrHalfVel, const real g_Pot_USG[], const double g_Corner[],
                        const real dt, const real dh, const double Time,
                        const OptGravityType_t GravityType, ExtAcc_t ExtAcc_Func, const double ExtAcc_AuxArray[],
                        const real MinPres, const bool DumpIntFlux, real g_IntFlux[][NCOMP_TOTAL][ SQR(PS2) ],
                        const EoS_DE2P_t EoS_DensEint2Pres, const EoS_DP2C_t EoS_DensPres2CSqr,
                        const double EoS_AuxArray[] );
void Hydro_FullStepUpdate( const real g_Input[][ CUBE(FLU_NXT) ], real g_Output[][ CUBE(PS2) ], char g_DE_Status[],
                           const real g_FC_B[][ PS2P1*SQR(PS2) ], const real g_Flux[][NCOMP_TOTAL_PLUS_MAG][ CUBE(N_FC_FLUX) ],
                           const real dt, const real dh, const real MinDens, const real MinEint,
                           const real DualEnergySwitch, const bool NormPassive, const int NNorm, const int NormIdx[],
                           const double EoS_AuxArray[] );
#ifdef MHD
void MHD_ComputeElectric(       real g_EC_Ele[][ CUBE(N_EC_ELE) ],
                          const real g_FC_Flux[][NCOMP_TOTAL_PLUS_MAG][ CUBE(N_FC_FLUX) ],
                          const real g_PriVar[][ CUBE(FLU_NXT) ],
                          const int NEle, const int NFlux, const int NPri, const int OffsetPri,
                          const real dt, const real dh,
                          const bool DumpIntEle, real g_IntEle[][NCOMP_ELE][ PS2P1*PS2 ],
                          const bool CorrHalfVel, const real g_Pot_USG[], const double g_Corner[], const double Time,
                          const OptGravityType_t GravityType, ExtAcc_t ExtAcc_Func, const double ExtAcc_AuxArray[] );
void MHD_UpdateMagnetic( real *g_FC_Bx_Out, real *g_FC_By_Out, real *g_FC_Bz_Out,
                         const real g_FC_B_In[][ FLU_NXT_P1*SQR(FLU_NXT) ],
                         const real g_EC_Ele[][ CUBE(N_EC_ELE) ],
                         const real dt, const real dh, const int NOut, const int NEle, const int Offset_B_In );
void MHD_HalfStepPrimitive( const real g_Flu_In[][ CUBE(FLU_NXT) ],
                            const real g_FC_B_Half[][ FLU_NXT_P1*SQR(FLU_NXT) ],
                                  real g_PriVar_Out[][ CUBE(FLU_NXT) ],
                            const real g_Flux[][NCOMP_TOTAL_PLUS_MAG][ CUBE(N_FC_FLUX) ],
                            const real dt, const real dh, const real MinDens );
#endif // #ifdef MHD

#endif // #ifdef __CUDACC__ ... else ...


// internal functions
GPU_DEVICE
void Hydro_TGradientCorrection(       real g_FC_Var   [][NCOMP_TOTAL_PLUS_MAG][ CUBE(N_FC_VAR)  ],
                                const real g_FC_Flux  [][NCOMP_TOTAL_PLUS_MAG][ CUBE(N_FC_FLUX) ],
                                const real g_FC_B_In  [][ FLU_NXT_P1*SQR(FLU_NXT) ],
                                const real g_FC_B_Half[][ FLU_NXT_P1*SQR(FLU_NXT) ],
                                const real g_EC_Ele   [][ CUBE(N_EC_ELE) ],
                                const real g_PriVar   [][ CUBE(FLU_NXT) ],
                                const real dt, const real dh, const real MinDens, const real MinEint );




//-------------------------------------------------------------------------------------------------------
// Function    :  CPU/CUFLU_FluidSolver_CTU
// Description :  CPU/GPU fluid solver based on the Corner-Transport-Upwind (CTU) scheme
//
// Note        :  1. Ref: (a) Stone et al., ApJS, 178, 137 (2008)
//                        (b) Gardiner & Stone, J. Comput. Phys., 227, 4123 (2008)
//                2. See include/CUFLU.h for the values and description of different symbolic constants
//                   such as N_FC_VAR, N_FC_FLUX, N_SLOPE_PPM, N_FL_FLUX, N_HF_VAR
//                3. Arrays with a prefix "g_" are stored in the global memory of GPU
//
// Parameter   :  g_Flu_Array_In         : Array storing the input fluid variables
//                g_Flu_Array_Out        : Array to store the output fluid variables
//                g_Mag_Array_In         : Array storing the input B field (for MHD only)
//                g_Mag_Array_Out        : Array to store the output B field (for MHD only)
//                g_DE_Array_Out         : Array to store the dual-energy status
//                g_Flux_Array           : Array to store the output fluxes
//                g_Ele_Array            : Array to store the output electric field (for MHD only)
//                g_Corner_Array         : Array storing the physical corner coordinates of each patch group (for UNSPLIT_GRAVITY)
//                g_Pot_Array_USG        : Array storing the input potential for UNSPLIT_GRAVITY
//                g_PriVar               : Array to store the primitive variables
//                g_Slope_PPM            : Array to store the slope for the PPM reconstruction
//                g_FC_Var               : Array to store the half-step variables
//                g_FC_Flux              : Array to store the face-centered fluxes
//                g_FC_Mag_Half          : Array to store the half-step B field (for MHD only)
//                g_EC_Ele               : Array to store the edge-centered electric field (for MHD only)
//                NPatchGroup            : Number of patch groups to be evaluated
//                dt                     : Time interval to advance solution
//                dh                     : Cell size
//                StoreFlux              : true --> store the coarse-fine fluxes
//                StoreElectric          : true --> store the coarse-fine electric field
//                LR_Limiter             : Slope limiter for the data reconstruction in the MHM/MHM_RP/CTU schemes
//                                         (0/1/2/3/4) = (vanLeer/generalized MinMod/vanAlbada/
//                                                        vanLeer + generalized MinMod/extrema-preserving) limiter
//                MinMod_Coeff           : Coefficient of the generalized MinMod limiter
//                Time                   : Current physical time                                     (for UNSPLIT_GRAVITY only)
//                GravityType            : Types of gravity --> self-gravity, external gravity, both (for UNSPLIT_GRAVITY only)
//                ExtAcc_Func            : Function pointer to the external acceleration routine     (for UNSPLIT_GRAVITY only)
//                c_ExtAcc_AuxArray      : Auxiliary array for adding external acceleration          (for UNSPLIT_GRAVITY and CPU only)
//                                         --> When using GPU, this array is stored in the constant memory header
//                                             CUDA_ConstMemory.h and does not need to be passed as a function argument
//                MinDens/Pres/Eint      : Density, pressure, and internal energy floors
//                DualEnergySwitch       : Use the dual-energy formalism if E_int/E_kin < DualEnergySwitch
//                NormPassive            : true --> normalize passive scalars so that the sum of their mass density
//                                                  is equal to the gas mass density
//                NNorm                  : Number of passive scalars to be normalized
//                                         --> Should be set to the global variable "PassiveNorm_NVar"
//                c_NormIdx              : Target variable indices to be normalized
//                                         --> Should be set to the global variable "PassiveNorm_VarIdx"
//                                         --> When using GPU, this array is stored in the constant memory and does
//                                             not need to be passed as a function argument
//                                             --> Declared in CUDA_ConstMemory.h with the prefix "c_" to
//                                                 highlight that this is a constant variable on GPU
//                JeansMinPres           : Apply minimum pressure estimated from the Jeans length
//                JeansMinPres_Coeff     : Coefficient used by JeansMinPres = G*(Jeans_NCell*Jeans_dh)^2/(Gamma*pi);
//                EoS_DensEint2Pres_Func : Function pointer to the EoS routine of computing the gas pressure
//                EoS_DensPres2Eint_Func :                    . . .                             gas internal energy
//                EoS_DensPres2CSqr_Func :                    . . .                             sound speed square
//                c_EoS_AuxArray         : Auxiliary array for the EoS routines (for CPU only)
//                                         --> When using GPU, this array is stored in the constant memory header
//                                             CUDA_ConstMemory.h and does not need to be passed as a function argument
//-------------------------------------------------------------------------------------------------------
#ifdef __CUDACC__
__global__
void CUFLU_FluidSolver_CTU(
   const real   g_Flu_Array_In [][NCOMP_TOTAL][ CUBE(FLU_NXT) ],
         real   g_Flu_Array_Out[][NCOMP_TOTAL][ CUBE(PS2) ],
   const real   g_Mag_Array_In [][NCOMP_MAG][ FLU_NXT_P1*SQR(FLU_NXT) ],
         real   g_Mag_Array_Out[][NCOMP_MAG][ PS2P1*SQR(PS2) ],
         char   g_DE_Array_Out [][ CUBE(PS2) ],
         real   g_Flux_Array   [][9][NCOMP_TOTAL][ SQR(PS2) ],
         real   g_Ele_Array    [][9][NCOMP_ELE][ PS2P1*PS2 ],
   const double g_Corner_Array [][3],
   const real   g_Pot_Array_USG[][ CUBE(USG_NXT_F) ],
         real   g_PriVar       []   [NCOMP_TOTAL_PLUS_MAG][ CUBE(FLU_NXT) ],
         real   g_Slope_PPM    [][3][NCOMP_TOTAL_PLUS_MAG][ CUBE(N_SLOPE_PPM) ],
         real   g_FC_Var       [][6][NCOMP_TOTAL_PLUS_MAG][ CUBE(N_FC_VAR) ],
         real   g_FC_Flux      [][3][NCOMP_TOTAL_PLUS_MAG][ CUBE(N_FC_FLUX) ],
         real   g_FC_Mag_Half  [][NCOMP_MAG][ FLU_NXT_P1*SQR(FLU_NXT) ],
         real   g_EC_Ele       [][NCOMP_MAG][ CUBE(N_EC_ELE) ],
   const real dt, const real dh,
   const bool StoreFlux, const bool StoreElectric,
   const LR_Limiter_t LR_Limiter, const real MinMod_Coeff,
   const double Time, const OptGravityType_t GravityType, ExtAcc_t ExtAcc_Func,
   const real MinDens, const real MinPres, const real MinEint,
   const real DualEnergySwitch, const bool NormPassive, const int NNorm,
   const bool JeansMinPres, const real JeansMinPres_Coeff,
   const EoS_DE2P_t EoS_DensEint2Pres_Func,
   const EoS_DP2E_t EoS_DensPres2Eint_Func,
   const EoS_DP2C_t EoS_DensPres2CSqr_Func )
#else
void CPU_FluidSolver_CTU(
   const real   g_Flu_Array_In [][NCOMP_TOTAL][ CUBE(FLU_NXT) ],
         real   g_Flu_Array_Out[][NCOMP_TOTAL][ CUBE(PS2) ],
   const real   g_Mag_Array_In [][NCOMP_MAG][ FLU_NXT_P1*SQR(FLU_NXT) ],
         real   g_Mag_Array_Out[][NCOMP_MAG][ PS2P1*SQR(PS2) ],
         char   g_DE_Array_Out [][ CUBE(PS2) ],
         real   g_Flux_Array   [][9][NCOMP_TOTAL][ SQR(PS2) ],
         real   g_Ele_Array    [][9][NCOMP_ELE][ PS2P1*PS2 ],
   const double g_Corner_Array [][3],
   const real   g_Pot_Array_USG[][ CUBE(USG_NXT_F) ],
         real   g_PriVar       []   [NCOMP_TOTAL_PLUS_MAG][ CUBE(FLU_NXT) ],
         real   g_Slope_PPM    [][3][NCOMP_TOTAL_PLUS_MAG][ CUBE(N_SLOPE_PPM) ],
         real   g_FC_Var       [][6][NCOMP_TOTAL_PLUS_MAG][ CUBE(N_FC_VAR) ],
         real   g_FC_Flux      [][3][NCOMP_TOTAL_PLUS_MAG][ CUBE(N_FC_FLUX) ],
         real   g_FC_Mag_Half  [][NCOMP_MAG][ FLU_NXT_P1*SQR(FLU_NXT) ],
         real   g_EC_Ele       [][NCOMP_MAG][ CUBE(N_EC_ELE) ],
   const int NPatchGroup,
   const real dt, const real dh,
   const bool StoreFlux, const bool StoreElectric,
   const LR_Limiter_t LR_Limiter, const real MinMod_Coeff,
   const double Time, const OptGravityType_t GravityType, ExtAcc_t ExtAcc_Func,
   const double c_ExtAcc_AuxArray[],
   const real MinDens, const real MinPres, const real MinEint,
   const real DualEnergySwitch, const bool NormPassive, const int NNorm,
   const int c_NormIdx[],
   const bool JeansMinPres, const real JeansMinPres_Coeff,
   const EoS_DE2P_t EoS_DensEint2Pres_Func,
   const EoS_DP2E_t EoS_DensPres2Eint_Func,
   const EoS_DP2C_t EoS_DensPres2CSqr_Func,
   const double c_EoS_AuxArray[] )
#endif // #ifdef __CUDACC__ ... else ...
{

#  ifdef UNSPLIT_GRAVITY
   const bool CorrHalfVel          = true;
#  else
   const bool CorrHalfVel          = false;
#  endif
   const bool CorrHalfVel_No       = false;
   const bool StoreFlux_No         = false;
   const bool Con2Pri_Yes          = true;
#  ifdef MHD
   const bool StoreElectric_No     = false;
#  endif
#  if ( defined __CUDACC__  &&  !defined GRAVITY )
   const double *c_ExtAcc_AuxArray = NULL;
#  endif


// openmp pragma for the CPU solver
#  ifndef __CUDACC__
#  pragma omp parallel
#  endif
   {
//    point to the arrays associated with different OpenMP threads (for CPU) or CUDA thread blocks (for GPU)
#     ifdef __CUDACC__
      const int array_idx = blockIdx.x;
#     else
#     ifdef OPENMP
      const int array_idx = omp_get_thread_num();
#     else
      const int array_idx = 0;
#     endif
#     endif // #ifdef __CUDACC__ ... else ...

      real (*const g_FC_Var_1PG   )[NCOMP_TOTAL_PLUS_MAG][ CUBE(N_FC_VAR)    ] = g_FC_Var   [array_idx];
      real (*const g_FC_Flux_1PG  )[NCOMP_TOTAL_PLUS_MAG][ CUBE(N_FC_FLUX)   ] = g_FC_Flux  [array_idx];
      real (*const g_PriVar_1PG   )                      [ CUBE(FLU_NXT)     ] = g_PriVar   [array_idx];
      real (*const g_Slope_PPM_1PG)[NCOMP_TOTAL_PLUS_MAG][ CUBE(N_SLOPE_PPM) ] = g_Slope_PPM[array_idx];

#     ifdef MHD
      real (*const g_FC_Mag_Half_1PG)[ FLU_NXT_P1*SQR(FLU_NXT) ] = g_FC_Mag_Half[array_idx];
      real (*const g_EC_Ele_1PG     )[ CUBE(N_EC_ELE)          ] = g_EC_Ele     [array_idx];
#     else
      real (*const g_FC_Mag_Half_1PG)[ FLU_NXT_P1*SQR(FLU_NXT) ] = NULL;
      real (*const g_EC_Ele_1PG     )[ CUBE(N_EC_ELE)          ] = NULL;
#     endif

#     ifdef MHD
      real (*const g_PriVar_Half_1PG)[ CUBE(FLU_NXT) ] = g_PriVar_1PG;
#     endif


//    loop over all patch groups
//    --> CPU/GPU solver: use different (OpenMP threads) / (CUDA thread blocks)
//        to work on different patch groups
#     ifdef __CUDACC__
      const int P = blockIdx.x;
#     else
#     pragma omp for schedule( runtime )
      for (int P=0; P<NPatchGroup; P++)
#     endif
      {
//       1. evaluate the face-centered values at the half time-step
         Hydro_DataReconstruction( g_Flu_Array_In[P], g_Mag_Array_In[P], g_PriVar_1PG, g_FC_Var_1PG, g_Slope_PPM_1PG,
<<<<<<< HEAD
                                   Con2Pri_Yes, FLU_NXT, LR_GHOST_SIZE, LR_Limiter, MinMod_Coeff, dt, dh,
                                   MinDens, MinPres, MinEint, NormPassive, NNorm, c_NormIdx,
                                   JeansMinPres, JeansMinPres_Coeff,
                                   EoS_DensEint2Pres_Func, EoS_DensPres2Eint_Func, EoS_DensPres2CSqr_Func, c_EoS_AuxArray );
=======
                                   Con2Pri_Yes, Gamma, LR_Limiter, MinMod_Coeff, dt, dh,
                                   MinDens, MinPres, NormPassive, NNorm, c_NormIdx, JeansMinPres, JeansMinPres_Coeff );
>>>>>>> b1539231


//       2. evaluate the face-centered half-step fluxes by solving the Riemann problem
         Hydro_ComputeFlux( g_FC_Var_1PG, g_FC_Flux_1PG, N_HF_FLUX, 0, 0, CorrHalfVel_No,
                            NULL, NULL, NULL_REAL, NULL_REAL, NULL_REAL, GRAVITY_NONE,
                            NULL, NULL, MinPres, StoreFlux_No, NULL,
                            EoS_DensEint2Pres_Func, EoS_DensPres2CSqr_Func, c_EoS_AuxArray );


//       3. evaluate electric field and update B field at the half time-step
#        ifdef MHD
         MHD_ComputeElectric( g_EC_Ele_1PG, g_FC_Flux_1PG, g_PriVar_1PG, N_HF_ELE, N_HF_FLUX,
                              FLU_NXT, LR_GHOST_SIZE, dt, dh, StoreElectric_No, NULL,
                              CorrHalfVel_No, NULL, NULL, NULL_REAL, GRAVITY_NONE, NULL, NULL );

         MHD_UpdateMagnetic( g_FC_Mag_Half_1PG[0], g_FC_Mag_Half_1PG[1], g_FC_Mag_Half_1PG[2],
                             g_Mag_Array_In[P], g_EC_Ele_1PG, (real)0.5*dt, dh, N_HF_VAR, N_HF_ELE, FLU_GHOST_SIZE-1 );
#        endif


//       4. correct the face-centered variables by the transverse flux gradients
         Hydro_TGradientCorrection( g_FC_Var_1PG, g_FC_Flux_1PG, g_Mag_Array_In[P], g_FC_Mag_Half_1PG, g_EC_Ele_1PG, g_PriVar_1PG,
                                    dt, dh, MinDens, MinEint );


//       5. evaluate the cell-centered primitive variables at the half time-step
//          --> for computing CT electric field later
#        ifdef MHD
         MHD_HalfStepPrimitive( g_Flu_Array_In[P], g_FC_Mag_Half_1PG, g_PriVar_Half_1PG, g_FC_Flux_1PG, dt, dh, MinDens );
#        endif


//       6. evaluate the face-centered full-step fluxes by solving the Riemann problem with the corrected data
#        ifdef MHD
         const int NSkip_N = 1;
         const int NSkip_T = 1;
#        else
         const int NSkip_N = 0;
         const int NSkip_T = 1;
#        endif
         Hydro_ComputeFlux( g_FC_Var_1PG, g_FC_Flux_1PG, N_FL_FLUX, NSkip_N, NSkip_T, CorrHalfVel,
                            g_Pot_Array_USG[P], g_Corner_Array[P], dt, dh, Time, GravityType,
                            ExtAcc_Func, c_ExtAcc_AuxArray, MinPres, StoreFlux, g_Flux_Array[P],
                            EoS_DensEint2Pres_Func, EoS_DensPres2CSqr_Func, c_EoS_AuxArray );


//       7. evaluate electric field and update B field at the full time-step
//          --> must update B field before Hydro_FullStepUpdate() since the latter requires
//              the updated magnetic energy when adopting the dual-energy formalism
#        ifdef MHD
         MHD_ComputeElectric( g_EC_Ele_1PG, g_FC_Flux_1PG, g_PriVar_Half_1PG, N_FL_ELE, N_FL_FLUX,
                              N_HF_VAR, 0, dt, dh, StoreElectric, g_Ele_Array[P],
                              CorrHalfVel, g_Pot_Array_USG[P], g_Corner_Array[P],
                              Time, GravityType, ExtAcc_Func, c_ExtAcc_AuxArray );

         MHD_UpdateMagnetic( g_Mag_Array_Out[P][0], g_Mag_Array_Out[P][1], g_Mag_Array_Out[P][2],
                             g_Mag_Array_In[P], g_EC_Ele_1PG, dt, dh, PS2, N_FL_ELE, FLU_GHOST_SIZE );
#        endif


//       8. full-step evolution of the fluid data
         Hydro_FullStepUpdate( g_Flu_Array_In[P], g_Flu_Array_Out[P], g_DE_Array_Out[P], g_Mag_Array_Out[P],
                               g_FC_Flux_1PG, dt, dh, MinDens, MinEint, DualEnergySwitch,
                               NormPassive, NNorm, c_NormIdx, c_EoS_AuxArray );

      } // loop over all patch groups
   } // OpenMP parallel region

} // FUNCTION : CPU_FluidSolver_CTU



//-------------------------------------------------------------------------------------------------------
// Function    :  Hydro_TGradientCorrection
// Description :  Correct the face-centered variables by the transverse flux gradients
//
// Note        :  1. Ref: (a) Stone et al., ApJS, 178, 137 (2008)
//                        (b) Gardiner & Stone, J. Comput. Phys., 227, 4123 (2008)
//                2. Assuming "N_FC_VAR == N_HF_FLUX"
//
// Parameter   :  g_FC_Var     : Array to store the input and output face-centered conserved variables
//                               --> Accessed with the stride N_FC_VAR
//                g_FC_Flux    : Array storing the input face-centered fluxes
//                               --> Accessed with the stride N_HF_FLUX
//                g_FC_B_In   : Array storing the input initial   face-centered B field
//                g_FC_B_Half : Array storing the input half-step face-centered B field
//                g_EC_Ele    : Array storing the input edge-centered electric field
//                g_PriVar    : Array storing the input cell-centered primitive variables
//                dt           : Time interval to advance solution
//                dh           : Cell size
//                MinDens/Eint : Density and internal energy floors
//-------------------------------------------------------------------------------------------------------
GPU_DEVICE
void Hydro_TGradientCorrection(       real g_FC_Var   [][NCOMP_TOTAL_PLUS_MAG][ CUBE(N_FC_VAR)  ],
                                const real g_FC_Flux  [][NCOMP_TOTAL_PLUS_MAG][ CUBE(N_FC_FLUX) ],
                                const real g_FC_B_In  [][ FLU_NXT_P1*SQR(FLU_NXT) ],
                                const real g_FC_B_Half[][ FLU_NXT_P1*SQR(FLU_NXT) ],
                                const real g_EC_Ele   [][ CUBE(N_EC_ELE) ],
                                const real g_PriVar   [][ CUBE(FLU_NXT) ],
                                const real dt, const real dh, const real MinDens, const real MinEint )
{

   const int  didx_flux[3]   = { 1, N_HF_FLUX, SQR(N_HF_FLUX) };
   const real dt_dh2         = (real)0.5*dt/dh;
#  ifdef MHD
   const int  didx_b_in  [3] = { 1, FLU_NXT,  SQR(FLU_NXT)  };
   const int  didx_b_half[3] = { 1, N_HF_VAR, SQR(N_HF_VAR) };
   const int  didx_ele   [3] = { 1, N_HF_ELE, SQR(N_HF_ELE) };
   const real _dh            = (real)1.0/dh;
   const real dt_dh4         = (real)0.25*dt*_dh;
   const real dt_2           = (real)0.5*dt;

   real PriVar_1Cell[NCOMP_FLUID+NCOMP_MAG], B_Face[NCOMP_MAG][2];   // [2]=left/right faces
#  endif

// loop over different spatial directions
   for (int d=0; d<3; d++)
   {
      const int faceL = 2*d;
      const int faceR = faceL+1;
      const int TDir1 = (d+1)%3;    // transverse direction 1
      const int TDir2 = (d+2)%3;    // transverse direction 2

      real fc_var[2][NCOMP_TOTAL_PLUS_MAG];  // [2]=left/right faces

#     ifdef MHD
      const int nskip[3] = { 1, 1, 1 };
#     else
      int nskip[3];
      switch ( d )
      {
         case 0 : nskip[0] = 0;  nskip[1] = 1;  nskip[2] = 1;  break;
         case 1 : nskip[0] = 1;  nskip[1] = 0;  nskip[2] = 1;  break;
         case 2 : nskip[0] = 1;  nskip[1] = 1;  nskip[2] = 0;  break;
      }
#     endif

      const int size_i  = ( N_FC_VAR - 2*nskip[0] );
      const int size_j  = ( N_FC_VAR - 2*nskip[1] );
      const int size_k  = ( N_FC_VAR - 2*nskip[2] );
      const int size_ij = size_i*size_j;

      CGPU_LOOP( idx0, size_i*size_j*size_k )
      {
//       i/j/k0 start from zero
         const int i0         = idx0 % size_i;
         const int j0         = idx0 % size_ij / size_i;
         const int k0         = idx0 / size_ij;

         const int i_fc_var   = i0 + nskip[0];
         const int j_fc_var   = j0 + nskip[1];
         const int k_fc_var   = k0 + nskip[2];
         const int idx_fc_var = IDX321( i_fc_var, j_fc_var, k_fc_var, N_FC_VAR, N_FC_VAR );

         const int idx_fluxR  = idx_fc_var;  // assuming N_FC_VAR == N_HF_FLUX
         const int idx_fluxL1 = idx_fluxR - didx_flux[TDir1];
         const int idx_fluxL2 = idx_fluxR - didx_flux[TDir2];

//       0. load g_FC_Var[] to the local variable fc[] to reduce the GPU global memory access
         for (int v=0; v<NCOMP_TOTAL_PLUS_MAG; v++)
         {
            fc_var[0][v] = g_FC_Var[faceL][v][idx_fc_var];
            fc_var[1][v] = g_FC_Var[faceR][v][idx_fc_var];
         }


//       1. calculate the transverse fluid flux gradients and update the corresponding face-centered fluid variables
         for (int v=0; v<NCOMP_TOTAL; v++)
         {
            real Correct, TGrad1, TGrad2;

            TGrad1  = g_FC_Flux[TDir1][v][idx_fluxR] - g_FC_Flux[TDir1][v][idx_fluxL1];
            TGrad2  = g_FC_Flux[TDir2][v][idx_fluxR] - g_FC_Flux[TDir2][v][idx_fluxL2];
            Correct = -dt_dh2*( TGrad1 + TGrad2 );

            fc_var[0][v] += Correct;
            fc_var[1][v] += Correct;
         }


#        ifdef MHD
//       2. correct the transverse B field
         const int idx_ele = IDX321( i0, j0, k0, N_HF_ELE, N_HF_ELE );

         for (int v=1; v<NCOMP_MAG; v++)
         {
            real Correct, TGrad1, TGrad2, Sign;

            const int TD1 = (d+v)%3;            // transverse direction 1
            const int TD2 = (d+2*v)%3;          // transverse direction 2
            const int TB  = TD1 + MAG_OFFSET;   // target transverse B field

            TGrad1  = g_EC_Ele[d][ idx_ele + didx_ele[TD2]                 ] - g_EC_Ele[d][ idx_ele                 ];
            TGrad2  = g_EC_Ele[d][ idx_ele + didx_ele[TD2] + didx_ele[TD1] ] - g_EC_Ele[d][ idx_ele + didx_ele[TD1] ];
            Sign    = (real)2.0*v - (real)3.0;  // v=1/2 --> sign=-1/+1
            Correct = Sign*dt_dh4*( TGrad2 + TGrad1 );

            fc_var[0][TB] += Correct;
            fc_var[1][TB] += Correct;
         } // for (int v=1; v<NCOMP_MAG; v++)


//       3. add the divergence(B) source terms
         Hydro_Rotate3D( fc_var[0], d, true, MAG_OFFSET );
         Hydro_Rotate3D( fc_var[1], d, true, MAG_OFFSET );

//       3-1. get the initial cell-centered primitive variables
         const int i_pri   = i_fc_var + LR_GHOST_SIZE;
         const int j_pri   = j_fc_var + LR_GHOST_SIZE;
         const int k_pri   = k_fc_var + LR_GHOST_SIZE;
         const int idx_pri = IDX321( i_pri, j_pri, k_pri, FLU_NXT, FLU_NXT );

//       skip passive scalars
         for (int v=0; v<NCOMP_FLUID; v++)   PriVar_1Cell[ v               ] = g_PriVar[ v              ][idx_pri];
         for (int v=0; v<NCOMP_MAG;   v++)   PriVar_1Cell[ v + NCOMP_FLUID ] = g_PriVar[ v + MAG_OFFSET ][idx_pri];

         Hydro_Rotate3D( PriVar_1Cell, d, true, NCOMP_FLUID );

//       3-2. get the initial face-centered B field
         const int idx_b_in[3] = { IDX321( i_pri, j_pri, k_pri, FLU_NXT_P1, FLU_NXT    ),
                                   IDX321( i_pri, j_pri, k_pri, FLU_NXT,    FLU_NXT_P1 ),
                                   IDX321( i_pri, j_pri, k_pri, FLU_NXT,    FLU_NXT    ) };

         B_Face[0][0] = g_FC_B_In[  d  ][ idx_b_in[  d  ]                    ];
         B_Face[0][1] = g_FC_B_In[  d  ][ idx_b_in[  d  ] + didx_b_in[  d  ] ];

         B_Face[1][0] = g_FC_B_In[TDir1][ idx_b_in[TDir1]                    ];
         B_Face[1][1] = g_FC_B_In[TDir1][ idx_b_in[TDir1] + didx_b_in[TDir1] ];

         B_Face[2][0] = g_FC_B_In[TDir2][ idx_b_in[TDir2]                    ];
         B_Face[2][1] = g_FC_B_In[TDir2][ idx_b_in[TDir2] + didx_b_in[TDir2] ];


//       3-3. add the divergence(B) source term
         const real Vy = PriVar_1Cell[ 2 ];
         const real Vz = PriVar_1Cell[ 3 ];
         const real Bx = PriVar_1Cell[ 0 + NCOMP_FLUID ];
         const real By = PriVar_1Cell[ 1 + NCOMP_FLUID ];
         const real Bz = PriVar_1Cell[ 2 + NCOMP_FLUID ];

         real dB[NCOMP_MAG], SrcFlu[NCOMP_FLUID-1], SrcMag[2], Vy_MinModBxz, Vz_MinModBxy;

         for (int v=0; v<NCOMP_MAG; v++)  dB[v] = ( B_Face[v][1] - B_Face[v][0] )*_dh;

#        define MINMOD( a , b )  (  ( (a)*(b)>(real)0.0 ) ? ( SIGN(a)*FMIN(FABS(a),FABS(b)) ) : (real)0.0  )
         Vy_MinModBxz = Vy*MINMOD( -dB[2], dB[0] );
         Vz_MinModBxy = Vz*MINMOD( -dB[1], dB[0] );
#        undef MINMOD

         SrcFlu[0] = dt_2*Bx*dB[0];
         SrcFlu[1] = dt_2*By*dB[0];
         SrcFlu[2] = dt_2*Bz*dB[0];
         SrcFlu[3] = dt_2*( By*Vy_MinModBxz + Bz*Vz_MinModBxy );

         SrcMag[0] = dt_2*Vy_MinModBxz;
         SrcMag[1] = dt_2*Vz_MinModBxy;

         for (int f=0; f<2; f++)
         {
            fc_var[f][ 1 ] += SrcFlu[0];
            fc_var[f][ 2 ] += SrcFlu[1];
            fc_var[f][ 3 ] += SrcFlu[2];
            fc_var[f][ 4 ] += SrcFlu[3];

            fc_var[f][ 1 + MAG_OFFSET ] += SrcMag[0];
            fc_var[f][ 2 + MAG_OFFSET ] += SrcMag[1];
         }


//       4. set the longitudinal B field to the half-step values updated by MHD_UpdateMagnetic()
         int idx_b_half;

         switch ( d )
         {
            case 0 : idx_b_half = IDX321( i0, j0, k0, N_HF_VAR+1, N_HF_VAR   );  break;
            case 1 : idx_b_half = IDX321( i0, j0, k0, N_HF_VAR,   N_HF_VAR+1 );  break;
            case 2 : idx_b_half = IDX321( i0, j0, k0, N_HF_VAR,   N_HF_VAR   );  break;
         }

         fc_var[0][MAG_OFFSET] = g_FC_B_Half[d][ idx_b_half                  ];
         fc_var[1][MAG_OFFSET] = g_FC_B_Half[d][ idx_b_half + didx_b_half[d] ];

         Hydro_Rotate3D( fc_var[0], d, false, MAG_OFFSET );
         Hydro_Rotate3D( fc_var[1], d, false, MAG_OFFSET );
#        endif // #ifdef MHD


//       5. apply density and internal energy floors
         for (int f=0; f<2; f++)
         {
#           ifdef MHD
            const real Bx   = fc_var[f][ MAG_OFFSET + 0 ];
            const real By   = fc_var[f][ MAG_OFFSET + 1 ];
            const real Bz   = fc_var[f][ MAG_OFFSET + 2 ];
            const real EngyB= (real)0.5*( SQR(Bx) + SQR(By) + SQR(Bz) );
#           else
            const real EngyB = NULL_REAL;
#           endif
            fc_var[f][0] = FMAX( fc_var[f][0], MinDens );
            fc_var[f][4] = Hydro_CheckMinEintInEngy( fc_var[f][0], fc_var[f][1], fc_var[f][2], fc_var[f][3], fc_var[f][4],
                                                     MinEint, EngyB );
#           if ( NCOMP_PASSIVE > 0 )
            for (int v=NCOMP_FLUID; v<NCOMP_TOTAL; v++)
            fc_var[f][v] = FMAX( fc_var[f][v], TINY_NUMBER );
#           endif
         }

//       store the results to g_FC_Var[]
         for (int v=0; v<NCOMP_TOTAL_PLUS_MAG; v++)
         {
            g_FC_Var[faceL][v][idx_fc_var] = fc_var[0][v];
            g_FC_Var[faceR][v][idx_fc_var] = fc_var[1][v];
         }

      } // CGPU_LOOP( idx0, size_i*size_j*size_k )
   } // for (int d=0; d<3; d++)


#  ifdef __CUDACC__
   __syncthreads();
#  endif

} // FUNCTION : Hydro_TGradientCorrection



#endif // #if ( MODEL == HYDRO  &&  FLU_SCHEME == CTU )<|MERGE_RESOLUTION|>--- conflicted
+++ resolved
@@ -25,12 +25,7 @@
                                      real g_PriVar   [][ CUBE(FLU_NXT) ],
                                      real g_FC_Var   [][NCOMP_TOTAL_PLUS_MAG][ CUBE(N_FC_VAR) ],
                                      real g_Slope_PPM[][NCOMP_TOTAL_PLUS_MAG][ CUBE(N_SLOPE_PPM) ],
-<<<<<<< HEAD
-                               const bool Con2Pri, const int NIn, const int NGhost,
-=======
-                               const bool Con2Pri, const real Gamma,
->>>>>>> b1539231
-                               const LR_Limiter_t LR_Limiter, const real MinMod_Coeff,
+                               const bool Con2Pri, const LR_Limiter_t LR_Limiter, const real MinMod_Coeff,
                                const real dt, const real dh,
                                const real MinDens, const real MinPres, const real MinEint,
                                const bool NormPassive, const int NNorm, const int NormIdx[],
@@ -274,15 +269,10 @@
       {
 //       1. evaluate the face-centered values at the half time-step
          Hydro_DataReconstruction( g_Flu_Array_In[P], g_Mag_Array_In[P], g_PriVar_1PG, g_FC_Var_1PG, g_Slope_PPM_1PG,
-<<<<<<< HEAD
-                                   Con2Pri_Yes, FLU_NXT, LR_GHOST_SIZE, LR_Limiter, MinMod_Coeff, dt, dh,
+                                   Con2Pri_Yes, LR_Limiter, MinMod_Coeff, dt, dh,
                                    MinDens, MinPres, MinEint, NormPassive, NNorm, c_NormIdx,
                                    JeansMinPres, JeansMinPres_Coeff,
                                    EoS_DensEint2Pres_Func, EoS_DensPres2Eint_Func, EoS_DensPres2CSqr_Func, c_EoS_AuxArray );
-=======
-                                   Con2Pri_Yes, Gamma, LR_Limiter, MinMod_Coeff, dt, dh,
-                                   MinDens, MinPres, NormPassive, NNorm, c_NormIdx, JeansMinPres, JeansMinPres_Coeff );
->>>>>>> b1539231
 
 
 //       2. evaluate the face-centered half-step fluxes by solving the Riemann problem
