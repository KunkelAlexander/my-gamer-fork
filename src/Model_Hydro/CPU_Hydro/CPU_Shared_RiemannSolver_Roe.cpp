--- conflicted
+++ resolved
@@ -623,13 +623,8 @@
 #        else
          const real Emag = NULL_REAL;
 #        endif
-<<<<<<< HEAD
          I_Pres = Hydro_Fluid2Pres( I_States[0], I_States[1], I_States[2], I_States[3], I_States[4],
-                                    CheckMinPres_No, NULL_REAL, EngyB, EoS_DensEint2Pres, EoS_AuxArray );
-=======
-         I_Pres = Hydro_GetPressure( I_States[0], I_States[1], I_States[2], I_States[3], I_States[4],
-                                     Gamma_m1, CheckMinPres_No, NULL_REAL, Emag );
->>>>>>> d99f52ce
+                                    CheckMinPres_No, NULL_REAL, Emag, EoS_DensEint2Pres, EoS_AuxArray );
 
 //       if unphysical results occur, recalculate fluxes by a substitute Riemann solver
          if ( I_States[0] <= ZERO  ||  I_Pres <= ZERO )
