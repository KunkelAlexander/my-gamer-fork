--- conflicted
+++ resolved
@@ -148,12 +148,7 @@
                                      real g_PriVar   [][ CUBE(FLU_NXT) ],
                                      real g_FC_Var   [][NCOMP_TOTAL_PLUS_MAG][ CUBE(N_FC_VAR) ],
                                      real g_Slope_PPM[][NCOMP_TOTAL_PLUS_MAG][ CUBE(N_SLOPE_PPM) ],
-<<<<<<< HEAD
-                               const bool Con2Pri, const int NIn, const int NGhost,
-=======
-                               const bool Con2Pri, const real Gamma,
->>>>>>> b1539231
-                               const LR_Limiter_t LR_Limiter, const real MinMod_Coeff,
+                               const bool Con2Pri, const LR_Limiter_t LR_Limiter, const real MinMod_Coeff,
                                const real dt, const real dh,
                                const real MinDens, const real MinPres, const real MinEint,
                                const bool NormPassive, const int NNorm, const int NormIdx[],
@@ -623,12 +618,7 @@
                                      real g_PriVar   [][ CUBE(FLU_NXT) ],
                                      real g_FC_Var   [][NCOMP_TOTAL_PLUS_MAG][ CUBE(N_FC_VAR) ],
                                      real g_Slope_PPM[][NCOMP_TOTAL_PLUS_MAG][ CUBE(N_SLOPE_PPM) ],
-<<<<<<< HEAD
-                               const bool Con2Pri, const int NIn, const int NGhost,
-=======
-                               const bool Con2Pri, const real Gamma,
->>>>>>> b1539231
-                               const LR_Limiter_t LR_Limiter, const real MinMod_Coeff,
+                               const bool Con2Pri, const LR_Limiter_t LR_Limiter, const real MinMod_Coeff,
                                const real dt, const real dh,
                                const real MinDens, const real MinPres, const real MinEint,
                                const bool NormPassive, const int NNorm, const int NormIdx[],
