--- conflicted
+++ resolved
@@ -1977,7 +1977,7 @@
 
 #  ifdef MHD
 // update the magnetic field
-   MHD_UpdateMagnetic_Half( fc, g_EC_Ele, dt, dh, cc_i-NGhost, cc_j-NGhost, cc_k-NGhost, NEle );
+   MHD_UpdateMagnetic_Half( fcCon, g_EC_Ele, dt, dh, cc_i-NGhost, cc_j-NGhost, cc_k-NGhost, NEle );
 #  endif
 
 
@@ -1986,21 +1986,15 @@
    bool reset_cell = false;
    for (int f=0; f<6; f++)
    {
-<<<<<<< HEAD
-#     ifdef BAROTROPIC_EOS
-      if ( fcCon[f][0] <= (real)0.0 )
-#     elif ( defined SRHD )
-      if ( Hydro_CheckUnphysical( UNPHY_MODE_CONS, fcCon[f], NULL, ERROR_INFO, UNPHY_SILENCE ) )
+#     ifdef SRHD  
+      if ( Hydro_CheckUnphysical( UNPHY_MODE_CONS, fcCon[f], NULL, ERROR_INFO, UNPHY_SILENCE ) ) reset_cell = true;
 #     else
-      if ( fcCon[f][0] <= (real)0.0  ||  fcCon[f][4] <= (real)0.0 )
-=======
-      if ( fc[f][0] <= (real)0.0 || fc[f][0] >= HUGE_NUMBER || fc[f][0] != fc[f][0] ) reset_cell = true;
+      if ( fcCon[f][0] <= (real)0.0 || fcCon[f][0] >= HUGE_NUMBER || fcCon[f][0] != fcCon[f][0] ) reset_cell = true;
 #     ifndef BAROTROPIC_EOS
 #     ifdef MHD
-      const real Emag = (real)0.5*( SQR(fc[f][MAG_OFFSET+0]) + SQR(fc[f][MAG_OFFSET+1]) + SQR(fc[f][MAG_OFFSET+2]) );
+      const real Emag = (real)0.5*( SQR(fcCon[f][MAG_OFFSET+0]) + SQR(fcCon[f][MAG_OFFSET+1]) + SQR(fcCon[f][MAG_OFFSET+2]) );
 #     else
       const real Emag = NULL_REAL;
->>>>>>> ddc6e9b7
 #     endif
       const real Pres = Hydro_Con2Pres( fc[f][DENS], fc[f][MOMX], fc[f][MOMY], fc[f][MOMZ], fc[f][ENGY], fc[f]+NCOMP_FLUID,
                                         true, MinPres, Emag, EoS->DensEint2Pres_FuncPtr, EoS->AuxArrayDevPtr_Flt,
@@ -2008,51 +2002,33 @@
       if ( fc[f][4] <= (real)0.0 || fc[f][4] >= HUGE_NUMBER || fc[f][4] != fc[f][4] ) reset_cell = true;
       if ( Pres     <= (real)0.0 || Pres     >= HUGE_NUMBER || Pres     != Pres     ) reset_cell = true;
 #     endif // #ifndef BAROTROPIC_EOS
+#     endif // #ifdef SRHD
 
 //    set to the cell-centered values before update
       if ( reset_cell )
       {
          for (int face=0; face<6; face++)
          for (int v=0; v<NCOMP_TOTAL; v++)
-<<<<<<< HEAD
-            fcCon[f][v] = g_cc_array[v][cc_idx];
-=======
-            fc[face][v] = g_cc_array[v][cc_idx];
->>>>>>> ddc6e9b7
+            fcCon[face][v] = g_cc_array[v][cc_idx];
 
          break;  // no need to apply the floors since the input values should already satisfy these constraints
       }
 
-<<<<<<< HEAD
 #ifndef SRHD
-// apply density and internal energy floors
    for (int f=0; f<6; f++)
    {
+//    apply density and internal energy floors
       fcCon[f][0] = FMAX( fcCon[f][0], MinDens );
-=======
-//    apply density and internal energy floors
-      fc[f][0] = FMAX( fc[f][0], MinDens );
->>>>>>> ddc6e9b7
 #     ifndef BAROTROPIC_EOS
-      fc[f][4] = Hydro_CheckMinEintInEngy( fc[f][0], fc[f][1], fc[f][2], fc[f][3], fc[f][4], MinEint, Emag );
+      fcCon[f][4] = Hydro_CheckMinEintInEngy( fcCon[f][0], fcCon[f][1], fcCon[f][2], fcCon[f][3], fcCon[f][4], 
+                                              MinEint, Emag );
 #     endif
-<<<<<<< HEAD
-      fcCon[f][4] = Hydro_CheckMinEintInEngy( fcCon[f][0], fcCon[f][1], fcCon[f][2], fcCon[f][3], fcCon[f][4],
-                                           MinEint, Emag );
-#     endif // #ifndef BAROTROPIC_EOS
 #     if ( NCOMP_PASSIVE > 0 )
-      for (int v=NCOMP_FLUID; v<NCOMP_TOTAL; v++)
-      fcCon[f][v] = FMAX( fcCon[f][v], TINY_NUMBER );
-#     endif
-   }
-#endif
-=======
-#     if ( NCOMP_PASSIVE > 0 )
-      for (int v=NCOMP_FLUID; v<NCOMP_TOTAL; v++) fc[f][v] = FMAX( fc[f][v], TINY_NUMBER );
+      for (int v=NCOMP_FLUID; v<NCOMP_TOTAL; v++) fcCon[f][v] = FMAX( fcCon[f][v], TINY_NUMBER );
 #     endif
    } // for (int f=0; f<6; f++)
 #  endif // #ifdef MHM_CHECK_PREDICT
->>>>>>> ddc6e9b7
+#endif // #ifndef SRHD
 
 } // FUNCTION : Hydro_HancockPredict
 
