--- conflicted
+++ resolved
@@ -58,15 +58,9 @@
                         const real dt, const real dh, const double Time, const bool UsePot,
                         const OptExtAcc_t ExtAcc, const ExtAcc_t ExtAcc_Func, const double ExtAcc_AuxArray[],
                         const real MinDens, const real MinPres, const EoS_t *EoS );
-<<<<<<< HEAD
-void Hydro_StoreFixFlux( const real g_FC_Flux[][NCOMP_TOTAL_PLUS_MAG][ CUBE(N_FC_FLUX) ],
-                               real g_IntFlux[][NCOMP_TOTAL][ SQR(PS2) ],
-                         const int NFlux, const int NSkip_N, const int NSkip_T );
-=======
 void Hydro_StoreIntFlux( const real g_FC_Flux[][NCOMP_TOTAL_PLUS_MAG][ CUBE(N_FC_FLUX) ],
                                real g_IntFlux[][NCOMP_TOTAL][ SQR(PS2) ],
                          const int NFlux );
->>>>>>> e45ac060
 void Hydro_FullStepUpdate( const real g_Input[][ CUBE(FLU_NXT) ], real g_Output[][ CUBE(PS2) ], char g_DE_Status[],
                            const real g_FC_B[][ PS2P1*SQR(PS2) ], const real g_Flux[][NCOMP_TOTAL_PLUS_MAG][ CUBE(N_FC_FLUX) ],
                            const real dt, const real dh, const real MinDens, const real MinEint,
@@ -125,7 +119,6 @@
                          const real g_EC_Ele[][ CUBE(N_EC_ELE) ],
                          const real dt, const real dh, const int NOut, const int NEle, const int Offset_B_In );
 #endif // #ifdef MHD
-<<<<<<< HEAD
 #ifdef CR_DIFFUSION
 void CR_DiffuseFlux_HalfStep( const real g_ConVar[][ CUBE(FLU_NXT) ],
                                     real g_Flux_Half[][NCOMP_TOTAL_PLUS_MAG][ CUBE(N_FC_FLUX) ],
@@ -138,8 +131,6 @@
                               const int NFlux, const real dh, const MicroPhy_t *Mic );
 #endif // #ifdef CR_DIFFUSION
 #endif // #if ( FLU_SCHEME == MHM_RP )
-=======
->>>>>>> e45ac060
 
 #endif // #ifdef __CUDACC__ ... else ...
 
@@ -545,7 +536,6 @@
                                dt, dh, Time, UsePot, ExtAcc, ExtAcc_Func, c_ExtAcc_AuxArray,
                                MinDens, MinPres, &EoS );
 
-<<<<<<< HEAD
 
 //          add extra flux of cosmic ray
 #           ifdef CR_DIFFUSION
@@ -554,11 +544,7 @@
 
 
             if ( StoreFlux )
-               Hydro_StoreFixFlux( g_FC_Flux_1PG, g_Flux_Array[P], N_FL_FLUX, NSkip_N, NSkip_T );
-=======
-            if ( StoreFlux )
-               Hydro_StoreIntFlux( g_FC_Flux_1PG, g_Flux_Array[P], N_FL_FLUX );
->>>>>>> e45ac060
+               Hydro_StoreIntFlux( g_FC_Flux_1PG, g_Flux_Array[P], N_FL_FLUX, NSkip_N, NSkip_T );
 
 
 //          3. evaluate electric field and update B field at the full time-step
