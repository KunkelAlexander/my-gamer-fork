#include "CUFLU.h"

#if (  MODEL == HYDRO  &&  ( FLU_SCHEME == MHM || FLU_SCHEME == MHM_RP )  )



// external functions
#ifdef __CUDACC__

#include "CUFLU_Shared_FluUtility.cu"
#include "CUFLU_Shared_DataReconstruction.cu"
#include "CUFLU_Shared_ComputeFlux.cu"
#include "CUFLU_Shared_FullStepUpdate.cu"
#ifdef MHD
#include "CUFLU_Shared_ConstrainedTransport.cu"
#endif

#if   ( RSOLVER == EXACT )
# include "CUFLU_Shared_RiemannSolver_Exact.cu"
#elif ( RSOLVER == ROE )
# include "CUFLU_Shared_RiemannSolver_Roe.cu"
#elif ( RSOLVER == HLLE )
# include "CUFLU_Shared_RiemannSolver_HLLE.cu"
#elif ( RSOLVER == HLLC )
# include "CUFLU_Shared_RiemannSolver_HLLC.cu"
#elif ( RSOLVER == HLLD )
# include "CUFLU_Shared_RiemannSolver_HLLD.cu"
#endif

#include "CUDA_ConstMemory.h"

#else // #ifdef __CUDACC__

void Hydro_DataReconstruction( const real g_ConVar   [][ CUBE(FLU_NXT) ],
                               const real g_FC_B     [][ SQR(FLU_NXT)*FLU_NXT_P1 ],
                                     real g_PriVar   [][ CUBE(FLU_NXT) ],
                                     real g_FC_Var   [][NCOMP_TOTAL_PLUS_MAG][ CUBE(N_FC_VAR) ],
                                     real g_Slope_PPM[][NCOMP_TOTAL_PLUS_MAG][ CUBE(N_SLOPE_PPM) ],
                               const bool Con2Pri, const LR_Limiter_t LR_Limiter, const real MinMod_Coeff,
                               const real dt, const real dh,
                               const real MinDens, const real MinPres, const real MinEint,
                               const bool NormPassive, const int NNorm, const int NormIdx[],
                               const bool JeansMinPres, const real JeansMinPres_Coeff,
                               const EoS_DE2P_t EoS_DensEint2Pres,
                               const EoS_DP2E_t EoS_DensPres2Eint,
                               const EoS_DP2C_t EoS_DensPres2CSqr,
                               const double EoS_AuxArray[] );
void Hydro_ComputeFlux( const real g_FC_Var [][NCOMP_TOTAL_PLUS_MAG][ CUBE(N_FC_VAR) ],
                              real g_FC_Flux[][NCOMP_TOTAL_PLUS_MAG][ CUBE(N_FC_FLUX) ],
                        const int NFlux, const int NSkip_N, const int NSkip_T,
                        const bool CorrHalfVel, const real g_Pot_USG[], const double g_Corner[],
                        const real dt, const real dh, const double Time,
                        const OptGravityType_t GravityType, ExtAcc_t ExtAcc_Func, const double ExtAcc_AuxArray[],
                        const real MinPres, const bool DumpIntFlux, real g_IntFlux[][NCOMP_TOTAL][ SQR(PS2) ],
                        const EoS_DE2P_t EoS_DensEint2Pres, const EoS_DP2C_t EoS_DensPres2CSqr,
                        const double EoS_AuxArray[] );
void Hydro_FullStepUpdate( const real g_Input[][ CUBE(FLU_NXT) ], real g_Output[][ CUBE(PS2) ], char g_DE_Status[],
                           const real g_FC_B[][ PS2P1*SQR(PS2) ], const real g_Flux[][NCOMP_TOTAL_PLUS_MAG][ CUBE(N_FC_FLUX) ],
                           const real dt, const real dh, const real MinDens, const real MinEint,
                           const real DualEnergySwitch, const bool NormPassive, const int NNorm, const int NormIdx[],
                           const double EoS_AuxArray[] );
#if   ( RSOLVER == EXACT )
void Hydro_RiemannSolver_Exact( const int XYZ, real Flux_Out[], const real L_In[], const real R_In[],
                                const real MinPres, const EoS_DE2P_t EoS_DensEint2Pres,
                                const EoS_DP2C_t EoS_DensPres2CSqr, const double EoS_AuxArray[] );
#elif ( RSOLVER == ROE )
void Hydro_RiemannSolver_Roe( const int XYZ, real Flux_Out[], const real L_In[], const real R_In[],
                              const real MinPres, const EoS_DE2P_t EoS_DensEint2Pres,
                              const EoS_DP2C_t EoS_DensPres2CSqr, const double EoS_AuxArray[] );
#elif ( RSOLVER == HLLE )
void Hydro_RiemannSolver_HLLE( const int XYZ, real Flux_Out[], const real L_In[], const real R_In[],
                               const real MinPres, const EoS_DE2P_t EoS_DensEint2Pres,
                               const EoS_DP2C_t EoS_DensPres2CSqr, const double EoS_AuxArray[] );
#elif ( RSOLVER == HLLC )
void Hydro_RiemannSolver_HLLC( const int XYZ, real Flux_Out[], const real L_In[], const real R_In[],
                               const real MinPres, const EoS_DE2P_t EoS_DensEint2Pres,
                               const EoS_DP2C_t EoS_DensPres2CSqr, const double EoS_AuxArray[] );
#elif ( RSOLVER == HLLD )
void Hydro_RiemannSolver_HLLD( const int XYZ, real Flux_Out[], const real L_In[], const real R_In[],
                               const real MinPres, const EoS_DE2P_t EoS_DensEint2Pres,
                               const EoS_DP2C_t EoS_DensPres2CSqr, const double EoS_AuxArray[] );
#endif
#if ( FLU_SCHEME == MHM_RP )
void Hydro_Con2Pri( const real In[], real Out[], const real MinPres,
                    const bool NormPassive, const int NNorm, const int NormIdx[],
                    const bool JeansMinPres, const real JeansMinPres_Coeff,
                    EoS_DE2P_t EoS_DensEint2Pres, const double EoS_AuxArray[] );
#ifdef MHD
void MHD_ComputeElectric(       real g_EC_Ele[][ CUBE(N_EC_ELE) ],
                          const real g_FC_Flux[][NCOMP_TOTAL_PLUS_MAG][ CUBE(N_FC_FLUX) ],
                          const real g_PriVar[][ CUBE(FLU_NXT) ],
                          const int NEle, const int NFlux, const int NPri, const int OffsetPri,
                          const real dt, const real dh,
                          const bool DumpIntEle, real g_IntEle[][NCOMP_ELE][ PS2P1*PS2 ],
                          const bool CorrHalfVel, const real g_Pot_USG[], const double g_Corner[], const double Time,
                          const OptGravityType_t GravityType, ExtAcc_t ExtAcc_Func, const double ExtAcc_AuxArray[] );
void MHD_UpdateMagnetic( real *g_FC_Bx_Out, real *g_FC_By_Out, real *g_FC_Bz_Out,
                         const real g_FC_B_In[][ FLU_NXT_P1*SQR(FLU_NXT) ],
                         const real g_EC_Ele[][ CUBE(N_EC_ELE) ],
                         const real dt, const real dh, const int NOut, const int NEle, const int Offset_B_In );
#endif // #ifdef MHD
#endif // #if ( FLU_SCHEME == MHM_RP )

#endif // #ifdef __CUDACC__ ... else ...


// internal functions
#if ( FLU_SCHEME == MHM_RP )
GPU_DEVICE
static void Hydro_RiemannPredict_Flux( const real g_ConVar[][ CUBE(FLU_NXT) ],
                                             real g_Flux_Half[][NCOMP_TOTAL_PLUS_MAG][ CUBE(N_FC_FLUX) ],
                                       const real g_FC_B[][ SQR(FLU_NXT)*FLU_NXT_P1 ],
                                       const real g_CC_B[][ CUBE(FLU_NXT) ],
                                       const real MinPres, const EoS_DE2P_t EoS_DensEint2Pres,
                                       const EoS_DP2C_t EoS_DensPres2CSqr, const double EoS_AuxArray[] );
GPU_DEVICE
static void Hydro_RiemannPredict( const real g_ConVar_In[][ CUBE(FLU_NXT) ],
                                  const real g_FC_B_Half[][ FLU_NXT_P1*SQR(FLU_NXT) ],
                                  const real g_Flux_Half[][NCOMP_TOTAL_PLUS_MAG][ CUBE(N_FC_FLUX) ],
                                        real g_PriVar_Half[][ CUBE(FLU_NXT) ],
                                  const real dt, const real dh,
                                  const real MinDens, const real MinPres, const real MinEint,
                                  const bool NormPassive, const int NNorm, const int NormIdx[],
                                  const bool JeansMinPres, const real JeansMinPres_Coeff,
                                  const EoS_DE2P_t EoS_DensEint2Pres, const double EoS_AuxArray[] );
#endif




//-------------------------------------------------------------------------------------------------------
// Function    :  CPU/CUFLU_FluidSolver_MHM
// Description :  CPU/GPU fluid solver based on the MUSCL-Hancock scheme
//
// Note        :  1. The three-dimensional evolution is achieved by using the unsplit method
//                2. Two half-step prediction schemes are supported, including "MHM" and "MHM_RP"
//                   MHM    : use interpolated face-centered values to calculate the half-step fluxes
//                   MHM_RP : use Riemann solver to calculate the half-step fluxes
//                3. Ref :
//                   MHM    : "Riemann Solvers and Numerical Methods for Fluid Dynamics
//                             - A Practical Introduction ~ by Eleuterio F. Toro"
//                   MHM_RP : Stone & Gardiner, NewA, 14, 139 (2009)
//                4. See include/CUFLU.h for the values and description of different symbolic constants
//                   such as N_FC_VAR, N_FC_FLUX, N_SLOPE_PPM, N_FL_FLUX, N_HF_VAR
//                5. Arrays with a prefix "g_" are stored in the global memory of GPU
//
// Parameter   :  g_Flu_Array_In         : Array storing the input fluid variables
//                g_Flu_Array_Out        : Array to store the output fluid variables
//                g_Mag_Array_In         : Array storing the input B field (for MHD only)
//                g_Mag_Array_Out        : Array to store the output B field (for MHD only)
//                g_DE_Array_Out         : Array to store the dual-energy status
//                g_Flux_Array           : Array to store the output fluxes
//                g_Ele_Array            : Array to store the output electric field (for MHD only)
//                g_Corner_Array         : Array storing the physical corner coordinates of each patch group (for UNSPLIT_GRAVITY)
//                g_Pot_Array_USG        : Array storing the input potential for UNSPLIT_GRAVITY
//                g_PriVar               : Array to store the primitive variables
//                g_Slope_PPM            : Array to store the slope for the PPM reconstruction
//                g_FC_Var               : Array to store the half-step variables
//                g_FC_Flux              : Array to store the face-centered fluxes
//                g_FC_Mag_Half          : Array to store the half-step B field (for MHD only)
//                g_EC_Ele               : Array to store the edge-centered electric field (for MHD only)
//                NPatchGroup            : Number of patch groups to be evaluated
//                dt                     : Time interval to advance solution
//                dh                     : Cell size
//                StoreFlux              : true --> store the coarse-fine fluxes
//                StoreElectric          : true --> store the coarse-fine electric field
//                LR_Limiter             : Slope limiter for the data reconstruction in the MHM/MHM_RP/CTU schemes
//                                         (0/1/2/3/4) = (vanLeer/generalized MinMod/vanAlbada/
//                                                        vanLeer + generalized MinMod/extrema-preserving) limiter
//                MinMod_Coeff           : Coefficient of the generalized MinMod limiter
//                Time                   : Current physical time                                     (for UNSPLIT_GRAVITY only)
//                GravityType            : Types of gravity --> self-gravity, external gravity, both (for UNSPLIT_GRAVITY only)
//                ExtAcc_Func            : Function pointer to the external acceleration routine     (for UNSPLIT_GRAVITY only)
//                c_ExtAcc_AuxArray      : Auxiliary array for adding external acceleration          (for UNSPLIT_GRAVITY and CPU only)
//                                         --> When using GPU, this array is stored in the constant memory header
//                                             CUDA_ConstMemory.h and does not need to be passed as a function argument
//                MinDens/Pres/Eint      : Density, pressure, and internal energy floors
//                DualEnergySwitch       : Use the dual-energy formalism if E_int/E_kin < DualEnergySwitch
//                NormPassive            : true --> normalize passive scalars so that the sum of their mass density
//                                                  is equal to the gas mass density
//                NNorm                  : Number of passive scalars to be normalized
//                                         --> Should be set to the global variable "PassiveNorm_NVar"
//                c_NormIdx              : Target variable indices to be normalized
//                                         --> Should be set to the global variable "PassiveNorm_VarIdx"
//                                         --> When using GPU, this array is stored in the constant memory and does
//                                             not need to be passed as a function argument
//                                             --> Declared in CUDA_ConstMemory.h with the prefix "c_" to
//                                                 highlight that this is a constant variable on GPU
//                JeansMinPres           : Apply minimum pressure estimated from the Jeans length
//                JeansMinPres_Coeff     : Coefficient used by JeansMinPres = G*(Jeans_NCell*Jeans_dh)^2/(Gamma*pi);
//                EoS_DensEint2Pres_Func : Function pointer to the EoS routine of computing the gas pressure
//                EoS_DensPres2Eint_Func :                    . . .                             gas internal energy
//                EoS_DensPres2CSqr_Func :                    . . .                             sound speed square
//                c_EoS_AuxArray         : Auxiliary array for the EoS routines (for CPU only)
//                                         --> When using GPU, this array is stored in the constant memory header
//                                             CUDA_ConstMemory.h and does not need to be passed as a function argument
//-------------------------------------------------------------------------------------------------------
#ifdef __CUDACC__
__global__
void CUFLU_FluidSolver_MHM(
   const real   g_Flu_Array_In [][NCOMP_TOTAL][ CUBE(FLU_NXT) ],
         real   g_Flu_Array_Out[][NCOMP_TOTAL][ CUBE(PS2) ],
   const real   g_Mag_Array_In [][NCOMP_MAG][ FLU_NXT_P1*SQR(FLU_NXT) ],
         real   g_Mag_Array_Out[][NCOMP_MAG][ PS2P1*SQR(PS2) ],
         char   g_DE_Array_Out [][ CUBE(PS2) ],
         real   g_Flux_Array   [][9][NCOMP_TOTAL][ SQR(PS2) ],
         real   g_Ele_Array    [][9][NCOMP_ELE][ PS2P1*PS2 ],
   const double g_Corner_Array [][3],
   const real   g_Pot_Array_USG[][ CUBE(USG_NXT_F) ],
         real   g_PriVar       []   [NCOMP_TOTAL_PLUS_MAG][ CUBE(FLU_NXT) ],
         real   g_Slope_PPM    [][3][NCOMP_TOTAL_PLUS_MAG][ CUBE(N_SLOPE_PPM) ],
         real   g_FC_Var       [][6][NCOMP_TOTAL_PLUS_MAG][ CUBE(N_FC_VAR) ],
         real   g_FC_Flux      [][3][NCOMP_TOTAL_PLUS_MAG][ CUBE(N_FC_FLUX) ],
         real   g_FC_Mag_Half  [][NCOMP_MAG][ FLU_NXT_P1*SQR(FLU_NXT) ],
         real   g_EC_Ele       [][NCOMP_MAG][ CUBE(N_EC_ELE) ],
   const real dt, const real dh,
   const bool StoreFlux, const bool StoreElectric,
   const LR_Limiter_t LR_Limiter, const real MinMod_Coeff,
   const double Time, const OptGravityType_t GravityType, ExtAcc_t ExtAcc_Func,
   const real MinDens, const real MinPres, const real MinEint,
   const real DualEnergySwitch, const bool NormPassive, const int NNorm,
   const bool JeansMinPres, const real JeansMinPres_Coeff,
   const EoS_DE2P_t EoS_DensEint2Pres_Func,
   const EoS_DP2E_t EoS_DensPres2Eint_Func,
   const EoS_DP2C_t EoS_DensPres2CSqr_Func )
#else
void CPU_FluidSolver_MHM(
   const real   g_Flu_Array_In [][NCOMP_TOTAL][ CUBE(FLU_NXT) ],
         real   g_Flu_Array_Out[][NCOMP_TOTAL][ CUBE(PS2) ],
   const real   g_Mag_Array_In [][NCOMP_MAG][ FLU_NXT_P1*SQR(FLU_NXT) ],
         real   g_Mag_Array_Out[][NCOMP_MAG][ PS2P1*SQR(PS2) ],
         char   g_DE_Array_Out [][ CUBE(PS2) ],
         real   g_Flux_Array   [][9][NCOMP_TOTAL][ SQR(PS2) ],
         real   g_Ele_Array    [][9][NCOMP_ELE][ PS2P1*PS2 ],
   const double g_Corner_Array [][3],
   const real   g_Pot_Array_USG[][ CUBE(USG_NXT_F) ],
         real   g_PriVar       []   [NCOMP_TOTAL_PLUS_MAG][ CUBE(FLU_NXT) ],
         real   g_Slope_PPM    [][3][NCOMP_TOTAL_PLUS_MAG][ CUBE(N_SLOPE_PPM) ],
         real   g_FC_Var       [][6][NCOMP_TOTAL_PLUS_MAG][ CUBE(N_FC_VAR) ],
         real   g_FC_Flux      [][3][NCOMP_TOTAL_PLUS_MAG][ CUBE(N_FC_FLUX) ],
         real   g_FC_Mag_Half  [][NCOMP_MAG][ FLU_NXT_P1*SQR(FLU_NXT) ],
         real   g_EC_Ele       [][NCOMP_MAG][ CUBE(N_EC_ELE) ],
   const int NPatchGroup,
   const real dt, const real dh,
   const bool StoreFlux, const bool StoreElectric,
   const LR_Limiter_t LR_Limiter, const real MinMod_Coeff,
   const double Time, const OptGravityType_t GravityType, ExtAcc_t ExtAcc_Func,
   const double c_ExtAcc_AuxArray[],
   const real MinDens, const real MinPres, const real MinEint,
   const real DualEnergySwitch, const bool NormPassive, const int NNorm,
   const int c_NormIdx[],
   const bool JeansMinPres, const real JeansMinPres_Coeff,
   const EoS_DE2P_t EoS_DensEint2Pres_Func,
   const EoS_DP2E_t EoS_DensPres2Eint_Func,
   const EoS_DP2C_t EoS_DensPres2CSqr_Func,
   const double c_EoS_AuxArray[] )
#endif // #ifdef __CUDACC__ ... else ...
{

#  ifdef UNSPLIT_GRAVITY
   const bool CorrHalfVel          = true;
#  else
   const bool CorrHalfVel          = false;
#  endif
#  if   ( FLU_SCHEME == MHM )
   const bool Con2Pri_Yes          = true;
#  elif ( FLU_SCHEME == MHM_RP )
   const bool Con2Pri_No           = false;
#  endif
#  ifdef MHD
   const bool CorrHalfVel_No       = false;
   const bool StoreElectric_No     = false;
#  endif
#  if ( defined __CUDACC__  &&  !defined GRAVITY )
   const double *c_ExtAcc_AuxArray = NULL;
#  endif


// openmp pragma for the CPU solver
#  ifndef __CUDACC__
#  pragma omp parallel
#  endif
   {
//    point to the arrays associated with different OpenMP threads (for CPU) or CUDA thread blocks (for GPU)
#     ifdef __CUDACC__
      const int array_idx = blockIdx.x;
#     else
#     ifdef OPENMP
      const int array_idx = omp_get_thread_num();
#     else
      const int array_idx = 0;
#     endif
#     endif // #ifdef __CUDACC__ ... else ...

      real (*const g_FC_Var_1PG   )[NCOMP_TOTAL_PLUS_MAG][ CUBE(N_FC_VAR)    ] = g_FC_Var   [array_idx];
      real (*const g_FC_Flux_1PG  )[NCOMP_TOTAL_PLUS_MAG][ CUBE(N_FC_FLUX)   ] = g_FC_Flux  [array_idx];
      real (*const g_PriVar_1PG   )                      [ CUBE(FLU_NXT)     ] = g_PriVar   [array_idx];
      real (*const g_Slope_PPM_1PG)[NCOMP_TOTAL_PLUS_MAG][ CUBE(N_SLOPE_PPM) ] = g_Slope_PPM[array_idx];

#     if ( FLU_SCHEME == MHM_RP )
      real (*const g_Flux_Half_1PG)[NCOMP_TOTAL_PLUS_MAG][ CUBE(N_FC_FLUX) ] = g_FC_Flux_1PG;
      real (*const g_PriVar_Half_1PG )                   [ CUBE(FLU_NXT)   ] = g_PriVar_1PG;

#     ifdef MHD
      real (*const g_FC_Mag_Half_1PG)[ FLU_NXT_P1*SQR(FLU_NXT) ] = g_FC_Mag_Half[array_idx];
      real (*const g_EC_Ele_1PG     )[ CUBE(N_EC_ELE)          ] = g_EC_Ele     [array_idx];
#     else
      real (*const g_FC_Mag_Half_1PG)[ FLU_NXT_P1*SQR(FLU_NXT) ] = NULL;
#     endif
#     endif // if ( FLU_SCHEME == MHM_RP )


//    loop over all patch groups
//    --> CPU/GPU solver: use different (OpenMP threads) / (CUDA thread blocks)
//        to work on different patch groups
#     ifdef __CUDACC__
      const int P = blockIdx.x;
#     else
#     pragma omp for schedule( runtime )
      for (int P=0; P<NPatchGroup; P++)
#     endif
      {

//       1. half-step prediction
//       1-a. MHM_RP: use Riemann solver to calculate the half-step fluxes
#        if ( FLU_SCHEME == MHM_RP )

#        ifdef MHD
//       1-a-1. evaluate the cell-centered B field and store in g_PriVar[]
//              --> also copy density and compute velocity for MHD_ComputeElectric()
         real CC_B[NCOMP_MAG];

         CGPU_LOOP( idx, CUBE(FLU_NXT) )
         {
            const int size_ij = SQR( FLU_NXT );
            const int i       = idx % FLU_NXT;
            const int j       = idx % size_ij / FLU_NXT;
            const int k       = idx / size_ij;

//          density and velocity
            const real  Dens     = g_Flu_Array_In[P][0][idx];
            const real _Dens     = (real)1.0/Dens;

            g_PriVar_1PG[0][idx] = Dens;
            g_PriVar_1PG[1][idx] = g_Flu_Array_In[P][1][idx]*_Dens;
            g_PriVar_1PG[2][idx] = g_Flu_Array_In[P][2][idx]*_Dens;
            g_PriVar_1PG[3][idx] = g_Flu_Array_In[P][3][idx]*_Dens;

//          magnetic field
            MHD_GetCellCenteredBField( CC_B, g_Mag_Array_In[P][0], g_Mag_Array_In[P][1], g_Mag_Array_In[P][2],
                                       FLU_NXT, FLU_NXT, FLU_NXT, i, j, k );

            for (int v=0; v<NCOMP_MAG; v++)  g_PriVar_1PG[ MAG_OFFSET + v ][idx] = CC_B[v];
         }

#        ifdef __CUDACC__
         __syncthreads();
#        endif
#        endif // #ifdef MHD


//       1-a-2. evaluate the half-step first-order fluxes by Riemann solver
         Hydro_RiemannPredict_Flux( g_Flu_Array_In[P], g_Flux_Half_1PG, g_Mag_Array_In[P], g_PriVar_1PG+MAG_OFFSET,
                                    MinPres, EoS_DensEint2Pres_Func, EoS_DensPres2CSqr_Func, c_EoS_AuxArray );


//       1-a-3. evaluate electric field and update B field at the half time-step
#        ifdef MHD
         MHD_ComputeElectric( g_EC_Ele_1PG, g_Flux_Half_1PG, g_PriVar_1PG, N_HF_ELE, N_HF_FLUX,
                              FLU_NXT, 0, dt, dh, StoreElectric_No, NULL,
                              CorrHalfVel_No, NULL, NULL, NULL_REAL, GRAVITY_NONE, NULL, NULL );

         MHD_UpdateMagnetic( g_FC_Mag_Half_1PG[0], g_FC_Mag_Half_1PG[1], g_FC_Mag_Half_1PG[2],
                             g_Mag_Array_In[P], g_EC_Ele_1PG, (real)0.5*dt, dh, N_HF_VAR, N_HF_ELE, 1 );
#        endif


//       1-a-4. evaluate the half-step solutions
         Hydro_RiemannPredict( g_Flu_Array_In[P], g_FC_Mag_Half_1PG, g_Flux_Half_1PG, g_PriVar_Half_1PG,
                               dt, dh, MinDens, MinPres, MinEint, NormPassive, NNorm, c_NormIdx,
                               JeansMinPres, JeansMinPres_Coeff, EoS_DensEint2Pres_Func, c_EoS_AuxArray );


//       1-a-5. evaluate the face-centered values by data reconstruction
//              --> note that g_PriVar_Half_1PG[] returned by Hydro_RiemannPredict() stores the primitive variables
         Hydro_DataReconstruction( NULL, g_FC_Mag_Half_1PG, g_PriVar_Half_1PG, g_FC_Var_1PG, g_Slope_PPM_1PG,
                                   Con2Pri_No, LR_Limiter, MinMod_Coeff, dt, dh,
                                   MinDens, MinPres, MinEint, NormPassive, NNorm, c_NormIdx,
                                   JeansMinPres, JeansMinPres_Coeff,
                                   EoS_DensEint2Pres_Func, EoS_DensPres2Eint_Func, EoS_DensPres2CSqr_Func, c_EoS_AuxArray );


//       1-b. MHM: use interpolated face-centered values to calculate the half-step fluxes
#        elif ( FLU_SCHEME == MHM )

//       evaluate the face-centered values by data reconstruction
         Hydro_DataReconstruction( g_Flu_Array_In[P], NULL, g_PriVar_1PG, g_FC_Var_1PG, g_Slope_PPM_1PG,
                                   Con2Pri_Yes, LR_Limiter, MinMod_Coeff, dt, dh,
                                   MinDens, MinPres, MinEint, NormPassive, NNorm, c_NormIdx,
                                   JeansMinPres, JeansMinPres_Coeff,
                                   EoS_DensEint2Pres_Func, EoS_DensPres2Eint_Func, EoS_DensPres2CSqr_Func, c_EoS_AuxArray );

#        endif // #if ( FLU_SCHEME == MHM_RP ) ... else ...


//       2. evaluate the full-step fluxes
#        ifdef MHD
         const int NSkip_N = 0;
         const int NSkip_T = 0;
#        else
         const int NSkip_N = 0;
         const int NSkip_T = 1;
#        endif
         Hydro_ComputeFlux( g_FC_Var_1PG, g_FC_Flux_1PG, N_FL_FLUX, NSkip_N, NSkip_T,
                            CorrHalfVel, g_Pot_Array_USG[P], g_Corner_Array[P],
                            dt, dh, Time, GravityType, ExtAcc_Func, c_ExtAcc_AuxArray, MinPres,
                            StoreFlux, g_Flux_Array[P],
                            EoS_DensEint2Pres_Func, EoS_DensPres2CSqr_Func, c_EoS_AuxArray );


//       3. evaluate electric field and update B field at the full time-step
//          --> must update B field before Hydro_FullStepUpdate() since the latter requires
//              the updated magnetic energy when adopting the dual-energy formalism
#        ifdef MHD
         MHD_ComputeElectric( g_EC_Ele_1PG, g_FC_Flux_1PG, g_PriVar_Half_1PG, N_FL_ELE, N_FL_FLUX,
                              N_HF_VAR, LR_GHOST_SIZE, dt, dh, StoreElectric, g_Ele_Array[P],
                              CorrHalfVel, g_Pot_Array_USG[P], g_Corner_Array[P],
                              Time, GravityType, ExtAcc_Func, c_ExtAcc_AuxArray );

         MHD_UpdateMagnetic( g_Mag_Array_Out[P][0], g_Mag_Array_Out[P][1], g_Mag_Array_Out[P][2],
                             g_Mag_Array_In[P], g_EC_Ele_1PG, dt, dh, PS2, N_FL_ELE, FLU_GHOST_SIZE );
#        endif


//       4. full-step evolution
         Hydro_FullStepUpdate( g_Flu_Array_In[P], g_Flu_Array_Out[P], g_DE_Array_Out[P], g_Mag_Array_Out[P],
                               g_FC_Flux_1PG, dt, dh, MinDens, MinEint, DualEnergySwitch,
                               NormPassive, NNorm, c_NormIdx, c_ExtAcc_AuxArray );

      } // loop over all patch groups
   } // OpenMP parallel region

} // FUNCTION : CPU_FluidSolver_MHM



#if ( FLU_SCHEME == MHM_RP )
//-------------------------------------------------------------------------------------------------------
// Function    :  Hydro_RiemannPredict_Flux
// Description :  Evaluate the half-step face-centered fluxes by Riemann solver
//
// Note        :  1. Work for the MHM_RP scheme
//                2. Currently support the exact, HLLC, HLLE, HLLD, and Roe solvers
//                3. g_Flux_Half[] is accessed with a stride N_HF_FLUX
//                   --> Fluxes on the **left** face of the (i+1,j+1,k+1) element in g_ConVar[] will
//                       be stored in the (i,j,k) element of g_Flux_Half[]
//
// Parameter   :  g_ConVar          : Array storing the input conserved variables
//                g_Flux_Half       : Array to store the output face-centered fluxes
//                g_FC_B            : Array storing the input face-centered magnetic field (for MHD only)
//                                    --> Accessed with strides FLU_NXT/FLU_NXT+1 along the
//                                        transverse/longitudinal directions
//                g_CC_B            : Array storing the input cell-centered magnetic field (for MHD only)
//                                    --> Accessed with a stride FLU_NXT
//                MinPres           : Minimum allowed pressure
//                EoS_DensEint2Pres : EoS routine to compute the gas pressure
//                EoS_DensPres2CSqr : EoS routine to compute the sound speed square
//                EoS_AuxArray      : Auxiliary array for the EoS routines
//-------------------------------------------------------------------------------------------------------
GPU_DEVICE
void Hydro_RiemannPredict_Flux( const real g_ConVar[][ CUBE(FLU_NXT) ],
                                      real g_Flux_Half[][NCOMP_TOTAL_PLUS_MAG][ CUBE(N_FC_FLUX) ],
                                const real g_FC_B[][ SQR(FLU_NXT)*FLU_NXT_P1 ],
                                const real g_CC_B[][ CUBE(FLU_NXT) ],
                                const real MinPres, const EoS_DE2P_t EoS_DensEint2Pres,
                                const EoS_DP2C_t EoS_DensPres2CSqr, const double EoS_AuxArray[] )
{

   const int didx_cvar[3] = { 1, FLU_NXT, SQR(FLU_NXT) };
   real ConVar_L[NCOMP_TOTAL_PLUS_MAG], ConVar_R[NCOMP_TOTAL_PLUS_MAG], Flux_1Face[NCOMP_TOTAL_PLUS_MAG];

#  if ( RSOLVER == EXACT )
   real PriVar_L[NCOMP_TOTAL], PriVar_R[NCOMP_TOTAL];
#  endif


// loop over different spatial directions
   for (int d=0; d<3; d++)
   {
#     ifdef MHD
      const int TDir1          = (d+1)%3;    // transverse direction 1
      const int TDir2          = (d+2)%3;    // transverse direction 2
      const int stride_fc_B[3] = { 1, FLU_NXT, SQR(FLU_NXT) };

      int sizeB_i, sizeB_j;
#     endif

      int i_cvar_s=0, j_cvar_s=0, k_cvar_s=0, size_i, size_j, size_k;

      switch ( d )
      {
#        ifdef MHD
         case 0 : size_i  = N_HF_FLUX-1;  size_j  = N_HF_FLUX-0;  size_k = N_HF_FLUX-0;
                  sizeB_i = FLU_NXT_P1;   sizeB_j = FLU_NXT;
                  break;

         case 1 : size_i  = N_HF_FLUX-0;  size_j  = N_HF_FLUX-1;  size_k = N_HF_FLUX-0;
                  sizeB_i = FLU_NXT;      sizeB_j = FLU_NXT_P1;
                  break;

         case 2 : size_i  = N_HF_FLUX-0;  size_j  = N_HF_FLUX-0;  size_k = N_HF_FLUX-1;
                  sizeB_i = FLU_NXT;      sizeB_j = FLU_NXT;
                  break;

#        else // #ifdef MHD
         case 0 : i_cvar_s = 0;            j_cvar_s = 1;            k_cvar_s = 1;
                  size_i   = N_HF_FLUX-0;  size_j   = N_HF_FLUX-1;  size_k   = N_HF_FLUX-1;
                  break;

         case 1 : i_cvar_s = 1;            j_cvar_s = 0;            k_cvar_s = 1;
                  size_i   = N_HF_FLUX-1;  size_j   = N_HF_FLUX-0;  size_k   = N_HF_FLUX-1;
                  break;

         case 2 : i_cvar_s = 1;            j_cvar_s = 1;            k_cvar_s = 0;
                  size_i   = N_HF_FLUX-1;  size_j   = N_HF_FLUX-1;  size_k   = N_HF_FLUX-0;
                  break;
#        endif // #ifdef MHD ... else ...
      } // switch ( d )

      const int size_ij = size_i*size_j;

      CGPU_LOOP( idx, size_i*size_j*size_k )
      {
         const int i_flux   = idx % size_i;
         const int j_flux   = idx % size_ij / size_i;
         const int k_flux   = idx / size_ij;
         const int idx_flux = IDX321( i_flux, j_flux, k_flux, N_HF_FLUX, N_HF_FLUX );

         const int i_cvar   = i_flux + i_cvar_s;
         const int j_cvar   = j_flux + j_cvar_s;
         const int k_cvar   = k_flux + k_cvar_s;
         const int idx_cvar = IDX321( i_cvar, j_cvar, k_cvar, FLU_NXT, FLU_NXT );

//       get the left and right fluid variables
         for (int v=0; v<NCOMP_TOTAL; v++)
         {
            ConVar_L[v] = g_ConVar[v][ idx_cvar                ];
            ConVar_R[v] = g_ConVar[v][ idx_cvar + didx_cvar[d] ];
         }

//       get the left and right B field
#        ifdef MHD
//       longitudinal component is face-centered
         const int idx_fc_B = IDX321( i_cvar, j_cvar, k_cvar, sizeB_i, sizeB_j ) + stride_fc_B[d];
         ConVar_L[ MAG_OFFSET + d     ] = g_FC_B[d][idx_fc_B];
         ConVar_R[ MAG_OFFSET + d     ] = g_FC_B[d][idx_fc_B];

//       transverse components are cell-centered
         ConVar_L[ MAG_OFFSET + TDir1 ] = g_CC_B[TDir1][ idx_cvar                ];
         ConVar_L[ MAG_OFFSET + TDir2 ] = g_CC_B[TDir2][ idx_cvar                ];
         ConVar_R[ MAG_OFFSET + TDir1 ] = g_CC_B[TDir1][ idx_cvar + didx_cvar[d] ];
         ConVar_R[ MAG_OFFSET + TDir2 ] = g_CC_B[TDir2][ idx_cvar + didx_cvar[d] ];

//       correct total energy by the difference between the face- and cell-centered logitudinal B field
         ConVar_L[4] += (real)0.5*(  SQR( ConVar_L[MAG_OFFSET + d] ) - SQR( g_CC_B[d][idx_cvar               ] )  );
         ConVar_R[4] += (real)0.5*(  SQR( ConVar_R[MAG_OFFSET + d] ) - SQR( g_CC_B[d][idx_cvar + didx_cvar[d]] )  );
#        endif

//       invoke the Riemann solver
#        if   ( RSOLVER == EXACT  &&  !defined MHD )
         const bool NormPassive_No  = false;  // do NOT convert any passive variable to mass fraction for the Riemann solvers
         const bool JeansMinPres_No = false;

         Hydro_Con2Pri( ConVar_L, PriVar_L, MinPres, NormPassive_No, NULL_INT, NULL, JeansMinPres_No, NULL_REAL,
                        EoS_DensEint2Pres, EoS_AuxArray );
         Hydro_Con2Pri( ConVar_R, PriVar_R, MinPres, NormPassive_No, NULL_INT, NULL, JeansMinPres_No, NULL_REAL,
                        EoS_DensEint2Pres, EoS_AuxArray );

         Hydro_RiemannSolver_Exact( d, Flux_1Face, PriVar_L, PriVar_R, MinPres, EoS_DensEint2Pres, EoS_DensPres2CSqr, EoS_AuxArray );
#        elif ( RSOLVER == ROE )
         Hydro_RiemannSolver_Roe  ( d, Flux_1Face, ConVar_L, ConVar_R, MinPres, EoS_DensEint2Pres, EoS_DensPres2CSqr, EoS_AuxArray );
#        elif ( RSOLVER == HLLE )
         Hydro_RiemannSolver_HLLE ( d, Flux_1Face, ConVar_L, ConVar_R, MinPres, EoS_DensEint2Pres, EoS_DensPres2CSqr, EoS_AuxArray );
#        elif ( RSOLVER == HLLC  &&  !defined MHD )
         Hydro_RiemannSolver_HLLC ( d, Flux_1Face, ConVar_L, ConVar_R, MinPres, EoS_DensEint2Pres, EoS_DensPres2CSqr, EoS_AuxArray );
#        elif ( RSOLVER == HLLD  &&  defined MHD )
         Hydro_RiemannSolver_HLLD ( d, Flux_1Face, ConVar_L, ConVar_R, MinPres, EoS_DensEint2Pres, EoS_DensPres2CSqr, EoS_AuxArray );
#        else
#        error : ERROR : unsupported Riemann solver (EXACT/ROE/HLLE/HLLC/HLLD) !!
#        endif

//       store the results in g_Flux_Half[]
         for (int v=0; v<NCOMP_TOTAL_PLUS_MAG; v++)   g_Flux_Half[d][v][idx_flux] = Flux_1Face[v];
      } // CGPU_LOOP( idx, N_HF_FLUX*SQR(N_HF_FLUX-1) )
   } // for (int d=0; d<3; d++)


#  ifdef __CUDACC__
   __syncthreads();
#  endif

} // FUNCTION : Hydro_RiemannPredict_Flux



//-------------------------------------------------------------------------------------------------------
// Function    :  Hydro_RiemannPredict
// Description :  Evolve the cell-centered variables by half time-step using the fluxes returned
//                by Hydro_RiemannPredict_Flux()
//
// Note        :  1. Work for the MHM_RP scheme
//                2. For the performance consideration, the output data are converted to primitive variables
//                   --> Reducing the global memory access on GPU
//                3. Cell-centered B field is simply obtained by averaging the half-step face-centered B field
//
// Parameter   :  g_ConVar_In        : Array storing the input conserved variables
//                g_FC_B_Half        : Array storing the input half-step face-centered B field
//                g_Flux_Half        : Array storing the input face-centered fluxes
//                                     --> Accessed with the stride N_HF_FLUX
//                g_PriVar_Half      : Array to store the output primitive variables
//                                     --> Accessed with the stride N_HF_VAR
//                                     --> Although its actually allocated size is FLU_NXT^3 since it points to g_PriVar_1PG[]
//                dt                 : Time interval to advance solution
//                dh                 : Cell size
//                MinDens/Pres/Eint  : Density, pressure, and internal energy floors
//                NormPassive        : true --> convert passive scalars to mass fraction
//                NNorm              : Number of passive scalars for the option "NormPassive"
//                                     --> Should be set to the global variable "PassiveNorm_NVar"
//                NormIdx            : Target variable indices for the option "NormPassive"
//                                     --> Should be set to the global variable "PassiveNorm_VarIdx"
//                JeansMinPres       : Apply minimum pressure estimated from the Jeans length
//                JeansMinPres_Coeff : Coefficient used by JeansMinPres = G*(Jeans_NCell*Jeans_dh)^2/(Gamma*pi);
//                EoS_DensEint2Pres  : EoS routine to compute the gas pressure
//                EoS_AuxArray       : Auxiliary array for the EoS routines
//-------------------------------------------------------------------------------------------------------
GPU_DEVICE
void Hydro_RiemannPredict( const real g_ConVar_In[][ CUBE(FLU_NXT) ],
                           const real g_FC_B_Half[][ FLU_NXT_P1*SQR(FLU_NXT) ],
                           const real g_Flux_Half[][NCOMP_TOTAL_PLUS_MAG][ CUBE(N_FC_FLUX) ],
                                 real g_PriVar_Half[][ CUBE(FLU_NXT) ],
                           const real dt, const real dh,
                           const real MinDens, const real MinPres, const real MinEint,
                           const bool NormPassive, const int NNorm, const int NormIdx[],
                           const bool JeansMinPres, const real JeansMinPres_Coeff,
                           const EoS_DE2P_t EoS_DensEint2Pres, const double EoS_AuxArray[] )
{

   const int  didx_flux[3] = { 1, N_HF_FLUX, SQR(N_HF_FLUX) };
   const real dt_dh2       = (real)0.5*dt/dh;

   const int N_HF_VAR2 = SQR(N_HF_VAR);
   CGPU_LOOP( idx_out, CUBE(N_HF_VAR) )
   {
      const int i_out    = idx_out % N_HF_VAR;
      const int j_out    = idx_out % N_HF_VAR2 / N_HF_VAR;
      const int k_out    = idx_out / N_HF_VAR2;

//    for MHD, one additional flux is evaluated along each transverse direction for computing the CT electric field
#     ifdef MHD
      const int i_flux   = i_out + 1;
      const int j_flux   = j_out + 1;
      const int k_flux   = k_out + 1;
#     else
      const int i_flux   = i_out;
      const int j_flux   = j_out;
      const int k_flux   = k_out;
#     endif
      const int idx_flux = IDX321( i_flux, j_flux, k_flux, N_HF_FLUX, N_HF_FLUX );

      const int i_in     = i_out + 1;
      const int j_in     = j_out + 1;
      const int k_in     = k_out + 1;
      const int idx_in   = IDX321( i_in, j_in, k_in, FLU_NXT, FLU_NXT );

      real out_con[NCOMP_TOTAL_PLUS_MAG], out_pri[NCOMP_TOTAL_PLUS_MAG], dflux[3][NCOMP_TOTAL];

//    calculate the flux differences of the fluid variables
      for (int d=0; d<3; d++)
      for (int v=0; v<NCOMP_TOTAL; v++)
      {
#        ifdef MHD
         dflux[d][v] = g_Flux_Half[d][v][idx_flux] - g_Flux_Half[d][v][ idx_flux - didx_flux[d] ];
#        else
         dflux[d][v] = g_Flux_Half[d][v][ idx_flux + didx_flux[d] ] - g_Flux_Half[d][v][idx_flux];
#        endif
      }

//    update the input cell-centered conserved variables with the flux differences
      for (int v=0; v<NCOMP_TOTAL; v++)
         out_con[v] = g_ConVar_In[v][idx_in] - dt_dh2*( dflux[0][v] + dflux[1][v] + dflux[2][v] );

//    compute the cell-centered half-step B field
#     ifdef MHD
      MHD_GetCellCenteredBField( out_con+MAG_OFFSET, g_FC_B_Half[0], g_FC_B_Half[1], g_FC_B_Half[2],
                                 N_HF_VAR, N_HF_VAR, N_HF_VAR, i_out, j_out, k_out );
#     endif

//    apply density and internal energy floors
#     ifdef MHD
      const real Emag = (real)0.5*( SQR(out_con[MAG_OFFSET+0]) + SQR(out_con[MAG_OFFSET+1]) + SQR(out_con[MAG_OFFSET+2]) );
#     else
      const real Emag = NULL_REAL;
#     endif
      out_con[0] = FMAX( out_con[0], MinDens );
<<<<<<< HEAD
      out_con[4] = Hydro_CheckMinEintInEngy( out_con[0], out_con[1], out_con[2], out_con[3], out_con[4], MinEint, EngyB );
=======
      out_con[4] = Hydro_CheckMinPresInEngy( out_con[0], out_con[1], out_con[2], out_con[3], out_con[4], Gamma_m1, _Gamma_m1, MinPres, Emag );
>>>>>>> d99f52ce
#     if ( NCOMP_PASSIVE > 0 )
      for (int v=NCOMP_FLUID; v<NCOMP_TOTAL; v++)
      out_con[v] = FMAX( out_con[v], TINY_NUMBER );
#     endif

//    conserved --> primitive variables
      Hydro_Con2Pri( out_con, out_pri, MinPres, NormPassive, NNorm, NormIdx, JeansMinPres, JeansMinPres_Coeff,
                     EoS_DensEint2Pres, EoS_AuxArray );

//    store the results in g_PriVar_Half[]
      for (int v=0; v<NCOMP_TOTAL_PLUS_MAG; v++)   g_PriVar_Half[v][idx_out] = out_pri[v];
   } // i,j,k


#  ifdef __CUDACC__
   __syncthreads();
#  endif

} // FUNCTION : Hydro_RiemannPredict
#endif // #if ( FLU_SCHEME == MHM_RP )



#endif // #if (  MODEL == HYDRO  &&  ( FLU_SCHEME == MHM || FLU_SCHEME == MHM_RP )  )<|MERGE_RESOLUTION|>--- conflicted
+++ resolved
@@ -702,11 +702,7 @@
       const real Emag = NULL_REAL;
 #     endif
       out_con[0] = FMAX( out_con[0], MinDens );
-<<<<<<< HEAD
-      out_con[4] = Hydro_CheckMinEintInEngy( out_con[0], out_con[1], out_con[2], out_con[3], out_con[4], MinEint, EngyB );
-=======
-      out_con[4] = Hydro_CheckMinPresInEngy( out_con[0], out_con[1], out_con[2], out_con[3], out_con[4], Gamma_m1, _Gamma_m1, MinPres, Emag );
->>>>>>> d99f52ce
+      out_con[4] = Hydro_CheckMinEintInEngy( out_con[0], out_con[1], out_con[2], out_con[3], out_con[4], MinEint, Emag );
 #     if ( NCOMP_PASSIVE > 0 )
       for (int v=NCOMP_FLUID; v<NCOMP_TOTAL; v++)
       out_con[v] = FMAX( out_con[v], TINY_NUMBER );
