--- conflicted
+++ resolved
@@ -88,11 +88,7 @@
 
       CGPU_LOOP( t, CUBE(PS1) )
       {
-<<<<<<< HEAD
-	real fluid[FLU_NIN_T], Pres, a2, Emag;
-=======
-         real fluid[FLU_NIN_T], Pres, a2, Emag;
->>>>>>> 8d72d8ec
+	 real fluid[FLU_NIN_T], Pres, a2, Emag;
 #        ifdef MHD
          int  i, j, k;
          real B[3], Bx2, By2, Bz2, B2, Ca2_plus_a2, Ca2_min_a2, Ca2_min_a2_sqr, four_a2_over_Rho;
