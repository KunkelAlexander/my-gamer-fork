--- conflicted
+++ resolved
@@ -126,11 +126,7 @@
       Output_1Cell[DENS] = FMAX( Output_1Cell[DENS], MinDens );
       Output_1Cell[ENGY] = Hydro_CheckMinEintInEngy( Output_1Cell[DENS], Output_1Cell[MOMX],
                                                      Output_1Cell[MOMY], Output_1Cell[MOMZ],
-<<<<<<< HEAD
-                                                     Output_1Cell[ENGY],  MinEint, EngyB );
-=======
-                                                     Output_1Cell[ENGY], Gamma_m1, _Gamma_m1, MinPres, Emag );
->>>>>>> d99f52ce
+                                                     Output_1Cell[ENGY],  MinEint, Emag );
       */
 
 
