#include "GAMER.h"

#if ( MODEL == HYDRO )

// declare as static so that other functions cannot invoke it directly and must use the function pointer
static void Init_Function_User( real fluid[], const double x, const double y, const double z, const double Time,
                                const int lv, double AuxArray[] );

// this function pointer may be overwritten by various test problem initializers
void (*Init_Function_User_Ptr)( real fluid[], const double x, const double y, const double z, const double Time,
                                const int lv, double AuxArray[] ) = Init_Function_User;

extern bool (*Flu_ResetByUser_Func_Ptr)( real fluid[], const double x, const double y, const double z, const double Time,
                                         const int lv, double AuxArray[] );

#ifdef MHD
// declare as static so that other functions cannot invoke it directly and must use the function pointer
static real Init_Function_BField_User( const int comp, const double x, const double y, const double z, const double Time,
                                       const int lv, double AuxArray[] );

// this function pointer may be overwritten by various test problem initializers
real (*Init_Function_BField_User_Ptr)( const int comp, const double x, const double y, const double z, const double Time,
                                       const int lv, double AuxArray[] ) = Init_Function_BField_User;
#endif




//-------------------------------------------------------------------------------------------------------
// Function    :  Init_Function_User
// Description :  Function to initialize the fluid field
//
// Note        :  1. Invoked by Hydro_Init_ByFunction_AssignData() using the function pointer "Init_Function_User_Ptr"
//                   --> The function pointer may be reset by various test problem initializers, in which case
//                       this funtion will become useless
//                2. This function will be invoked by multiple OpenMP threads when OPENMP is enabled
//                   (uless OPT__INIT_GRID_WITH_OMP is disabled)
//                   --> Please ensure that everything here is thread-safe
//                3. Even when DUAL_ENERGY is adopted, one does NOT need to set the dual-energy variable here
//                   --> It will be set automatically in Hydro_Init_ByFunction_AssignData()
<<<<<<< HEAD
//                4. For MHD, do NOT add magnetic energy (i.e., 0.5*B^2) to fluid[ENGY] here
//                   --> It will be added automatically later
=======
>>>>>>> 75d245ae
//
// Parameter   :  fluid    : Fluid field to be initialized
//                x/y/z    : Target physical coordinates
//                Time     : Target physical time
//                lv       : Target refinement level
//                AuxArray : Auxiliary array
//
// Return      :  fluid
//-------------------------------------------------------------------------------------------------------
void Init_Function_User( real fluid[], const double x, const double y, const double z, const double Time,
                         const int lv, double AuxArray[] )
{

   const double Gamma2  = 1.0/GAMMA/(GAMMA-1.0);
   const double C1[3] = { 0.5*amr->BoxSize[0]+100.0,
                          0.5*amr->BoxSize[1]+200.0,
                          0.5*amr->BoxSize[2]+300.0 };
   const double C2[3] = { 20.0, 40.0, 10.0 };

   const double Cs      =   1.0;
   const double Height1 = 100.0;
   const double Height2 = 400.0;
   const double Width1  = 640.0;
   const double Width2  = 512.0;

// set active variables
   fluid[DENS] = 1.0 + Height1*exp(  -( SQR(x-C1[0])+ SQR(y-C1[1]) + SQR(z-C1[2]) ) / SQR(Width1)  );
   fluid[DENS] +=      Height2*exp(  -( SQR(x-C2[0])+ SQR(y-C2[1]) + SQR(z-C2[2]) ) / SQR(Width2)  );
   fluid[MOMX] = 1.0;
   fluid[MOMY] = 2.0;
   fluid[MOMZ] = 3.0;
   fluid[ENGY] = Cs*Cs*fluid[DENS]*Gamma2 + 0.5*( SQR(fluid[MOMX]) + SQR(fluid[MOMY]) + SQR(fluid[MOMZ]) ) / fluid[DENS];

// set passive scalars

} // FUNCTION : Init_Function_User



#ifdef MHD
//-------------------------------------------------------------------------------------------------------
// Function    :  Init_Function_BField_User
// Description :  Function to initialize the magnetic field
//
// Note        :  1. Invoked by Hydro_Init_ByFunction_AssignData() using the function pointer "Init_Function_BField_User_Ptr"
//                   --> The function pointer may be reset by various test problem initializers, in which case
//                       this funtion will become useless
//                2. This function will be invoked by multiple OpenMP threads when OPENMP is enabled
//                   (uless OPT__INIT_GRID_WITH_OMP is disabled)
//                   --> Please ensure that everything here is thread-safe
//                3. Only return one component at a time
//                   --> Target component is determined by "comp"
//                   --> Return either B_X, B_Y, or B_Z, where X/Y/Z depends on the adopted coordinate system
//                       --> Cartesian   coordinates: B_x, B_y, or B_z
//                       --> Cylindrical coordinates: B_r, B_phi, or B_z
//
// Parameter   :  comp     : Target magnetic field component (0/1/2 -> B_X/B_Y/B_Z)
//                x/y/z    : Target physical coordinates
//                Time     : Target physical time
//                lv       : Target refinement level
//                AuxArray : Auxiliary array
//
// Return      :  B_comp
//-------------------------------------------------------------------------------------------------------
real Init_Function_BField_User( const int comp, const double x, const double y, const double z, const double Time,
                                const int lv, double AuxArray[] )
{

   real B_comp;

   switch ( comp )
   {
//    B_X
      case 0:
         B_comp = (real)1.0;
         break;

//    B_Y
      case 1:
         B_comp = (real)2.0;
         break;

//    B_Z
      case 2:
         B_comp = (real)3.0;
         break;

      default :
         Aux_Error( ERROR_INFO, "incorrect parameter %s = %d !!\n", "comp", comp );
   } // switch ( comp )

   return B_comp;

} // FUNCTION : Init_Function_BField_User
#endif // #ifdef MHD



//-------------------------------------------------------------------------------------------------------
// Function    :  HydroInit_ByFunction_AssignData
// Description :  Construct the initial condition in HYDRO
//
// Note        :  1. Work for the option "OPT__INIT == INIT_BY_FUNCTION"
//                2. The function pointers "Init_Function_User_Ptr/Flu_ResetByUser_Func_Ptr/Init_Function_BField_User_Ptr"
//                   point to "Init_Function_User()/Flu_ResetByUser_Func()/Init_Function_BField_User()" by default
//                   but may be overwritten by various test problem initializers
//                3. One can disable OpenMP in this routine by setting OPT__INIT_GRID_WITH_OMP = 0
//                   --> Useful if "Init_Function_User_Ptr/Flu_ResetByUser_Func_Ptr/Init_Function_BField_User_Ptr"
//                       do not support OpenMP
//                       (e.g., they may not be thread-safe or may involve a random number generator for which
//                       all threads would share the same random seed when adopting OpenMP)
//
// Parameter   :  lv : Target refinement level
//-------------------------------------------------------------------------------------------------------
void Hydro_Init_ByFunction_AssignData( const int lv )
{

// check
   if ( Init_Function_User_Ptr == NULL )  Aux_Error( ERROR_INFO, "Init_Function_User_Ptr == NULL !!\n" );

#  ifdef MHD
   if ( Init_Function_BField_User_Ptr == NULL )    Aux_Error( ERROR_INFO, "Init_Function_BField_User_Ptr == NULL !!\n" );
#  endif


// set the number of OpenMP threads
#  ifdef OPENMP
   const int OMP_NThread = ( OPT__INIT_GRID_WITH_OMP ) ? OMP_NTHREAD : 1;
#  endif


   const int    NSub     = ( INIT_SUBSAMPLING_NCELL <= 0 ) ? 1 : INIT_SUBSAMPLING_NCELL;
   const double dh       = amr->dh[lv];
   const double dh_sub   = dh / NSub;
   const double _NSub3   = 1.0/CUBE(NSub);
   const real   Gamma_m1 = GAMMA - (real)1.0;
   const real  _Gamma_m1 = (real)1.0 / Gamma_m1;
#  ifdef MHD
   const double _NSub2   = 1.0/SQR(NSub);
#  endif

   real   fluid[NCOMP_TOTAL], fluid_sub[NCOMP_TOTAL];
   double x, y, z, x0, y0, z0;


#  pragma omp parallel for private( fluid, fluid_sub, x, y, z, x0, y0, z0 ) schedule( runtime ) num_threads( OMP_NThread )
   for (int PID=0; PID<amr->NPatchComma[lv][1]; PID++)
   {
//    1. set the magnetic field
#     ifdef MHD
//    loop over B_X/Y/Z
      for (int v=0; v<NCOMP_MAGNETIC; v++)
      {
         int    ijk_end[3], sub_end[3], id=0;
         double dxyz0[3];

         for (int d=0; d<3; d++)
         {
            ijk_end[d] = ( d == v ) ? PS1+1 : PS1;
            sub_end[d] = ( d == v ) ? 1     : NSub;
            dxyz0  [d] = ( d == v ) ? 0.0   : 0.5*dh_sub;
         }

         for (int k=0; k<ijk_end[2]; k++)    {  z0 = amr->patch[0][lv][PID]->EdgeL[2] + k*dh + dxyz0[2];
         for (int j=0; j<ijk_end[1]; j++)    {  y0 = amr->patch[0][lv][PID]->EdgeL[1] + j*dh + dxyz0[1];
         for (int i=0; i<ijk_end[0]; i++)    {  x0 = amr->patch[0][lv][PID]->EdgeL[0] + i*dh + dxyz0[0];

            real B_sub = (real)0.0;

            for (int kk=0; kk<sub_end[2]; kk++)    {  z = z0 + kk*dh_sub;
            for (int jj=0; jj<sub_end[1]; jj++)    {  y = y0 + jj*dh_sub;
            for (int ii=0; ii<sub_end[0]; ii++)    {  x = x0 + ii*dh_sub;

               B_sub += Init_Function_BField_User( v, x, y, z, Time[lv], lv, NULL );

            }}}

            amr->patch[ amr->MagSg[lv] ][lv][PID]->magnetic[v][ id ++ ] = B_sub*_NSub2;
         }}} // i,j,k
      } // for (int v=0; v<3; v++)
#     endif // #ifdef MHD



//    2. set the fluid field
      for (int k=0; k<PS1; k++)  {  z0 = amr->patch[0][lv][PID]->EdgeL[2] + k*dh + 0.5*dh_sub;
      for (int j=0; j<PS1; j++)  {  y0 = amr->patch[0][lv][PID]->EdgeL[1] + j*dh + 0.5*dh_sub;
      for (int i=0; i<PS1; i++)  {  x0 = amr->patch[0][lv][PID]->EdgeL[0] + i*dh + 0.5*dh_sub;

         for (int v=0; v<NCOMP_TOTAL; v++)   fluid[v] = (real)0.0;

         for (int kk=0; kk<NSub; kk++)    {  z = z0 + kk*dh_sub;
         for (int jj=0; jj<NSub; jj++)    {  y = y0 + jj*dh_sub;
         for (int ii=0; ii<NSub; ii++)    {  x = x0 + ii*dh_sub;

            Init_Function_User_Ptr( fluid_sub, x, y, z, Time[lv], lv, NULL );

//          modify the initial condition if required
            if ( OPT__RESET_FLUID  &&  Flu_ResetByUser_Func_Ptr != NULL)
               Flu_ResetByUser_Func_Ptr( fluid_sub, x, y, z, Time[lv], lv, NULL );

            for (int v=0; v<NCOMP_TOTAL; v++)   fluid[v] += fluid_sub[v];

         }}}

         for (int v=0; v<NCOMP_TOTAL; v++)   fluid[v] *= _NSub3;

<<<<<<< HEAD

//       add the magnetic energy
#        ifdef MHD
         const real EngyB = MHD_GetCellCenteredBEnergy( lv, PID, i, j, k, amr->MagSg[lv] );
         fluid[ENGY] += EngyB;
#        else
         const real EngyB = NULL_REAL;
=======
//       check minimum density and pressure
         fluid[DENS] = FMAX( fluid[DENS], (real)MIN_DENS );
         fluid[ENGY] = Hydro_CheckMinPresInEngy( fluid[DENS], fluid[MOMX], fluid[MOMY], fluid[MOMZ], fluid[ENGY],
                                                 Gamma_m1, _Gamma_m1, MIN_PRES );

//       calculate the dual-energy variable (entropy or internal energy)
#        if   ( DUAL_ENERGY == DE_ENPY )
         fluid[ENPY] = Hydro_Fluid2Entropy( fluid[DENS], fluid[MOMX], fluid[MOMY], fluid[MOMZ], fluid[ENGY], Gamma_m1 );
#        elif ( DUAL_ENERGY == DE_EINT )
#        error : DE_EINT is NOT supported yet !!
#        endif

//       floor and normalize passive scalars
#        if ( NCOMP_PASSIVE > 0 )
         for (int v=NCOMP_FLUID; v<NCOMP_TOTAL; v++)  fluid[v] = FMAX( fluid[v], TINY_NUMBER );

         if ( OPT__NORMALIZE_PASSIVE )
            Hydro_NormalizePassive( fluid[DENS], fluid+NCOMP_FLUID, PassiveNorm_NVar, PassiveNorm_VarIdx );
>>>>>>> 75d245ae
#        endif


//       check minimum density and pressure
         fluid[DENS] = FMAX( fluid[DENS], (real)MIN_DENS );
<<<<<<< HEAD
         fluid[ENGY] = CPU_CheckMinPresInEngy( fluid[DENS], fluid[MOMX], fluid[MOMY], fluid[MOMZ], fluid[ENGY],
                                               Gamma_m1, _Gamma_m1, MIN_PRES, EngyB );
=======
         fluid[ENGY] = Hydro_CheckMinPresInEngy( fluid[DENS], fluid[MOMX], fluid[MOMY], fluid[MOMZ], fluid[ENGY],
                                                 Gamma_m1, _Gamma_m1, MIN_PRES );
>>>>>>> 75d245ae

//       calculate the dual-energy variable (entropy or internal energy)
#        if   ( DUAL_ENERGY == DE_ENPY )
         fluid[ENPY] = Hydro_Fluid2Entropy( fluid[DENS], fluid[MOMX], fluid[MOMY], fluid[MOMZ], fluid[ENGY], Gamma_m1 );
#        elif ( DUAL_ENERGY == DE_EINT )
#        error : DE_EINT is NOT supported yet !!
#        endif

//       floor and normalize passive scalars
#        if ( NCOMP_PASSIVE > 0 )
         for (int v=NCOMP_FLUID; v<NCOMP_TOTAL; v++)  fluid[v] = FMAX( fluid[v], TINY_NUMBER );

         if ( OPT__NORMALIZE_PASSIVE )
            Hydro_NormalizePassive( fluid[DENS], fluid+NCOMP_FLUID, PassiveNorm_NVar, PassiveNorm_VarIdx );
#        endif

         for (int v=0; v<NCOMP_TOTAL; v++)   amr->patch[ amr->FluSg[lv] ][lv][PID]->fluid[v][k][j][i] = fluid[v];

      }}} // i,j,k
   } // for (int PID=0; PID<amr->NPatchComma[lv][1]; PID++)

} // FUNCTION : Hydro_Init_ByFunction_AssignData



#endif // #if ( MODEL == HYDRO )<|MERGE_RESOLUTION|>--- conflicted
+++ resolved
@@ -38,11 +38,8 @@
 //                   --> Please ensure that everything here is thread-safe
 //                3. Even when DUAL_ENERGY is adopted, one does NOT need to set the dual-energy variable here
 //                   --> It will be set automatically in Hydro_Init_ByFunction_AssignData()
-<<<<<<< HEAD
 //                4. For MHD, do NOT add magnetic energy (i.e., 0.5*B^2) to fluid[ENGY] here
 //                   --> It will be added automatically later
-=======
->>>>>>> 75d245ae
 //
 // Parameter   :  fluid    : Fluid field to be initialized
 //                x/y/z    : Target physical coordinates
@@ -250,7 +247,6 @@
 
          for (int v=0; v<NCOMP_TOTAL; v++)   fluid[v] *= _NSub3;
 
-<<<<<<< HEAD
 
 //       add the magnetic energy
 #        ifdef MHD
@@ -258,11 +254,13 @@
          fluid[ENGY] += EngyB;
 #        else
          const real EngyB = NULL_REAL;
-=======
+#        endif
+
+
 //       check minimum density and pressure
          fluid[DENS] = FMAX( fluid[DENS], (real)MIN_DENS );
          fluid[ENGY] = Hydro_CheckMinPresInEngy( fluid[DENS], fluid[MOMX], fluid[MOMY], fluid[MOMZ], fluid[ENGY],
-                                                 Gamma_m1, _Gamma_m1, MIN_PRES );
+                                               Gamma_m1, _Gamma_m1, MIN_PRES, EngyB );
 
 //       calculate the dual-energy variable (entropy or internal energy)
 #        if   ( DUAL_ENERGY == DE_ENPY )
@@ -277,33 +275,6 @@
 
          if ( OPT__NORMALIZE_PASSIVE )
             Hydro_NormalizePassive( fluid[DENS], fluid+NCOMP_FLUID, PassiveNorm_NVar, PassiveNorm_VarIdx );
->>>>>>> 75d245ae
-#        endif
-
-
-//       check minimum density and pressure
-         fluid[DENS] = FMAX( fluid[DENS], (real)MIN_DENS );
-<<<<<<< HEAD
-         fluid[ENGY] = CPU_CheckMinPresInEngy( fluid[DENS], fluid[MOMX], fluid[MOMY], fluid[MOMZ], fluid[ENGY],
-                                               Gamma_m1, _Gamma_m1, MIN_PRES, EngyB );
-=======
-         fluid[ENGY] = Hydro_CheckMinPresInEngy( fluid[DENS], fluid[MOMX], fluid[MOMY], fluid[MOMZ], fluid[ENGY],
-                                                 Gamma_m1, _Gamma_m1, MIN_PRES );
->>>>>>> 75d245ae
-
-//       calculate the dual-energy variable (entropy or internal energy)
-#        if   ( DUAL_ENERGY == DE_ENPY )
-         fluid[ENPY] = Hydro_Fluid2Entropy( fluid[DENS], fluid[MOMX], fluid[MOMY], fluid[MOMZ], fluid[ENGY], Gamma_m1 );
-#        elif ( DUAL_ENERGY == DE_EINT )
-#        error : DE_EINT is NOT supported yet !!
-#        endif
-
-//       floor and normalize passive scalars
-#        if ( NCOMP_PASSIVE > 0 )
-         for (int v=NCOMP_FLUID; v<NCOMP_TOTAL; v++)  fluid[v] = FMAX( fluid[v], TINY_NUMBER );
-
-         if ( OPT__NORMALIZE_PASSIVE )
-            Hydro_NormalizePassive( fluid[DENS], fluid+NCOMP_FLUID, PassiveNorm_NVar, PassiveNorm_VarIdx );
 #        endif
 
          for (int v=0; v<NCOMP_TOTAL; v++)   amr->patch[ amr->FluSg[lv] ][lv][PID]->fluid[v][k][j][i] = fluid[v];
