--- conflicted
+++ resolved
@@ -288,11 +288,7 @@
          Etot_in = g_Flu_Array_New[P][ENGY][idx_g0];
          Enki_in = Etot_in - _rho2*( SQR(px_new) + SQR(py_new) + SQR(pz_new) );
 #        ifdef MHD
-<<<<<<< HEAD
-         Emag_in = g_EngyB_Array[P][idx_g0];
-=======
-         Eb_in   = g_Emag_Array[P][idx_g0];
->>>>>>> d99f52ce
+         Emag_in = g_Emag_Array[P][idx_g0];
 #        endif
 
 //       update the momentum density
