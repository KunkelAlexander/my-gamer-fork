--- conflicted
+++ resolved
@@ -316,33 +316,18 @@
 //                2. In_*[] and Out[] must NOT overlap
 //                3. Useless for this EoS
 //
-<<<<<<< HEAD
-// Parameter   :  Mode        : To support multiple modes in this general converter
-//                Out         : Output array
-//                In          : Input array
-//                AuxArray_*  : Auxiliary arrays (see the Note above)
-//                Table       : EoS tables
-//                ExtraIn_Int : Useless for this EoS
-=======
 // Parameter   :  Mode       : To support multiple modes in this general converter
 //                Out        : Output array
 //                In_*       : Input array
 //                AuxArray_* : Auxiliary arrays (see the Note above)
 //                Table      : EoS tables
->>>>>>> 35247166
 //
 // Return      :  Out[]
 //-------------------------------------------------------------------------------------------------------
 GPU_DEVICE_NOINLINE
-<<<<<<< HEAD
-static void EoS_General_Gamma( const int Mode, real Out[], const real In[], const double AuxArray_Flt[],
-                               const int AuxArray_Int[], const real *const Table[EOS_NTABLE_MAX],
-                               const int ExtraIn_Int[] )
-=======
 static void EoS_General_Gamma( const int Mode, real Out[], const real In_Flt[], const int In_Int[],
                                const double AuxArray_Flt[], const int AuxArray_Int[],
                                const real *const Table[EOS_NTABLE_MAX] )
->>>>>>> 35247166
 {
 
 // not used by this EoS
