#include "GAMER.h"




//-------------------------------------------------------------------------------------------------------
// Function    :  Aux_Check_Finite
// Description :  Verify that all variables at level "lv" are neither "NaN" nor "Infinite"
//
// Note        :  It only checks data stored in the current Sg
//
// Parameter   :  lv       : Target refinement level
//                comment  : You can put the location where this function is invoked in this string
//-------------------------------------------------------------------------------------------------------
void Aux_Check_Finite( const int lv, const char *comment )
{

#  ifdef GRAVITY
   const int NVar = NCOMP_TOTAL+1;
#  else
   const int NVar = NCOMP_TOTAL;
#  endif

   int Pass = true;
   real Data[NVar];


   for (int TargetRank=0; TargetRank<MPI_NRank; TargetRank++)
   {
      if ( MPI_Rank == TargetRank )
      {
         for (int PID=0; PID<amr->NPatchComma[lv][1]; PID++)
         {
            for (int k=0; k<PATCH_SIZE; k++)
            for (int j=0; j<PATCH_SIZE; j++)
            for (int i=0; i<PATCH_SIZE; i++)
            {
               for (int v=0; v<NCOMP_TOTAL; v++)
               Data[          v] = amr->patch[ amr->FluSg[lv] ][lv][PID]->fluid[v][k][j][i];

#              ifdef GRAVITY
               Data[NCOMP_TOTAL] = amr->patch[ amr->PotSg[lv] ][lv][PID]->pot[k][j][i];
#              endif

               for (int v=0; v<NVar; v++)
               {
                  if ( ! Aux_IsFinite(Data[v]) )
                  {
                     double xyz[3];
                     Aux_Coord_CellIdx2CartesianCoord( lv, PID, i, j, k, xyz );

                     if ( Pass )
                     {
                        Aux_Message( stderr, "\"%s\" : <%s> FAILED at level %2d, Time = %13.7e, Step = %ld !!\n",
                                     comment, __FUNCTION__, lv, Time[lv], Step );
                        Aux_Message( stderr, "%4s   %7s   %43s   %8s\n", "Rank", "PatchID", "Coordinates", "Variable" );

                        Pass = false;
                     }

<<<<<<< HEAD
                     Aux_Message( stderr, "%4d   %7d   (%13.7e,%13.7e,%13.7e)   %8d\n", MPI_Rank, PID, xyz[0], xyz[1], xyz[2], v );
                  } // if ( ! isfinite(Data[v]) )
=======
                     Aux_Message( stderr, "%4d\t%7d\t\t(%5d,%5d,%5d)\t%8d\n",
                                  MPI_Rank, PID,
                                  i*amr->scale[lv] + amr->patch[0][lv][PID]->corner[0],
                                  j*amr->scale[lv] + amr->patch[0][lv][PID]->corner[1],
                                  k*amr->scale[lv] + amr->patch[0][lv][PID]->corner[2],
                                  v );
                  } // if ( ! Aux_IsFinite(Data[v]) )
>>>>>>> 19162aca
               } // for (int v=0; v<NVar; v++)
            } // i,j,k
         } // for (int PID=0; PID<amr->NPatchComma[lv][1]; PID++)
      } // if ( MPI_Rank == TargetRank )

      MPI_Bcast( &Pass, 1, MPI_INT, TargetRank, MPI_COMM_WORLD );

      MPI_Barrier( MPI_COMM_WORLD );

   } // for (int TargetRank=0; TargetRank<MPI_NRank; TargetRank++)


   if ( Pass )
   {
      if ( MPI_Rank == 0 )
         Aux_Message( stdout, "\"%s\" : <%s> PASSED at level %2d, Time = %13.7e, Step = %ld \n",
                      comment, __FUNCTION__, lv, Time[lv], Step );
   }

   else
      MPI_Exit();

} // FUNCTION : Aux_Check_Finite<|MERGE_RESOLUTION|>--- conflicted
+++ resolved
@@ -58,18 +58,9 @@
                         Pass = false;
                      }
 
-<<<<<<< HEAD
-                     Aux_Message( stderr, "%4d   %7d   (%13.7e,%13.7e,%13.7e)   %8d\n", MPI_Rank, PID, xyz[0], xyz[1], xyz[2], v );
-                  } // if ( ! isfinite(Data[v]) )
-=======
-                     Aux_Message( stderr, "%4d\t%7d\t\t(%5d,%5d,%5d)\t%8d\n",
-                                  MPI_Rank, PID,
-                                  i*amr->scale[lv] + amr->patch[0][lv][PID]->corner[0],
-                                  j*amr->scale[lv] + amr->patch[0][lv][PID]->corner[1],
-                                  k*amr->scale[lv] + amr->patch[0][lv][PID]->corner[2],
-                                  v );
+                     Aux_Message( stderr, "%4d   %7d   (%13.7e,%13.7e,%13.7e)   %8d\n",
+                                  MPI_Rank, PID, xyz[0], xyz[1], xyz[2], v );
                   } // if ( ! Aux_IsFinite(Data[v]) )
->>>>>>> 19162aca
                } // for (int v=0; v<NVar; v++)
             } // i,j,k
          } // for (int PID=0; PID<amr->NPatchComma[lv][1]; PID++)
