#include "GAMER.h"
#include "CUFLU.h"
#ifdef GRAVITY
#include "CUPOT.h"
#endif
#include <sched.h>
#ifdef __APPLE__
#include <cpuid.h>
#endif
#include "time.h"

static int get_cpuid();




//-------------------------------------------------------------------------------------------------------
// Function    :  Aux_TakeNote
// Description :  Record simulation parameters and the content in the file "Input__Note" to the
//                note file "Record__Note"
//-------------------------------------------------------------------------------------------------------
void Aux_TakeNote()
{

   if ( MPI_Rank == 0 )    Aux_Message( stdout, "Aux_TakeNote ...\n" );


   const char FileName[] = "Record__Note";
   FILE *Note;

   if ( MPI_Rank == 0 )
   {
      if ( Aux_CheckFileExist(FileName) )
         Aux_Message( stderr, "WARNING : file \"%s\" already exists !!\n", FileName );

//    copy the content in the file "Input__Note"
      Note = fopen( FileName, "a" );
      fprintf( Note, "\n\n\nSimulation Notes\n" );
      fprintf( Note, "***********************************************************************************\n" );
      fclose( Note );

      system( "cat ./Input__Note >> Record__Note" );

      Note = fopen( FileName, "a" );
      fprintf( Note, "***********************************************************************************\n" );
      fprintf( Note, "\n\n" );


//    record the simulation options in the Makefile (numerical schemes)
      fprintf( Note, "Makefile Options (numerical schemes)\n" );
      fprintf( Note, "***********************************************************************************\n" );

//    a. options for all models
#     if   ( MODEL == HYDRO )
      fprintf( Note, "MODEL                           HYDRO\n" );
#     elif ( MODEL == ELBDM )
      fprintf( Note, "MODEL                           ELBDM\n" );
#     elif ( MODEL == PAR_ONLY )
      fprintf( Note, "MODEL                           PAR_ONLY\n" );
#     else
      fprintf( Note, "MODEL                           UNKNOWN\n" );
#     endif // MODEL

#     ifdef GRAVITY
      fprintf( Note, "GRAVITY                         ON\n" );
#     else
      fprintf( Note, "GRAVITY                         OFF\n" );
#     endif

#     ifdef GRAVITY
#     if   ( POT_SCHEME == SOR )
      fprintf( Note, "POT_SCHEME                      SOR\n" );
#     elif ( POT_SCHEME == MG )
      fprintf( Note, "POT_SCHEME                      MG\n" );
#     elif ( POT_SCHEME == NONE )
      fprintf( Note, "POT_SCHEME                      NONE\n" );
#     else
      fprintf( Note, "POT_SCHEME                      UNKNOWN\n" );
#     endif

#     ifdef STORE_POT_GHOST
      fprintf( Note, "STORE_POT_GHOST                 ON\n" );
#     else
      fprintf( Note, "STORE_POT_GHOST                 OFF\n" );
#     endif

#     ifdef UNSPLIT_GRAVITY
      fprintf( Note, "UNSPLIT_GRAVITY                 ON\n" );
#     else
      fprintf( Note, "UNSPLIT_GRAVITY                 OFF\n" );
#     endif
#     endif // #ifdef GRAVITY

#     ifdef COMOVING
      fprintf( Note, "COMOVING                        ON\n" );
#     else
      fprintf( Note, "COMOVING                        OFF\n" );
#     endif

#     ifdef PARTICLE
      fprintf( Note, "PARTICLE                        ON\n" );
#     else
      fprintf( Note, "PARTICLE                        OFF\n" );
#     endif

#     ifdef SUPPORT_GRACKLE
      fprintf( Note, "SUPPORT_GRACKLE                 ON\n" );
#     else
      fprintf( Note, "SUPPORT_GRACKLE                 OFF\n" );
#     endif

//    b. options in HYDRO
#     if   ( MODEL == HYDRO )

#     if   ( FLU_SCHEME == RTVD )
      fprintf( Note, "FLU_SCHEME                      RTVD\n" );
#     elif ( FLU_SCHEME == MHM )
      fprintf( Note, "FLU_SCHEME                      MHM\n" );
#     elif ( FLU_SCHEME == MHM_RP )
      fprintf( Note, "FLU_SCHEME                      MHM with Riemann prediction\n" );
#     elif ( FLU_SCHEME == CTU )
      fprintf( Note, "FLU_SCHEME                      CTU\n" );
#     elif ( FLU_SCHEME == NONE )
      fprintf( Note, "FLU_SCHEME                      NONE\n" );
#     else
      fprintf( Note, "FLU_SCHEME                      UNKNOWN\n" );
#     endif

#     if   ( LR_SCHEME == PLM )
      fprintf( Note, "LR_SCHEME                       PLM\n" );
#     elif ( LR_SCHEME == PPM )
      fprintf( Note, "LR_SCHEME                       PPM\n" );
#     elif ( LR_SCHEME == NONE )
      fprintf( Note, "LR_SCHEME                       NONE\n" );
#     else
      fprintf( Note, "LR_SCHEME                       UNKNOWN\n" );
#     endif

#     if   ( RSOLVER == EXACT )
      fprintf( Note, "RSOLVER                         EXACT\n" );
#     elif ( RSOLVER == ROE )
      fprintf( Note, "RSOLVER                         ROE\n" );
#     elif ( RSOLVER == HLLE )
      fprintf( Note, "RSOLVER                         HLLE\n" );
#     elif ( RSOLVER == HLLC )
      fprintf( Note, "RSOLVER                         HLLC\n" );
#     elif ( RSOLVER == HLLD )
      fprintf( Note, "RSOLVER                         HLLD\n" );
#     elif ( RSOLVER == NONE )
      fprintf( Note, "RSOLVER                         NONE\n" );
#     else
      fprintf( Note, "RSOLVER                         UNKNOWN\n" );
#     endif

#     if   ( DUAL_ENERGY == DE_ENPY )
      fprintf( Note, "DUAL_ENERGY                     DE_ENPY\n" );
#     elif ( DUAL_ENERGY == DE_EINT )
      fprintf( Note, "DUAL_ENERGY                     DE_EINT\n" );
#     elif ( DUAL_ENERGY == NONE )
      fprintf( Note, "DUAL_ENERGY                     NONE\n" );
#     else
      fprintf( Note, "DUAL_ENERGY                     UNKNOWN\n" );
#     endif

#     ifdef MHD
      fprintf( Note, "MHD                             ON\n" );
#     else
      fprintf( Note, "MHD                             OFF\n" );
#     endif

#     ifdef SRHD
      fprintf( Note, "SRHD                            ON\n" );
#     else
      fprintf( Note, "SRHD                            OFF\n" );
#     endif

#     ifdef COSMIC_RAY
      fprintf( Note, "COSMIC_RAY                      ON\n" );
#     ifdef CR_DIFFUSION
      fprintf( Note, "CR_DIFFUSION                    ON\n" );
#     else
      fprintf( Note, "CR_DIFFUSION                    OFF\n" );
#     endif
#     else // #ifdef COSMIC_RAY
      fprintf( Note, "COSMIC_RAY                      OFF\n" );
#     endif // #ifdef COSMIC_RAY ... else ...

#     if   ( EOS == EOS_GAMMA )
      fprintf( Note, "EOS                             EOS_GAMMA\n" );
#     elif ( EOS == EOS_ISOTHERMAL )
      fprintf( Note, "EOS                             EOS_ISOTHERMAL\n" );
#     elif ( EOS == EOS_NUCLEAR )
      fprintf( Note, "EOS                             EOS_NUCLEAR\n" );
#     elif ( EOS == EOS_TAUBMATHEWS )
      fprintf( Note, "EOS                             EOS_TAUBMATHEWS\n" );
#     elif ( EOS == EOS_TABULAR )
      fprintf( Note, "EOS                             EOS_TABULAR\n" );
#     elif ( EOS == EOS_COSMIC_RAY )
      fprintf( Note, "EOS                             EOS_COSMIC_RAY\n" );
#     elif ( EOS == EOS_USER )
      fprintf( Note, "EOS                             EOS_USER\n" );
#     else
      fprintf( Note, "EOS                             UNKNOWN\n" );
#     endif

#     ifdef BAROTROPIC_EOS
      fprintf( Note, "BAROTROPIC_EOS                  ON\n" );
#     else
      fprintf( Note, "BAROTROPIC_EOS                  OFF\n" );
#     endif

//    c. options in ELBDM
#     elif ( MODEL == ELBDM )

//    c1. options in ELBDM_HYBRID
#     if   ( ELBDM_SCHEME == ELBDM_HYBRID )
      fprintf( Note, "ELBDM_SCHEME                    ELBDM_HYBRID\n" );
#     elif ( ELBDM_SCHEME == ELBDM_WAVE )
      fprintf( Note, "ELBDM_SCHEME                    ELBDM_WAVE\n" );
#     else
#     error : ERROR : unsupported ELBDM_SCHEME !!
#     endif

#     if ( ELBDM_SCHEME == ELBDM_HYBRID )
#     if   ( HYBRID_SCHEME == HYBRID_UPWIND )
      fprintf( Note, "HYBRID_SCHEME                   UPWIND\n" );
#     elif ( HYBRID_SCHEME == HYBRID_FROMM )
      fprintf( Note, "HYBRID_SCHEME                   FROMM\n" );
#     elif ( HYBRID_SCHEME == HYBRID_MUSCL )
      fprintf( Note, "HYBRID_SCHEME                   MUSCL\n" );
#     else
#     error : ERROR : unsupported HYBRID_SCHEME !!
#     endif
#     endif // #if ( ELBDM_SCHEME == ELBDM_HYBRID )

//    c2. options in WAVE_GRAMFE
#     if   ( WAVE_SCHEME == WAVE_GRAMFE )
      fprintf( Note, "WAVE_SCHEME                     GRAM FE\n" );

#     if   ( GRAMFE_SCHEME == GRAMFE_FFT )
      fprintf( Note, "GRAMFE_SCHEME                   FFT\n" );

#     elif ( GRAMFE_SCHEME == GRAMFE_MATMUL )
      fprintf( Note, "GRAMFE_SCHEME                   MATMUL\n" );
#     else
#     error : ERROR : unsupported GRAMFE_SCHEME !!
#     endif // GRAMFE_SCHEME

//    c3. options in WAVE_FD
#     elif ( WAVE_SCHEME == WAVE_FD )
      fprintf( Note, "WAVE_SCHEME                     FD\n" );

#     ifdef LAPLACIAN_4TH
      fprintf( Note, "LAPLACIAN_4TH                   ON\n" );
#     else
      fprintf( Note, "LAPLACIAN_4TH                   OFF\n" );
#     endif

#     else // WAVE_SCHEME
#     error : ERROR : unsupported WAVE_SCHEME !!
#     endif // WAVE_SCHEME

//    c4. general ELBDM options
#     ifdef CONSERVE_MASS
      fprintf( Note, "CONSERVE_MASS                   ON\n" );
#     else
      fprintf( Note, "CONSERVE_MASS                   OFF\n" );
#     endif


#     ifdef QUARTIC_SELF_INTERACTION
      fprintf( Note, "QUARTIC_SELF_INTERACTION        ON\n" );
#     else
      fprintf( Note, "QUARTIC_SELF_INTERACTION        OFF\n" );
#     endif

#     else
#     error : ERROR : unsupported MODEL !!
#     endif // MODEL

//    d. options in PARTICLE
#     ifdef PARTICLE

#     ifdef MASSIVE_PARTICLES
      fprintf( Note, "MASSIVE_PARTICLES               ON\n" );
#     else
      fprintf( Note, "MASSIVE_PARTICLES               OFF\n" );
#     endif

#     ifdef TRACER
      fprintf( Note, "TRACER                          ON\n" );
#     else
      fprintf( Note, "TRACER                          OFF\n" );
#     endif

#     ifdef STORE_PAR_ACC
      fprintf( Note, "STORE_PAR_ACC                   ON\n" );
#     else
      fprintf( Note, "STORE_PAR_ACC                   OFF\n" );
#     endif

#     ifdef STAR_FORMATION
      fprintf( Note, "STAR_FORMATION                  ON\n" );
#     else
      fprintf( Note, "STAR_FORMATION                  OFF\n" );
#     endif

#     ifdef FEEDBACK
      fprintf( Note, "FEEDBACK                        ON\n" );
#     else
      fprintf( Note, "FEEDBACK                        OFF\n" );
#     endif

#     endif // #ifdef PARTICLE

      fprintf( Note, "***********************************************************************************\n" );
      fprintf( Note, "\n\n" );


//    record the simulation options in the Makefile (optimization and compilation)
      fprintf( Note, "Makefile Options (optimization and compilation)\n" );
      fprintf( Note, "***********************************************************************************\n" );

#     ifdef GPU
      fprintf( Note, "GPU                             ON\n" );
#     else
      fprintf( Note, "GPU                             OFF\n" );
#     endif

#     ifdef GAMER_DEBUG
      fprintf( Note, "GAMER_DEBUG                     ON\n" );
#     else
      fprintf( Note, "GAMER_DEBUG                     OFF\n" );
#     endif

#     ifdef BITWISE_REPRODUCIBILITY
      fprintf( Note, "BITWISE_REPRODUCIBILITY         ON\n" );
#     else
      fprintf( Note, "BITWISE_REPRODUCIBILITY         OFF\n" );
#     endif

#     ifdef TIMING
      fprintf( Note, "TIMING                          ON\n" );
#     else
      fprintf( Note, "TIMING                          OFF\n" );
#     endif

#     ifdef TIMING_SOLVER
      fprintf( Note, "TIMING_SOLVER                   ON\n" );
#     else
      fprintf( Note, "TIMING_SOLVER                   OFF\n" );
#     endif

#     ifdef FLOAT8
      fprintf( Note, "FLOAT8                          ON\n" );
#     else
      fprintf( Note, "FLOAT8                          OFF\n" );
#     endif

#     ifdef FLOAT8_PAR
      fprintf( Note, "FLOAT8_PAR                      ON\n" );
#     else
      fprintf( Note, "FLOAT8_PAR                      OFF\n" );
#     endif

#     ifdef SERIAL
      fprintf( Note, "SERIAL                          ON\n" );
#     else
      fprintf( Note, "SERIAL                          OFF\n" );
#     endif

#     ifdef LOAD_BALANCE
#     if   ( LOAD_BALANCE == HILBERT )
      fprintf( Note, "LOAD_BALANCE                    HILBERT\n" );
#     else
      fprintf( Note, "LOAD_BALANCE                    UNKNOWN\n" );
#     endif
#     else // #ifdef LOAD_BALANCE
      fprintf( Note, "LOAD_BALANCE                    OFF\n" );
#     endif // #ifdef LOAD_BALANCE ... else ...

#     ifdef OVERLAP_MPI
      fprintf( Note, "OVERLAP_MPI                     ON\n" );
#     else
      fprintf( Note, "OVERLAP_MPI                     OFF\n" );
#     endif

#     ifdef OPENMP
      fprintf( Note, "OPENMP                          ON\n" );
#     else
      fprintf( Note, "OPENMP                          OFF\n" );
#     endif

#     ifdef GPU
#     if   ( GPU_ARCH == FERMI )
      fprintf( Note, "GPU_ARCH                        FERMI\n" );
#     elif ( GPU_ARCH == KEPLER )
      fprintf( Note, "GPU_ARCH                        KEPLER\n" );
#     elif ( GPU_ARCH == MAXWELL )
      fprintf( Note, "GPU_ARCH                        MAXWELL\n" );
#     elif ( GPU_ARCH == PASCAL )
      fprintf( Note, "GPU_ARCH                        PASCAL\n" );
#     elif ( GPU_ARCH == VOLTA )
      fprintf( Note, "GPU_ARCH                        VOLTA\n" );
#     elif ( GPU_ARCH == TURING )
      fprintf( Note, "GPU_ARCH                        TURING\n" );
#     elif ( GPU_ARCH == AMPERE )
      fprintf( Note, "GPU_ARCH                        AMPERE\n" );
#     else
      fprintf( Note, "GPU_ARCH                        UNKNOWN\n" );
#     endif
#     endif

#     ifdef LAOHU
      fprintf( Note, "LAOHU                           ON\n" );
#     else
      fprintf( Note, "LAOHU                           OFF\n" );
#     endif

#     ifdef SUPPORT_HDF5
      fprintf( Note, "SUPPORT_HDF5                    ON\n" );
#     else
      fprintf( Note, "SUPPORT_HDF5                    OFF\n" );
#     endif

#     ifdef SUPPORT_GSL
      fprintf( Note, "SUPPORT_GSL                     ON\n" );
#     else
      fprintf( Note, "SUPPORT_GSL                     OFF\n" );
#     endif

#     if   ( SUPPORT_FFTW == FFTW3 )
      fprintf( Note, "SUPPORT_FFTW                    FFTW3\n" );
#     elif ( SUPPORT_FFTW == FFTW2 )
      fprintf( Note, "SUPPORT_FFTW                    FFTW2\n" );
#     else
      fprintf( Note, "SUPPORT_FFTW                    OFF\n" );
#     endif

#     ifdef SUPPORT_LIBYT
      fprintf( Note, "SUPPORT_LIBYT                   ON\n" );

#     ifdef LIBYT_USE_PATCH_GROUP
      fprintf( Note, "LIBYT_USE_PATCH_GROUP           ON\n" );
#     else
      fprintf( Note, "LIBYT_USE_PATCH_GROUP           OFF\n" );
#     endif

#     ifdef LIBYT_INTERACTIVE
      fprintf( Note, "LIBYT_INTERACTIVE               ON\n" );
#     else
      fprintf( Note, "LIBYT_INTERACTIVE               OFF\n" );
#     endif

#     ifdef LIBYT_RELOAD
      fprintf( Note, "LIBYT_RELOAD                    ON\n" );
#     else
      fprintf( Note, "LIBYT_RELOAD                    OFF\n" );
#     endif

#     ifdef LIBYT_JUPYTER
      fprintf( Note, "LIBYT_JUPYTER                   ON\n" );
#     else
      fprintf( Note, "LIBYT_JUPYTER                   OFF\n" );
#     endif

#     else  // #ifdef SUPPORT_LIBYT
      fprintf( Note, "SUPPORT_LIBYT                   OFF\n" );
#     endif // #ifdef SUPPORT_LIBYT ... else ...

#     if   ( RANDOM_NUMBER == RNG_GNU_EXT )
      fprintf( Note, "RANDOM_NUMBER                   RNG_GNU_EXT\n" );
#     elif ( RANDOM_NUMBER == RNG_CPP11 )
      fprintf( Note, "RANDOM_NUMBER                   RNG_CPP11\n" );
#     else
      fprintf( Note, "RANDOM_NUMBER                   UNKNOWN\n" );
#     endif

#     ifdef SUPPORT_SPECTRAL_INT
      fprintf( Note, "SUPPORT_SPECTRAL_INT            ON\n" );
#     else
      fprintf( Note, "SUPPORT_SPECTRAL_INT            OFF\n" );
#     endif

      fprintf( Note, "***********************************************************************************\n" );
      fprintf( Note, "\n\n" );


//    record the simulation options in Macro.h, CUFLU.h and CUPOT.h
      fprintf( Note, "Other Options (in Macro.h, CUFLU.h and CUPOT.h)\n" );
      fprintf( Note, "***********************************************************************************\n" );

#     ifdef BIT_REP_FLUX
      fprintf( Note, "BIT_REP_FLUX                    ON\n" );
#     else
      fprintf( Note, "BIT_REP_FLUX                    OFF\n" );
#     endif

#     ifdef MHD
#     ifdef BIT_REP_ELECTRIC
      fprintf( Note, "BIT_REP_ELECTRIC                ON\n" );
#     else
      fprintf( Note, "BIT_REP_ELECTRIC                OFF\n" );
#     endif
#     endif

#     ifdef INTERP_MASK
      fprintf( Note, "INTERP_MASK                     ON\n" );
#     else
      fprintf( Note, "INTERP_MASK                     OFF\n" );
#     endif

#     ifdef FB_SEP_FLUOUT
      fprintf( Note, "FB_SEP_FLUOUT                   ON\n" );
#     else
      fprintf( Note, "FB_SEP_FLUOUT                   OFF\n" );
#     endif

#     if   ( MODEL == HYDRO )
#     ifdef CHECK_UNPHYSICAL_IN_FLUID
      fprintf( Note, "CHECK_UNPHYSICAL_IN_FLUID       ON\n" );
#     else
      fprintf( Note, "CHECK_UNPHYSICAL_IN_FLUID       OFF\n" );
#     endif

#     ifdef CHAR_RECONSTRUCTION
      fprintf( Note, "CHAR_RECONSTRUCTION             ON\n" );
#     else
      fprintf( Note, "CHAR_RECONSTRUCTION             OFF\n" );
#     endif

#     ifdef LR_EINT
      fprintf( Note, "LR_EINT                         ON\n" );
#     else
      fprintf( Note, "LR_EINT                         OFF\n" );
#     endif

#     if   ( CHECK_INTERMEDIATE == EXACT )
      fprintf( Note, "CHECK_INTERMEDIATE              EXACT\n" );
#     elif ( CHECK_INTERMEDIATE == HLLE )
      fprintf( Note, "CHECK_INTERMEDIATE              HLLE\n" );
#     elif ( CHECK_INTERMEDIATE == HLLC )
      fprintf( Note, "CHECK_INTERMEDIATE              HLLC\n" );
#     elif ( CHECK_INTERMEDIATE == HLLD )
      fprintf( Note, "CHECK_INTERMEDIATE              HLLD\n" );
#     elif ( CHECK_INTERMEDIATE == NONE )
      fprintf( Note, "CHECK_INTERMEDIATE              OFF\n" );
#     else
      fprintf( Note, "CHECK_INTERMEDIATE              UNKNOWN\n" );
#     endif

#     if   ( RSOLVER_RESCUE == EXACT )
      fprintf( Note, "RSOLVER_RESCUE                  EXACT\n" );
#     elif ( RSOLVER_RESCUE == HLLE )
      fprintf( Note, "RSOLVER_RESCUE                  HLLE\n" );
#     elif ( RSOLVER_RESCUE == HLLC )
      fprintf( Note, "RSOLVER_RESCUE                  HLLC\n" );
#     elif ( RSOLVER_RESCUE == HLLD )
      fprintf( Note, "RSOLVER_RESCUE                  HLLD\n" );
#     elif ( RSOLVER_RESCUE == NONE )
      fprintf( Note, "RSOLVER_RESCUE                  OFF\n" );
#     else
      fprintf( Note, "RSOLVER_RESCUE                  UNKNOWN\n" );
#     endif

#     ifdef HLL_NO_REF_STATE
      fprintf( Note, "HLL_NO_REF_STATE                ON\n" );
#     else
      fprintf( Note, "HLL_NO_REF_STATE                OFF\n" );
#     endif

#     ifdef HLL_INCLUDE_ALL_WAVES
      fprintf( Note, "HLL_INCLUDE_ALL_WAVES           ON\n" );
#     else
      fprintf( Note, "HLL_INCLUDE_ALL_WAVES           OFF\n" );
#     endif

      fprintf( Note, "HLLC_WAVESPEED                 % d\n",      HLLC_WAVESPEED );
      fprintf( Note, "HLLE_WAVESPEED                 % d\n",      HLLE_WAVESPEED );
#     ifdef MHD
      fprintf( Note, "HLLD_WAVESPEED                 % d\n",      HLLD_WAVESPEED );
#     endif

#     ifdef MHD
#     ifdef EULERY
      fprintf( Note, "EULERY                          ON\n" );
#     else
      fprintf( Note, "EULERY                          OFF\n" );
#     endif
#     endif // #ifdef MHD

#     ifdef MHM_CHECK_PREDICT
      fprintf( Note, "MHM_CHECK_PREDICT               ON\n" );
#     else
      fprintf( Note, "MHM_CHECK_PREDICT               OFF\n" );
#     endif

#     elif ( MODEL == ELBDM )

#     if ( WAVE_SCHEME == WAVE_GRAMFE )
      fprintf( Note, "GRAMFE_GAMMA                    %d\n",      GRAMFE_GAMMA          );
      fprintf( Note, "GRAMFE_G                        %d\n",      GRAMFE_G              );
      fprintf( Note, "GRAMFE_NDELTA                   %d\n",      GRAMFE_NDELTA         );
      fprintf( Note, "GRAMFE_ND                       %d\n",      GRAMFE_ND             );
      fprintf( Note, "GRAMFE_ORDER                    %d\n",      GRAMFE_ORDER          );
      fprintf( Note, "GRAMFE_FLU_NXT                  %d\n",      GRAMFE_FLU_NXT        );

#     if ( GRAMFE_SCHEME == GRAMFE_FFT )
#     ifdef GRAMFE_FFT_FLOAT8
      fprintf( Note, "GRAMFE_FFT_FLOAT8               ON\n" );
#     else
      fprintf( Note, "GRAMFE_FFT_FLOAT8               OFF\n" );
#     endif
#     endif // #if ( GRAMFE_SCHEME == GRAMFE_FFT )

#     if ( GRAMFE_SCHEME == GRAMFE_MATMUL )
#     ifdef GRAMFE_MATMUL_FLOAT8
      fprintf( Note, "GRAMFE_MATMUL_FLOAT8            ON\n" );
#     else
      fprintf( Note, "GRAMFE_MATMUL_FLOAT8            OFF\n" );
#     endif
#     endif // #if ( GRAMFE_SCHEME == GRAMFE_MATMUL )
#     endif // #if ( WAVE_SCHEME == WAVE_GRAMFE )

#     else
#     error : ERROR : unsupported MODEL !!
#     endif // MODEL

#     if ( defined GRAVITY  &&  POT_SCHEME == SOR  &&  defined GPU )
#     ifdef SOR_RHO_SHARED
      fprintf( Note, "SOR_RHO_SHARED                  ON\n" );
#     else
      fprintf( Note, "SOR_RHO_SHARED                  OFF\n" );
#     endif

#     ifdef SOR_CPOT_SHARED
      fprintf( Note, "SOR_CPOT_SHARED                 ON\n" );
#     else
      fprintf( Note, "SOR_CPOT_SHARED                 OFF\n" );
#     endif

#     ifdef SOR_USE_SHUFFLE
      fprintf( Note, "SOR_USE_SHUFFLE                 ON\n" );
#     else
      fprintf( Note, "SOR_USE_SHUFFLE                 OFF\n" );
#     endif

#     ifdef SOR_USE_PADDING
      fprintf( Note, "SOR_USE_PADDING                 ON\n" );
#     else
      fprintf( Note, "SOR_USE_PADDING                 OFF\n" );
#     endif

<<<<<<< HEAD
      fprintf( Note, "SOR_MOD_REDUCTION               %d\n",      SOR_MOD_REDUCTION     );
=======
      fprintf( Note, "SOR_MOD_REDUCTION              % d\n",      SOR_MOD_REDUCTION       );
>>>>>>> 09101b24
#     endif // #if ( defined GRAVITY  &&  POT_SCHEME == SOR  &&  defined GPU )

#     ifdef GPU
#     ifdef DT_FLU_USE_SHUFFLE
      fprintf( Note, "DT_FLU_USE_SHUFFLE              ON\n" );
#     else
      fprintf( Note, "DT_FLU_USE_SHUFFLE              OFF\n" );
#     endif
#     ifdef GRAVITY
#     ifdef DT_GRA_USE_SHUFFLE
      fprintf( Note, "DT_GRA_USE_SHUFFLE              ON\n" );
#     else
      fprintf( Note, "DT_GRA_USE_SHUFFLE              OFF\n" );
#     endif
#     endif // #ifdef GRAVITY
#     endif // #ifdef GPU

      fprintf( Note, "***********************************************************************************\n" );
      fprintf( Note, "\n\n" );


//    record the symbolic constants
      fprintf( Note, "Symbolic Constants\n" );
      fprintf( Note, "***********************************************************************************\n" );
      fprintf( Note, "#define VERSION                 %s\n",      VERSION               );
      fprintf( Note, "#define NCOMP_FLUID            % d\n",      NCOMP_FLUID           );
      fprintf( Note, "#define NCOMP_PASSIVE          % d\n",      NCOMP_PASSIVE         );
      fprintf( Note, "#define FLU_NIN                % d\n",      FLU_NIN               );
      fprintf( Note, "#define FLU_NOUT               % d\n",      FLU_NOUT              );
      fprintf( Note, "#define FLU_NIN_T              % d\n",      FLU_NIN_T             );
      fprintf( Note, "#define FLU_NIN_S              % d\n",      FLU_NIN_S             );
      fprintf( Note, "#define FLU_NOUT_S             % d\n",      FLU_NOUT_S            );
      fprintf( Note, "#define DER_NOUT_MAX           % d\n",      DER_NOUT_MAX          );
      fprintf( Note, "#define NFIELD_STORED_MAX      % d\n",      NFIELD_STORED_MAX     );
      fprintf( Note, "#define NFLUX_FLUID            % d\n",      NFLUX_FLUID           );
      fprintf( Note, "#define NFLUX_PASSIVE          % d\n",      NFLUX_PASSIVE         );
#     ifdef GRAVITY
      fprintf( Note, "#define GRA_NIN                % d\n",      GRA_NIN               );
#     endif
#     ifdef MHD
      fprintf( Note, "#define NCOMP_MAG              % d\n",      NCOMP_MAG             );
      fprintf( Note, "#define NCOMP_ELE              % d\n",      NCOMP_ELE             );
#     endif
      fprintf( Note, "#define PATCH_SIZE             % d\n",      PATCH_SIZE            );
      fprintf( Note, "#define MAX_PATCH              % d\n",      MAX_PATCH             );
      fprintf( Note, "#define NLEVEL                 % d\n",      NLEVEL                );
      fprintf( Note, "\n" );
      fprintf( Note, "#define FLU_GHOST_SIZE         % d\n",      FLU_GHOST_SIZE        );
#     if ( MODEL == HYDRO  &&  defined LR_GHOST_SIZE )
      fprintf( Note, "#define LR_GHOST_SIZE          % d\n",      LR_GHOST_SIZE         );
#     endif
#     ifdef GRAVITY
      fprintf( Note, "#define POT_GHOST_SIZE         % d\n",      POT_GHOST_SIZE        );
      fprintf( Note, "#define RHO_GHOST_SIZE         % d\n",      RHO_GHOST_SIZE        );
      fprintf( Note, "#define GRA_GHOST_SIZE         % d\n",      GRA_GHOST_SIZE        );
#     ifdef UNSPLIT_GRAVITY
      fprintf( Note, "#define USG_GHOST_SIZE_F       % d\n",      USG_GHOST_SIZE_F      );
      fprintf( Note, "#define USG_GHOST_SIZE_G       % d\n",      USG_GHOST_SIZE_G      );
#     endif
#     ifdef PARTICLE
      fprintf( Note, "#define RHOEXT_GHOST_SIZE      % d\n",      RHOEXT_GHOST_SIZE     );
#     endif
#     endif // #ifdef GRAVITY
      fprintf( Note, "#define SRC_GHOST_SIZE         % d\n",      SRC_GHOST_SIZE        );
      fprintf( Note, "#define DER_GHOST_SIZE         % d\n",      DER_GHOST_SIZE        );
#     ifdef FEEDBACK
      fprintf( Note, "#define FB_GHOST_SIZE          % d\n",      FB_GHOST_SIZE         );
#     endif
<<<<<<< HEAD
#     if ( ELBDM_SCHEME == ELBDM_HYBRID )
      fprintf( Note, "#define HYB_GHOST_SIZE          %d\n",      HYB_GHOST_SIZE        );
#     endif
      fprintf( Note, "#define FLU_NXT                 %d\n",      FLU_NXT               );
=======
      fprintf( Note, "#define FLU_NXT                % d\n",      FLU_NXT               );
>>>>>>> 09101b24
#     ifdef GRAVITY
      fprintf( Note, "#define POT_NXT                % d\n",      POT_NXT               );
      fprintf( Note, "#define RHO_NXT                % d\n",      RHO_NXT               );
      fprintf( Note, "#define GRA_NXT                % d\n",      GRA_NXT               );
#     ifdef UNSPLIT_GRAVITY
      fprintf( Note, "#define USG_NXT_F              % d\n",      USG_NXT_F             );
      fprintf( Note, "#define USG_NXT_G              % d\n",      USG_NXT_G             );
#     endif
#     endif // #ifdef GRAVITY
#     ifdef MASSIVE_PARTICLES
<<<<<<< HEAD
      fprintf( Note, "#define RHOEXT_NXT              %d\n",      RHOEXT_NXT            );
=======
      fprintf( Note, "#define RHOEXT_NXT             % d\n",      RHOEXT_NXT          );
>>>>>>> 09101b24
#     endif
      fprintf( Note, "#define SRC_NXT                % d\n",      SRC_NXT               );
      fprintf( Note, "#define DER_NXT                % d\n",      DER_NXT               );
#     ifdef FEEDBACK
      fprintf( Note, "#define FB_NXT                 % d\n",      FB_NXT                );
#     endif
#     if ( ELBDM_SCHEME == ELBDM_HYBRID )
      fprintf( Note, "#define HYB_NXT                 %d\n",      HYB_NXT               );
#     endif
#     if ( MODEL == HYDRO )
      fprintf( Note, "#define EOS_NAUX_MAX           % d\n",      EOS_NAUX_MAX          );
      fprintf( Note, "#define EOS_NTABLE_MAX         % d\n",      EOS_NTABLE_MAX        );
#     endif
#     ifdef GRAVITY
<<<<<<< HEAD
      fprintf( Note, "#define EXT_POT_NAUX_MAX        %d\n",      EXT_POT_NAUX_MAX      );
      fprintf( Note, "#define EXT_ACC_NAUX_MAX        %d\n",      EXT_ACC_NAUX_MAX      );
      fprintf( Note, "#define EXT_POT_NGENE_MAX       %d\n",      EXT_POT_NGENE_MAX     );
#     endif
#     if ( MODEL == HYDRO )
      fprintf( Note, "#define SRC_NAUX_DLEP           %d\n",      SRC_NAUX_DLEP         );
      fprintf( Note, "#define SRC_DLEP_PROF_NVAR      %d\n",      SRC_DLEP_PROF_NVAR    );
      fprintf( Note, "#define SRC_DLEP_PROF_NBINMAX   %d\n",      SRC_DLEP_PROF_NBINMAX );
#     endif
      fprintf( Note, "#define SRC_NAUX_USER           %d\n",      SRC_NAUX_USER         );
#     ifdef GPU
      fprintf( Note, "#define FLU_BLOCK_SIZE_X        %d\n",      FLU_BLOCK_SIZE_X      );
      fprintf( Note, "#define FLU_BLOCK_SIZE_Y        %d\n",      FLU_BLOCK_SIZE_Y      );
#     if ( ELBDM_SCHEME == ELBDM_HYBRID )
      fprintf( Note, "#define FLU_HJ_BLOCK_SIZE_Y     %d\n",      FLU_HJ_BLOCK_SIZE_Y   );
#     endif
=======
      fprintf( Note, "#define EXT_POT_NAUX_MAX       % d\n",      EXT_POT_NAUX_MAX      );
      fprintf( Note, "#define EXT_ACC_NAUX_MAX       % d\n",      EXT_ACC_NAUX_MAX      );
      fprintf( Note, "#define EXT_POT_NGENE_MAX      % d\n",      EXT_POT_NGENE_MAX     );
#     endif
      fprintf( Note, "#define SRC_NAUX_DLEP          % d\n",      SRC_NAUX_DLEP         );
      fprintf( Note, "#define SRC_DLEP_PROF_NVAR     % d\n",      SRC_DLEP_PROF_NVAR    );
      fprintf( Note, "#define SRC_DLEP_PROF_NBINMAX  % d\n",      SRC_DLEP_PROF_NBINMAX );
      fprintf( Note, "#define SRC_NAUX_USER          % d\n",      SRC_NAUX_USER         );
#     ifdef GPU
      fprintf( Note, "#define FLU_BLOCK_SIZE_X       % d\n",      FLU_BLOCK_SIZE_X      );
      fprintf( Note, "#define FLU_BLOCK_SIZE_Y       % d\n",      FLU_BLOCK_SIZE_Y      );
>>>>>>> 09101b24
#     ifdef GRAVITY
#     if   ( POT_SCHEME == SOR )
      fprintf( Note, "#define POT_BLOCK_SIZE_Z       % d\n",      POT_BLOCK_SIZE_Z      );
#     elif ( POT_SCHEME == MG )
      fprintf( Note, "#define POT_BLOCK_SIZE_X       % d\n",      POT_BLOCK_SIZE_X      );
#     endif
      fprintf( Note, "#define EXTPOT_BLOCK_SIZE      % d\n",      EXTPOT_BLOCK_SIZE     );
      fprintf( Note, "#define GRA_BLOCK_SIZE         % d\n",      GRA_BLOCK_SIZE        );
#     endif // #ifdef GRAVITY
      fprintf( Note, "#define DT_FLU_BLOCK_SIZE      % d\n",      DT_FLU_BLOCK_SIZE     );
#     ifdef GRAVITY
      fprintf( Note, "#define DT_GRA_BLOCK_SIZE      % d\n",      DT_GRA_BLOCK_SIZE     );
#     endif
      fprintf( Note, "#define SRC_BLOCK_SIZE         % d\n",      SRC_BLOCK_SIZE        );
#     endif // #ifdef GPU
#     ifdef PARTICLE
      fprintf( Note, "#define PAR_NATT_TOTAL         % d\n",      PAR_NATT_TOTAL        );
      fprintf( Note, "#define PAR_NATT_USER          % d\n",      PAR_NATT_USER         );
      fprintf( Note, "#define PAR_NATT_STORED        % d\n",      PAR_NATT_STORED       );
      fprintf( Note, "#define PAR_NTYPE              % d\n",      PAR_NTYPE             );
#     endif
      fprintf( Note, "#define MAX_STRING             % d\n",      MAX_STRING            );
      fprintf( Note, "#define TINY_NUMBER            % 21.14e\n", TINY_NUMBER           );
      fprintf( Note, "#define HUGE_NUMBER            % 21.14e\n", HUGE_NUMBER           );
      fprintf( Note, "#define MAX_ERROR              % 21.14e\n", MAX_ERROR             );
      fprintf( Note, "***********************************************************************************\n" );
      fprintf( Note, "\n\n" );


//    record the parameters of simulation scale
      fprintf( Note, "Parameters of Simulation Scale\n" );
      fprintf( Note, "***********************************************************************************\n" );
      fprintf( Note, "BOX_SIZE (input)               % 21.14e\n", BOX_SIZE         );
      fprintf( Note, "BOX_SIZE_X                     % 21.14e\n", amr->BoxSize[0]  );
      fprintf( Note, "BOX_SIZE_Y                     % 21.14e\n", amr->BoxSize[1]  );
      fprintf( Note, "BOX_SIZE_Z                     % 21.14e\n", amr->BoxSize[2]  );
      fprintf( Note, "BOX_SCALE_X                    % d\n",      amr->BoxScale[0] );
      fprintf( Note, "BOX_SCALE_Y                    % d\n",      amr->BoxScale[1] );
      fprintf( Note, "BOX_SCALE_Z                    % d\n",      amr->BoxScale[2] );
      fprintf( Note, "NX0_TOT[0]                     % d\n",      NX0_TOT[0]       );
      fprintf( Note, "NX0_TOT[1]                     % d\n",      NX0_TOT[1]       );
      fprintf( Note, "NX0_TOT[2]                     % d\n",      NX0_TOT[2]       );
      fprintf( Note, "MPI_NRank                      % d\n",      MPI_NRank        );
      fprintf( Note, "MPI_NRank_X[0]                 % d\n",      MPI_NRank_X[0]   );
      fprintf( Note, "MPI_NRank_X[1]                 % d\n",      MPI_NRank_X[1]   );
      fprintf( Note, "MPI_NRank_X[2]                 % d\n",      MPI_NRank_X[2]   );
      fprintf( Note, "OMP_NTHREAD                    % d\n",      OMP_NTHREAD      );
      fprintf( Note, "END_T                          % 21.14e\n", END_T            );
      fprintf( Note, "END_STEP                       % ld\n",     END_STEP         );
      fprintf( Note, "***********************************************************************************\n" );
      fprintf( Note, "\n\n" );


//    record the parameters of test problems
      fprintf( Note, "Parameters of Test Problems\n" );
      fprintf( Note, "***********************************************************************************\n" );
      fprintf( Note, "TESTPROB_ID                    % d\n",      TESTPROB_ID      );
      fprintf( Note, "***********************************************************************************\n" );
      fprintf( Note, "\n\n" );


//    record the parameters of code units
      fprintf( Note, "Parameters of Code Units\n" );
      fprintf( Note, "***********************************************************************************\n" );
      fprintf( Note, "OPT__UNIT                      % d\n",      OPT__UNIT        );
      if ( OPT__UNIT ) {
#     ifdef COMOVING
      fprintf( Note, "\n### All units marked with (*) assume h =% 14.7e ###\n\n", HUBBLE0 );

      const double Current_Matter_Density = OMEGA_M0*3*SQR( 100.0*HUBBLE0*Const_km/Const_Mpc/Const_s )/( 8.0*M_PI*Const_NewtonG );
      fprintf( Note, "rho_bg = current matter density =% 21.14e Msun/kpc^3 (*)\n\n",
               Current_Matter_Density/(Const_Msun/CUBE(Const_kpc)) );

      fprintf( Note, "UNIT_L (length)                % 21.14e Mpc/h\n",          UNIT_L/(Const_Mpc/HUBBLE0)    );
      fprintf( Note, "                              =% 21.14e cm         (*)\n", UNIT_L                        );
      fprintf( Note, "UNIT_M (mass)                  % 21.14e Msun/h\n",         UNIT_M/(Const_Msun/HUBBLE0)   );
      fprintf( Note, "                              =% 21.14e g          (*)\n", UNIT_M                        );
      fprintf( Note, "UNIT_T (time)                  % 21.14e Gyr        (*)\n", UNIT_T/Const_Gyr              );
      fprintf( Note, "                              =% 21.14e s          (*)\n", UNIT_T                        );
      fprintf( Note, "UNIT_V (velocity)              % 21.14e km/s\n",           UNIT_V/(Const_km/Const_s)     );
      fprintf( Note, "                              =% 21.14e cm/s\n",           UNIT_V                        );
      fprintf( Note, "UNIT_D (mass density)          % 21.14e rho_bg     (*)\n", UNIT_D/Current_Matter_Density );
      fprintf( Note, "                              =% 21.14e g/cm^3     (*)\n", UNIT_D                        );
      fprintf( Note, "UNIT_E (energy)                % 21.14e g*cm^2/s^2 (*)\n", UNIT_E                        );
      fprintf( Note, "UNIT_P (energy density)        % 21.14e g/cm/s^2   (*)\n", UNIT_P                        );
#     ifdef MHD
#     warning : ERROR : MHD is not supported here !!!
#     endif

#     else

      fprintf( Note, "UNIT_L                         % 21.14e cm\n",             UNIT_L                        );
      fprintf( Note, "UNIT_M                         % 21.14e g\n",              UNIT_M                        );
      fprintf( Note, "UNIT_T                         % 21.14e s\n",              UNIT_T                        );
      fprintf( Note, "UNIT_V                         % 21.14e cm/s\n",           UNIT_V                        );
      fprintf( Note, "UNIT_D                         % 21.14e g/cm^3\n",         UNIT_D                        );
      fprintf( Note, "UNIT_E (energy)                % 21.14e g*cm^2/s^2\n",     UNIT_E                        );
      fprintf( Note, "UNIT_P (energy density)        % 21.14e g/cm/s^2\n",       UNIT_P                        );
#     ifdef MHD
      fprintf( Note, "UNIT_B (magnetic field)        % 21.14e gauss\n",          UNIT_B                        );
#     endif
#     endif // #ifdef COMOVING ... else ...
      }

      fprintf( Note, "***********************************************************************************\n" );
      fprintf( Note, "\n\n" );


//    record the parameters of boundary condition
      fprintf( Note, "Parameters of Boundary Condition\n" );
      fprintf( Note, "***********************************************************************************\n" );
      fprintf( Note, "OPT__BC_FLU[0] (-x)            % d\n",      OPT__BC_FLU[0] );
      fprintf( Note, "OPT__BC_FLU[1] (+x)            % d\n",      OPT__BC_FLU[1] );
      fprintf( Note, "OPT__BC_FLU[2] (-y)            % d\n",      OPT__BC_FLU[2] );
      fprintf( Note, "OPT__BC_FLU[3] (+y)            % d\n",      OPT__BC_FLU[3] );
      fprintf( Note, "OPT__BC_FLU[4] (-z)            % d\n",      OPT__BC_FLU[4] );
      fprintf( Note, "OPT__BC_FLU[5] (+z)            % d\n",      OPT__BC_FLU[5] );
#     ifdef GRAVITY
      fprintf( Note, "OPT__BC_POT                    % d\n",      OPT__BC_POT    );
      fprintf( Note, "GFUNC_COEFF0                   % 14.7e\n",  GFUNC_COEFF0   );
#     endif
      fprintf( Note, "***********************************************************************************\n" );
      fprintf( Note, "\n\n" );


//    record the parameters of particle
#     ifdef PARTICLE
      fprintf( Note, "Parameters of Particle\n" );
      fprintf( Note, "***********************************************************************************\n" );
#     ifdef DEBUG_PARTICLE
      fprintf( Note, "DEBUG_PARTICLE                  ON\n" );
#     else
      fprintf( Note, "DEBUG_PARTICLE                  OFF\n" );
#     endif
      fprintf( Note, "Par->NPar_Active_AllRank       % ld\n",     amr->Par->NPar_Active_AllRank );
      fprintf( Note, "Par->Init                      % d\n",      amr->Par->Init                );
      fprintf( Note, "Par->ParICFormat               % d\n",      amr->Par->ParICFormat         );
      fprintf( Note, "PAR_IC_FLOAT8                  % d\n",      PAR_IC_FLOAT8                 );
      fprintf( Note, "Par->ParICMass                 % 14.7e\n",  amr->Par->ParICMass           );
      fprintf( Note, "Par->ParICType                 % d\n",      amr->Par->ParICType           );
      fprintf( Note, "Par->Interp                    % d\n",      amr->Par->Interp              );
      fprintf( Note, "Par->Integ                     % d\n",      amr->Par->Integ               );
      fprintf( Note, "Par->GhostSize                 % d\n",      amr->Par->GhostSize           );
      fprintf( Note, "Par->ImproveAcc                % d\n",      amr->Par->ImproveAcc          );
      fprintf( Note, "Par->PredictPos                % d\n",      amr->Par->PredictPos          );
      fprintf( Note, "Par->RemoveCell                % 14.7e\n",  amr->Par->RemoveCell          );
      fprintf( Note, "Par->InterpTracer              % d\n",      amr->Par->InterpTracer        );
      fprintf( Note, "Par->IntegTracer               % d\n",      amr->Par->IntegTracer         );
      fprintf( Note, "Par->GhostSizeTracer           % d\n",      amr->Par->GhostSizeTracer     );
      fprintf( Note, "Par->TracerVelCorr             % d\n",      amr->Par->TracerVelCorr       );
      fprintf( Note, "OPT__FREEZE_PAR                % d\n",      OPT__FREEZE_PAR               );
      fprintf( Note, "***********************************************************************************\n" );
      fprintf( Note, "\n\n" );
#     endif


//    record the parameters of cosmological simulations (comoving frame)
#     ifdef COMOVING
      fprintf( Note, "Parameters of Cosmological Simulation\n" );
      fprintf( Note, "***********************************************************************************\n" );
      fprintf( Note, "A_INIT                         % 14.7e\n",  A_INIT   );
      fprintf( Note, "OMEGA_M0                       % 14.7e\n",  OMEGA_M0 );
      fprintf( Note, "HUBBLE0 (h)                    % 14.7e\n",  HUBBLE0  );
      fprintf( Note, "***********************************************************************************\n" );
      fprintf( Note, "\n\n" );
#     endif


//    record the parameters of time-step determination
      fprintf( Note, "Parameters of Time-step Determination\n" );
      fprintf( Note, "***********************************************************************************\n" );
      fprintf( Note, "DT__MAX                        % 14.7e\n",  DT__MAX                     );
      fprintf( Note, "DT__FLUID                      % 14.7e\n",  DT__FLUID                   );
      fprintf( Note, "DT__FLUID_INIT                 % 14.7e\n",  DT__FLUID_INIT              );
#     ifdef SRHD
      fprintf( Note, "DT__SPEED_OF_LIGHT             % d\n",      DT__SPEED_OF_LIGHT          );
#     endif
#     ifdef GRAVITY
      fprintf( Note, "DT__GRAVITY                    % 14.7e\n",  DT__GRAVITY                 );
#     endif
#     if ( MODEL == ELBDM )
<<<<<<< HEAD
      fprintf( Note, "DT__PHASE                       %13.7e\n",  DT__PHASE                   );
#     if ( ELBDM_SCHEME == ELBDM_HYBRID )
      fprintf( Note, "DT__HYBRID_CFL                  %13.7e\n",  DT__HYBRID_CFL              );
      fprintf( Note, "DT__HYBRID_CFL_INIT             %13.7e\n",  DT__HYBRID_CFL_INIT         );
      fprintf( Note, "DT__HYBRID_VELOCITY             %13.7e\n",  DT__HYBRID_VELOCITY         );
      fprintf( Note, "DT__HYBRID_VELOCITY_INIT        %13.7e\n",  DT__HYBRID_VELOCITY_INIT    );
=======
      fprintf( Note, "DT__PHASE                      % 14.7e\n",  DT__PHASE                   );
>>>>>>> 09101b24
#     endif
#     endif // #if ( MODEL == ELBDM )
#     ifdef PARTICLE
      fprintf( Note, "DT__PARVEL                     % 14.7e\n",  DT__PARVEL                  );
      fprintf( Note, "DT__PARVEL_MAX                 % 14.7e\n",  DT__PARVEL_MAX              );
      fprintf( Note, "DT__PARACC                     % 14.7e\n",  DT__PARACC                  );
#     endif
#     ifdef CR_DIFFUSION
      fprintf( Note, "DT__CR_DIFFUSION               % 14.7e\n",  DT__CR_DIFFUSION            );
#     endif
#     ifdef COMOVING
      fprintf( Note, "DT__MAX_DELTA_A                % 14.7e\n",  DT__MAX_DELTA_A             );
#     endif
      fprintf( Note, "DT__SYNC_PARENT_LV             % 14.7e\n",  DT__SYNC_PARENT_LV          );
      fprintf( Note, "DT__SYNC_CHILDREN_LV           % 14.7e\n",  DT__SYNC_CHILDREN_LV        );
      fprintf( Note, "OPT__DT_USER                   % d\n",      OPT__DT_USER                );
      fprintf( Note, "OPT__DT_LEVEL                  % d\n",      OPT__DT_LEVEL               );
      fprintf( Note, "AUTO_REDUCE_DT                 % d\n",      AUTO_REDUCE_DT              );
      fprintf( Note, "AUTO_REDUCE_DT_FACTOR          % 14.7e\n",  AUTO_REDUCE_DT_FACTOR       );
      fprintf( Note, "AUTO_REDUCE_DT_FACTOR_MIN      % 14.7e\n",  AUTO_REDUCE_DT_FACTOR_MIN   );
#     if ( MODEL == HYDRO )
      fprintf( Note, "AUTO_REDUCE_MINMOD_FACTOR      % 14.7e\n",  AUTO_REDUCE_MINMOD_FACTOR   );
      fprintf( Note, "AUTO_REDUCE_MINMOD_MIN         % 14.7e\n",  AUTO_REDUCE_MINMOD_MIN      );
#     endif
      fprintf( Note, "AUTO_REDUCE_INT_MONO_FACTOR    % 14.7e\n",  AUTO_REDUCE_INT_MONO_FACTOR );
      fprintf( Note, "AUTO_REDUCE_INT_MONO_MIN       % 14.7e\n",  AUTO_REDUCE_INT_MONO_MIN    );
      fprintf( Note, "OPT__RECORD_DT                 % d\n",      OPT__RECORD_DT              );
      fprintf( Note, "***********************************************************************************\n" );
      fprintf( Note, "\n\n" );


//    record the parameters of domain refinement
      fprintf( Note, "Parameters of Domain Refinement\n" );
      fprintf( Note, "***********************************************************************************\n" );
      fprintf( Note, "REGRID_COUNT                   % d\n",      REGRID_COUNT              );
      fprintf( Note, "REFINE_NLEVEL                  % d\n",      REFINE_NLEVEL             );
      fprintf( Note, "FLAG_BUFFER_SIZE               % d\n",      FLAG_BUFFER_SIZE          );
      fprintf( Note, "FLAG_BUFFER_SIZE_MAXM1_LV      % d\n",      FLAG_BUFFER_SIZE_MAXM1_LV );
      fprintf( Note, "FLAG_BUFFER_SIZE_MAXM2_LV      % d\n",      FLAG_BUFFER_SIZE_MAXM2_LV );
      fprintf( Note, "MAX_LEVEL                      % d\n",      MAX_LEVEL                 );
      fprintf( Note, "OPT__FLAG_RHO                  % d\n",      OPT__FLAG_RHO             );
      fprintf( Note, "OPT__FLAG_RHO_GRADIENT         % d\n",      OPT__FLAG_RHO_GRADIENT    );
#     if ( MODEL == HYDRO )
      fprintf( Note, "OPT__FLAG_PRES_GRADIENT        % d\n",      OPT__FLAG_PRES_GRADIENT   );
      fprintf( Note, "OPT__FLAG_VORTICITY            % d\n",      OPT__FLAG_VORTICITY       );
      fprintf( Note, "OPT__FLAG_JEANS                % d\n",      OPT__FLAG_JEANS           );
#     ifdef MHD
      fprintf( Note, "OPT__FLAG_CURRENT              % d\n",      OPT__FLAG_CURRENT         );
#     endif
#     ifdef SRHD
      fprintf( Note, "OPT__FLAG_LRTZ_GRADIENT        % d\n",      OPT__FLAG_LRTZ_GRADIENT   );
#     endif
#     endif
#     if ( MODEL == ELBDM )
<<<<<<< HEAD
      fprintf( Note, "OPT__FLAG_ENGY_DENSITY          %d\n",      OPT__FLAG_ENGY_DENSITY    );
      fprintf( Note, "OPT__FLAG_SPECTRAL              %d\n",      OPT__FLAG_SPECTRAL        );
#     if ( ELBDM_SCHEME == ELBDM_HYBRID )
      fprintf( Note, "OPT__FLAG_INTERFERENCE          %d\n",      OPT__FLAG_INTERFERENCE    );
#     endif
#     endif // #if ( MODEL == ELBDM )
      fprintf( Note, "OPT__FLAG_LOHNER_DENS           %d\n",      OPT__FLAG_LOHNER_DENS     );
=======
      fprintf( Note, "OPT__FLAG_ENGY_DENSITY         % d\n",      OPT__FLAG_ENGY_DENSITY    );
#     endif
      fprintf( Note, "OPT__FLAG_LOHNER_DENS          % d\n",      OPT__FLAG_LOHNER_DENS     );
>>>>>>> 09101b24
#     if ( MODEL == HYDRO )
      fprintf( Note, "OPT__FLAG_LOHNER_ENGY          % d\n",      OPT__FLAG_LOHNER_ENGY     );
      fprintf( Note, "OPT__FLAG_LOHNER_PRES          % d\n",      OPT__FLAG_LOHNER_PRES     );
      fprintf( Note, "OPT__FLAG_LOHNER_TEMP          % d\n",      OPT__FLAG_LOHNER_TEMP     );
      fprintf( Note, "OPT__FLAG_LOHNER_ENTR          % d\n",      OPT__FLAG_LOHNER_ENTR     );
#     ifdef COSMIC_RAY
      fprintf( Note, "OPT__FLAG_LOHNER_CRAY          % d\n",      OPT__FLAG_LOHNER_CRAY     );
#     endif
#     endif
      fprintf( Note, "OPT__FLAG_LOHNER_FORM           %s\n",      (OPT__FLAG_LOHNER_FORM==LOHNER_FLASH1   ) ? "LOHNER_FLASH1"    :
                                                                  (OPT__FLAG_LOHNER_FORM==LOHNER_FLASH2   ) ? "LOHNER_FLASH2"    :
                                                                  (OPT__FLAG_LOHNER_FORM==LOHNER_FORM_INV1) ? "LOHNER_FORM_INV1" :
                                                                  (OPT__FLAG_LOHNER_FORM==LOHNER_FORM_INV2) ? "LOHNER_FORM_INV2" :
                                                                                                              "UNKNOWN" );
      fprintf( Note, "OPT__FLAG_USER                 % d\n",      OPT__FLAG_USER            );
      fprintf( Note, "OPT__FLAG_USER_NUM             % d\n",      OPT__FLAG_USER_NUM        );
      fprintf( Note, "OPT__FLAG_REGION               % d\n",      OPT__FLAG_REGION          );
#     ifdef PARTICLE
      fprintf( Note, "OPT__FLAG_NPAR_PATCH           % d\n",      OPT__FLAG_NPAR_PATCH      );
      fprintf( Note, "OPT__FLAG_NPAR_CELL            % d\n",      OPT__FLAG_NPAR_CELL       );
      fprintf( Note, "OPT__FLAG_PAR_MASS_CELL        % d\n",      OPT__FLAG_PAR_MASS_CELL   );
#     endif
#     ifdef COSMIC_RAY
      fprintf( Note, "OPT__FLAG_CRAY                 % d\n",      OPT__FLAG_CRAY            );
#     endif
      fprintf( Note, "OPT__NO_FLAG_NEAR_BOUNDARY     % d\n",      OPT__NO_FLAG_NEAR_BOUNDARY);
      fprintf( Note, "OPT__PATCH_COUNT               % d\n",      OPT__PATCH_COUNT          );
#     ifdef PARTICLE
      fprintf( Note, "OPT__PARTICLE_COUNT            % d\n",      OPT__PARTICLE_COUNT       );
#     endif
      fprintf( Note, "OPT__REUSE_MEMORY              % d\n",      OPT__REUSE_MEMORY         );
      fprintf( Note, "OPT__MEMORY_POOL               % d\n",      OPT__MEMORY_POOL          );
      fprintf( Note, "***********************************************************************************\n" );
      fprintf( Note, "\n\n" );


//    record the parameters of parallelization
#     ifndef SERIAL
      fprintf( Note, "Parameters of Parallelization\n" );
      fprintf( Note, "***********************************************************************************\n" );
      fprintf( Note, "Flu_ParaBuf                    % d\n",      Flu_ParaBuf               );
#     ifdef GRAVITY
      fprintf( Note, "Pot_ParaBuf                    % d\n",      Pot_ParaBuf               );
      fprintf( Note, "Rho_ParaBuf                    % d\n",      Rho_ParaBuf               );
#     endif
#     ifdef FEEDBACK
      fprintf( Note, "FB_ParaBuf                     % d\n",      FB_ParaBuf                );
#     endif
#     ifdef LOAD_BALANCE
      fprintf( Note, "LB_WLI_MAX                     % 14.7e\n",  amr->LB->WLI_Max          );
#     ifdef PARTICLE
      fprintf( Note, "LB_PAR_WEIGHT                  % 14.7e\n",  amr->LB->Par_Weight       );
#     endif
<<<<<<< HEAD
      fprintf( Note, "OPT__RECORD_LOAD_BALANCE        %d\n",      OPT__RECORD_LOAD_BALANCE  );
      fprintf( Note, "OPT__LB_EXCHANGE_FATHER         %d\n",      OPT__LB_EXCHANGE_FATHER   );
=======
      fprintf( Note, "OPT__RECORD_LOAD_BALANCE       % d\n",      OPT__RECORD_LOAD_BALANCE  );
>>>>>>> 09101b24
#     endif // #ifdef LOAD_BALANCE
      fprintf( Note, "OPT__MINIMIZE_MPI_BARRIER      % d\n",      OPT__MINIMIZE_MPI_BARRIER );
      fprintf( Note, "***********************************************************************************\n" );
      fprintf( Note, "\n\n" );
#     endif // #ifndef SERIAL


//    record the parameters of source terms
      fprintf( Note, "Parameters of Source Terms\n" );
      fprintf( Note, "***********************************************************************************\n" );
      fprintf( Note, "SRC_ANY                        % d\n",      SrcTerms.Any              );
      fprintf( Note, "SRC_DELEPTONIZATION            % d\n",      SrcTerms.Deleptonization  );
      fprintf( Note, "SRC_USER                       % d\n",      SrcTerms.User             );
      fprintf( Note, "SRC_GPU_NPGROUP                % d\n",      SRC_GPU_NPGROUP           );
      fprintf( Note, "***********************************************************************************\n" );
      fprintf( Note, "\n\n" );


//    record the parameters of Grackle
#     ifdef SUPPORT_GRACKLE
      fprintf( Note, "Parameters of Grackle\n" );
      fprintf( Note, "***********************************************************************************\n" );
      fprintf( Note, "GRACKLE_ACTIVATE               % d\n",      GRACKLE_ACTIVATE        );
      if ( GRACKLE_ACTIVATE ) {
      fprintf( Note, "GRACKLE_VERBOSE                % d\n",      GRACKLE_VERBOSE         );
      fprintf( Note, "GRACKLE_COOLING                % d\n",      GRACKLE_COOLING         );
      fprintf( Note, "GRACKLE_PRIMORDIAL             % d\n",      GRACKLE_PRIMORDIAL      );
      fprintf( Note, "GRACKLE_METAL                  % d\n",      GRACKLE_METAL           );
      fprintf( Note, "GRACKLE_UV                     % d\n",      GRACKLE_UV              );
      fprintf( Note, "GRACKLE_CMB_FLOOR              % d\n",      GRACKLE_CMB_FLOOR       );
      fprintf( Note, "GRACKLE_PE_HEATING             % d\n",      GRACKLE_PE_HEATING      );
      fprintf( Note, "GRACKLE_PE_HEATING_RATE        % 14.7e\n",  GRACKLE_PE_HEATING_RATE );
      fprintf( Note, "GRACKLE_CLOUDY_TABLE            %s\n",      GRACKLE_CLOUDY_TABLE    );
      fprintf( Note, "GRACKLE_THREE_BODY_RATE        % d\n",      GRACKLE_THREE_BODY_RATE );
      fprintf( Note, "GRACKLE_CIE_COOLING            % d\n",      GRACKLE_CIE_COOLING     );
      fprintf( Note, "GRACKLE_H2_OPA_APPROX          % d\n",      GRACKLE_H2_OPA_APPROX   );
      fprintf( Note, "CHE_GPU_NPGROUP                % d\n",      CHE_GPU_NPGROUP         ); }
      fprintf( Note, "***********************************************************************************\n" );
      fprintf( Note, "\n\n" );
#     endif // #ifdef SUPPORT_GRACKLE


//    record the parameters of star formation
#     ifdef STAR_FORMATION
      fprintf( Note, "Parameters of Star Formation\n" );
      fprintf( Note, "***********************************************************************************\n" );
      fprintf( Note, "SF_CREATE_STAR_SCHEME          % d\n",           SF_CREATE_STAR_SCHEME                          );
      if ( SF_CREATE_STAR_SCHEME != SF_CREATE_STAR_SCHEME_NONE ) {
      fprintf( Note, "SF_CREATE_STAR_RSEED           % d\n",           SF_CREATE_STAR_RSEED                           );
      fprintf( Note, "SF_CREATE_STAR_DET_RANDOM      % d\n",           SF_CREATE_STAR_DET_RANDOM                      );
      fprintf( Note, "SF_CREATE_STAR_MIN_LEVEL       % d\n",           SF_CREATE_STAR_MIN_LEVEL                       );
      fprintf( Note, "SF_CREATE_STAR_MIN_GAS_DENS    % 14.7e\n",       SF_CREATE_STAR_MIN_GAS_DENS                    );
      fprintf( Note, "                              =% 14.7e cm^-3\n", SF_CREATE_STAR_MIN_GAS_DENS*UNIT_D/Const_mH    );
      fprintf( Note, "SF_CREATE_STAR_MASS_EFF        % 14.7e\n",       SF_CREATE_STAR_MASS_EFF                        );
      fprintf( Note, "SF_CREATE_STAR_MIN_STAR_MASS   % 14.7e\n",       SF_CREATE_STAR_MIN_STAR_MASS                   );
      fprintf( Note, "                              =% 14.7e Msun\n",  SF_CREATE_STAR_MIN_STAR_MASS*UNIT_M/Const_Msun );
      fprintf( Note, "SF_CREATE_STAR_MAX_STAR_MFRAC  % 14.7e\n",       SF_CREATE_STAR_MAX_STAR_MFRAC                  ); }
      fprintf( Note, "***********************************************************************************\n" );
      fprintf( Note, "\n\n" );
#     endif // #ifdef STAR_FORMATION


//    record the parameters of feedback
#     ifdef FEEDBACK
      fprintf( Note, "Parameters of Feedback\n" );
      fprintf( Note, "***********************************************************************************\n" );
      fprintf( Note, "FB_LEVEL                       % d\n",      FB_LEVEL                );
      fprintf( Note, "FB_RSEED                       % d\n",      FB_RSEED                );
      fprintf( Note, "FB_SNE                         % d\n",      FB_SNE                  );
      fprintf( Note, "FB_USER                        % d\n",      FB_USER                 );
      fprintf( Note, "***********************************************************************************\n" );
      fprintf( Note, "\n\n" );
#     endif // #ifdef FEEDBACK


//    record the parameters of cosmic ray
#     ifdef COSMIC_RAY
      fprintf( Note, "Parameters of Cosmic Rays\n" );
      fprintf( Note, "***********************************************************************************\n" );
      fprintf( Note, "GAMMA_CR                       % 14.7e\n",  GAMMA_CR                );
#     ifdef CR_DIFFUSION
      fprintf( Note, "CR_DIFF_PARA                   % 14.7e\n",  CR_DIFF_PARA            );
      fprintf( Note, "CR_DIFF_PERP                   % 14.7e\n",  CR_DIFF_PERP            );
      fprintf( Note, "CR_DIFF_MIN_B                  % 14.7e\n",  CR_DIFF_MIN_B           );
#     endif // #ifdef CR_DIFFUSION
      fprintf( Note, "***********************************************************************************\n" );
      fprintf( Note, "\n\n");
#     endif // #ifdef COSMIC_RAY


//    record the parameters of Fluid solver in different models
      fprintf( Note, "Parameters of Fluid Solver (in different models)\n" );
      fprintf( Note, "***********************************************************************************\n" );
#     if   ( MODEL == HYDRO )
      fprintf( Note, "GAMMA                          % 14.7e\n",  GAMMA                   );
      fprintf( Note, "MOLECULAR_WEIGHT               % 14.7e\n",  MOLECULAR_WEIGHT        );
      fprintf( Note, "MU_NORM                        % 14.7e\n",  MU_NORM                 );
      fprintf( Note, "ISO_TEMP                       % 14.7e\n",  ISO_TEMP                );
      fprintf( Note, "MINMOD_COEFF                   % 14.7e\n",  MINMOD_COEFF            );
      fprintf( Note, "MINMOD_MAX_ITER                % d\n",      MINMOD_MAX_ITER         );
      fprintf( Note, "OPT__LR_LIMITER                 %s\n",      ( OPT__LR_LIMITER == LR_LIMITER_VANLEER    ) ? "VANLEER"    :
                                                                  ( OPT__LR_LIMITER == LR_LIMITER_GMINMOD    ) ? "GMINMOD"    :
                                                                  ( OPT__LR_LIMITER == LR_LIMITER_ALBADA     ) ? "ALBADA"     :
                                                                  ( OPT__LR_LIMITER == LR_LIMITER_VL_GMINMOD ) ? "VL_GMINMOD" :
                                                                  ( OPT__LR_LIMITER == LR_LIMITER_EXTPRE     ) ? "EXTPRE"     :
                                                                  ( OPT__LR_LIMITER == LR_LIMITER_CENTRAL    ) ? "CENTRAL"    :
                                                                  ( OPT__LR_LIMITER == LR_LIMITER_ATHENA     ) ? "ATHENA"     :
                                                                  ( OPT__LR_LIMITER == LR_LIMITER_NONE       ) ? "NONE"       :
                                                                                                                 "UNKNOWN" );
      fprintf( Note, "OPT__1ST_FLUX_CORR              %s\n",      ( OPT__1ST_FLUX_CORR == FIRST_FLUX_CORR_3D   ) ? "3D"   :
                                                                  ( OPT__1ST_FLUX_CORR == FIRST_FLUX_CORR_3D1D ) ? "3D1D" :
                                                                  ( OPT__1ST_FLUX_CORR == FIRST_FLUX_CORR_NONE ) ? "NONE" :
                                                                                                                   "UNKNOWN" );
      fprintf( Note, "OPT__1ST_FLUX_CORR_SCHEME       %s\n",      ( OPT__1ST_FLUX_CORR_SCHEME == RSOLVER_1ST_ROE  ) ? "RSOLVER_1ST_ROE"  :
                                                                  ( OPT__1ST_FLUX_CORR_SCHEME == RSOLVER_1ST_HLLC ) ? "RSOLVER_1ST_HLLC" :
                                                                  ( OPT__1ST_FLUX_CORR_SCHEME == RSOLVER_1ST_HLLE ) ? "RSOLVER_1ST_HLLE" :
                                                                  ( OPT__1ST_FLUX_CORR_SCHEME == RSOLVER_1ST_HLLD ) ? "RSOLVER_1ST_HLLD" :
                                                                  ( OPT__1ST_FLUX_CORR_SCHEME == RSOLVER_1ST_NONE ) ? "NONE"             :
                                                                                                                "UNKNOWN" );
#     ifdef DUAL_ENERGY
      fprintf( Note, "DUAL_ENERGY_SWITCH             % 14.7e\n",  DUAL_ENERGY_SWITCH       );
#     endif
#     ifdef MHD
      fprintf( Note, "OPT__SAME_INTERFACE_B          % d\n",      OPT__SAME_INTERFACE_B    );
#     endif

#     elif ( MODEL == ELBDM )
      if ( OPT__UNIT ) {
//    since the mass unit in cosmological simulation has the 1/h dependence, the actual ELBDM_MASS adopted in the
//    cosmological simulation also depends on 1/h
//    --> however, Planck constant also depends on 1/h^2 --> ELBDM_ETA depends on h
//    --> since Planck constant is a real constant which cannot be changed, it's more appropriate to express
//        ELBDM particle mass as ev/c^2*h (not ev/c^2/h), just like the length unit Mpc/h
//    --> for a given simulation result, we can always reinterpret h to give different box size and ELBDM particle mass
//    --> for example, the simulations results with h=1, m=1.0e-22 eV can be reinterpreted as h=0.5, m=5.0e-23 eV
//    --> also note that this data reinterpretation is purely based on redefining basic units and is different from the
//        scaling symmetry in ELBDM
#     ifdef COMOVING
      fprintf( Note, "ELBDM_MASS                     % 14.7e %s\n",  ELBDM_MASS*UNIT_M/(HUBBLE0*Const_eV/SQR(Const_c)), "h*ev/c^2" );
      fprintf( Note, "                              =% 14.7e %s (assuming h =% 14.7e)\n",
                                                                     ELBDM_MASS*UNIT_M/(Const_eV/SQR(Const_c)), "ev/c^2", HUBBLE0 );
#     else
      fprintf( Note, "ELBDM_MASS                     % 14.7e %s\n",  ELBDM_MASS*UNIT_M/(Const_eV/SQR(Const_c)), "ev/c^2" );
#     endif
      }
      else
<<<<<<< HEAD
      fprintf( Note, "ELBDM_MASS                      %13.7e\n",     ELBDM_MASS             );
      fprintf( Note, "ELBDM_PLANCK_CONST              %13.7e\n",     ELBDM_PLANCK_CONST     );
      fprintf( Note, "ELBDM_ETA                       %13.7e\n",     ELBDM_ETA              );
#     ifdef QUARTIC_SELF_INTERACTION
      fprintf( Note, "ELBDM_LAMBDA                    %13.7e\n",     ELBDM_LAMBDA           );
#     endif
      fprintf( Note, "ELBDM_TAYLOR3_COEFF             %13.7e\n",     ELBDM_TAYLOR3_COEFF    );
      fprintf( Note, "ELBDM_TAYLOR3_AUTO              %d\n",         ELBDM_TAYLOR3_AUTO     );
      fprintf( Note, "ELBDM_REMOVE_MOTION_CM          %d\n",         ELBDM_REMOVE_MOTION_CM );
      fprintf( Note, "ELBDM_BASE_SPECTRAL             %d\n",         ELBDM_BASE_SPECTRAL    );
#     if ( ELBDM_SCHEME == ELBDM_HYBRID )
      fprintf( Note, "ELBDM_MATCH_PHASE               %d\n",         ELBDM_MATCH_PHASE      );
      fprintf( Note, "ELBDM_FIRST_WAVE_LEVEL          %d\n",         ELBDM_FIRST_WAVE_LEVEL );
#     endif
=======
      fprintf( Note, "ELBDM_MASS                     % 14.7e\n",     ELBDM_MASS           );
      fprintf( Note, "ELBDM_PLANCK_CONST             % 14.7e\n",     ELBDM_PLANCK_CONST   );
      fprintf( Note, "ELBDM_ETA                      % 14.7e\n",     ELBDM_ETA            );
#     ifdef QUARTIC_SELF_INTERACTION
      fprintf( Note, "ELBDM_LAMBDA                   % 14.7e\n",     ELBDM_LAMBDA         );
#     endif
      fprintf( Note, "ELBDM_TAYLOR3_COEFF            % 14.7e\n",     ELBDM_TAYLOR3_COEFF  );
      fprintf( Note, "ELBDM_TAYLOR3_AUTO             % d\n",         ELBDM_TAYLOR3_AUTO   );

>>>>>>> 09101b24
#     else
#     error : ERROR : unsupported MODEL !!
#     endif // MODEL
      fprintf( Note, "***********************************************************************************\n" );
      fprintf( Note, "\n\n" );


//    record the parameters of Fluid solver in different models
      fprintf( Note, "Parameters of Fluid Solver (in all models)\n" );
      fprintf( Note, "***********************************************************************************\n" );
      fprintf( Note, "FLU_GPU_NPGROUP                % d\n",      FLU_GPU_NPGROUP          );
      fprintf( Note, "GPU_NSTREAM                    % d\n",      GPU_NSTREAM              );
      fprintf( Note, "OPT__FIXUP_FLUX                % d\n",      OPT__FIXUP_FLUX          );

//    target scalars to be applied fix-up flux operations
      if ( OPT__FIXUP_FLUX ) {
      fprintf( Note, "   Target fields               "                                     );
      for (int v=0; v<NCOMP_TOTAL; v++)
      if ( FixUpVar_Flux & (1L<<v) )
      fprintf( Note, " %s",                                       FieldLabel[v]            );
      fprintf( Note, "\n" ); }

#     ifdef MHD
      fprintf( Note, "OPT__FIXUP_ELECTRIC            % d\n",      OPT__FIXUP_ELECTRIC      );
#     endif
      fprintf( Note, "OPT__FIXUP_RESTRICT            % d\n",      OPT__FIXUP_RESTRICT      );

//    target scalars to be applied fix-up restrict operations
      if ( OPT__FIXUP_RESTRICT ) {
      fprintf( Note, "   Target fields               "                                     );
      for (int v=0; v<NCOMP_TOTAL; v++)
      if ( FixUpVar_Restrict & (1L<<v) )
      fprintf( Note, " %s",                                       FieldLabel[v]            );
      fprintf( Note, "\n" ); }

      fprintf( Note, "OPT__CORR_AFTER_ALL_SYNC       % d\n",      OPT__CORR_AFTER_ALL_SYNC );
      fprintf( Note, "OPT__NORMALIZE_PASSIVE         % d\n",      OPT__NORMALIZE_PASSIVE   );

//    target passive scalars to be normalized
      fprintf( Note, "   Number of fields            % d\n",      PassiveNorm_NVar         );
#     if ( NCOMP_PASSIVE > 0 )
      if ( PassiveNorm_NVar > 0 ) {
      fprintf( Note, "   Target fields               "                                     );
      for (int v=0; v<PassiveNorm_NVar; v++)
      fprintf( Note, " %s",                                       FieldLabel[ NCOMP_FLUID + PassiveNorm_VarIdx[v] ] );
      fprintf( Note, "\n" ); }
#     endif

      fprintf( Note, "OPT__INT_FRAC_PASSIVE_LR       % d\n",      OPT__INT_FRAC_PASSIVE_LR );

//    target passive scalars to be interpolated in fractional form
      fprintf( Note, "   Number of fields            % d\n",      PassiveIntFrac_NVar      );
#     if ( NCOMP_PASSIVE > 0 )
      if ( PassiveIntFrac_NVar > 0 ) {
      fprintf( Note, "   Target fields               "                                     );
      for (int v=0; v<PassiveIntFrac_NVar; v++)
      fprintf( Note, " %s",                                       FieldLabel[ NCOMP_FLUID + PassiveIntFrac_VarIdx[v] ] );
      fprintf( Note, "\n" ); }
#     endif

      fprintf( Note, "OPT__OVERLAP_MPI               % d\n",      OPT__OVERLAP_MPI         );
      fprintf( Note, "OPT__RESET_FLUID               % d\n",      OPT__RESET_FLUID         );
      fprintf( Note, "OPT__RESET_FLUID_INIT          % d\n",      OPT__RESET_FLUID_INIT    );
      if ( OPT__RESET_FLUID || OPT__RESET_FLUID_INIT ) {
      fprintf( Note, "   Reset fluid                  %s\n",      (Flu_ResetByUser_Func_Ptr  !=NULL)?"ON":"OFF" );
#     ifdef MHD
      fprintf( Note, "   Reset magnetic field         %s\n",      (MHD_ResetByUser_BField_Ptr!=NULL)?"ON":"OFF" );
      fprintf( Note, "   Use vector potential         %s\n",      (MHD_ResetByUser_VecPot_Ptr!=NULL)?"ON":"OFF" );
#     endif
      }
      fprintf( Note, "OPT__FREEZE_FLUID              % d\n",      OPT__FREEZE_FLUID        );
#     if ( MODEL == HYDRO  ||  MODEL == ELBDM )
      fprintf( Note, "MIN_DENS                       % 14.7e\n",  MIN_DENS                 );
#     endif
#     if ( MODEL == HYDRO )
      fprintf( Note, "MIN_PRES                       % 14.7e\n",  MIN_PRES                 );
      fprintf( Note, "MIN_EINT                       % 14.7e\n",  MIN_EINT                 );
      fprintf( Note, "MIN_TEMP                       % 14.7e\n",  MIN_TEMP                 );
      fprintf( Note, "MIN_ENTR                       % 14.7e\n",  MIN_ENTR                 );
      fprintf( Note, "OPT__CHECK_PRES_AFTER_FLU      % d\n",      OPT__CHECK_PRES_AFTER_FLU);
      fprintf( Note, "OPT__LAST_RESORT_FLOOR         % d\n",      OPT__LAST_RESORT_FLOOR   );
      fprintf( Note, "JEANS_MIN_PRES                 % d\n",      JEANS_MIN_PRES           );
      if ( JEANS_MIN_PRES ) {
      fprintf( Note, "JEANS_MIN_PRES_LEVEL           % d\n",      JEANS_MIN_PRES_LEVEL     );
      fprintf( Note, "JEANS_MIN_PRES_NCELL           % d\n",      JEANS_MIN_PRES_NCELL     ); }
#     endif
      fprintf( Note, "WITH_COARSE_FINE_FLUX          % d\n",      amr->WithFlux            );
#     ifdef MHD
      fprintf( Note, "WITH_COARSE_FINE_ELECTRIC      % d\n",      amr->WithElectric        );
#     endif
#     ifndef SERIAL
      int MPI_Thread_Status;
      MPI_Query_thread( &MPI_Thread_Status );
      fprintf( Note, "MPI Thread Level                " );
      switch ( MPI_Thread_Status )
      {
         case MPI_THREAD_SINGLE:       fprintf( Note, "MPI_THREAD_SINGLE\n" );       break;
         case MPI_THREAD_FUNNELED:     fprintf( Note, "MPI_THREAD_FUNNELED\n" );     break;
         case MPI_THREAD_SERIALIZED:   fprintf( Note, "MPI_THREAD_SERIALIZED\n" );   break;
         case MPI_THREAD_MULTIPLE:     fprintf( Note, "MPI_THREAD_MULTIPLE\n" );     break;

         default:                      fprintf( Note, "UNKNOWN\n" );
      }
#     endif
#     if ( SUPPORT_FFTW == FFTW3 )
      fprintf( Note, "FFTW3_Double_OMP_Enabled       % d\n",      FFTW3_Double_OMP_Enabled );
      fprintf( Note, "FFTW3_Single_OMP_Enabled       % d\n",      FFTW3_Single_OMP_Enabled );
#     endif // # if ( SUPPORT_FFTW == FFTW3 )
      fprintf( Note, "***********************************************************************************\n" );
      fprintf( Note, "\n\n" );


//    record the parameters of Poisson and Gravity solvers
#     ifdef GRAVITY
      fprintf( Note, "Parameters of Poisson and Gravity Solvers\n" );
      fprintf( Note, "***********************************************************************************\n" );
      fprintf( Note, "NEWTON_G                       % 14.7e\n",  NEWTON_G                );
#     if   ( POT_SCHEME == SOR )
      fprintf( Note, "SOR_OMEGA                      % 14.7e\n",  SOR_OMEGA               );
      fprintf( Note, "SOR_MAX_ITER                   % d\n",      SOR_MAX_ITER            );
      fprintf( Note, "SOR_MIN_ITER                   % d\n",      SOR_MIN_ITER            );
#     elif ( POT_SCHEME == MG )
      fprintf( Note, "MG_MAX_ITER                    % d\n",      MG_MAX_ITER             );
      fprintf( Note, "MG_NPRE_SMOOTH                 % d\n",      MG_NPRE_SMOOTH          );
      fprintf( Note, "MG_NPOST_SMOOTH                % d\n",      MG_NPOST_SMOOTH         );
      fprintf( Note, "MG_TOLERATED_ERROR             % 14.7e\n",  MG_TOLERATED_ERROR      );
#     endif
      fprintf( Note, "POT_GPU_NPGROUP                % d\n",      POT_GPU_NPGROUP         );
      fprintf( Note, "OPT__GRA_P5_GRADIENT           % d\n",      OPT__GRA_P5_GRADIENT    );
      fprintf( Note, "OPT__SELF_GRAVITY              % d\n",      OPT__SELF_GRAVITY       );
      fprintf( Note, "OPT__EXT_ACC                   % d\n",      OPT__EXT_ACC            );
      fprintf( Note, "OPT__EXT_POT                   % d\n",      OPT__EXT_POT            );
      if ( OPT__EXT_POT == EXT_POT_TABLE ) {
      fprintf( Note, "EXT_POT_TABLE_NAME              %s\n",      EXT_POT_TABLE_NAME      );
      fprintf( Note, "EXT_POT_TABLE_NPOINT_X         % d\n",      EXT_POT_TABLE_NPOINT[0] );
      fprintf( Note, "EXT_POT_TABLE_NPOINT_Y         % d\n",      EXT_POT_TABLE_NPOINT[1] );
      fprintf( Note, "EXT_POT_TABLE_NPOINT_Z         % d\n",      EXT_POT_TABLE_NPOINT[2] );
      fprintf( Note, "EXT_POT_TABLE_DH_X             % 14.7e\n",  EXT_POT_TABLE_DH[0]     );
      fprintf( Note, "EXT_POT_TABLE_DH_Y             % 14.7e\n",  EXT_POT_TABLE_DH[1]     );
      fprintf( Note, "EXT_POT_TABLE_DH_Z             % 14.7e\n",  EXT_POT_TABLE_DH[2]     );
      fprintf( Note, "EXT_POT_TABLE_EDGEL_X          % 14.7e\n",  EXT_POT_TABLE_EDGEL[0]  );
      fprintf( Note, "EXT_POT_TABLE_EDGEL_Y          % 14.7e\n",  EXT_POT_TABLE_EDGEL[1]  );
      fprintf( Note, "EXT_POT_TABLE_EDGEL_Z          % 14.7e\n",  EXT_POT_TABLE_EDGEL[2]  );
      fprintf( Note, "EXT_POT_TABLE_FLOAT8           % d\n",      EXT_POT_TABLE_FLOAT8    ); }
      fprintf( Note, "OPT__GRAVITY_EXTRA_MASS        % d\n",      OPT__GRAVITY_EXTRA_MASS );
      fprintf( Note, "AveDensity_Init                % 14.7e\n",  AveDensity_Init         );
      fprintf( Note, "***********************************************************************************\n" );
      fprintf( Note, "\n\n" );
#     endif // #ifdef GRAVITY


//    record the parameters of initialization
      fprintf( Note, "Parameters of Initialization\n" );
      fprintf( Note, "***********************************************************************************\n" );
      fprintf( Note, "OPT__INIT                      % d\n",      OPT__INIT                 );
      fprintf( Note, "RESTART_LOAD_NRANK             % d\n",      RESTART_LOAD_NRANK        );
      fprintf( Note, "OPT__RESTART_RESET             % d\n",      OPT__RESTART_RESET        );
      fprintf( Note, "OPT__UM_IC_LEVEL               % d\n",      OPT__UM_IC_LEVEL          );
      fprintf( Note, "OPT__UM_IC_NLEVEL              % d\n",      OPT__UM_IC_NLEVEL         );
      fprintf( Note, "OPT__UM_IC_NVAR                % d\n",      OPT__UM_IC_NVAR           );
      fprintf( Note, "OPT__UM_IC_FORMAT              % d\n",      OPT__UM_IC_FORMAT         );
      fprintf( Note, "OPT__UM_IC_FLOAT8              % d\n",      OPT__UM_IC_FLOAT8         );
      fprintf( Note, "OPT__UM_IC_DOWNGRADE           % d\n",      OPT__UM_IC_DOWNGRADE      );
      fprintf( Note, "OPT__UM_IC_REFINE              % d\n",      OPT__UM_IC_REFINE         );
      fprintf( Note, "OPT__UM_IC_LOAD_NRANK          % d\n",      OPT__UM_IC_LOAD_NRANK     );
      fprintf( Note, "OPT__INIT_RESTRICT             % d\n",      OPT__INIT_RESTRICT        );
      fprintf( Note, "OPT__INIT_GRID_WITH_OMP        % d\n",      OPT__INIT_GRID_WITH_OMP   );
      fprintf( Note, "OPT__GPUID_SELECT              % d\n",      OPT__GPUID_SELECT         );
      fprintf( Note, "INIT_SUBSAMPLING_NCELL         % d\n",      INIT_SUBSAMPLING_NCELL    );
#     ifdef MHD
      fprintf( Note, "OPT__INIT_BFIELD_BYVECPOT      % d\n",      OPT__INIT_BFIELD_BYVECPOT );
#     endif
#     ifdef SUPPORT_FFTW
      fprintf( Note, "OPT__FFTW_STARTUP               " );
      switch ( OPT__FFTW_STARTUP )
      {
         case FFTW_STARTUP_ESTIMATE:    fprintf( Note, "FFTW_ESTIMATE\n" );               break;
         case FFTW_STARTUP_MEASURE:     fprintf( Note, "FFTW_MEASURE\n" );                break;
         case FFTW_STARTUP_PATIENT:     fprintf( Note, "FFTW_PATIENT\n" );                break;

         default:                       fprintf( Note, "UNKNOWN\n" );
      } // switch ( OPT__FFTW_STARTUP )
#     endif // # ifdef SUPPORT_FFTW

//    refinement region for OPT__UM_IC_NLEVEL>1
      if ( OPT__INIT == INIT_BY_FILE  &&  OPT__UM_IC_NLEVEL > 1 ) {

      const int (*RefineRegion)[6] = ( int(*)[6] )UM_IC_RefineRegion;

      fprintf( Note, "\n" );
      fprintf( Note, "Input__UM_IC_RefineRegion\n" );
      fprintf( Note, "------------------------------------------------------------------------------\n" );
      fprintf( Note, "   %3s  %10s  %10s  %10s  %10s  %10s  %10s\n",
               "dLv", "NP_Skip_xL", "NP_Skip_xR", "NP_Skip_yL", "NP_Skip_yR", "NP_Skip_zL", "NP_Skip_zR" );

      for (int t=0; t<OPT__UM_IC_NLEVEL-1; t++)
      fprintf( Note, "   %3d  %10d  %10d  %10d  %10d  %10d  %10d\n",
               t+1, RefineRegion[t][0], RefineRegion[t][1], RefineRegion[t][2],
                    RefineRegion[t][3], RefineRegion[t][4], RefineRegion[t][5] );
      fprintf( Note, "------------------------------------------------------------------------------\n" );
      fprintf( Note, "\n" ); }

      fprintf( Note, "***********************************************************************************\n" );
      fprintf( Note, "\n\n" );


//    record the parameters of interpolation schemes
      fprintf( Note, "Parameters of Interpolation Schemes\n" );
      fprintf( Note, "***********************************************************************************\n" );
<<<<<<< HEAD
      fprintf( Note, "OPT__INT_TIME                   %d\n",      OPT__INT_TIME                 );
#     if ( MODEL == HYDRO )
      fprintf( Note, "OPT__INT_PRIM                   %d\n",      OPT__INT_PRIM                 );
#     endif
#     if ( MODEL == ELBDM )
      fprintf( Note, "OPT__INT_PHASE                  %d\n",      OPT__INT_PHASE                );
      fprintf( Note, "OPT__RES_PHASE                  %d\n",      OPT__RES_PHASE                );
=======
      fprintf( Note, "OPT__INT_TIME                  % d\n",      OPT__INT_TIME           );
#     if ( MODEL == HYDRO )
      fprintf( Note, "OPT__INT_PRIM                  % d\n",      OPT__INT_PRIM           );
#     endif
#     if ( MODEL == ELBDM )
      fprintf( Note, "OPT__INT_PHASE                 % d\n",      OPT__INT_PHASE          );
>>>>>>> 09101b24
#     endif
      fprintf( Note, "OPT__FLU_INT_SCHEME             %s\n",      ( OPT__FLU_INT_SCHEME == INT_MINMOD3D ) ? "MINMOD3D" :
                                                                  ( OPT__FLU_INT_SCHEME == INT_MINMOD1D ) ? "MINMOD1D" :
                                                                  ( OPT__FLU_INT_SCHEME == INT_VANLEER  ) ? "VANLEER"  :
                                                                  ( OPT__FLU_INT_SCHEME == INT_CQUAD    ) ? "CQUAD"    :
                                                                  ( OPT__FLU_INT_SCHEME == INT_QUAD     ) ? "QUAD"     :
                                                                  ( OPT__FLU_INT_SCHEME == INT_CQUAR    ) ? "CQUAR"    :
                                                                  ( OPT__FLU_INT_SCHEME == INT_QUAR     ) ? "QUAR"     :
                                                                  ( OPT__FLU_INT_SCHEME == INT_SPECTRAL ) ? "SPECTRAL" :
                                                                                                            "UNKNOWN" );
#     ifdef MHD
      fprintf( Note, "OPT__MAG_INT_SCHEME             %s\n",      ( OPT__MAG_INT_SCHEME == INT_MINMOD3D ) ? "MINMOD3D" :
                                                                  ( OPT__MAG_INT_SCHEME == INT_MINMOD1D ) ? "MINMOD1D" :
                                                                  ( OPT__MAG_INT_SCHEME == INT_VANLEER  ) ? "VANLEER"  :
                                                                  ( OPT__MAG_INT_SCHEME == INT_CQUAD    ) ? "CQUAD"    :
                                                                  ( OPT__MAG_INT_SCHEME == INT_QUAD     ) ? "QUAD"     :
                                                                  ( OPT__MAG_INT_SCHEME == INT_CQUAR    ) ? "CQUAR"    :
                                                                  ( OPT__MAG_INT_SCHEME == INT_QUAR     ) ? "QUAR"     :
                                                                  ( OPT__MAG_INT_SCHEME == INT_SPECTRAL ) ? "SPECTRAL" :
                                                                                                            "UNKNOWN" );
#     endif
#     ifdef GRAVITY
      fprintf( Note, "OPT__POT_INT_SCHEME             %s\n",      ( OPT__POT_INT_SCHEME == INT_MINMOD3D ) ? "MINMOD3D" :
                                                                  ( OPT__POT_INT_SCHEME == INT_MINMOD1D ) ? "MINMOD1D" :
                                                                  ( OPT__POT_INT_SCHEME == INT_VANLEER  ) ? "VANLEER"  :
                                                                  ( OPT__POT_INT_SCHEME == INT_CQUAD    ) ? "CQUAD"    :
                                                                  ( OPT__POT_INT_SCHEME == INT_QUAD     ) ? "QUAD"     :
                                                                  ( OPT__POT_INT_SCHEME == INT_CQUAR    ) ? "CQUAR"    :
                                                                  ( OPT__POT_INT_SCHEME == INT_QUAR     ) ? "QUAR"     :
                                                                  ( OPT__POT_INT_SCHEME == INT_SPECTRAL ) ? "SPECTRAL" :
                                                                                                            "UNKNOWN" );
      fprintf( Note, "OPT__RHO_INT_SCHEME             %s\n",      ( OPT__RHO_INT_SCHEME == INT_MINMOD3D ) ? "MINMOD3D" :
                                                                  ( OPT__RHO_INT_SCHEME == INT_MINMOD1D ) ? "MINMOD1D" :
                                                                  ( OPT__RHO_INT_SCHEME == INT_VANLEER  ) ? "VANLEER"  :
                                                                  ( OPT__RHO_INT_SCHEME == INT_CQUAD    ) ? "CQUAD"    :
                                                                  ( OPT__RHO_INT_SCHEME == INT_QUAD     ) ? "QUAD"     :
                                                                  ( OPT__RHO_INT_SCHEME == INT_CQUAR    ) ? "CQUAR"    :
                                                                  ( OPT__RHO_INT_SCHEME == INT_QUAR     ) ? "QUAR"     :
                                                                  ( OPT__RHO_INT_SCHEME == INT_SPECTRAL ) ? "SPECTRAL" :
                                                                                                            "UNKNOWN" );
      fprintf( Note, "OPT__GRA_INT_SCHEME             %s\n",      ( OPT__GRA_INT_SCHEME == INT_MINMOD3D ) ? "MINMOD3D" :
                                                                  ( OPT__GRA_INT_SCHEME == INT_MINMOD1D ) ? "MINMOD1D" :
                                                                  ( OPT__GRA_INT_SCHEME == INT_VANLEER  ) ? "VANLEER"  :
                                                                  ( OPT__GRA_INT_SCHEME == INT_CQUAD    ) ? "CQUAD"    :
                                                                  ( OPT__GRA_INT_SCHEME == INT_QUAD     ) ? "QUAD"     :
                                                                  ( OPT__GRA_INT_SCHEME == INT_CQUAR    ) ? "CQUAR"    :
                                                                  ( OPT__GRA_INT_SCHEME == INT_QUAR     ) ? "QUAR"     :
                                                                  ( OPT__GRA_INT_SCHEME == INT_SPECTRAL ) ? "SPECTRAL" :
                                                                                                            "UNKNOWN" );
#     endif
      fprintf( Note, "OPT__REF_FLU_INT_SCHEME         %s\n",   ( OPT__REF_FLU_INT_SCHEME == INT_MINMOD3D ) ? "MINMOD3D" :
                                                               ( OPT__REF_FLU_INT_SCHEME == INT_MINMOD1D ) ? "MINMOD1D" :
                                                               ( OPT__REF_FLU_INT_SCHEME == INT_VANLEER  ) ? "VANLEER"  :
                                                               ( OPT__REF_FLU_INT_SCHEME == INT_CQUAD    ) ? "CQUAD"    :
                                                               ( OPT__REF_FLU_INT_SCHEME == INT_QUAD     ) ? "QUAD"     :
                                                               ( OPT__REF_FLU_INT_SCHEME == INT_CQUAR    ) ? "CQUAR"    :
                                                               ( OPT__REF_FLU_INT_SCHEME == INT_QUAR     ) ? "QUAR"     :
                                                               ( OPT__REF_FLU_INT_SCHEME == INT_SPECTRAL ) ? "SPECTRAL" :
                                                                                                             "UNKNOWN" );
#     ifdef MHD
      fprintf( Note, "OPT__REF_MAG_INT_SCHEME         %s\n",   ( OPT__REF_MAG_INT_SCHEME == INT_MINMOD3D ) ? "MINMOD3D" :
                                                               ( OPT__REF_MAG_INT_SCHEME == INT_MINMOD1D ) ? "MINMOD1D" :
                                                               ( OPT__REF_MAG_INT_SCHEME == INT_VANLEER  ) ? "VANLEER"  :
                                                               ( OPT__REF_MAG_INT_SCHEME == INT_CQUAD    ) ? "CQUAD"    :
                                                               ( OPT__REF_MAG_INT_SCHEME == INT_QUAD     ) ? "QUAD"     :
                                                               ( OPT__REF_MAG_INT_SCHEME == INT_CQUAR    ) ? "CQUAR"    :
                                                               ( OPT__REF_MAG_INT_SCHEME == INT_QUAR     ) ? "QUAR"     :
                                                               ( OPT__REF_MAG_INT_SCHEME == INT_SPECTRAL ) ? "SPECTRAL" :
                                                                                                             "UNKNOWN" );
#     endif
#     ifdef GRAVITY
      fprintf( Note, "OPT__REF_POT_INT_SCHEME         %s\n",   ( OPT__REF_POT_INT_SCHEME == INT_MINMOD3D ) ? "MINMOD3D" :
                                                               ( OPT__REF_POT_INT_SCHEME == INT_MINMOD1D ) ? "MINMOD1D" :
                                                               ( OPT__REF_POT_INT_SCHEME == INT_VANLEER  ) ? "VANLEER"  :
                                                               ( OPT__REF_POT_INT_SCHEME == INT_CQUAD    ) ? "CQUAD"    :
                                                               ( OPT__REF_POT_INT_SCHEME == INT_QUAD     ) ? "QUAD"     :
                                                               ( OPT__REF_POT_INT_SCHEME == INT_CQUAR    ) ? "CQUAR"    :
                                                               ( OPT__REF_POT_INT_SCHEME == INT_QUAR     ) ? "QUAR"     :
                                                               ( OPT__REF_POT_INT_SCHEME == INT_SPECTRAL ) ? "SPECTRAL" :
                                                                                                             "UNKNOWN" );
#     endif
<<<<<<< HEAD
      fprintf( Note, "INT_MONO_COEFF                  %13.7e\n",  INT_MONO_COEFF                );
#     ifdef MHD
      fprintf( Note, "INT_MONO_COEFF_B                %13.7e\n",  INT_MONO_COEFF_B              );
#     endif
      fprintf( Note, "MONO_MAX_ITER                   %d\n",      MONO_MAX_ITER                 );
      fprintf( Note, "INT_OPP_SIGN_0TH_ORDER          %d\n",      INT_OPP_SIGN_0TH_ORDER        );
#     ifdef SUPPORT_SPECTRAL_INT
      fprintf( Note, "SPEC_INT_TABLE_PATH             %s\n",      SPEC_INT_TABLE_PATH           );
#     if ( MODEL == ELBDM )
      fprintf( Note, "SPEC_INT_XY_INSTEAD_DEPHA       %d\n",      SPEC_INT_XY_INSTEAD_DEPHA     );
      fprintf( Note, "SPEC_INT_WAVELENGTH_MAGNIFIER   %13.7e\n",  SPEC_INT_WAVELENGTH_MAGNIFIER );
#     endif
#     endif // #ifdef SUPPORT_SPECTRAL_INT
=======
      fprintf( Note, "INT_MONO_COEFF                 % 14.7e\n",  INT_MONO_COEFF          );
#     ifdef MHD
      fprintf( Note, "INT_MONO_COEFF_B               % 14.7e\n",  INT_MONO_COEFF_B        );
#     endif
      fprintf( Note, "MONO_MAX_ITER                  % d\n",      MONO_MAX_ITER           );
      fprintf( Note, "INT_OPP_SIGN_0TH_ORDER         % d\n",      INT_OPP_SIGN_0TH_ORDER  );
>>>>>>> 09101b24
      fprintf( Note, "***********************************************************************************\n" );
      fprintf( Note, "\n\n" );


//    record the parameters of data dump
      fprintf( Note, "Parameters of Data Dump\n" );
      fprintf( Note, "***********************************************************************************\n" );
      fprintf( Note, "OPT__OUTPUT_TOTAL              % d\n",      OPT__OUTPUT_TOTAL           );
      fprintf( Note, "OPT__OUTPUT_PART               % d\n",      OPT__OUTPUT_PART            );
      fprintf( Note, "OPT__OUTPUT_USER               % d\n",      OPT__OUTPUT_USER            );
      fprintf( Note, "OPT__OUTPUT_TEXT_FORMAT_FLT     %s\n",      OPT__OUTPUT_TEXT_FORMAT_FLT );
#     ifdef PARTICLE
      fprintf( Note, "OPT__OUTPUT_PAR_MODE           % d\n",      OPT__OUTPUT_PAR_MODE        );
#     endif
      fprintf( Note, "OPT__OUTPUT_BASEPS             % d\n",      OPT__OUTPUT_BASEPS          );
      fprintf( Note, "OPT__OUTPUT_BASE               % d\n",      OPT__OUTPUT_BASE            );
#     ifdef GRAVITY
      fprintf( Note, "OPT__OUTPUT_POT                % d\n",      OPT__OUTPUT_POT             );
#     endif
#     ifdef PARTICLE
      fprintf( Note, "OPT__OUTPUT_PAR_DENS           % d\n",      OPT__OUTPUT_PAR_DENS        );
#     endif
#     ifdef MHD
      fprintf( Note, "OPT__OUTPUT_CC_MAG             % d\n",      OPT__OUTPUT_CC_MAG          );
#     endif
#     if ( MODEL == HYDRO )
      fprintf( Note, "OPT__OUTPUT_PRES               % d\n",      OPT__OUTPUT_PRES            );
      fprintf( Note, "OPT__OUTPUT_TEMP               % d\n",      OPT__OUTPUT_TEMP            );
      fprintf( Note, "OPT__OUTPUT_ENTR               % d\n",      OPT__OUTPUT_ENTR            );
      fprintf( Note, "OPT__OUTPUT_CS                 % d\n",      OPT__OUTPUT_CS              );
      fprintf( Note, "OPT__OUTPUT_DIVVEL             % d\n",      OPT__OUTPUT_DIVVEL          );
      fprintf( Note, "OPT__OUTPUT_MACH               % d\n",      OPT__OUTPUT_MACH            );
#     endif
#     ifdef MHD
      fprintf( Note, "OPT__OUTPUT_DIVMAG             % d\n",      OPT__OUTPUT_DIVMAG          );
#     endif
      fprintf( Note, "OPT__OUTPUT_USER_FIELD         % d\n",      OPT__OUTPUT_USER_FIELD      );
#     ifdef SRHD
      fprintf( Note, "OPT__OUTPUT_3VELOCITY          % d\n",      OPT__OUTPUT_3VELOCITY       );
      fprintf( Note, "OPT__OUTPUT_LORENTZ            % d\n",      OPT__OUTPUT_LORENTZ         );
      fprintf( Note, "OPT__OUTPUT_ENTHALPY           % d\n",      OPT__OUTPUT_ENTHALPY        );
#     endif

//    user-defined derived fields
      if ( OPT__OUTPUT_USER_FIELD ) {
      fprintf( Note, "   Number of fields            % d\n",      UserDerField_Num            );
      if ( UserDerField_Num > 0 ) {
      fprintf( Note, "   Labels                      "                                        );
      for (int v=0; v<UserDerField_Num; v++)
      fprintf( Note, " %s",                                       UserDerField_Label[v]       );
      fprintf( Note, "\n" );
      fprintf( Note, "   Units                       "                                        );
      for (int v=0; v<UserDerField_Num; v++)
      fprintf( Note, " %s",                                       UserDerField_Unit [v]       );
      fprintf( Note, "\n" ); } }

      fprintf( Note, "OPT__OUTPUT_MODE               % d\n",      OPT__OUTPUT_MODE            );
      fprintf( Note, "OPT__OUTPUT_RESTART            % d\n",      OPT__OUTPUT_RESTART         );
      fprintf( Note, "OUTPUT_STEP                    % d\n",      OUTPUT_STEP                 );
      fprintf( Note, "OUTPUT_DT                      % 21.14e\n", OUTPUT_DT                   );
      fprintf( Note, "OUTPUT_WALLTIME                % 21.14e\n", OUTPUT_WALLTIME             );
      fprintf( Note, "OUTPUT_WALLTIME_UNIT           % d\n",      OUTPUT_WALLTIME_UNIT        );
      fprintf( Note, "OUTPUT_PART_X                  % 21.14e\n", OUTPUT_PART_X               );
      fprintf( Note, "OUTPUT_PART_Y                  % 21.14e\n", OUTPUT_PART_Y               );
      fprintf( Note, "OUTPUT_PART_Z                  % 21.14e\n", OUTPUT_PART_Z               );
      fprintf( Note, "INIT_DUMPID                    % d\n",      INIT_DUMPID                 );
      fprintf( Note, "***********************************************************************************\n" );
      fprintf( Note, "\n\n" );


//    record the parameters of yt inline analysis
#     ifdef SUPPORT_LIBYT
      fprintf( Note, "Parameters of YT Inline Analysis\n" );
      fprintf( Note, "***********************************************************************************\n" );
      fprintf( Note, "YT_SCRIPT                           %s\n",      YT_SCRIPT  );
      fprintf( Note, "YT_VERBOSE                         % d\n",      YT_VERBOSE );
      fprintf( Note, "YT_FIG_BASENAME                     %s\n",      YT_FIG_BASENAME );
#     ifdef LIBYT_JUPYTER
      fprintf( Note, "YT_JUPYTER_USE_CONNECTION_FILE     % d\n",      YT_JUPYTER_USE_CONNECTION_FILE );
#     endif
      fprintf( Note, "***********************************************************************************\n" );
      fprintf( Note, "\n\n" );
#     endif


//    record the parameters of miscellaneous purposes
      fprintf( Note, "Parameters of Miscellaneous Purposes\n" );
      fprintf( Note, "***********************************************************************************\n" );
      fprintf( Note, "OPT__VERBOSE                   % d\n",      OPT__VERBOSE             );
      fprintf( Note, "OPT__TIMING_BARRIER            % d\n",      OPT__TIMING_BARRIER      );
      fprintf( Note, "OPT__TIMING_BALANCE            % d\n",      OPT__TIMING_BALANCE      );
      fprintf( Note, "OPT__TIMING_MPI                % d\n",      OPT__TIMING_MPI          );
      fprintf( Note, "OPT__RECORD_NOTE               % d\n",      OPT__RECORD_NOTE         );
      fprintf( Note, "OPT__RECORD_UNPHY              % d\n",      OPT__RECORD_UNPHY        );
      fprintf( Note, "OPT__RECORD_MEMORY             % d\n",      OPT__RECORD_MEMORY       );
      fprintf( Note, "OPT__RECORD_PERFORMANCE        % d\n",      OPT__RECORD_PERFORMANCE  );
      fprintf( Note, "OPT__RECORD_CENTER             % d\n",      OPT__RECORD_CENTER       );
      if ( OPT__RECORD_CENTER )
      {
      fprintf( Note, "   COM_CEN_X                   % 14.7e\n",  COM_CEN_X                );
      fprintf( Note, "   COM_CEN_Y                   % 14.7e\n",  COM_CEN_Y                );
      fprintf( Note, "   COM_CEN_Z                   % 14.7e\n",  COM_CEN_Z                );
      fprintf( Note, "   COM_MAX_R                   % 14.7e\n",  COM_MAX_R                );
      fprintf( Note, "   COM_MIN_RHO                 % 14.7e\n",  COM_MIN_RHO              );
      fprintf( Note, "   COM_TOLERR_R                % 14.7e\n",  COM_TOLERR_R             );
      fprintf( Note, "   COM_MAX_ITER                % d\n",      COM_MAX_ITER             );
      }
      fprintf( Note, "OPT__MANUAL_CONTROL            % d\n",      OPT__MANUAL_CONTROL      );
      fprintf( Note, "OPT__RECORD_USER               % d\n",      OPT__RECORD_USER         );
      fprintf( Note, "OPT__OPTIMIZE_AGGRESSIVE       % d\n",      OPT__OPTIMIZE_AGGRESSIVE );
      fprintf( Note, "OPT__SORT_PATCH_BY_LBIDX       % d\n",      OPT__SORT_PATCH_BY_LBIDX );
      fprintf( Note, "***********************************************************************************\n" );
      fprintf( Note, "\n\n" );


//    record the parameters of simulation checks
      fprintf( Note, "Parameters of Simulation Checks\n" );
      fprintf( Note, "***********************************************************************************\n" );
      fprintf( Note, "OPT__CK_REFINE                 % d\n",      OPT__CK_REFINE            );
      fprintf( Note, "OPT__CK_PROPER_NESTING         % d\n",      OPT__CK_PROPER_NESTING    );
      fprintf( Note, "OPT__CK_CONSERVATION           % d\n",      OPT__CK_CONSERVATION      );
      fprintf( Note, "OPT__CK_NORMALIZE_PASSIVE      % d\n",      OPT__CK_NORMALIZE_PASSIVE );
      fprintf( Note, "OPT__CK_RESTRICT               % d\n",      OPT__CK_RESTRICT          );
      fprintf( Note, "OPT__CK_FINITE                 % d\n",      OPT__CK_FINITE            );
      fprintf( Note, "OPT__CK_PATCH_ALLOCATE         % d\n",      OPT__CK_PATCH_ALLOCATE    );
      fprintf( Note, "OPT__CK_FLUX_ALLOCATE          % d\n",      OPT__CK_FLUX_ALLOCATE     );
#     if ( MODEL == HYDRO )
      fprintf( Note, "OPT__CK_NEGATIVE               % d\n",      OPT__CK_NEGATIVE          );
#     endif
      fprintf( Note, "OPT__CK_MEMFREE                % 14.7e\n",  OPT__CK_MEMFREE           );
#     ifdef PARTICLE
      fprintf( Note, "OPT__CK_PARTICLE               % d\n",      OPT__CK_PARTICLE          );
#     endif
#     ifdef MHD
      fprintf( Note, "OPT__CK_INTERFACE_B            % d\n",      OPT__CK_INTERFACE_B       );
      fprintf( Note, "OPT__CK_DIVERGENCE_B           % d\n",      OPT__CK_DIVERGENCE_B      );
#     endif
      fprintf( Note, "OPT__CK_INPUT_FLUID            % d\n",      OPT__CK_INPUT_FLUID       );
      fprintf( Note, "***********************************************************************************\n" );
      fprintf( Note, "\n\n" );


//    record the flag criterion (density/density gradient/pressure gradient/user-defined)
      if ( OPT__FLAG_RHO )
      {
         fprintf( Note, "Flag Criterion (Density)\n" );
         fprintf( Note, "***********************************************************************************\n" );
         fprintf( Note, "  Level             Density\n" );
         for (int lv=0; lv<MAX_LEVEL; lv++)  fprintf( Note, "%7d%20.7e\n", lv, FlagTable_Rho[lv] );
         fprintf( Note, "***********************************************************************************\n" );
         fprintf( Note, "\n\n" );
      }

      if ( OPT__FLAG_RHO_GRADIENT )
      {
         fprintf( Note, "Flag Criterion (Density Gradient)\n" );
         fprintf( Note, "***********************************************************************************\n" );
         fprintf( Note, "  Level    Density Gradient\n" );
         for (int lv=0; lv<MAX_LEVEL; lv++)  fprintf( Note, "%7d%20.7e\n", lv, FlagTable_RhoGradient[lv] );
         fprintf( Note, "***********************************************************************************\n" );
         fprintf( Note, "\n\n" );
      }

#     if   ( MODEL == HYDRO )
      if ( OPT__FLAG_PRES_GRADIENT )
      {
         fprintf( Note, "Flag Criterion (Pressure Gradient in HYDRO)\n" );
         fprintf( Note, "***********************************************************************************\n" );
         fprintf( Note, "  Level   Pressure Gradient\n" );
         for (int lv=0; lv<MAX_LEVEL; lv++)  fprintf( Note, "%7d%20.7e\n", lv, FlagTable_PresGradient[lv] );
         fprintf( Note, "***********************************************************************************\n" );
         fprintf( Note, "\n\n" );
      }

      if ( OPT__FLAG_VORTICITY )
      {
         fprintf( Note, "Flag Criterion (Vorticity in HYDRO)\n" );
         fprintf( Note, "***********************************************************************************\n" );
         fprintf( Note, "  Level           Vorticity\n" );
         for (int lv=0; lv<MAX_LEVEL; lv++)  fprintf( Note, "%7d%20.7e\n", lv, FlagTable_Vorticity[lv] );
         fprintf( Note, "***********************************************************************************\n" );
         fprintf( Note, "\n\n" );
      }

      if ( OPT__FLAG_JEANS )
      {
         fprintf( Note, "Flag Criterion (Jeans Length over Cell Size in HYDRO)\n" );
         fprintf( Note, "***********************************************************************************\n" );
         fprintf( Note, "  Level       lambda_J / dh\n" );
         for (int lv=0; lv<MAX_LEVEL; lv++)  fprintf( Note, "%7d%20.7e\n", lv, FlagTable_Jeans[lv] );
         fprintf( Note, "***********************************************************************************\n" );
         fprintf( Note, "\n\n" );
      }

#     ifdef MHD
      if ( OPT__FLAG_CURRENT )
      {
         fprintf( Note, "Flag Criterion (Current Density in MHD)\n" );
         fprintf( Note, "***********************************************************************************\n" );
         fprintf( Note, "  Level             Current\n" );
         for (int lv=0; lv<MAX_LEVEL; lv++)  fprintf( Note, "%7d%20.7e\n", lv, FlagTable_Current[lv] );
         fprintf( Note, "***********************************************************************************\n" );
         fprintf( Note, "\n\n" );
      }
#     endif

#     ifdef SRHD
      if ( OPT__FLAG_LRTZ_GRADIENT )
      {
         fprintf( Note, "Flag Criterion (Lorentz Factor Gradient in SRHD)\n" );
         fprintf( Note, "***********************************************************************************\n" );
         fprintf( Note, "  Level   Lorentz Factor Gradient\n" );
         for (int lv=0; lv<MAX_LEVEL; lv++)  fprintf( Note, "%7d%26.7e\n", lv, FlagTable_LrtzGradient[lv] );
         fprintf( Note, "***********************************************************************************\n" );
         fprintf( Note, "\n\n");
      }
#     endif

#     ifdef COSMIC_RAY
      if ( OPT__FLAG_CRAY )
      {
         fprintf( Note, "Flag Criterion (Cosmic Ray Energy)\n" );
         fprintf( Note, "***********************************************************************************\n" );
         fprintf( Note, "  Level             Cosmic Ray Energy\n" );
         for (int lv=0; lv<MAX_LEVEL; lv++)  fprintf( Note, "%7d%20.7e\n", lv, FlagTable_CRay[lv] );
         fprintf( Note, "***********************************************************************************\n" );
         fprintf( Note, "\n\n");
      }
#     endif
#     endif // #if ( MODEL == HYDRO )

#     if ( MODEL == ELBDM )
      if ( OPT__FLAG_ENGY_DENSITY )
      {
         fprintf( Note, "Flag Criterion (Energy Density in ELBDM)\n" );
         fprintf( Note, "***********************************************************************************\n" );
         fprintf( Note, "  Level     Angle_over_2*PI              Soften\n" );
         for (int lv=0; lv<MAX_LEVEL; lv++)
            fprintf( Note, "%7d%20.7e%20.7e\n", lv, FlagTable_EngyDensity[lv][0], FlagTable_EngyDensity[lv][1] );
         fprintf( Note, "***********************************************************************************\n" );
         fprintf( Note, "\n\n" );
      }

      if ( OPT__FLAG_SPECTRAL )
      {
         fprintf( Note, "Flag Criterion (Spectral)\n" );
         fprintf( Note, "***********************************************************************************\n" );
         fprintf( Note, "  Level     Refinement     Derefinement\n" );
         for (int lv=0; lv<MAX_LEVEL; lv++)
            fprintf( Note, "%7d    %10.3e  %10.3e\n", lv, FlagTable_Spectral[lv][0], FlagTable_Spectral[lv][1] );
         fprintf( Note, "***********************************************************************************\n" );
         fprintf( Note, "\n\n" );
      }

#     if ( ELBDM_SCHEME == ELBDM_HYBRID )
      if ( OPT__FLAG_INTERFERENCE )
      {
         fprintf( Note, "Flag Criterion (Interference Threshold)\n" );
         fprintf( Note, "***********************************************************************************\n" );
         fprintf( Note, "  Level     QP          Density      LapPhase     OnlyAtMaximum\n" );
         for (int lv=0; lv<MAX_LEVEL; lv++)
            fprintf( Note, "%7d   %10.2e  %10.2e   %10.2e     %d\n", lv, FlagTable_Interference[lv][0],
                     FlagTable_Interference[lv][1], FlagTable_Interference[lv][2], (int)(FlagTable_Interference[lv][3] > 0.5) );
         fprintf( Note, "***********************************************************************************\n" );
         fprintf( Note, "\n\n" );
      }
#     endif
#     endif // #if ( MODEL == ELBDM )

#     if   ( MODEL == HYDRO )
#     ifndef COSMIC_RAY
      const bool OPT__FLAG_LOHNER_CRAY = false;
#     endif
      if ( OPT__FLAG_LOHNER_DENS || OPT__FLAG_LOHNER_ENGY || OPT__FLAG_LOHNER_PRES || OPT__FLAG_LOHNER_TEMP ||
           OPT__FLAG_LOHNER_ENTR || OPT__FLAG_LOHNER_CRAY )
#     elif ( MODEL == ELBDM )
      if ( OPT__FLAG_LOHNER_DENS )
#     endif
      {
         fprintf( Note, "Flag Criterion (Lohner Error Estimator)\n" );
         fprintf( Note, "***********************************************************************************\n" );
         fprintf( Note, "  Level    Threshold_Refine  Threshold_Derefine              Filter              Soften      MinimumDensity\n" );
         for (int lv=0; lv<MAX_LEVEL; lv++)
            fprintf( Note, "%7d%20.7e%20.7e%20.7e%20.7e%20.7e\n", lv, FlagTable_Lohner[lv][0], FlagTable_Lohner[lv][1],
                     FlagTable_Lohner[lv][2], FlagTable_Lohner[lv][3], FlagTable_Lohner[lv][4] );
         fprintf( Note, "***********************************************************************************\n" );
         fprintf( Note, "\n\n" );
      }

      if ( OPT__FLAG_USER )
      {
         fprintf( Note, "Flag Criterion (User-defined)\n" );
         fprintf( Note, "***********************************************************************************\n" );
         fprintf( Note, "  Level           Threshold\n" );
         for (int lv=0; lv<MAX_LEVEL; lv++)
         {
            fprintf( Note, "%7d",    lv );
            for (int t=0; t<OPT__FLAG_USER_NUM; t++)   fprintf( Note, "%20.7e", FlagTable_User[lv][t] );
            fprintf( Note, "\n" );
         }
         fprintf( Note, "***********************************************************************************\n" );
         fprintf( Note, "\n\n" );
      }

#     ifdef PARTICLE
      if ( OPT__FLAG_NPAR_PATCH )
      {
         fprintf( Note, "Flag Criterion (# of Particles per Patch)\n" );
         fprintf( Note, "***********************************************************************************\n" );
         fprintf( Note, "  Level      # of Particles\n" );
         for (int lv=0; lv<MAX_LEVEL; lv++)  fprintf( Note, "%7d%20d\n", lv, FlagTable_NParPatch[lv] );
         fprintf( Note, "***********************************************************************************\n" );
         fprintf( Note, "\n\n" );
      }

      if ( OPT__FLAG_NPAR_CELL )
      {
         fprintf( Note, "Flag Criterion (# of Particles per Cell)\n" );
         fprintf( Note, "***********************************************************************************\n" );
         fprintf( Note, "  Level      # of Particles\n" );
         for (int lv=0; lv<MAX_LEVEL; lv++)  fprintf( Note, "%7d%20d\n", lv, FlagTable_NParCell[lv] );
         fprintf( Note, "***********************************************************************************\n" );
         fprintf( Note, "\n\n" );
      }

      if ( OPT__FLAG_PAR_MASS_CELL )
      {
         fprintf( Note, "Flag Criterion (Particle Mass per Cell)\n" );
         fprintf( Note, "***********************************************************************************\n" );
         fprintf( Note, "  Level       Particle Mass\n" );
         for (int lv=0; lv<MAX_LEVEL; lv++)  fprintf( Note, "%7d%20.7e\n", lv, FlagTable_ParMassCell[lv] );
         fprintf( Note, "***********************************************************************************\n" );
         fprintf( Note, "\n\n" );
      }
#     endif // #ifdef PARTICLE


//    record the grid size in different refinement level
      fprintf( Note, "Cell Size and Scale (scale = number of cells at the finest level)\n" );
      fprintf( Note, "***********************************************************************************\n" );
      fprintf( Note, "%7s%*c%26s%*c%16s\n", "Level", 10, ' ', "Cell Size", 10, ' ', "Cell Scale" );
      for (int lv=0; lv<NLEVEL; lv++)
      fprintf( Note, "%7d%*c%26.20lf%*c%16d\n", lv, 10, ' ', amr->dh[lv], 10, ' ', amr->scale[lv] );
      fprintf( Note, "***********************************************************************************\n" );
      fprintf( Note, "\n\n" );


//    record the compilation time of the file Aux_TakeNote.cpp
      fprintf( Note, "Compilation Time\n" );
      fprintf( Note, "***********************************************************************************\n" );
      fprintf( Note, "%s %s\n", __DATE__, __TIME__ );
      fprintf( Note, "***********************************************************************************\n" );
      fprintf( Note, "\n\n" );


//    record the current time when running GAMER
      time_t t = time( NULL );
      fprintf( Note, "Current Time\n" );
      fprintf( Note, "***********************************************************************************\n" );
      fprintf( Note, "%s", ctime( &t ) );
      fprintf( Note, "***********************************************************************************\n" );
      fprintf( Note, "\n\n" );


//    record the git information
      fprintf( Note, "Git information\n" );
      fprintf( Note, "***********************************************************************************\n" );
      fprintf( Note, "Branch : %s\n", EXPAND_AND_QUOTE(GIT_BRANCH) );
      fprintf( Note, "Commit : %s\n", EXPAND_AND_QUOTE(GIT_COMMIT) );
      fprintf( Note, "***********************************************************************************\n" );
      fprintf( Note, "\n\n" );


      fclose( Note );
   } // if ( MPI_Rank == 0 )


// record the hostname and PID of each MPI process (the function "CUAPI_DiagnoseDevice" will also record them)
#  ifndef GPU
   const int PID = getpid();
   char Host[1024];
   gethostname( Host, 1024 );

   if ( MPI_Rank == 0 )
   {
       Note = fopen( FileName, "a" );
       fprintf( Note, "Device Diagnosis\n" );
       fprintf( Note, "***********************************************************************************\n" );
       fclose( Note );
   }

   for (int YourTurn=0; YourTurn<MPI_NRank; YourTurn++)
   {
      if ( MPI_Rank == YourTurn )
      {
         Note = fopen( FileName, "a" );
         if ( MPI_Rank != 0 )    fprintf( Note, "\n" );
         fprintf( Note, "MPI_Rank = %3d, hostname = %10s, PID = %5d\n", MPI_Rank, Host, PID );
         fprintf( Note, "CPU Info :\n" );
         fflush( Note );

         Aux_GetCPUInfo( FileName );

         fclose( Note );
      }

      MPI_Barrier( MPI_COMM_WORLD );
   }

   if ( MPI_Rank == 0 )
   {
      Note = fopen( FileName, "a" );
      fprintf( Note, "***********************************************************************************\n" );
      fprintf( Note, "\n\n" );
      fclose( Note );
   }
#  endif // #ifndef GPU


// record the OpenMP status
#  ifdef OPENMP
   int omp_nthread, omp_chunk_size, omp_nested;
   omp_sched_t omp_schedule;

   omp_nested = omp_get_max_active_levels();
   omp_get_schedule( &omp_schedule, &omp_chunk_size );

#  pragma omp parallel
#  pragma omp master
   { omp_nthread = omp_get_num_threads(); }

   if ( MPI_Rank == 0 )
   {
      Note = fopen( FileName, "a" );
      fprintf( Note, "OpenMP Diagnosis\n" );
      fprintf( Note, "***********************************************************************************\n" );
      fprintf( Note, "Schedule                        %s\n",      ( omp_schedule == omp_sched_static  ) ? "STATIC"  :
                                                                  ( omp_schedule == omp_sched_dynamic ) ? "DYNAMIC" :
                                                                  ( omp_schedule == omp_sched_guided  ) ? "GUIDED"  :
                                                                  ( omp_schedule == omp_sched_auto    ) ? "AUTO"    : "UNKNOWN" );
      fprintf( Note, "Chunk size                     % d\n",      omp_chunk_size );
      fprintf( Note, "Max number of nested levels    % d\n",      omp_nested );
      fprintf( Note, "\n" );
      fprintf( Note, "CPU core IDs of all OpenMP threads (tid == thread ID):\n" );
      fprintf( Note, "------------------------------------------------------------------------\n" );
      fprintf( Note, "%5s  %10s  %7s", "Rank", "Host", "NThread" );
      for (int t=0; t<omp_nthread; t++)
      fprintf( Note, "  tid-%02d", t );
      fprintf( Note, "\n" );
      fclose( Note );
   }

// record the CPU core id of each OpenMP thread
   int *omp_core_id = new int [omp_nthread];

#  pragma omp parallel
   { omp_core_id[ omp_get_thread_num() ] = get_cpuid(); }

   for (int YourTurn=0; YourTurn<MPI_NRank; YourTurn++)
   {
      if ( MPI_Rank == YourTurn )
      {
         char MPI_Host[1024];
         gethostname( MPI_Host, 1024 );

         Note = fopen( FileName, "a" );
         fprintf( Note, "%5d  %10s  %7d", MPI_Rank, MPI_Host, omp_nthread );
         for (int t=0; t<omp_nthread; t++)   fprintf( Note, "  %6d", omp_core_id[t] );
         fprintf( Note, "\n" );
         fflush( Note );
         fclose( Note );
      }

      MPI_Barrier( MPI_COMM_WORLD );
   }

   delete [] omp_core_id;

   if ( MPI_Rank == 0 )
   {
      Note = fopen( FileName, "a" );
      fprintf( Note, "***********************************************************************************\n" );
      fprintf( Note, "\n\n" );
      fclose( Note );
   }
#  endif // #ifdef OPENMP


   if ( MPI_Rank == 0 )    Aux_Message( stdout, "Aux_TakeNote ... done\n" );

} // FUNCTION : Aux_TakeNote



//-------------------------------------------------------------------------------------------------------
// Function    :  get_cpuid
// Description :  Get the CPU ID
//
// Note        :  Work on both macOS and Linux systems
//-------------------------------------------------------------------------------------------------------
int get_cpuid()
{

// See https://stackoverflow.com/questions/33745364/sched-getcpu-equivalent-for-os-x
   int CPU;

#  ifdef __APPLE__
   uint32_t CPUInfo[4];
   __cpuid_count(1, 0, CPUInfo[0], CPUInfo[1], CPUInfo[2], CPUInfo[3]);
   if ((CPUInfo[3] & (1 << 9)) == 0) {
      CPU = -1;  /* no APIC on chip */
   } else {
      CPU = (unsigned)CPUInfo[1] >> 24;
   }
   if (CPU < 0) CPU = 0;
#  else
   CPU = sched_getcpu();
#  endif

   return CPU;

} // FUNCTION : get_cpuid<|MERGE_RESOLUTION|>--- conflicted
+++ resolved
@@ -598,12 +598,12 @@
 #     elif ( MODEL == ELBDM )
 
 #     if ( WAVE_SCHEME == WAVE_GRAMFE )
-      fprintf( Note, "GRAMFE_GAMMA                    %d\n",      GRAMFE_GAMMA          );
-      fprintf( Note, "GRAMFE_G                        %d\n",      GRAMFE_G              );
-      fprintf( Note, "GRAMFE_NDELTA                   %d\n",      GRAMFE_NDELTA         );
-      fprintf( Note, "GRAMFE_ND                       %d\n",      GRAMFE_ND             );
-      fprintf( Note, "GRAMFE_ORDER                    %d\n",      GRAMFE_ORDER          );
-      fprintf( Note, "GRAMFE_FLU_NXT                  %d\n",      GRAMFE_FLU_NXT        );
+      fprintf( Note, "GRAMFE_GAMMA                   % d\n",      GRAMFE_GAMMA   );
+      fprintf( Note, "GRAMFE_G                       % d\n",      GRAMFE_G       );
+      fprintf( Note, "GRAMFE_NDELTA                  % d\n",      GRAMFE_NDELTA  );
+      fprintf( Note, "GRAMFE_ND                      % d\n",      GRAMFE_ND      );
+      fprintf( Note, "GRAMFE_ORDER                   % d\n",      GRAMFE_ORDER   );
+      fprintf( Note, "GRAMFE_FLU_NXT                 % d\n",      GRAMFE_FLU_NXT );
 
 #     if ( GRAMFE_SCHEME == GRAMFE_FFT )
 #     ifdef GRAMFE_FFT_FLOAT8
@@ -651,11 +651,7 @@
       fprintf( Note, "SOR_USE_PADDING                 OFF\n" );
 #     endif
 
-<<<<<<< HEAD
-      fprintf( Note, "SOR_MOD_REDUCTION               %d\n",      SOR_MOD_REDUCTION     );
-=======
-      fprintf( Note, "SOR_MOD_REDUCTION              % d\n",      SOR_MOD_REDUCTION       );
->>>>>>> 09101b24
+      fprintf( Note, "SOR_MOD_REDUCTION              % d\n",      SOR_MOD_REDUCTION );
 #     endif // #if ( defined GRAVITY  &&  POT_SCHEME == SOR  &&  defined GPU )
 
 #     ifdef GPU
@@ -724,14 +720,10 @@
 #     ifdef FEEDBACK
       fprintf( Note, "#define FB_GHOST_SIZE          % d\n",      FB_GHOST_SIZE         );
 #     endif
-<<<<<<< HEAD
 #     if ( ELBDM_SCHEME == ELBDM_HYBRID )
-      fprintf( Note, "#define HYB_GHOST_SIZE          %d\n",      HYB_GHOST_SIZE        );
-#     endif
-      fprintf( Note, "#define FLU_NXT                 %d\n",      FLU_NXT               );
-=======
+      fprintf( Note, "#define HYB_GHOST_SIZE         % d\n",      HYB_GHOST_SIZE        );
+#     endif
       fprintf( Note, "#define FLU_NXT                % d\n",      FLU_NXT               );
->>>>>>> 09101b24
 #     ifdef GRAVITY
       fprintf( Note, "#define POT_NXT                % d\n",      POT_NXT               );
       fprintf( Note, "#define RHO_NXT                % d\n",      RHO_NXT               );
@@ -742,11 +734,7 @@
 #     endif
 #     endif // #ifdef GRAVITY
 #     ifdef MASSIVE_PARTICLES
-<<<<<<< HEAD
-      fprintf( Note, "#define RHOEXT_NXT              %d\n",      RHOEXT_NXT            );
-=======
-      fprintf( Note, "#define RHOEXT_NXT             % d\n",      RHOEXT_NXT          );
->>>>>>> 09101b24
+      fprintf( Note, "#define RHOEXT_NXT             % d\n",      RHOEXT_NXT            );
 #     endif
       fprintf( Note, "#define SRC_NXT                % d\n",      SRC_NXT               );
       fprintf( Note, "#define DER_NXT                % d\n",      DER_NXT               );
@@ -754,43 +742,29 @@
       fprintf( Note, "#define FB_NXT                 % d\n",      FB_NXT                );
 #     endif
 #     if ( ELBDM_SCHEME == ELBDM_HYBRID )
-      fprintf( Note, "#define HYB_NXT                 %d\n",      HYB_NXT               );
+      fprintf( Note, "#define HYB_NXT                % d\n",      HYB_NXT               );
 #     endif
 #     if ( MODEL == HYDRO )
       fprintf( Note, "#define EOS_NAUX_MAX           % d\n",      EOS_NAUX_MAX          );
       fprintf( Note, "#define EOS_NTABLE_MAX         % d\n",      EOS_NTABLE_MAX        );
 #     endif
 #     ifdef GRAVITY
-<<<<<<< HEAD
-      fprintf( Note, "#define EXT_POT_NAUX_MAX        %d\n",      EXT_POT_NAUX_MAX      );
-      fprintf( Note, "#define EXT_ACC_NAUX_MAX        %d\n",      EXT_ACC_NAUX_MAX      );
-      fprintf( Note, "#define EXT_POT_NGENE_MAX       %d\n",      EXT_POT_NGENE_MAX     );
-#     endif
-#     if ( MODEL == HYDRO )
-      fprintf( Note, "#define SRC_NAUX_DLEP           %d\n",      SRC_NAUX_DLEP         );
-      fprintf( Note, "#define SRC_DLEP_PROF_NVAR      %d\n",      SRC_DLEP_PROF_NVAR    );
-      fprintf( Note, "#define SRC_DLEP_PROF_NBINMAX   %d\n",      SRC_DLEP_PROF_NBINMAX );
-#     endif
-      fprintf( Note, "#define SRC_NAUX_USER           %d\n",      SRC_NAUX_USER         );
-#     ifdef GPU
-      fprintf( Note, "#define FLU_BLOCK_SIZE_X        %d\n",      FLU_BLOCK_SIZE_X      );
-      fprintf( Note, "#define FLU_BLOCK_SIZE_Y        %d\n",      FLU_BLOCK_SIZE_Y      );
-#     if ( ELBDM_SCHEME == ELBDM_HYBRID )
-      fprintf( Note, "#define FLU_HJ_BLOCK_SIZE_Y     %d\n",      FLU_HJ_BLOCK_SIZE_Y   );
-#     endif
-=======
       fprintf( Note, "#define EXT_POT_NAUX_MAX       % d\n",      EXT_POT_NAUX_MAX      );
       fprintf( Note, "#define EXT_ACC_NAUX_MAX       % d\n",      EXT_ACC_NAUX_MAX      );
       fprintf( Note, "#define EXT_POT_NGENE_MAX      % d\n",      EXT_POT_NGENE_MAX     );
 #     endif
+#     if ( MODEL == HYDRO )
       fprintf( Note, "#define SRC_NAUX_DLEP          % d\n",      SRC_NAUX_DLEP         );
       fprintf( Note, "#define SRC_DLEP_PROF_NVAR     % d\n",      SRC_DLEP_PROF_NVAR    );
       fprintf( Note, "#define SRC_DLEP_PROF_NBINMAX  % d\n",      SRC_DLEP_PROF_NBINMAX );
+#     endif
       fprintf( Note, "#define SRC_NAUX_USER          % d\n",      SRC_NAUX_USER         );
 #     ifdef GPU
       fprintf( Note, "#define FLU_BLOCK_SIZE_X       % d\n",      FLU_BLOCK_SIZE_X      );
       fprintf( Note, "#define FLU_BLOCK_SIZE_Y       % d\n",      FLU_BLOCK_SIZE_Y      );
->>>>>>> 09101b24
+#     if ( ELBDM_SCHEME == ELBDM_HYBRID )
+      fprintf( Note, "#define FLU_HJ_BLOCK_SIZE_Y    % d\n",      FLU_HJ_BLOCK_SIZE_Y   );
+#     endif
 #     ifdef GRAVITY
 #     if   ( POT_SCHEME == SOR )
       fprintf( Note, "#define POT_BLOCK_SIZE_Z       % d\n",      POT_BLOCK_SIZE_Z      );
@@ -972,16 +946,12 @@
       fprintf( Note, "DT__GRAVITY                    % 14.7e\n",  DT__GRAVITY                 );
 #     endif
 #     if ( MODEL == ELBDM )
-<<<<<<< HEAD
-      fprintf( Note, "DT__PHASE                       %13.7e\n",  DT__PHASE                   );
+      fprintf( Note, "DT__PHASE                      % 14.7e\n",  DT__PHASE                   );
 #     if ( ELBDM_SCHEME == ELBDM_HYBRID )
-      fprintf( Note, "DT__HYBRID_CFL                  %13.7e\n",  DT__HYBRID_CFL              );
-      fprintf( Note, "DT__HYBRID_CFL_INIT             %13.7e\n",  DT__HYBRID_CFL_INIT         );
-      fprintf( Note, "DT__HYBRID_VELOCITY             %13.7e\n",  DT__HYBRID_VELOCITY         );
-      fprintf( Note, "DT__HYBRID_VELOCITY_INIT        %13.7e\n",  DT__HYBRID_VELOCITY_INIT    );
-=======
-      fprintf( Note, "DT__PHASE                      % 14.7e\n",  DT__PHASE                   );
->>>>>>> 09101b24
+      fprintf( Note, "DT__HYBRID_CFL                 % 14.7e\n",  DT__HYBRID_CFL              );
+      fprintf( Note, "DT__HYBRID_CFL_INIT            % 14.7e\n",  DT__HYBRID_CFL_INIT         );
+      fprintf( Note, "DT__HYBRID_VELOCITY            % 14.7e\n",  DT__HYBRID_VELOCITY         );
+      fprintf( Note, "DT__HYBRID_VELOCITY_INIT       % 14.7e\n",  DT__HYBRID_VELOCITY_INIT    );
 #     endif
 #     endif // #if ( MODEL == ELBDM )
 #     ifdef PARTICLE
@@ -1036,19 +1006,13 @@
 #     endif
 #     endif
 #     if ( MODEL == ELBDM )
-<<<<<<< HEAD
-      fprintf( Note, "OPT__FLAG_ENGY_DENSITY          %d\n",      OPT__FLAG_ENGY_DENSITY    );
-      fprintf( Note, "OPT__FLAG_SPECTRAL              %d\n",      OPT__FLAG_SPECTRAL        );
+      fprintf( Note, "OPT__FLAG_ENGY_DENSITY         % d\n",      OPT__FLAG_ENGY_DENSITY    );
+      fprintf( Note, "OPT__FLAG_SPECTRAL             % d\n",      OPT__FLAG_SPECTRAL        );
 #     if ( ELBDM_SCHEME == ELBDM_HYBRID )
-      fprintf( Note, "OPT__FLAG_INTERFERENCE          %d\n",      OPT__FLAG_INTERFERENCE    );
+      fprintf( Note, "OPT__FLAG_INTERFERENCE         % d\n",      OPT__FLAG_INTERFERENCE    );
 #     endif
 #     endif // #if ( MODEL == ELBDM )
-      fprintf( Note, "OPT__FLAG_LOHNER_DENS           %d\n",      OPT__FLAG_LOHNER_DENS     );
-=======
-      fprintf( Note, "OPT__FLAG_ENGY_DENSITY         % d\n",      OPT__FLAG_ENGY_DENSITY    );
-#     endif
       fprintf( Note, "OPT__FLAG_LOHNER_DENS          % d\n",      OPT__FLAG_LOHNER_DENS     );
->>>>>>> 09101b24
 #     if ( MODEL == HYDRO )
       fprintf( Note, "OPT__FLAG_LOHNER_ENGY          % d\n",      OPT__FLAG_LOHNER_ENGY     );
       fprintf( Note, "OPT__FLAG_LOHNER_PRES          % d\n",      OPT__FLAG_LOHNER_PRES     );
@@ -1102,12 +1066,8 @@
 #     ifdef PARTICLE
       fprintf( Note, "LB_PAR_WEIGHT                  % 14.7e\n",  amr->LB->Par_Weight       );
 #     endif
-<<<<<<< HEAD
-      fprintf( Note, "OPT__RECORD_LOAD_BALANCE        %d\n",      OPT__RECORD_LOAD_BALANCE  );
-      fprintf( Note, "OPT__LB_EXCHANGE_FATHER         %d\n",      OPT__LB_EXCHANGE_FATHER   );
-=======
       fprintf( Note, "OPT__RECORD_LOAD_BALANCE       % d\n",      OPT__RECORD_LOAD_BALANCE  );
->>>>>>> 09101b24
+      fprintf( Note, "OPT__LB_EXCHANGE_FATHER        % d\n",      OPT__LB_EXCHANGE_FATHER   );
 #     endif // #ifdef LOAD_BALANCE
       fprintf( Note, "OPT__MINIMIZE_MPI_BARRIER      % d\n",      OPT__MINIMIZE_MPI_BARRIER );
       fprintf( Note, "***********************************************************************************\n" );
@@ -1253,33 +1213,23 @@
       fprintf( Note, "ELBDM_MASS                     % 14.7e %s\n",  ELBDM_MASS*UNIT_M/(Const_eV/SQR(Const_c)), "ev/c^2" );
 #     endif
       }
-      else
-<<<<<<< HEAD
-      fprintf( Note, "ELBDM_MASS                      %13.7e\n",     ELBDM_MASS             );
-      fprintf( Note, "ELBDM_PLANCK_CONST              %13.7e\n",     ELBDM_PLANCK_CONST     );
-      fprintf( Note, "ELBDM_ETA                       %13.7e\n",     ELBDM_ETA              );
+      else {
+      fprintf( Note, "ELBDM_MASS                     % 14.7e\n",     ELBDM_MASS             );
+      }
+      fprintf( Note, "ELBDM_PLANCK_CONST             % 14.7e\n",     ELBDM_PLANCK_CONST     );
+      fprintf( Note, "ELBDM_ETA                      % 14.7e\n",     ELBDM_ETA              );
 #     ifdef QUARTIC_SELF_INTERACTION
-      fprintf( Note, "ELBDM_LAMBDA                    %13.7e\n",     ELBDM_LAMBDA           );
-#     endif
-      fprintf( Note, "ELBDM_TAYLOR3_COEFF             %13.7e\n",     ELBDM_TAYLOR3_COEFF    );
-      fprintf( Note, "ELBDM_TAYLOR3_AUTO              %d\n",         ELBDM_TAYLOR3_AUTO     );
-      fprintf( Note, "ELBDM_REMOVE_MOTION_CM          %d\n",         ELBDM_REMOVE_MOTION_CM );
-      fprintf( Note, "ELBDM_BASE_SPECTRAL             %d\n",         ELBDM_BASE_SPECTRAL    );
+      fprintf( Note, "ELBDM_LAMBDA                   % 14.7e\n",     ELBDM_LAMBDA           );
+#     endif
+      fprintf( Note, "ELBDM_TAYLOR3_COEFF            % 14.7e\n",     ELBDM_TAYLOR3_COEFF    );
+      fprintf( Note, "ELBDM_TAYLOR3_AUTO             % d\n",         ELBDM_TAYLOR3_AUTO     );
+      fprintf( Note, "ELBDM_REMOVE_MOTION_CM         % d\n",         ELBDM_REMOVE_MOTION_CM );
+      fprintf( Note, "ELBDM_BASE_SPECTRAL            % d\n",         ELBDM_BASE_SPECTRAL    );
 #     if ( ELBDM_SCHEME == ELBDM_HYBRID )
-      fprintf( Note, "ELBDM_MATCH_PHASE               %d\n",         ELBDM_MATCH_PHASE      );
-      fprintf( Note, "ELBDM_FIRST_WAVE_LEVEL          %d\n",         ELBDM_FIRST_WAVE_LEVEL );
-#     endif
-=======
-      fprintf( Note, "ELBDM_MASS                     % 14.7e\n",     ELBDM_MASS           );
-      fprintf( Note, "ELBDM_PLANCK_CONST             % 14.7e\n",     ELBDM_PLANCK_CONST   );
-      fprintf( Note, "ELBDM_ETA                      % 14.7e\n",     ELBDM_ETA            );
-#     ifdef QUARTIC_SELF_INTERACTION
-      fprintf( Note, "ELBDM_LAMBDA                   % 14.7e\n",     ELBDM_LAMBDA         );
-#     endif
-      fprintf( Note, "ELBDM_TAYLOR3_COEFF            % 14.7e\n",     ELBDM_TAYLOR3_COEFF  );
-      fprintf( Note, "ELBDM_TAYLOR3_AUTO             % d\n",         ELBDM_TAYLOR3_AUTO   );
-
->>>>>>> 09101b24
+      fprintf( Note, "ELBDM_MATCH_PHASE              % d\n",         ELBDM_MATCH_PHASE      );
+      fprintf( Note, "ELBDM_FIRST_WAVE_LEVEL         % d\n",         ELBDM_FIRST_WAVE_LEVEL );
+#     endif
+
 #     else
 #     error : ERROR : unsupported MODEL !!
 #     endif // MODEL
@@ -1489,22 +1439,13 @@
 //    record the parameters of interpolation schemes
       fprintf( Note, "Parameters of Interpolation Schemes\n" );
       fprintf( Note, "***********************************************************************************\n" );
-<<<<<<< HEAD
-      fprintf( Note, "OPT__INT_TIME                   %d\n",      OPT__INT_TIME                 );
+      fprintf( Note, "OPT__INT_TIME                  % d\n",      OPT__INT_TIME                 );
 #     if ( MODEL == HYDRO )
-      fprintf( Note, "OPT__INT_PRIM                   %d\n",      OPT__INT_PRIM                 );
+      fprintf( Note, "OPT__INT_PRIM                  % d\n",      OPT__INT_PRIM                 );
 #     endif
 #     if ( MODEL == ELBDM )
-      fprintf( Note, "OPT__INT_PHASE                  %d\n",      OPT__INT_PHASE                );
-      fprintf( Note, "OPT__RES_PHASE                  %d\n",      OPT__RES_PHASE                );
-=======
-      fprintf( Note, "OPT__INT_TIME                  % d\n",      OPT__INT_TIME           );
-#     if ( MODEL == HYDRO )
-      fprintf( Note, "OPT__INT_PRIM                  % d\n",      OPT__INT_PRIM           );
-#     endif
-#     if ( MODEL == ELBDM )
-      fprintf( Note, "OPT__INT_PHASE                 % d\n",      OPT__INT_PHASE          );
->>>>>>> 09101b24
+      fprintf( Note, "OPT__INT_PHASE                 % d\n",      OPT__INT_PHASE                );
+      fprintf( Note, "OPT__RES_PHASE                 % d\n",      OPT__RES_PHASE                );
 #     endif
       fprintf( Note, "OPT__FLU_INT_SCHEME             %s\n",      ( OPT__FLU_INT_SCHEME == INT_MINMOD3D ) ? "MINMOD3D" :
                                                                   ( OPT__FLU_INT_SCHEME == INT_MINMOD1D ) ? "MINMOD1D" :
@@ -1586,28 +1527,19 @@
                                                                ( OPT__REF_POT_INT_SCHEME == INT_SPECTRAL ) ? "SPECTRAL" :
                                                                                                              "UNKNOWN" );
 #     endif
-<<<<<<< HEAD
-      fprintf( Note, "INT_MONO_COEFF                  %13.7e\n",  INT_MONO_COEFF                );
+      fprintf( Note, "INT_MONO_COEFF                 % 14.7e\n",  INT_MONO_COEFF                );
 #     ifdef MHD
-      fprintf( Note, "INT_MONO_COEFF_B                %13.7e\n",  INT_MONO_COEFF_B              );
-#     endif
-      fprintf( Note, "MONO_MAX_ITER                   %d\n",      MONO_MAX_ITER                 );
-      fprintf( Note, "INT_OPP_SIGN_0TH_ORDER          %d\n",      INT_OPP_SIGN_0TH_ORDER        );
+      fprintf( Note, "INT_MONO_COEFF_B               % 14.7e\n",  INT_MONO_COEFF_B              );
+#     endif
+      fprintf( Note, "MONO_MAX_ITER                  % d\n",      MONO_MAX_ITER                 );
+      fprintf( Note, "INT_OPP_SIGN_0TH_ORDER         % d\n",      INT_OPP_SIGN_0TH_ORDER        );
 #     ifdef SUPPORT_SPECTRAL_INT
       fprintf( Note, "SPEC_INT_TABLE_PATH             %s\n",      SPEC_INT_TABLE_PATH           );
 #     if ( MODEL == ELBDM )
-      fprintf( Note, "SPEC_INT_XY_INSTEAD_DEPHA       %d\n",      SPEC_INT_XY_INSTEAD_DEPHA     );
-      fprintf( Note, "SPEC_INT_WAVELENGTH_MAGNIFIER   %13.7e\n",  SPEC_INT_WAVELENGTH_MAGNIFIER );
+      fprintf( Note, "SPEC_INT_XY_INSTEAD_DEPHA      % d\n",      SPEC_INT_XY_INSTEAD_DEPHA     );
+      fprintf( Note, "SPEC_INT_WAVELENGTH_MAGNIFIER  % 14.7e\n",  SPEC_INT_WAVELENGTH_MAGNIFIER );
 #     endif
 #     endif // #ifdef SUPPORT_SPECTRAL_INT
-=======
-      fprintf( Note, "INT_MONO_COEFF                 % 14.7e\n",  INT_MONO_COEFF          );
-#     ifdef MHD
-      fprintf( Note, "INT_MONO_COEFF_B               % 14.7e\n",  INT_MONO_COEFF_B        );
-#     endif
-      fprintf( Note, "MONO_MAX_ITER                  % d\n",      MONO_MAX_ITER           );
-      fprintf( Note, "INT_OPP_SIGN_0TH_ORDER         % d\n",      INT_OPP_SIGN_0TH_ORDER  );
->>>>>>> 09101b24
       fprintf( Note, "***********************************************************************************\n" );
       fprintf( Note, "\n\n" );
 
@@ -1870,7 +1802,7 @@
          fprintf( Note, "  Level     QP          Density      LapPhase     OnlyAtMaximum\n" );
          for (int lv=0; lv<MAX_LEVEL; lv++)
             fprintf( Note, "%7d   %10.2e  %10.2e   %10.2e     %d\n", lv, FlagTable_Interference[lv][0],
-                     FlagTable_Interference[lv][1], FlagTable_Interference[lv][2], (int)(FlagTable_Interference[lv][3] > 0.5) );
+                     FlagTable_Interference[lv][1], FlagTable_Interference[lv][2], (int)(FlagTable_Interference[lv][3]>0.5) );
          fprintf( Note, "***********************************************************************************\n" );
          fprintf( Note, "\n\n" );
       }
