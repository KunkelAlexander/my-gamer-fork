--- conflicted
+++ resolved
@@ -1595,21 +1595,12 @@
 #     ifdef SRHD
       if ( OPT__FLAG_LRTZ_GRADIENT )
       {
-<<<<<<< HEAD
-	       fprintf( Note, "Flag Criterion (Lorentz Factor Gradient in SRHD)\n" );
-	       fprintf( Note, "***********************************************************************************\n" );
-             fprintf( Note, "  Level   Lorentz Factor Gradient\n" );                                                  
-             for (int lv=0; lv<MAX_LEVEL; lv++)  fprintf( Note, "%7d%26.7e\n", lv, FlagTable_LrtzGradient[lv] );
-	       fprintf( Note, "***********************************************************************************\n" );
-	       fprintf( Note, "\n\n");
-=======
          fprintf( Note, "Flag Criterion (Lorentz Factor Gradient in SRHD)\n" );
          fprintf( Note, "***********************************************************************************\n" );
-         fprintf( Note, "  Level             Lorentz Factor Gradient\n" );
-         for (int lv=0; lv<MAX_LEVEL; lv++)  fprintf( Note, "%7d%20.7e\n", lv, FlagTable_LrtzGradient[lv] );
+         fprintf( Note, "  Level   Lorentz Factor Gradient\n" );
+         for (int lv=0; lv<MAX_LEVEL; lv++)  fprintf( Note, "%7d%26.7e\n", lv, FlagTable_LrtzGradient[lv] );
          fprintf( Note, "***********************************************************************************\n" );
          fprintf( Note, "\n\n");
->>>>>>> 8d72d8ec
       }
 #     endif
 
