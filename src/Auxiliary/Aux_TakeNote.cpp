--- conflicted
+++ resolved
@@ -507,15 +507,6 @@
 #     endif // #ifdef GRAVITY
 #     endif // #ifdef GPU
 
-<<<<<<< HEAD
-#     ifdef GRAVITY
-      fprintf( Note, "EXT_POT_NAUX_MAX                %d\n",      EXT_POT_NAUX_MAX );
-      fprintf( Note, "EXT_ACC_NAUX_MAX                %d\n",      EXT_ACC_NAUX_MAX );
-      fprintf( Note, "EXT_POT_GREP_NAUX_MAX           %d\n",      EXT_POT_GREP_NAUX_MAX );
-#     endif
-
-=======
->>>>>>> 6b9dbaa7
       fprintf( Note, "***********************************************************************************\n" );
       fprintf( Note, "\n\n");
 
@@ -523,95 +514,96 @@
 //    record the symbolic constants
       fprintf( Note, "Symbolic Constants\n" );
       fprintf( Note, "***********************************************************************************\n" );
-      fprintf( Note, "#define VERSION                 %s\n",      VERSION             );
-      fprintf( Note, "#define NCOMP_FLUID             %d\n",      NCOMP_FLUID         );
-      fprintf( Note, "#define NCOMP_PASSIVE           %d\n",      NCOMP_PASSIVE       );
-      fprintf( Note, "#define FLU_NIN                 %d\n",      FLU_NIN             );
-      fprintf( Note, "#define FLU_NOUT                %d\n",      FLU_NOUT            );
-      fprintf( Note, "#define FLU_NIN_T               %d\n",      FLU_NIN_T           );
-      fprintf( Note, "#define FLU_NIN_S               %d\n",      FLU_NIN_S           );
-      fprintf( Note, "#define FLU_NOUT_S              %d\n",      FLU_NOUT_S          );
-      fprintf( Note, "#define NFLUX_FLUID             %d\n",      NFLUX_FLUID         );
-      fprintf( Note, "#define NFLUX_PASSIVE           %d\n",      NFLUX_PASSIVE       );
+      fprintf( Note, "#define VERSION                 %s\n",      VERSION               );
+      fprintf( Note, "#define NCOMP_FLUID             %d\n",      NCOMP_FLUID           );
+      fprintf( Note, "#define NCOMP_PASSIVE           %d\n",      NCOMP_PASSIVE         );
+      fprintf( Note, "#define FLU_NIN                 %d\n",      FLU_NIN               );
+      fprintf( Note, "#define FLU_NOUT                %d\n",      FLU_NOUT              );
+      fprintf( Note, "#define FLU_NIN_T               %d\n",      FLU_NIN_T             );
+      fprintf( Note, "#define FLU_NIN_S               %d\n",      FLU_NIN_S             );
+      fprintf( Note, "#define FLU_NOUT_S              %d\n",      FLU_NOUT_S            );
+      fprintf( Note, "#define NFLUX_FLUID             %d\n",      NFLUX_FLUID           );
+      fprintf( Note, "#define NFLUX_PASSIVE           %d\n",      NFLUX_PASSIVE         );
 #     ifdef GRAVITY
-      fprintf( Note, "#define GRA_NIN                 %d\n",      GRA_NIN             );
+      fprintf( Note, "#define GRA_NIN                 %d\n",      GRA_NIN               );
 #     endif
 #     ifdef MHD
-      fprintf( Note, "#define NCOMP_MAG               %d\n",      NCOMP_MAG           );
-      fprintf( Note, "#define NCOMP_ELE               %d\n",      NCOMP_ELE           );
-#     endif
-      fprintf( Note, "#define PATCH_SIZE              %d\n",      PATCH_SIZE          );
-      fprintf( Note, "#define MAX_PATCH               %d\n",      MAX_PATCH           );
-      fprintf( Note, "#define NLEVEL                  %d\n",      NLEVEL              );
+      fprintf( Note, "#define NCOMP_MAG               %d\n",      NCOMP_MAG             );
+      fprintf( Note, "#define NCOMP_ELE               %d\n",      NCOMP_ELE             );
+#     endif
+      fprintf( Note, "#define PATCH_SIZE              %d\n",      PATCH_SIZE            );
+      fprintf( Note, "#define MAX_PATCH               %d\n",      MAX_PATCH             );
+      fprintf( Note, "#define NLEVEL                  %d\n",      NLEVEL                );
       fprintf( Note, "\n" );
-      fprintf( Note, "#define FLU_GHOST_SIZE          %d\n",      FLU_GHOST_SIZE      );
+      fprintf( Note, "#define FLU_GHOST_SIZE          %d\n",      FLU_GHOST_SIZE        );
 #     if ( MODEL == HYDRO  &&  defined LR_GHOST_SIZE )
-      fprintf( Note, "#define LR_GHOST_SIZE           %d\n",      LR_GHOST_SIZE       );
+      fprintf( Note, "#define LR_GHOST_SIZE           %d\n",      LR_GHOST_SIZE         );
 #     endif
 #     ifdef GRAVITY
-      fprintf( Note, "#define POT_GHOST_SIZE          %d\n",      POT_GHOST_SIZE      );
-      fprintf( Note, "#define RHO_GHOST_SIZE          %d\n",      RHO_GHOST_SIZE      );
-      fprintf( Note, "#define GRA_GHOST_SIZE          %d\n",      GRA_GHOST_SIZE      );
+      fprintf( Note, "#define POT_GHOST_SIZE          %d\n",      POT_GHOST_SIZE        );
+      fprintf( Note, "#define RHO_GHOST_SIZE          %d\n",      RHO_GHOST_SIZE        );
+      fprintf( Note, "#define GRA_GHOST_SIZE          %d\n",      GRA_GHOST_SIZE        );
 #     ifdef UNSPLIT_GRAVITY
-      fprintf( Note, "#define USG_GHOST_SIZE_F        %d\n",      USG_GHOST_SIZE_F    );
-      fprintf( Note, "#define USG_GHOST_SIZE_G        %d\n",      USG_GHOST_SIZE_G    );
+      fprintf( Note, "#define USG_GHOST_SIZE_F        %d\n",      USG_GHOST_SIZE_F      );
+      fprintf( Note, "#define USG_GHOST_SIZE_G        %d\n",      USG_GHOST_SIZE_G      );
 #     endif
 #     ifdef PARTICLE
-      fprintf( Note, "#define RHOEXT_GHOST_SIZE       %d\n",      RHOEXT_GHOST_SIZE   );
-#     endif
-#     endif
-      fprintf( Note, "#define SRC_GHOST_SIZE          %d\n",      SRC_GHOST_SIZE      );
-      fprintf( Note, "#define FLU_NXT                 %d\n",      FLU_NXT             );
+      fprintf( Note, "#define RHOEXT_GHOST_SIZE       %d\n",      RHOEXT_GHOST_SIZE     );
+#     endif
+#     endif
+      fprintf( Note, "#define SRC_GHOST_SIZE          %d\n",      SRC_GHOST_SIZE        );
+      fprintf( Note, "#define FLU_NXT                 %d\n",      FLU_NXT               );
 #     ifdef GRAVITY
-      fprintf( Note, "#define POT_NXT                 %d\n",      POT_NXT             );
-      fprintf( Note, "#define RHO_NXT                 %d\n",      RHO_NXT             );
-      fprintf( Note, "#define GRA_NXT                 %d\n",      GRA_NXT             );
+      fprintf( Note, "#define POT_NXT                 %d\n",      POT_NXT               );
+      fprintf( Note, "#define RHO_NXT                 %d\n",      RHO_NXT               );
+      fprintf( Note, "#define GRA_NXT                 %d\n",      GRA_NXT               );
 #     ifdef UNSPLIT_GRAVITY
-      fprintf( Note, "#define USG_NXT_F               %d\n",      USG_NXT_F           );
-      fprintf( Note, "#define USG_NXT_G               %d\n",      USG_NXT_G           );
+      fprintf( Note, "#define USG_NXT_F               %d\n",      USG_NXT_F             );
+      fprintf( Note, "#define USG_NXT_G               %d\n",      USG_NXT_G             );
 #     endif
 #     endif
 #     ifdef PARTICLE
-      fprintf( Note, "#define RHOEXT_NXT              %d\n",      RHOEXT_NXT          );
-#     endif
-      fprintf( Note, "#define SRC_NXT                 %d\n",      SRC_NXT             );
+      fprintf( Note, "#define RHOEXT_NXT              %d\n",      RHOEXT_NXT            );
+#     endif
+      fprintf( Note, "#define SRC_NXT                 %d\n",      SRC_NXT               );
 #     if ( MODEL == HYDRO )
-      fprintf( Note, "#define EOS_NAUX_MAX            %d\n",      EOS_NAUX_MAX        );
-      fprintf( Note, "#define EOS_NTABLE_MAX          %d\n",      EOS_NTABLE_MAX      );
+      fprintf( Note, "#define EOS_NAUX_MAX            %d\n",      EOS_NAUX_MAX          );
+      fprintf( Note, "#define EOS_NTABLE_MAX          %d\n",      EOS_NTABLE_MAX        );
 #     endif
 #     ifdef GRAVITY
-      fprintf( Note, "#define EXT_POT_NAUX_MAX        %d\n",      EXT_POT_NAUX_MAX    );
-      fprintf( Note, "#define EXT_ACC_NAUX_MAX        %d\n",      EXT_ACC_NAUX_MAX    );
-#     endif
-      fprintf( Note, "#define SRC_NAUX_DLEP           %d\n",      SRC_NAUX_DLEP       );
-      fprintf( Note, "#define SRC_NAUX_USER           %d\n",      SRC_NAUX_USER       );
+      fprintf( Note, "#define EXT_POT_NAUX_MAX        %d\n",      EXT_POT_NAUX_MAX      );
+      fprintf( Note, "#define EXT_ACC_NAUX_MAX        %d\n",      EXT_ACC_NAUX_MAX      );
+      fprintf( Note, "EXT_POT_GREP_NAUX_MAX           %d\n",      EXT_POT_GREP_NAUX_MAX );
+#     endif
+      fprintf( Note, "#define SRC_NAUX_DLEP           %d\n",      SRC_NAUX_DLEP         );
+      fprintf( Note, "#define SRC_NAUX_USER           %d\n",      SRC_NAUX_USER         );
 #     ifdef GPU
-      fprintf( Note, "#define FLU_BLOCK_SIZE_X        %d\n",      FLU_BLOCK_SIZE_X    );
-      fprintf( Note, "#define FLU_BLOCK_SIZE_Y        %d\n",      FLU_BLOCK_SIZE_Y    );
+      fprintf( Note, "#define FLU_BLOCK_SIZE_X        %d\n",      FLU_BLOCK_SIZE_X      );
+      fprintf( Note, "#define FLU_BLOCK_SIZE_Y        %d\n",      FLU_BLOCK_SIZE_Y      );
 #     ifdef GRAVITY
 #     if   ( POT_SCHEME == SOR )
-      fprintf( Note, "#define POT_BLOCK_SIZE_Z        %d\n",      POT_BLOCK_SIZE_Z    );
+      fprintf( Note, "#define POT_BLOCK_SIZE_Z        %d\n",      POT_BLOCK_SIZE_Z      );
 #     elif ( POT_SCHEME == MG )
-      fprintf( Note, "#define POT_BLOCK_SIZE_X        %d\n",      POT_BLOCK_SIZE_X    );
-#     endif
-      fprintf( Note, "#define EXTPOT_BLOCK_SIZE       %d\n",      EXTPOT_BLOCK_SIZE   );
-      fprintf( Note, "#define GRA_BLOCK_SIZE          %d\n",      GRA_BLOCK_SIZE      );
+      fprintf( Note, "#define POT_BLOCK_SIZE_X        %d\n",      POT_BLOCK_SIZE_X      );
+#     endif
+      fprintf( Note, "#define EXTPOT_BLOCK_SIZE       %d\n",      EXTPOT_BLOCK_SIZE     );
+      fprintf( Note, "#define GRA_BLOCK_SIZE          %d\n",      GRA_BLOCK_SIZE        );
 #     endif // #ifdef GRAVITY
-      fprintf( Note, "#define DT_FLU_BLOCK_SIZE       %d\n",      DT_FLU_BLOCK_SIZE   );
+      fprintf( Note, "#define DT_FLU_BLOCK_SIZE       %d\n",      DT_FLU_BLOCK_SIZE     );
 #     ifdef GRAVITY
-      fprintf( Note, "#define DT_GRA_BLOCK_SIZE       %d\n",      DT_GRA_BLOCK_SIZE   );
-#     endif
-      fprintf( Note, "#define SRC_BLOCK_SIZE          %d\n",      SRC_BLOCK_SIZE      );
+      fprintf( Note, "#define DT_GRA_BLOCK_SIZE       %d\n",      DT_GRA_BLOCK_SIZE     );
+#     endif
+      fprintf( Note, "#define SRC_BLOCK_SIZE          %d\n",      SRC_BLOCK_SIZE        );
 #     endif // #ifdef GPU
 #     ifdef PARTICLE
-      fprintf( Note, "#define PAR_NATT_TOTAL          %d\n",      PAR_NATT_TOTAL      );
-      fprintf( Note, "#define PAR_NATT_USER           %d\n",      PAR_NATT_USER       );
-      fprintf( Note, "#define PAR_NATT_STORED         %d\n",      PAR_NATT_STORED     );
-#     endif
-      fprintf( Note, "#define MAX_STRING              %d\n",      MAX_STRING          );
-      fprintf( Note, "#define TINY_NUMBER             %20.14e\n", TINY_NUMBER         );
-      fprintf( Note, "#define HUGE_NUMBER             %20.14e\n", HUGE_NUMBER         );
-      fprintf( Note, "#define MAX_ERROR               %20.14e\n", MAX_ERROR           );
+      fprintf( Note, "#define PAR_NATT_TOTAL          %d\n",      PAR_NATT_TOTAL        );
+      fprintf( Note, "#define PAR_NATT_USER           %d\n",      PAR_NATT_USER         );
+      fprintf( Note, "#define PAR_NATT_STORED         %d\n",      PAR_NATT_STORED       );
+#     endif
+      fprintf( Note, "#define MAX_STRING              %d\n",      MAX_STRING            );
+      fprintf( Note, "#define TINY_NUMBER             %20.14e\n", TINY_NUMBER           );
+      fprintf( Note, "#define HUGE_NUMBER             %20.14e\n", HUGE_NUMBER           );
+      fprintf( Note, "#define MAX_ERROR               %20.14e\n", MAX_ERROR             );
       fprintf( Note, "***********************************************************************************\n" );
       fprintf( Note, "\n\n");
 
