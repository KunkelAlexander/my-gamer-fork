#include "GAMER.h"
#include "CUFLU.h"
#ifdef GRAVITY
#include "CUPOT.h"
#endif
#include <sched.h>
#ifdef __APPLE__
#include <cpuid.h>
#endif
#include "time.h"

static int get_cpuid();




//-------------------------------------------------------------------------------------------------------
// Function    :  Aux_TakeNote
// Description :  Record simulation parameters and the content in the file "Input__Note" to the
//                note file "Record__Note"
//-------------------------------------------------------------------------------------------------------
void Aux_TakeNote()
{

   if ( MPI_Rank == 0 )    Aux_Message( stdout, "Aux_TakeNote ...\n" );


   const char FileName[] = "Record__Note";
   FILE *Note;

   if ( MPI_Rank == 0 )
   {
      if ( Aux_CheckFileExist(FileName) )
         Aux_Message( stderr, "WARNING : file \"%s\" already exists !!\n", FileName );

//    copy the content in the file "Input__Note"
      Note = fopen( FileName, "a" );
      fprintf( Note, "\n\n\nSimulation Notes\n" );
      fprintf( Note, "***********************************************************************************\n" );
      fclose( Note );

      system( "cat ./Input__Note >> Record__Note" );

      Note = fopen( FileName, "a" );
      fprintf( Note, "***********************************************************************************\n" );
      fprintf( Note, "\n\n");


//    record the simulation options in the Makefile (numerical schemes)
      fprintf( Note, "Makefile Options (numerical schemes)\n" );
      fprintf( Note, "***********************************************************************************\n" );

//    a. options for all models
#     if   ( MODEL == HYDRO )
      fprintf( Note, "MODEL                           HYDRO\n" );
#     elif ( MODEL == ELBDM )
      fprintf( Note, "MODEL                           ELBDM\n" );
#     elif ( MODEL == PAR_ONLY )
      fprintf( Note, "MODEL                           PAR_ONLY\n" );
#     else
      fprintf( Note, "MODEL                           UNKNOWN\n" );
#     endif // MODEL

#     ifdef GRAVITY
      fprintf( Note, "GRAVITY                         ON\n" );
#     else
      fprintf( Note, "GRAVITY                         OFF\n" );
#     endif

#     ifdef GRAVITY
#     if   ( POT_SCHEME == SOR )
      fprintf( Note, "POT_SCHEME                      SOR\n" );
#     elif ( POT_SCHEME == MG )
      fprintf( Note, "POT_SCHEME                      MG\n" );
#     elif ( POT_SCHEME == NONE )
      fprintf( Note, "POT_SCHEME                      NONE\n" );
#     else
      fprintf( Note, "POT_SCHEME                      UNKNOWN\n" );
#     endif

#     ifdef STORE_POT_GHOST
      fprintf( Note, "STORE_POT_GHOST                 ON\n" );
#     else
      fprintf( Note, "STORE_POT_GHOST                 OFF\n" );
#     endif

#     ifdef UNSPLIT_GRAVITY
      fprintf( Note, "UNSPLIT_GRAVITY                 ON\n" );
#     else
      fprintf( Note, "UNSPLIT_GRAVITY                 OFF\n" );
#     endif
#     endif // #ifdef GRAVITY

#     ifdef COMOVING
      fprintf( Note, "COMOVING                        ON\n" );
#     else
      fprintf( Note, "COMOVING                        OFF\n" );
#     endif

#     ifdef PARTICLE
      fprintf( Note, "PARTICLE                        ON\n" );
#     else
      fprintf( Note, "PARTICLE                        OFF\n" );
#     endif

#     ifdef SUPPORT_GRACKLE
      fprintf( Note, "SUPPORT_GRACKLE                 ON\n" );
#     else
      fprintf( Note, "SUPPORT_GRACKLE                 OFF\n" );
#     endif

//    b. options in HYDRO
#     if   ( MODEL == HYDRO )

#     if   ( FLU_SCHEME == RTVD )
      fprintf( Note, "FLU_SCHEME                      RTVD\n" );
#     elif ( FLU_SCHEME == MHM )
      fprintf( Note, "FLU_SCHEME                      MHM\n" );
#     elif ( FLU_SCHEME == MHM_RP )
      fprintf( Note, "FLU_SCHEME                      MHM with Riemann prediction\n" );
#     elif ( FLU_SCHEME == CTU )
      fprintf( Note, "FLU_SCHEME                      CTU\n" );
#     elif ( FLU_SCHEME == NONE )
      fprintf( Note, "FLU_SCHEME                      NONE\n" );
#     else
      fprintf( Note, "FLU_SCHEME                      UNKNOWN\n" );
#     endif

#     if   ( LR_SCHEME == PLM )
      fprintf( Note, "LR_SCHEME                       PLM\n" );
#     elif ( LR_SCHEME == PPM )
      fprintf( Note, "LR_SCHEME                       PPM\n" );
#     elif ( LR_SCHEME == NONE )
      fprintf( Note, "LR_SCHEME                       NONE\n" );
#     else
      fprintf( Note, "LR_SCHEME                       UNKNOWN\n" );
#     endif

#     if   ( RSOLVER == EXACT )
      fprintf( Note, "RSOLVER                         EXACT\n" );
#     elif ( RSOLVER == ROE )
      fprintf( Note, "RSOLVER                         ROE\n" );
#     elif ( RSOLVER == HLLE )
      fprintf( Note, "RSOLVER                         HLLE\n" );
#     elif ( RSOLVER == HLLC )
      fprintf( Note, "RSOLVER                         HLLC\n" );
#     elif ( RSOLVER == HLLD )
      fprintf( Note, "RSOLVER                         HLLD\n" );
#     elif ( RSOLVER == NONE )
      fprintf( Note, "RSOLVER                         NONE\n" );
#     else
      fprintf( Note, "RSOLVER                         UNKNOWN\n" );
#     endif

#     if   ( DUAL_ENERGY == DE_ENPY )
      fprintf( Note, "DUAL_ENERGY                     DE_ENPY\n" );
#     elif ( DUAL_ENERGY == DE_EINT )
      fprintf( Note, "DUAL_ENERGY                     DE_EINT\n" );
#     elif ( DUAL_ENERGY == NONE )
      fprintf( Note, "DUAL_ENERGY                     NONE\n" );
#     else
      fprintf( Note, "DUAL_ENERGY                     UNKNOWN\n" );
#     endif

#     ifdef MHD
      fprintf( Note, "MHD                             ON\n" );
#     else
      fprintf( Note, "MHD                             OFF\n" );
#     endif

#     ifdef COSMIC_RAY
      fprintf( Note, "COSMIC_RAY                      ON\n" );
#     else
      fprintf( Note, "COSMIC_RAY                      OFF\n" );
#     endif

#     if   ( EOS == EOS_GAMMA )
      fprintf( Note, "EOS                             EOS_GAMMA\n" );
#     elif ( EOS == EOS_ISOTHERMAL )
      fprintf( Note, "EOS                             EOS_ISOTHERMAL\n" );
#     elif ( EOS == EOS_NUCLEAR )
      fprintf( Note, "EOS                             EOS_NUCLEAR\n" );
#     elif ( EOS == EOS_TABULAR )
      fprintf( Note, "EOS                             EOS_TABULAR\n" );
#     elif ( EOS == EOS_USER )
      fprintf( Note, "EOS                             EOS_USER\n" );
#     else
      fprintf( Note, "EOS                             UNKNOWN\n" );
#     endif

#     ifdef BAROTROPIC_EOS
      fprintf( Note, "BAROTROPIC_EOS                  ON\n" );
#     else
      fprintf( Note, "BAROTROPIC_EOS                  OFF\n" );
#     endif

//    c. options in ELBDM
#     elif ( MODEL == ELBDM )

<<<<<<< HEAD
#     if ( ELBDM_SCHEME == HYBRID )
#     if ( HYBRID_SCHEME == HYBRID_UPWIND )
      fprintf( Note, "HYBRID_SCHEME                   UPWIND\n" );
#     elif ( HYBRID_SCHEME == HYBRID_FROMM )
      fprintf( Note, "HYBRID_SCHEME                   FROMM\n" );
#     elif ( HYBRID_SCHEME == HYBRID_MUSCL )
      fprintf( Note, "HYBRID_SCHEME                   MUSCL\n" );
#     else
#     error : ERROR : unsupported SCHEME !!
#     endif
#     endif

#     ifdef SMOOTH_PHASE
      fprintf( Note, "SMOOTH_PHASE                    ON\n" );
#     else
      fprintf( Note, "SMOOTH_PHASE                    OFF\n" );
#     endif

#     ifdef CONSERVE_MASS
      fprintf( Note, "CONSERVE_MASS                   ON\n" );
#     else
      fprintf( Note, "CONSERVE_MASS                   OFF\n" );
#     endif
=======
//    c.1 options in WAVE_GRAMFE
#     if ( WAVE_SCHEME == WAVE_GRAMFE )
      fprintf( Note, "WAVE_SCHEME                     GRAM FE\n" );

      fprintf( Note, "GRAMFE_GAMMA                    %d\n",      GRAMFE_GAMMA );
      fprintf( Note, "GRAMFE_G                        %d\n",      GRAMFE_G );
      fprintf( Note, "GRAMFE_NDELTA                   %d\n",      GRAMFE_NDELTA);
      fprintf( Note, "GRAMFE_ND                       %d\n",      GRAMFE_ND);
      fprintf( Note, "GRAMFE_ORDER                    %d\n",      GRAMFE_ORDER);
#     ifdef GRAMFE_FLOAT8
      fprintf( Note, "GRAMFE_FLOAT8                   ON\n" );
#     else // # ifdef GRAMFE_FLOAT8
      fprintf( Note, "GRAMFE_FLOAT8                   OFF\n" );
#     endif // # ifdef GRAMFE_FLOAT8 ... # else
#     ifdef GRAMFE_ENABLE_SINGLE_PRECISION
      fprintf( Note, "GRAMFE_ENABLE_SINGLE_PRECISION  ON\n" );
#     else // # ifdef GRAMFE_ENABLE_SINGLE_PRECISION
      fprintf( Note, "GRAMFE_ENABLE_SINGLE_PRECISION  OFF\n" );
#     endif // # ifdef GRAMFE_ENABLE_SINGLE_PRECISION ... # else
#     ifdef GRAMFE_ENABLE_GPU
      fprintf( Note, "GRAMFE_ENABLE_GPU               ON\n" );
#     else // # ifdef GRAMFE_ENABLE_GPU
      fprintf( Note, "GRAMFE_ENABLE_GPU               OFF\n" );
#     endif // # ifdef GRAMFE_ENABLE_GPU ... # else

//    c.1 options in WAVE_FD
#     elif ( WAVE_SCHEME == WAVE_FD )
      fprintf( Note, "WAVE_SCHEME                     FD\n ");
>>>>>>> be9bfc4c

#     ifdef LAPLACIAN_4TH
      fprintf( Note, "LAPLACIAN_4TH                   ON\n" );
#     else
      fprintf( Note, "LAPLACIAN_4TH                   OFF\n" );
#     endif

#     else // #  if (WAVE_SCHEME == WAVE_GRAMFE )
#     error : ERROR : unsupported WAVE_SCHEME !!
#     endif // WAVE_SCHEME

#     ifdef CONSERVE_MASS
      fprintf( Note, "CONSERVE_MASS                   ON\n" );
#     else
      fprintf( Note, "CONSERVE_MASS                   OFF\n" );
#     endif


#     ifdef QUARTIC_SELF_INTERACTION
      fprintf( Note, "QUARTIC_SELF_INTERACTION        ON\n" );
#     else
      fprintf( Note, "QUARTIC_SELF_INTERACTION        OFF\n" );
#     endif

#     else
#     error : ERROR : unsupported MODEL !!
#     endif // MODEL

//    d. options in PARTICLE
#     ifdef PARTICLE

#     ifdef MASSIVE_PARTICLES
      fprintf( Note, "MASSIVE_PARTICLES               ON\n" );
#     else
      fprintf( Note, "MASSIVE_PARTICLES               OFF\n" );
#     endif

#     ifdef TRACER
      fprintf( Note, "TRACER                          ON\n" );
#     else
      fprintf( Note, "TRACER                          OFF\n" );
#     endif

#     ifdef STORE_PAR_ACC
      fprintf( Note, "STORE_PAR_ACC                   ON\n" );
#     else
      fprintf( Note, "STORE_PAR_ACC                   OFF\n" );
#     endif

#     ifdef STAR_FORMATION
      fprintf( Note, "STAR_FORMATION                  ON\n" );
#     else
      fprintf( Note, "STAR_FORMATION                  OFF\n" );
#     endif

#     ifdef FEEDBACK
      fprintf( Note, "FEEDBACK                        ON\n" );
#     else
      fprintf( Note, "FEEDBACK                        OFF\n" );
#     endif

#     endif // #ifdef PARTICLE

      fprintf( Note, "***********************************************************************************\n" );
      fprintf( Note, "\n\n");


//    record the simulation options in the Makefile (optimization and compilation)
      fprintf( Note, "Makefile Options (optimization and compilation)\n" );
      fprintf( Note, "***********************************************************************************\n" );

#     ifdef GPU
      fprintf( Note, "GPU                             ON\n" );
#     else
      fprintf( Note, "GPU                             OFF\n" );
#     endif

#     ifdef GAMER_DEBUG
      fprintf( Note, "GAMER_DEBUG                     ON\n" );
#     else
      fprintf( Note, "GAMER_DEBUG                     OFF\n" );
#     endif

#     ifdef BITWISE_REPRODUCIBILITY
      fprintf( Note, "BITWISE_REPRODUCIBILITY         ON\n" );
#     else
      fprintf( Note, "BITWISE_REPRODUCIBILITY         OFF\n" );
#     endif

#     ifdef TIMING
      fprintf( Note, "TIMING                          ON\n" );
#     else
      fprintf( Note, "TIMING                          OFF\n" );
#     endif

#     ifdef TIMING_SOLVER
      fprintf( Note, "TIMING_SOLVER                   ON\n" );
#     else
      fprintf( Note, "TIMING_SOLVER                   OFF\n" );
#     endif

#     ifdef FLOAT8
      fprintf( Note, "FLOAT8                          ON\n" );
#     else
      fprintf( Note, "FLOAT8                          OFF\n" );
#     endif

#     ifdef SERIAL
      fprintf( Note, "SERIAL                          ON\n" );
#     else
      fprintf( Note, "SERIAL                          OFF\n" );
#     endif

#     ifdef LOAD_BALANCE
#     if   ( LOAD_BALANCE == HILBERT )
      fprintf( Note, "LOAD_BALANCE                    HILBERT\n" );
#     else
      fprintf( Note, "LOAD_BALANCE                    UNKNOWN\n" );
#     endif
#     else // #ifdef LOAD_BALANCE
      fprintf( Note, "LOAD_BALANCE                    OFF\n" );
#     endif // #ifdef LOAD_BALANCE ... else ...

#     ifdef OVERLAP_MPI
      fprintf( Note, "OVERLAP_MPI                     ON\n" );
#     else
      fprintf( Note, "OVERLAP_MPI                     OFF\n" );
#     endif

#     ifdef OPENMP
      fprintf( Note, "OPENMP                          ON\n" );
#     else
      fprintf( Note, "OPENMP                          OFF\n" );
#     endif

#     ifdef GPU
#     if   ( GPU_ARCH == FERMI )
      fprintf( Note, "GPU_ARCH                        FERMI\n" );
#     elif ( GPU_ARCH == KEPLER )
      fprintf( Note, "GPU_ARCH                        KEPLER\n" );
#     elif ( GPU_ARCH == MAXWELL )
      fprintf( Note, "GPU_ARCH                        MAXWELL\n" );
#     elif ( GPU_ARCH == PASCAL )
      fprintf( Note, "GPU_ARCH                        PASCAL\n" );
#     elif ( GPU_ARCH == VOLTA )
      fprintf( Note, "GPU_ARCH                        VOLTA\n" );
#     elif ( GPU_ARCH == TURING )
      fprintf( Note, "GPU_ARCH                        TURING\n" );
#     elif ( GPU_ARCH == AMPERE )
      fprintf( Note, "GPU_ARCH                        AMPERE\n" );
#     else
      fprintf( Note, "GPU_ARCH                        UNKNOWN\n" );
#     endif
#     endif

#     ifdef LAOHU
      fprintf( Note, "LAOHU                           ON\n" );
#     else
      fprintf( Note, "LAOHU                           OFF\n" );
#     endif

#     ifdef SUPPORT_HDF5
      fprintf( Note, "SUPPORT_HDF5                    ON\n" );
#     else
      fprintf( Note, "SUPPORT_HDF5                    OFF\n" );
#     endif

#     ifdef SUPPORT_GSL
      fprintf( Note, "SUPPORT_GSL                     ON\n" );
#     else
      fprintf( Note, "SUPPORT_GSL                     OFF\n" );
#     endif

#     if   ( SUPPORT_FFTW == FFTW3 )
      fprintf( Note, "SUPPORT_FFTW                    FFTW3\n" );
#     elif ( SUPPORT_FFTW == FFTW2 )
      fprintf( Note, "SUPPORT_FFTW                    FFTW2\n" );
#     else
      fprintf( Note, "SUPPORT_FFTW                    OFF\n" );
#     endif

#     ifdef SUPPORT_LIBYT
      fprintf( Note, "SUPPORT_LIBYT                   ON\n" );

#     ifdef LIBYT_USE_PATCH_GROUP
      fprintf( Note, "LIBYT_USE_PATCH_GROUP           ON\n" );
#     else
      fprintf( Note, "LIBYT_USE_PATCH_GROUP           OFF\n" );
#     endif

#     ifdef LIBYT_INTERACTIVE
      fprintf( Note, "LIBYT_INTERACTIVE               ON\n" );
#     else
      fprintf( Note, "LIBYT_INTERACTIVE               OFF\n" );
#     endif

#     else  // #ifdef SUPPORT_LIBYT
      fprintf( Note, "SUPPORT_LIBYT                   OFF\n" );
#     endif // #ifdef SUPPORT_LIBYT ... else ...

#     if   ( RANDOM_NUMBER == RNG_GNU_EXT )
      fprintf( Note, "RANDOM_NUMBER                   RNG_GNU_EXT\n" );
#     elif ( RANDOM_NUMBER == RNG_CPP11 )
      fprintf( Note, "RANDOM_NUMBER                   RNG_CPP11\n" );
#     else
      fprintf( Note, "RANDOM_NUMBER                   UNKNOWN\n" );
#     endif

      fprintf( Note, "***********************************************************************************\n" );
      fprintf( Note, "\n\n");


//    record the simulation options in Macro.h, CUFLU.h and CUPOT.h
      fprintf( Note, "Other Options (in Macro.h, CUFLU.h and CUPOT.h)\n" );
      fprintf( Note, "***********************************************************************************\n" );

#     ifdef BIT_REP_FLUX
      fprintf( Note, "BIT_REP_FLUX                    ON\n" );
#     else
      fprintf( Note, "BIT_REP_FLUX                    OFF\n" );
#     endif

#     ifdef MHD
#     ifdef BIT_REP_ELECTRIC
      fprintf( Note, "BIT_REP_ELECTRIC                ON\n" );
#     else
      fprintf( Note, "BIT_REP_ELECTRIC                OFF\n" );
#     endif
#     endif

#     ifdef INTERP_MASK
      fprintf( Note, "INTERP_MASK                     ON\n" );
#     else
      fprintf( Note, "INTERP_MASK                     OFF\n" );
#     endif

#     ifdef FB_SEP_FLUOUT
      fprintf( Note, "FB_SEP_FLUOUT                   ON\n" );
#     else
      fprintf( Note, "FB_SEP_FLUOUT                   OFF\n" );
#     endif

#     if   ( MODEL == HYDRO )
#     ifdef CHECK_UNPHYSICAL_IN_FLUID
      fprintf( Note, "CHECK_UNPHYSICAL_IN_FLUID       ON\n" );
#     else
      fprintf( Note, "CHECK_UNPHYSICAL_IN_FLUID       OFF\n" );
#     endif

#     ifdef CHAR_RECONSTRUCTION
      fprintf( Note, "CHAR_RECONSTRUCTION             ON\n" );
#     else
      fprintf( Note, "CHAR_RECONSTRUCTION             OFF\n" );
#     endif

#     ifdef LR_EINT
      fprintf( Note, "LR_EINT                         ON\n" );
#     else
      fprintf( Note, "LR_EINT                         OFF\n" );
#     endif

#     if   ( CHECK_INTERMEDIATE == EXACT )
      fprintf( Note, "CHECK_INTERMEDIATE              EXACT\n" );
#     elif ( CHECK_INTERMEDIATE == HLLE )
      fprintf( Note, "CHECK_INTERMEDIATE              HLLE\n" );
#     elif ( CHECK_INTERMEDIATE == HLLC )
      fprintf( Note, "CHECK_INTERMEDIATE              HLLC\n" );
#     elif ( CHECK_INTERMEDIATE == HLLD )
      fprintf( Note, "CHECK_INTERMEDIATE              HLLD\n" );
#     elif ( CHECK_INTERMEDIATE == NONE )
      fprintf( Note, "CHECK_INTERMEDIATE              OFF\n" );
#     else
      fprintf( Note, "CHECK_INTERMEDIATE              UNKNOWN\n" );
#     endif

#     if   ( RSOLVER_RESCUE == EXACT )
      fprintf( Note, "RSOLVER_RESCUE                  EXACT\n" );
#     elif ( RSOLVER_RESCUE == HLLE )
      fprintf( Note, "RSOLVER_RESCUE                  HLLE\n" );
#     elif ( RSOLVER_RESCUE == HLLC )
      fprintf( Note, "RSOLVER_RESCUE                  HLLC\n" );
#     elif ( RSOLVER_RESCUE == HLLD )
      fprintf( Note, "RSOLVER_RESCUE                  HLLD\n" );
#     elif ( RSOLVER_RESCUE == NONE )
      fprintf( Note, "RSOLVER_RESCUE                  OFF\n" );
#     else
      fprintf( Note, "RSOLVER_RESCUE                  UNKNOWN\n" );
#     endif

#     ifdef HLL_NO_REF_STATE
      fprintf( Note, "HLL_NO_REF_STATE                ON\n" );
#     else
      fprintf( Note, "HLL_NO_REF_STATE                OFF\n" );
#     endif

#     ifdef HLL_INCLUDE_ALL_WAVES
      fprintf( Note, "HLL_INCLUDE_ALL_WAVES           ON\n" );
#     else
      fprintf( Note, "HLL_INCLUDE_ALL_WAVES           OFF\n" );
#     endif

      fprintf( Note, "HLLC_WAVESPEED                  %d\n",      HLLC_WAVESPEED );
      fprintf( Note, "HLLE_WAVESPEED                  %d\n",      HLLE_WAVESPEED );
#     ifdef MHD
      fprintf( Note, "HLLD_WAVESPEED                  %d\n",      HLLD_WAVESPEED );
#     endif

#     ifdef MHD
#     ifdef EULERY
      fprintf( Note, "EULERY                          ON\n" );
#     else
      fprintf( Note, "EULERY                          OFF\n" );
#     endif
#     endif // #ifdef MHD

#     elif ( MODEL == ELBDM )

#     else
#     error : ERROR : unsupported MODEL !!
#     endif // MODEL

#     if ( defined GRAVITY  &&  POT_SCHEME == SOR  &&  defined GPU )
#     ifdef SOR_RHO_SHARED
      fprintf( Note, "SOR_RHO_SHARED                  ON\n" );
#     else
      fprintf( Note, "SOR_RHO_SHARED                  OFF\n" );
#     endif

#     ifdef SOR_CPOT_SHARED
      fprintf( Note, "SOR_CPOT_SHARED                 ON\n" );
#     else
      fprintf( Note, "SOR_CPOT_SHARED                 OFF\n" );
#     endif

#     ifdef SOR_USE_SHUFFLE
      fprintf( Note, "SOR_USE_SHUFFLE                 ON\n" );
#     else
      fprintf( Note, "SOR_USE_SHUFFLE                 OFF\n" );
#     endif

#     ifdef SOR_USE_PADDING
      fprintf( Note, "SOR_USE_PADDING                 ON\n" );
#     else
      fprintf( Note, "SOR_USE_PADDING                 OFF\n" );
#     endif

      fprintf( Note, "SOR_MOD_REDUCTION               %d\n",      SOR_MOD_REDUCTION       );
#     endif // #if ( defined GRAVITY  &&  POT_SCHEME == SOR  &&  defined GPU )

#     ifdef GPU
#     ifdef DT_FLU_USE_SHUFFLE
      fprintf( Note, "DT_FLU_USE_SHUFFLE              ON\n" );
#     else
      fprintf( Note, "DT_FLU_USE_SHUFFLE              OFF\n" );
#     endif
#     ifdef GRAVITY
#     ifdef DT_GRA_USE_SHUFFLE
      fprintf( Note, "DT_GRA_USE_SHUFFLE              ON\n" );
#     else
      fprintf( Note, "DT_GRA_USE_SHUFFLE              OFF\n" );
#     endif
#     endif // #ifdef GRAVITY
#     endif // #ifdef GPU

      fprintf( Note, "***********************************************************************************\n" );
      fprintf( Note, "\n\n");


//    record the symbolic constants
      fprintf( Note, "Symbolic Constants\n" );
      fprintf( Note, "***********************************************************************************\n" );
      fprintf( Note, "#define VERSION                 %s\n",      VERSION               );
      fprintf( Note, "#define NCOMP_FLUID             %d\n",      NCOMP_FLUID           );
      fprintf( Note, "#define NCOMP_PASSIVE           %d\n",      NCOMP_PASSIVE         );
      fprintf( Note, "#define FLU_NIN                 %d\n",      FLU_NIN               );
      fprintf( Note, "#define FLU_NOUT                %d\n",      FLU_NOUT              );
      fprintf( Note, "#define FLU_NIN_T               %d\n",      FLU_NIN_T             );
      fprintf( Note, "#define FLU_NIN_S               %d\n",      FLU_NIN_S             );
      fprintf( Note, "#define FLU_NOUT_S              %d\n",      FLU_NOUT_S            );
      fprintf( Note, "#define DER_NOUT_MAX            %d\n",      DER_NOUT_MAX          );
      fprintf( Note, "#define NFIELD_STORED_MAX       %d\n",      NFIELD_STORED_MAX     );
      fprintf( Note, "#define NFLUX_FLUID             %d\n",      NFLUX_FLUID           );
      fprintf( Note, "#define NFLUX_PASSIVE           %d\n",      NFLUX_PASSIVE         );
#     ifdef GRAVITY
      fprintf( Note, "#define GRA_NIN                 %d\n",      GRA_NIN               );
#     endif
#     ifdef MHD
      fprintf( Note, "#define NCOMP_MAG               %d\n",      NCOMP_MAG             );
      fprintf( Note, "#define NCOMP_ELE               %d\n",      NCOMP_ELE             );
#     endif
      fprintf( Note, "#define PATCH_SIZE              %d\n",      PATCH_SIZE            );
      fprintf( Note, "#define MAX_PATCH               %d\n",      MAX_PATCH             );
      fprintf( Note, "#define NLEVEL                  %d\n",      NLEVEL                );
      fprintf( Note, "\n" );
      fprintf( Note, "#define FLU_GHOST_SIZE          %d\n",      FLU_GHOST_SIZE        );
#     if ( MODEL == HYDRO  &&  defined LR_GHOST_SIZE )
      fprintf( Note, "#define LR_GHOST_SIZE           %d\n",      LR_GHOST_SIZE         );
#     endif
#     ifdef GRAVITY
      fprintf( Note, "#define POT_GHOST_SIZE          %d\n",      POT_GHOST_SIZE        );
      fprintf( Note, "#define RHO_GHOST_SIZE          %d\n",      RHO_GHOST_SIZE        );
      fprintf( Note, "#define GRA_GHOST_SIZE          %d\n",      GRA_GHOST_SIZE        );
#     ifdef UNSPLIT_GRAVITY
      fprintf( Note, "#define USG_GHOST_SIZE_F        %d\n",      USG_GHOST_SIZE_F      );
      fprintf( Note, "#define USG_GHOST_SIZE_G        %d\n",      USG_GHOST_SIZE_G      );
#     endif
#     ifdef PARTICLE
      fprintf( Note, "#define RHOEXT_GHOST_SIZE       %d\n",      RHOEXT_GHOST_SIZE     );
#     endif
#     endif // #ifdef GRAVITY
      fprintf( Note, "#define SRC_GHOST_SIZE          %d\n",      SRC_GHOST_SIZE        );
      fprintf( Note, "#define DER_GHOST_SIZE          %d\n",      DER_GHOST_SIZE        );
#     ifdef FEEDBACK
      fprintf( Note, "#define FB_GHOST_SIZE           %d\n",      FB_GHOST_SIZE         );
#     endif
      fprintf( Note, "#define FLU_NXT                 %d\n",      FLU_NXT               );
#     ifdef GRAVITY
      fprintf( Note, "#define POT_NXT                 %d\n",      POT_NXT               );
      fprintf( Note, "#define RHO_NXT                 %d\n",      RHO_NXT               );
      fprintf( Note, "#define GRA_NXT                 %d\n",      GRA_NXT               );
#     ifdef UNSPLIT_GRAVITY
      fprintf( Note, "#define USG_NXT_F               %d\n",      USG_NXT_F             );
      fprintf( Note, "#define USG_NXT_G               %d\n",      USG_NXT_G             );
#     endif
#     endif // #ifdef GRAVITY
#     ifdef MASSIVE_PARTICLES
      fprintf( Note, "#define RHOEXT_NXT              %d\n",      RHOEXT_NXT          );
#     endif
      fprintf( Note, "#define SRC_NXT                 %d\n",      SRC_NXT               );
      fprintf( Note, "#define DER_NXT                 %d\n",      DER_NXT               );
#     ifdef FEEDBACK
      fprintf( Note, "#define FB_NXT                  %d\n",      FB_NXT                );
#     endif
#     if ( MODEL == HYDRO )
      fprintf( Note, "#define EOS_NAUX_MAX            %d\n",      EOS_NAUX_MAX          );
      fprintf( Note, "#define EOS_NTABLE_MAX          %d\n",      EOS_NTABLE_MAX        );
#     endif
#     ifdef GRAVITY
      fprintf( Note, "#define EXT_POT_NAUX_MAX        %d\n",      EXT_POT_NAUX_MAX      );
      fprintf( Note, "#define EXT_ACC_NAUX_MAX        %d\n",      EXT_ACC_NAUX_MAX      );
      fprintf( Note, "#define EXT_POT_NGENE_MAX       %d\n",      EXT_POT_NGENE_MAX     );
#     endif
#     if ( MODEL == HYDRO )
      fprintf( Note, "#define SRC_NAUX_DLEP           %d\n",      SRC_NAUX_DLEP         );
      fprintf( Note, "#define SRC_DLEP_PROF_NVAR      %d\n",      SRC_DLEP_PROF_NVAR    );
      fprintf( Note, "#define SRC_DLEP_PROF_NBINMAX   %d\n",      SRC_DLEP_PROF_NBINMAX );
#     endif
      fprintf( Note, "#define SRC_NAUX_USER           %d\n",      SRC_NAUX_USER         );
#     ifdef GPU
      fprintf( Note, "#define FLU_BLOCK_SIZE_X        %d\n",      FLU_BLOCK_SIZE_X      );
      fprintf( Note, "#define FLU_BLOCK_SIZE_Y        %d\n",      FLU_BLOCK_SIZE_Y      );
#     ifdef GRAVITY
#     if   ( POT_SCHEME == SOR )
      fprintf( Note, "#define POT_BLOCK_SIZE_Z        %d\n",      POT_BLOCK_SIZE_Z      );
#     elif ( POT_SCHEME == MG )
      fprintf( Note, "#define POT_BLOCK_SIZE_X        %d\n",      POT_BLOCK_SIZE_X      );
#     endif
      fprintf( Note, "#define EXTPOT_BLOCK_SIZE       %d\n",      EXTPOT_BLOCK_SIZE     );
      fprintf( Note, "#define GRA_BLOCK_SIZE          %d\n",      GRA_BLOCK_SIZE        );
#     endif // #ifdef GRAVITY
      fprintf( Note, "#define DT_FLU_BLOCK_SIZE       %d\n",      DT_FLU_BLOCK_SIZE     );
#     ifdef GRAVITY
      fprintf( Note, "#define DT_GRA_BLOCK_SIZE       %d\n",      DT_GRA_BLOCK_SIZE     );
#     endif
      fprintf( Note, "#define SRC_BLOCK_SIZE          %d\n",      SRC_BLOCK_SIZE        );
#     endif // #ifdef GPU
#     ifdef PARTICLE
      fprintf( Note, "#define PAR_NATT_TOTAL          %d\n",      PAR_NATT_TOTAL        );
      fprintf( Note, "#define PAR_NATT_USER           %d\n",      PAR_NATT_USER         );
      fprintf( Note, "#define PAR_NATT_STORED         %d\n",      PAR_NATT_STORED       );
      fprintf( Note, "#define PAR_NTYPE               %d\n",      PAR_NTYPE             );
#     endif
      fprintf( Note, "#define MAX_STRING              %d\n",      MAX_STRING            );
      fprintf( Note, "#define TINY_NUMBER             %20.14e\n", TINY_NUMBER           );
      fprintf( Note, "#define HUGE_NUMBER             %20.14e\n", HUGE_NUMBER           );
      fprintf( Note, "#define MAX_ERROR               %20.14e\n", MAX_ERROR             );
      fprintf( Note, "***********************************************************************************\n" );
      fprintf( Note, "\n\n");


//    record the parameters of simulation scale
      fprintf( Note, "Parameters of Simulation Scale\n" );
      fprintf( Note, "***********************************************************************************\n" );
      fprintf( Note, "BOX_SIZE (input)                %20.14e\n", BOX_SIZE         );
      fprintf( Note, "BOX_SIZE_X                      %20.14e\n", amr->BoxSize[0]  );
      fprintf( Note, "BOX_SIZE_Y                      %20.14e\n", amr->BoxSize[1]  );
      fprintf( Note, "BOX_SIZE_Z                      %20.14e\n", amr->BoxSize[2]  );
      fprintf( Note, "BOX_SCALE_X                     %d\n",      amr->BoxScale[0] );
      fprintf( Note, "BOX_SCALE_Y                     %d\n",      amr->BoxScale[1] );
      fprintf( Note, "BOX_SCALE_Z                     %d\n",      amr->BoxScale[2] );
      fprintf( Note, "NX0_TOT[0]                      %d\n",      NX0_TOT[0]       );
      fprintf( Note, "NX0_TOT[1]                      %d\n",      NX0_TOT[1]       );
      fprintf( Note, "NX0_TOT[2]                      %d\n",      NX0_TOT[2]       );
      fprintf( Note, "MPI_NRank                       %d\n",      MPI_NRank        );
      fprintf( Note, "MPI_NRank_X[0]                  %d\n",      MPI_NRank_X[0]   );
      fprintf( Note, "MPI_NRank_X[1]                  %d\n",      MPI_NRank_X[1]   );
      fprintf( Note, "MPI_NRank_X[2]                  %d\n",      MPI_NRank_X[2]   );
      fprintf( Note, "OMP_NTHREAD                     %d\n",      OMP_NTHREAD      );
      fprintf( Note, "END_T                           %20.14e\n", END_T            );
      fprintf( Note, "END_STEP                        %ld\n",     END_STEP         );
      fprintf( Note, "***********************************************************************************\n" );
      fprintf( Note, "\n\n");


//    record the parameters of test problems
      fprintf( Note, "Parameters of Test Problems\n" );
      fprintf( Note, "***********************************************************************************\n" );
      fprintf( Note, "TESTPROB_ID                     %d\n", TESTPROB_ID );
      fprintf( Note, "***********************************************************************************\n" );
      fprintf( Note, "\n\n");


//    record the parameters of code units
      fprintf( Note, "Parameters of Code Units\n" );
      fprintf( Note, "***********************************************************************************\n" );
      fprintf( Note, "OPT__UNIT                       %d\n",                     OPT__UNIT                     );
      if ( OPT__UNIT ) {
#     ifdef COMOVING
      fprintf( Note, "\n### All units marked with (*) assume h = %13.7e ###\n\n", HUBBLE0 );

      const double Current_Matter_Density = OMEGA_M0*3*SQR( 100.0*HUBBLE0*Const_km/Const_Mpc/Const_s )/( 8.0*M_PI*Const_NewtonG );
      fprintf( Note, "rho_bg = current matter density = %20.14e Msun/kpc^3 (*)\n\n",
               Current_Matter_Density/(Const_Msun/CUBE(Const_kpc)) );

      fprintf( Note, "UNIT_L (length)                 %20.14e Mpc/h\n",          UNIT_L/(Const_Mpc/HUBBLE0)    );
      fprintf( Note, "                              = %20.14e cm         (*)\n", UNIT_L                        );
      fprintf( Note, "UNIT_M (mass)                   %20.14e Msun/h\n",         UNIT_M/(Const_Msun/HUBBLE0)   );
      fprintf( Note, "                              = %20.14e g          (*)\n", UNIT_M                        );
      fprintf( Note, "UNIT_T (time)                   %20.14e Gyr        (*)\n", UNIT_T/Const_Gyr              );
      fprintf( Note, "                              = %20.14e s          (*)\n", UNIT_T                        );
      fprintf( Note, "UNIT_V (velocity)               %20.14e km/s\n",           UNIT_V/(Const_km/Const_s)     );
      fprintf( Note, "                              = %20.14e cm/s\n",           UNIT_V                        );
      fprintf( Note, "UNIT_D (mass density)           %20.14e rho_bg     (*)\n", UNIT_D/Current_Matter_Density );
      fprintf( Note, "                              = %20.14e g/cm^3     (*)\n", UNIT_D                        );
      fprintf( Note, "UNIT_E (energy)                 %20.14e g*cm^2/s^2 (*)\n", UNIT_E                        );
      fprintf( Note, "UNIT_P (energy density)         %20.14e g/cm/s^2   (*)\n", UNIT_P                        );
#     ifdef MHD
#     error : ERROR : MHD is not supported here !!!
#     endif

#     else

      fprintf( Note, "UNIT_L                          %20.14e cm\n",             UNIT_L                        );
      fprintf( Note, "UNIT_M                          %20.14e g\n",              UNIT_M                        );
      fprintf( Note, "UNIT_T                          %20.14e s\n",              UNIT_T                        );
      fprintf( Note, "UNIT_V                          %20.14e cm/s\n",           UNIT_V                        );
      fprintf( Note, "UNIT_D                          %20.14e g/cm^3\n",         UNIT_D                        );
      fprintf( Note, "UNIT_E (energy)                 %20.14e g*cm^2/s^2\n",     UNIT_E                        );
      fprintf( Note, "UNIT_P (energy density)         %20.14e g/cm/s^2\n",       UNIT_P                        );
#     ifdef MHD
      fprintf( Note, "UNIT_B (magnetic field)         %20.14e gauss\n",          UNIT_B                        );
#     endif
#     endif // #ifdef COMOVING ... else ...
      }

      fprintf( Note, "***********************************************************************************\n" );
      fprintf( Note, "\n\n");


//    record the parameters of boundary condition
      fprintf( Note, "Parameters of Boundary Condition\n" );
      fprintf( Note, "***********************************************************************************\n" );
      fprintf( Note, "OPT__BC_FLU[0] (-x)             %d\n",      OPT__BC_FLU[0] );
      fprintf( Note, "OPT__BC_FLU[1] (+x)             %d\n",      OPT__BC_FLU[1] );
      fprintf( Note, "OPT__BC_FLU[2] (-y)             %d\n",      OPT__BC_FLU[2] );
      fprintf( Note, "OPT__BC_FLU[3] (+y)             %d\n",      OPT__BC_FLU[3] );
      fprintf( Note, "OPT__BC_FLU[4] (-z)             %d\n",      OPT__BC_FLU[4] );
      fprintf( Note, "OPT__BC_FLU[5] (+z)             %d\n",      OPT__BC_FLU[5] );
#     ifdef GRAVITY
      fprintf( Note, "OPT__BC_POT                     %d\n",      OPT__BC_POT    );
      fprintf( Note, "GFUNC_COEFF0                    %13.7e\n",  GFUNC_COEFF0   );
#     endif
      fprintf( Note, "***********************************************************************************\n" );
      fprintf( Note, "\n\n");


//    record the parameters of particle
#     ifdef PARTICLE
      fprintf( Note, "Parameters of Particle\n" );
      fprintf( Note, "***********************************************************************************\n" );
#     ifdef DEBUG_PARTICLE
      fprintf( Note, "DEBUG_PARTICLE                  ON\n" );
#     else
      fprintf( Note, "DEBUG_PARTICLE                  OFF\n" );
#     endif
      fprintf( Note, "Par->NPar_Active_AllRank        %ld\n",     amr->Par->NPar_Active_AllRank );
      fprintf( Note, "Par->Init                       %d\n",      amr->Par->Init                );
      fprintf( Note, "Par->ParICFormat                %d\n",      amr->Par->ParICFormat         );
      fprintf( Note, "Par->ParICMass                 %14.7e\n",   amr->Par->ParICMass           );
      fprintf( Note, "Par->ParICType                  %d\n",      amr->Par->ParICType           );
      fprintf( Note, "Par->Interp                     %d\n",      amr->Par->Interp              );
      fprintf( Note, "Par->Integ                      %d\n",      amr->Par->Integ               );
      fprintf( Note, "Par->GhostSize                  %d\n",      amr->Par->GhostSize           );
      fprintf( Note, "Par->ImproveAcc                 %d\n",      amr->Par->ImproveAcc          );
      fprintf( Note, "Par->PredictPos                 %d\n",      amr->Par->PredictPos          );
      fprintf( Note, "Par->RemoveCell                 %13.7e\n",  amr->Par->RemoveCell          );
      fprintf( Note, "Par->InterpTracer               %d\n",      amr->Par->InterpTracer        );
      fprintf( Note, "Par->IntegTracer                %d\n",      amr->Par->IntegTracer         );
      fprintf( Note, "Par->GhostSizeTracer            %d\n",      amr->Par->GhostSizeTracer     );
      fprintf( Note, "Par->TracerVelCorr              %d\n",      amr->Par->TracerVelCorr       );
      fprintf( Note, "OPT__FREEZE_PAR                 %d\n",      OPT__FREEZE_PAR               );
      fprintf( Note, "***********************************************************************************\n" );
      fprintf( Note, "\n\n");
#     endif


//    record the parameters of cosmological simulations (comoving frame)
#     ifdef COMOVING
      fprintf( Note, "Parameters of Cosmological Simulation\n" );
      fprintf( Note, "***********************************************************************************\n" );
      fprintf( Note, "A_INIT                          %13.7e\n",  A_INIT   );
      fprintf( Note, "OMEGA_M0                        %13.7e\n",  OMEGA_M0 );
      fprintf( Note, "HUBBLE0 (h)                     %13.7e\n",  HUBBLE0  );
      fprintf( Note, "***********************************************************************************\n" );
      fprintf( Note, "\n\n");
#     endif


//    record the parameters of time-step determination
      fprintf( Note, "Parameters of Time-step Determination\n" );
      fprintf( Note, "***********************************************************************************\n" );
      fprintf( Note, "DT__MAX                        %14.7e\n",   DT__MAX                     );
      fprintf( Note, "DT__FLUID                       %13.7e\n",  DT__FLUID                   );
      fprintf( Note, "DT__FLUID_INIT                  %13.7e\n",  DT__FLUID_INIT              );
#     ifdef GRAVITY
      fprintf( Note, "DT__GRAVITY                     %13.7e\n",  DT__GRAVITY                 );
#     endif
#     if ( MODEL == ELBDM )
      fprintf( Note, "DT__PHASE                       %13.7e\n",  DT__PHASE                   );
#     if ( ELBDM_SCHEME == HYBRID )
      fprintf( Note, "DT__VELOCITY                    %13.7e\n",  DT__VELOCITY                );
      fprintf( Note, "DT__HYBRID                      %13.7e\n",  DT__HYBRID                  );
#     endif // # if ( ELBDM_SCHEME == HYBRID )
#     endif // # if ( MODEL == ELBDM )
#     ifdef PARTICLE
      fprintf( Note, "DT__PARVEL                      %13.7e\n",  DT__PARVEL                  );
      fprintf( Note, "DT__PARVEL_MAX                 %14.7e\n",   DT__PARVEL_MAX              );
      fprintf( Note, "DT__PARACC                      %13.7e\n",  DT__PARACC                  );
#     endif
#     ifdef COMOVING
      fprintf( Note, "DT__MAX_DELTA_A                 %13.7e\n",  DT__MAX_DELTA_A             );
#     endif
      fprintf( Note, "DT__SYNC_PARENT_LV              %13.7e\n",  DT__SYNC_PARENT_LV          );
      fprintf( Note, "DT__SYNC_CHILDREN_LV            %13.7e\n",  DT__SYNC_CHILDREN_LV        );
      fprintf( Note, "OPT__DT_USER                    %d\n",      OPT__DT_USER                );
      fprintf( Note, "OPT__DT_LEVEL                   %d\n",      OPT__DT_LEVEL               );
      fprintf( Note, "AUTO_REDUCE_DT                  %d\n",      AUTO_REDUCE_DT              );
      fprintf( Note, "AUTO_REDUCE_DT_FACTOR           %13.7e\n",  AUTO_REDUCE_DT_FACTOR       );
      fprintf( Note, "AUTO_REDUCE_DT_FACTOR_MIN       %13.7e\n",  AUTO_REDUCE_DT_FACTOR_MIN   );
#     if ( MODEL == HYDRO )
      fprintf( Note, "AUTO_REDUCE_MINMOD_FACTOR       %13.7e\n",  AUTO_REDUCE_MINMOD_FACTOR   );
      fprintf( Note, "AUTO_REDUCE_MINMOD_MIN          %13.7e\n",  AUTO_REDUCE_MINMOD_MIN      );
#     endif
      fprintf( Note, "AUTO_REDUCE_INT_MONO_FACTOR     %13.7e\n",  AUTO_REDUCE_INT_MONO_FACTOR );
      fprintf( Note, "AUTO_REDUCE_INT_MONO_MIN        %13.7e\n",  AUTO_REDUCE_INT_MONO_MIN    );
      fprintf( Note, "OPT__RECORD_DT                  %d\n",      OPT__RECORD_DT              );
      fprintf( Note, "***********************************************************************************\n" );
      fprintf( Note, "\n\n");


//    record the parameters of domain refinement
      fprintf( Note, "Parameters of Domain Refinement\n" );
      fprintf( Note, "***********************************************************************************\n" );
      fprintf( Note, "REGRID_COUNT                    %d\n",      REGRID_COUNT              );
      fprintf( Note, "REFINE_NLEVEL                   %d\n",      REFINE_NLEVEL             );
      fprintf( Note, "FLAG_BUFFER_SIZE                %d\n",      FLAG_BUFFER_SIZE          );
      fprintf( Note, "FLAG_BUFFER_SIZE_MAXM1_LV       %d\n",      FLAG_BUFFER_SIZE_MAXM1_LV );
      fprintf( Note, "FLAG_BUFFER_SIZE_MAXM2_LV       %d\n",      FLAG_BUFFER_SIZE_MAXM2_LV );
      fprintf( Note, "MAX_LEVEL                       %d\n",      MAX_LEVEL                 );
      fprintf( Note, "OPT__FLAG_RHO                   %d\n",      OPT__FLAG_RHO             );
      fprintf( Note, "OPT__FLAG_RHO_GRADIENT          %d\n",      OPT__FLAG_RHO_GRADIENT    );
#     if ( MODEL == HYDRO )
      fprintf( Note, "OPT__FLAG_PRES_GRADIENT         %d\n",      OPT__FLAG_PRES_GRADIENT   );
      fprintf( Note, "OPT__FLAG_VORTICITY             %d\n",      OPT__FLAG_VORTICITY       );
      fprintf( Note, "OPT__FLAG_JEANS                 %d\n",      OPT__FLAG_JEANS           );
#     ifdef MHD
      fprintf( Note, "OPT__FLAG_CURRENT               %d\n",      OPT__FLAG_CURRENT         );
#     endif
#     endif
#     if ( MODEL == ELBDM )
      fprintf( Note, "OPT__FLAG_ENGY_DENSITY          %d\n",      OPT__FLAG_ENGY_DENSITY    );
      fprintf( Note, "OPT__FLAG_INTERFERENCE          %d\n",      OPT__FLAG_INTERFERENCE    );
#     endif
      fprintf( Note, "OPT__FLAG_LOHNER_DENS           %d\n",      OPT__FLAG_LOHNER_DENS     );
#     if ( MODEL == HYDRO )
      fprintf( Note, "OPT__FLAG_LOHNER_ENGY           %d\n",      OPT__FLAG_LOHNER_ENGY     );
      fprintf( Note, "OPT__FLAG_LOHNER_PRES           %d\n",      OPT__FLAG_LOHNER_PRES     );
      fprintf( Note, "OPT__FLAG_LOHNER_TEMP           %d\n",      OPT__FLAG_LOHNER_TEMP     );
      fprintf( Note, "OPT__FLAG_LOHNER_ENTR           %d\n",      OPT__FLAG_LOHNER_ENTR     );
#     endif
      fprintf( Note, "OPT__FLAG_LOHNER_FORM           %s\n",      (OPT__FLAG_LOHNER_FORM==LOHNER_FLASH1   ) ? "LOHNER_FLASH1"    :
                                                                  (OPT__FLAG_LOHNER_FORM==LOHNER_FLASH2   ) ? "LOHNER_FLASH2"    :
                                                                  (OPT__FLAG_LOHNER_FORM==LOHNER_FORM_INV1) ? "LOHNER_FORM_INV1" :
                                                                  (OPT__FLAG_LOHNER_FORM==LOHNER_FORM_INV2) ? "LOHNER_FORM_INV2" :
                                                                                                              "UNKNOWN" );
      fprintf( Note, "OPT__FLAG_USER                  %d\n",      OPT__FLAG_USER            );
      fprintf( Note, "OPT__FLAG_USER_NUM              %d\n",      OPT__FLAG_USER_NUM        );
      fprintf( Note, "OPT__FLAG_REGION                %d\n",      OPT__FLAG_REGION          );
#     ifdef PARTICLE
      fprintf( Note, "OPT__FLAG_NPAR_PATCH            %d\n",      OPT__FLAG_NPAR_PATCH      );
      fprintf( Note, "OPT__FLAG_NPAR_CELL             %d\n",      OPT__FLAG_NPAR_CELL       );
      fprintf( Note, "OPT__FLAG_PAR_MASS_CELL         %d\n",      OPT__FLAG_PAR_MASS_CELL   );
#     endif
      fprintf( Note, "OPT__NO_FLAG_NEAR_BOUNDARY      %d\n",      OPT__NO_FLAG_NEAR_BOUNDARY);
      fprintf( Note, "OPT__PATCH_COUNT                %d\n",      OPT__PATCH_COUNT          );
#     ifdef PARTICLE
      fprintf( Note, "OPT__PARTICLE_COUNT             %d\n",      OPT__PARTICLE_COUNT       );
#     endif
      fprintf( Note, "OPT__REUSE_MEMORY               %d\n",      OPT__REUSE_MEMORY         );
      fprintf( Note, "OPT__MEMORY_POOL                %d\n",      OPT__MEMORY_POOL          );
      fprintf( Note, "***********************************************************************************\n" );
      fprintf( Note, "\n\n");


//    record the parameters of parallelization
#     ifndef SERIAL
      fprintf( Note, "Parameters of Parallelization\n" );
      fprintf( Note, "***********************************************************************************\n" );
      fprintf( Note, "Flu_ParaBuf                     %d\n",      Flu_ParaBuf               );
#     ifdef GRAVITY
      fprintf( Note, "Pot_ParaBuf                     %d\n",      Pot_ParaBuf               );
      fprintf( Note, "Rho_ParaBuf                     %d\n",      Rho_ParaBuf               );
#     endif
#     ifdef FEEDBACK
      fprintf( Note, "FB_ParaBuf                      %d\n",      FB_ParaBuf                );
#     endif
#     ifdef LOAD_BALANCE
      fprintf( Note, "LB_WLI_MAX                      %13.7e\n",  amr->LB->WLI_Max          );
#     ifdef PARTICLE
      fprintf( Note, "LB_PAR_WEIGHT                   %13.7e\n",  amr->LB->Par_Weight       );
#     endif
      fprintf( Note, "OPT__RECORD_LOAD_BALANCE        %d\n",      OPT__RECORD_LOAD_BALANCE  );
      fprintf( Note, "OPT__LB_EXCHANGE_FATHER         %d\n",      OPT__LB_EXCHANGE_FATHER   );
#     endif // #ifdef LOAD_BALANCE
      fprintf( Note, "OPT__MINIMIZE_MPI_BARRIER       %d\n",      OPT__MINIMIZE_MPI_BARRIER );
      fprintf( Note, "***********************************************************************************\n" );
      fprintf( Note, "\n\n");
#     endif // #ifndef SERIAL


//    record the parameters of source terms
      fprintf( Note, "Parameters of Source Terms\n" );
      fprintf( Note, "***********************************************************************************\n" );
      fprintf( Note, "SRC_ANY                         %d\n",      SrcTerms.Any              );
      fprintf( Note, "SRC_DELEPTONIZATION             %d\n",      SrcTerms.Deleptonization  );
      fprintf( Note, "SRC_USER                        %d\n",      SrcTerms.User             );
      fprintf( Note, "SRC_GPU_NPGROUP                 %d\n",      SRC_GPU_NPGROUP           );
      fprintf( Note, "***********************************************************************************\n" );
      fprintf( Note, "\n\n");


//    record the parameters of Grackle
#     ifdef SUPPORT_GRACKLE
      fprintf( Note, "Parameters of Grackle\n" );
      fprintf( Note, "***********************************************************************************\n" );
      fprintf( Note, "GRACKLE_ACTIVATE                %d\n",      GRACKLE_ACTIVATE        );
      if ( GRACKLE_ACTIVATE ) {
      fprintf( Note, "GRACKLE_VERBOSE                 %d\n",      GRACKLE_VERBOSE         );
      fprintf( Note, "GRACKLE_COOLING                 %d\n",      GRACKLE_COOLING         );
      fprintf( Note, "GRACKLE_PRIMORDIAL              %d\n",      GRACKLE_PRIMORDIAL      );
      fprintf( Note, "GRACKLE_METAL                   %d\n",      GRACKLE_METAL           );
      fprintf( Note, "GRACKLE_UV                      %d\n",      GRACKLE_UV              );
      fprintf( Note, "GRACKLE_CMB_FLOOR               %d\n",      GRACKLE_CMB_FLOOR       );
      fprintf( Note, "GRACKLE_PE_HEATING              %d\n",      GRACKLE_PE_HEATING      );
      fprintf( Note, "GRACKLE_PE_HEATING_RATE         %13.7e\n",  GRACKLE_PE_HEATING_RATE );
      fprintf( Note, "GRACKLE_CLOUDY_TABLE            %s\n",      GRACKLE_CLOUDY_TABLE    );
      fprintf( Note, "GRACKLE_THREE_BODY_RATE         %d\n",      GRACKLE_THREE_BODY_RATE );
      fprintf( Note, "GRACKLE_CIE_COOLING             %d\n",      GRACKLE_CIE_COOLING     );
      fprintf( Note, "GRACKLE_H2_OPA_APPROX           %d\n",      GRACKLE_H2_OPA_APPROX   );
      fprintf( Note, "CHE_GPU_NPGROUP                 %d\n",      CHE_GPU_NPGROUP         ); }
      fprintf( Note, "***********************************************************************************\n" );
      fprintf( Note, "\n\n");
#     endif // #ifdef SUPPORT_GRACKLE


//    record the parameters of star formation
#     ifdef STAR_FORMATION
      fprintf( Note, "Parameters of Star Formation\n" );
      fprintf( Note, "***********************************************************************************\n" );
      fprintf( Note, "SF_CREATE_STAR_SCHEME           %d\n",           SF_CREATE_STAR_SCHEME                          );
      if ( SF_CREATE_STAR_SCHEME != SF_CREATE_STAR_SCHEME_NONE ) {
      fprintf( Note, "SF_CREATE_STAR_RSEED            %d\n",           SF_CREATE_STAR_RSEED                           );
      fprintf( Note, "SF_CREATE_STAR_DET_RANDOM       %d\n",           SF_CREATE_STAR_DET_RANDOM                      );
      fprintf( Note, "SF_CREATE_STAR_MIN_LEVEL        %d\n",           SF_CREATE_STAR_MIN_LEVEL                       );
      fprintf( Note, "SF_CREATE_STAR_MIN_GAS_DENS     %13.7e\n",       SF_CREATE_STAR_MIN_GAS_DENS                    );
      fprintf( Note, "                              = %13.7e cm^-3\n", SF_CREATE_STAR_MIN_GAS_DENS*UNIT_D/Const_mH    );
      fprintf( Note, "SF_CREATE_STAR_MASS_EFF         %13.7e\n",       SF_CREATE_STAR_MASS_EFF                        );
      fprintf( Note, "SF_CREATE_STAR_MIN_STAR_MASS    %13.7e\n",       SF_CREATE_STAR_MIN_STAR_MASS                   );
      fprintf( Note, "                              = %13.7e Msun\n",  SF_CREATE_STAR_MIN_STAR_MASS*UNIT_M/Const_Msun );
      fprintf( Note, "SF_CREATE_STAR_MAX_STAR_MFRAC   %13.7e\n",       SF_CREATE_STAR_MAX_STAR_MFRAC                  ); }
      fprintf( Note, "***********************************************************************************\n" );
      fprintf( Note, "\n\n");
#     endif // #ifdef STAR_FORMATION


//    record the parameters of feedback
#     ifdef FEEDBACK
      fprintf( Note, "Parameters of Feedback\n" );
      fprintf( Note, "***********************************************************************************\n" );
      fprintf( Note, "FB_LEVEL                        %d\n",      FB_LEVEL                );
      fprintf( Note, "FB_RSEED                        %d\n",      FB_RSEED                );
      fprintf( Note, "FB_SNE                          %d\n",      FB_SNE                  );
      fprintf( Note, "FB_USER                         %d\n",      FB_USER                 );
      fprintf( Note, "***********************************************************************************\n" );
      fprintf( Note, "\n\n");
#     endif // #ifdef FEEDBACK


//    record the parameters of Fluid solver in different models
      fprintf( Note, "Parameters of Fluid Solver (in different models)\n" );
      fprintf( Note, "***********************************************************************************\n" );
#     if   ( MODEL == HYDRO )
      fprintf( Note, "GAMMA                           %13.7e\n",  GAMMA                   );
      fprintf( Note, "MOLECULAR_WEIGHT                %13.7e\n",  MOLECULAR_WEIGHT        );
      fprintf( Note, "MU_NORM                         %13.7e\n",  MU_NORM                 );
      fprintf( Note, "ISO_TEMP                        %13.7e\n",  ISO_TEMP                );
      fprintf( Note, "MINMOD_COEFF                    %13.7e\n",  MINMOD_COEFF            );
      fprintf( Note, "MINMOD_MAX_ITER                 %d\n",      MINMOD_MAX_ITER         );
      fprintf( Note, "OPT__LR_LIMITER                 %s\n",      ( OPT__LR_LIMITER == LR_LIMITER_VANLEER    ) ? "VANLEER"    :
                                                                  ( OPT__LR_LIMITER == LR_LIMITER_GMINMOD    ) ? "GMINMOD"    :
                                                                  ( OPT__LR_LIMITER == LR_LIMITER_ALBADA     ) ? "ALBADA"     :
                                                                  ( OPT__LR_LIMITER == LR_LIMITER_VL_GMINMOD ) ? "VL_GMINMOD" :
                                                                  ( OPT__LR_LIMITER == LR_LIMITER_EXTPRE     ) ? "EXTPRE"     :
                                                                  ( OPT__LR_LIMITER == LR_LIMITER_CENTRAL    ) ? "CENTRAL"    :
                                                                  ( OPT__LR_LIMITER == LR_LIMITER_NONE       ) ? "NONE"       :
                                                                                                                 "UNKNOWN" );
      fprintf( Note, "OPT__1ST_FLUX_CORR              %s\n",      ( OPT__1ST_FLUX_CORR == FIRST_FLUX_CORR_3D   ) ? "3D"   :
                                                                  ( OPT__1ST_FLUX_CORR == FIRST_FLUX_CORR_3D1D ) ? "3D1D" :
                                                                  ( OPT__1ST_FLUX_CORR == FIRST_FLUX_CORR_NONE ) ? "NONE" :
                                                                                                                   "UNKNOWN" );
      fprintf( Note, "OPT__1ST_FLUX_CORR_SCHEME       %s\n",      ( OPT__1ST_FLUX_CORR_SCHEME == RSOLVER_1ST_ROE  ) ? "RSOLVER_1ST_ROE"  :
                                                                  ( OPT__1ST_FLUX_CORR_SCHEME == RSOLVER_1ST_HLLC ) ? "RSOLVER_1ST_HLLC" :
                                                                  ( OPT__1ST_FLUX_CORR_SCHEME == RSOLVER_1ST_HLLE ) ? "RSOLVER_1ST_HLLE" :
                                                                  ( OPT__1ST_FLUX_CORR_SCHEME == RSOLVER_1ST_HLLD ) ? "RSOLVER_1ST_HLLD" :
                                                                  ( OPT__1ST_FLUX_CORR_SCHEME == RSOLVER_1ST_NONE ) ? "NONE"             :
                                                                                                                "UNKNOWN" );
#     ifdef DUAL_ENERGY
      fprintf( Note, "DUAL_ENERGY_SWITCH              %13.7e\n",  DUAL_ENERGY_SWITCH       );
#     endif
#     ifdef MHD
      fprintf( Note, "OPT__SAME_INTERFACE_B           %d\n",      OPT__SAME_INTERFACE_B    );
#     endif

#     elif ( MODEL == ELBDM )
      if ( OPT__UNIT ) {
//    since the mass unit in cosmological simulation has the 1/h dependence, the actual ELBDM_MASS adopted in the
//    cosmological simulation also depends on 1/h
//    --> however, Planck constant also depends on 1/h^2 --> ELBDM_ETA depends on h
//    --> since Planck constant is a real constant which cannot be changed, it's more appropriate to express
//        ELBDM particle mass as ev/c^2*h (not ev/c^2/h), just like the length unit Mpc/h
//    --> for a given simulation result, we can always reinterpret h to give different box size and ELBDM particle mass
//    --> for example, the simulations results with h=1, m=1.0e-22 eV can be reinterpreted as h=0.5, m=5.0e-23 eV
//    --> also note that this data reinterpretation is purely based on redefining basic units and is different from the
//        scaling symmetry in ELBDM
#     ifdef COMOVING
      fprintf( Note, "ELBDM_MASS                      %13.7e %s\n",  ELBDM_MASS*UNIT_M/(HUBBLE0*Const_eV/SQR(Const_c)), "h*ev/c^2" );
      fprintf( Note, "                              = %13.7e %s (assuming h = %13.7e)\n",
                                                                     ELBDM_MASS*UNIT_M/(Const_eV/SQR(Const_c)), "ev/c^2", HUBBLE0 );
#     else
      fprintf( Note, "ELBDM_MASS                      %13.7e %s\n",  ELBDM_MASS*UNIT_M/(Const_eV/SQR(Const_c)), "ev/c^2" );
#     endif
      }
      else
      fprintf( Note, "ELBDM_MASS                      %13.7e\n",     ELBDM_MASS             );
      fprintf( Note, "ELBDM_PLANCK_CONST              %13.7e\n",     ELBDM_PLANCK_CONST     );
      fprintf( Note, "ELBDM_ETA                       %13.7e\n",     ELBDM_ETA              );
#     ifdef QUARTIC_SELF_INTERACTION
      fprintf( Note, "ELBDM_LAMBDA                    %13.7e\n",     ELBDM_LAMBDA           );
#     endif
      fprintf( Note, "ELBDM_TAYLOR3_COEFF             %13.7e\n",     ELBDM_TAYLOR3_COEFF    );
      fprintf( Note, "ELBDM_TAYLOR3_AUTO              %d\n",         ELBDM_TAYLOR3_AUTO     );
      fprintf( Note, "ELBDM_REMOVE_MOTION_CM          %d\n",         ELBDM_REMOVE_MOTION_CM );
      fprintf( Note, "ELBDM_BASE_SPECTRAL             %d\n",         ELBDM_BASE_SPECTRAL    );

#     else
#     error : ERROR : unsupported MODEL !!
#     endif // MODEL
      fprintf( Note, "***********************************************************************************\n" );
      fprintf( Note, "\n\n");


//    record the parameters of Fluid solver in different models
      fprintf( Note, "Parameters of Fluid Solver (in all models)\n" );
      fprintf( Note, "***********************************************************************************\n" );
      fprintf( Note, "FLU_GPU_NPGROUP                 %d\n",      FLU_GPU_NPGROUP          );
      fprintf( Note, "GPU_NSTREAM                     %d\n",      GPU_NSTREAM              );
      fprintf( Note, "OPT__FIXUP_FLUX                 %d\n",      OPT__FIXUP_FLUX          );
#     ifdef MHD
      fprintf( Note, "OPT__FIXUP_ELECTRIC             %d\n",      OPT__FIXUP_ELECTRIC      );
#     endif
      fprintf( Note, "OPT__FIXUP_RESTRICT             %d\n",      OPT__FIXUP_RESTRICT      );
      fprintf( Note, "OPT__CORR_AFTER_ALL_SYNC        %d\n",      OPT__CORR_AFTER_ALL_SYNC );
      fprintf( Note, "OPT__NORMALIZE_PASSIVE          %d\n",      OPT__NORMALIZE_PASSIVE   );

//    target passive scalars to be normalized
      fprintf( Note, "   Number of fields             %d\n",      PassiveNorm_NVar         );
#     if ( NCOMP_PASSIVE > 0 )
      if ( PassiveNorm_NVar > 0 ) {
      fprintf( Note, "   Target fields               "                                     );
      for (int v=0; v<PassiveNorm_NVar; v++)
      fprintf( Note, " %s",                                       FieldLabel[ NCOMP_FLUID + PassiveNorm_VarIdx[v] ] );
      fprintf( Note, "\n" ); }
#     endif

      fprintf( Note, "OPT__INT_FRAC_PASSIVE_LR        %d\n",      OPT__INT_FRAC_PASSIVE_LR );

//    target passive scalars to be interpolated in fractional form
      fprintf( Note, "   Number of fields             %d\n",      PassiveIntFrac_NVar      );
#     if ( NCOMP_PASSIVE > 0 )
      if ( PassiveIntFrac_NVar > 0 ) {
      fprintf( Note, "   Target fields               "                                     );
      for (int v=0; v<PassiveIntFrac_NVar; v++)
      fprintf( Note, " %s",                                       FieldLabel[ NCOMP_FLUID + PassiveIntFrac_VarIdx[v] ] );
      fprintf( Note, "\n" ); }
#     endif

      fprintf( Note, "OPT__OVERLAP_MPI                %d\n",      OPT__OVERLAP_MPI         );
      fprintf( Note, "OPT__RESET_FLUID                %d\n",      OPT__RESET_FLUID         );
      fprintf( Note, "OPT__RESET_FLUID_INIT           %d\n",      OPT__RESET_FLUID_INIT    );
      fprintf( Note, "OPT__FREEZE_FLUID               %d\n",      OPT__FREEZE_FLUID        );
#     if ( MODEL == HYDRO  ||  MODEL == ELBDM )
      fprintf( Note, "MIN_DENS                        %13.7e\n",  MIN_DENS                 );
#     endif
#     if ( MODEL == HYDRO )
      fprintf( Note, "MIN_PRES                        %13.7e\n",  MIN_PRES                 );
      fprintf( Note, "MIN_EINT                        %13.7e\n",  MIN_EINT                 );
      fprintf( Note, "MIN_TEMP                        %13.7e\n",  MIN_TEMP                 );
      fprintf( Note, "MIN_ENTR                        %13.7e\n",  MIN_ENTR                 );
      fprintf( Note, "OPT__CHECK_PRES_AFTER_FLU       %d\n",      OPT__CHECK_PRES_AFTER_FLU);
      fprintf( Note, "OPT__LAST_RESORT_FLOOR          %d\n",      OPT__LAST_RESORT_FLOOR   );
      fprintf( Note, "JEANS_MIN_PRES                  %d\n",      JEANS_MIN_PRES           );
      if ( JEANS_MIN_PRES ) {
      fprintf( Note, "JEANS_MIN_PRES_LEVEL            %d\n",      JEANS_MIN_PRES_LEVEL     );
      fprintf( Note, "JEANS_MIN_PRES_NCELL            %d\n",      JEANS_MIN_PRES_NCELL     ); }
#     endif
      fprintf( Note, "WITH_COARSE_FINE_FLUX           %d\n",      amr->WithFlux            );
#     ifdef MHD
      fprintf( Note, "WITH_COARSE_FINE_ELECTRIC       %d\n",      amr->WithElectric        );
#     endif
#     ifndef SERIAL
      int MPI_Thread_Status;
      MPI_Query_thread( &MPI_Thread_Status );
      fprintf( Note, "MPI Thread Level                " );
      switch ( MPI_Thread_Status )
      {
         case MPI_THREAD_SINGLE:       fprintf( Note, "MPI_THREAD_SINGLE\n" );       break;
         case MPI_THREAD_FUNNELED:     fprintf( Note, "MPI_THREAD_FUNNELED\n" );     break;
         case MPI_THREAD_SERIALIZED:   fprintf( Note, "MPI_THREAD_SERIALIZED\n" );   break;
         case MPI_THREAD_MULTIPLE:     fprintf( Note, "MPI_THREAD_MULTIPLE\n" );     break;

         default:                      fprintf( Note, "UNKNOWN\n" );
      }
#     endif
#     if ( SUPPORT_FFTW == FFTW3 )
      fprintf( Note, "FFTW3_Double_OMP_Enabled        %d\n",      FFTW3_Double_OMP_Enabled );
      fprintf( Note, "FFTW3_Single_OMP_Enabled        %d\n",      FFTW3_Single_OMP_Enabled );
#     endif // # if ( SUPPORT_FFTW == FFTW3 )
      fprintf( Note, "***********************************************************************************\n" );
      fprintf( Note, "\n\n");


//    record the parameters of Poisson and Gravity solvers
#     ifdef GRAVITY
      fprintf( Note, "Parameters of Poisson and Gravity Solvers\n" );
      fprintf( Note, "***********************************************************************************\n" );
      fprintf( Note, "NEWTON_G                        %13.7e\n",  NEWTON_G                );
#     if   ( POT_SCHEME == SOR )
      fprintf( Note, "SOR_OMEGA                       %13.7e\n",  SOR_OMEGA               );
      fprintf( Note, "SOR_MAX_ITER                    %d\n",      SOR_MAX_ITER            );
      fprintf( Note, "SOR_MIN_ITER                    %d\n",      SOR_MIN_ITER            );
#     elif ( POT_SCHEME == MG )
      fprintf( Note, "MG_MAX_ITER                     %d\n",      MG_MAX_ITER             );
      fprintf( Note, "MG_NPRE_SMOOTH                  %d\n",      MG_NPRE_SMOOTH          );
      fprintf( Note, "MG_NPOST_SMOOTH                 %d\n",      MG_NPOST_SMOOTH         );
      fprintf( Note, "MG_TOLERATED_ERROR              %13.7e\n",  MG_TOLERATED_ERROR      );
#     endif
      fprintf( Note, "POT_GPU_NPGROUP                 %d\n",      POT_GPU_NPGROUP         );
      fprintf( Note, "OPT__GRA_P5_GRADIENT            %d\n",      OPT__GRA_P5_GRADIENT    );
      fprintf( Note, "OPT__SELF_GRAVITY               %d\n",      OPT__SELF_GRAVITY       );
      fprintf( Note, "OPT__EXT_ACC                    %d\n",      OPT__EXT_ACC            );
      fprintf( Note, "OPT__EXT_POT                    %d\n",      OPT__EXT_POT            );
      if ( OPT__EXT_POT == EXT_POT_TABLE ) {
      fprintf( Note, "EXT_POT_TABLE_NAME              %s\n",      EXT_POT_TABLE_NAME      );
      fprintf( Note, "EXT_POT_TABLE_NPOINT_X          %d\n",      EXT_POT_TABLE_NPOINT[0] );
      fprintf( Note, "EXT_POT_TABLE_NPOINT_Y          %d\n",      EXT_POT_TABLE_NPOINT[1] );
      fprintf( Note, "EXT_POT_TABLE_NPOINT_Z          %d\n",      EXT_POT_TABLE_NPOINT[2] );
      fprintf( Note, "EXT_POT_TABLE_DH_X              %13.7e\n",  EXT_POT_TABLE_DH[0]     );
      fprintf( Note, "EXT_POT_TABLE_DH_Y              %13.7e\n",  EXT_POT_TABLE_DH[1]     );
      fprintf( Note, "EXT_POT_TABLE_DH_Z              %13.7e\n",  EXT_POT_TABLE_DH[2]     );
      fprintf( Note, "EXT_POT_TABLE_EDGEL_X          %14.7e\n",   EXT_POT_TABLE_EDGEL[0]  );
      fprintf( Note, "EXT_POT_TABLE_EDGEL_Y          %14.7e\n",   EXT_POT_TABLE_EDGEL[1]  );
      fprintf( Note, "EXT_POT_TABLE_EDGEL_Z          %14.7e\n",   EXT_POT_TABLE_EDGEL[2]  );
      fprintf( Note, "EXT_POT_TABLE_FLOAT8            %d\n",      EXT_POT_TABLE_FLOAT8    ); }
      fprintf( Note, "OPT__GRAVITY_EXTRA_MASS         %d\n",      OPT__GRAVITY_EXTRA_MASS );
      fprintf( Note, "AveDensity_Init                 %13.7e\n",  AveDensity_Init         );
      fprintf( Note, "***********************************************************************************\n" );
      fprintf( Note, "\n\n");
#     endif // #ifdef GRAVITY


//    record the parameters of initialization
      fprintf( Note, "Parameters of Initialization\n" );
      fprintf( Note, "***********************************************************************************\n" );
      fprintf( Note, "OPT__INIT                       %d\n",      OPT__INIT               );
      fprintf( Note, "RESTART_LOAD_NRANK              %d\n",      RESTART_LOAD_NRANK      );
      fprintf( Note, "OPT__RESTART_RESET              %d\n",      OPT__RESTART_RESET      );
      fprintf( Note, "OPT__UM_IC_LEVEL                %d\n",      OPT__UM_IC_LEVEL        );
      fprintf( Note, "OPT__UM_IC_NLEVEL               %d\n",      OPT__UM_IC_NLEVEL       );
      fprintf( Note, "OPT__UM_IC_NVAR                 %d\n",      OPT__UM_IC_NVAR         );
      fprintf( Note, "OPT__UM_IC_FORMAT               %d\n",      OPT__UM_IC_FORMAT       );
      fprintf( Note, "OPT__UM_IC_DOWNGRADE            %d\n",      OPT__UM_IC_DOWNGRADE    );
      fprintf( Note, "OPT__UM_IC_REFINE               %d\n",      OPT__UM_IC_REFINE       );
      fprintf( Note, "OPT__UM_IC_LOAD_NRANK           %d\n",      OPT__UM_IC_LOAD_NRANK   );
      fprintf( Note, "OPT__INIT_RESTRICT              %d\n",      OPT__INIT_RESTRICT      );
      fprintf( Note, "OPT__INIT_GRID_WITH_OMP         %d\n",      OPT__INIT_GRID_WITH_OMP );
      fprintf( Note, "OPT__GPUID_SELECT               %d\n",      OPT__GPUID_SELECT       );
      fprintf( Note, "INIT_SUBSAMPLING_NCELL          %d\n",      INIT_SUBSAMPLING_NCELL  );
#     ifdef MHD
      fprintf( Note, "OPT__INIT_BFIELD_BYFILE         %d\n",      OPT__INIT_BFIELD_BYFILE );
#     endif
#     ifdef SUPPORT_FFTW
      fprintf( Note, "OPT__FFTW_STARTUP               " );
      switch ( OPT__FFTW_STARTUP )
      {
         case FFTW_STARTUP_ESTIMATE:    fprintf( Note, "FFTW_ESTIMATE\n" );               break;
         case FFTW_STARTUP_MEASURE:     fprintf( Note, "FFTW_MEASURE\n" );                break;
         case FFTW_STARTUP_PATIENT:     fprintf( Note, "FFTW_PATIENT\n" );                break;

         default:                       fprintf( Note, "UNKNOWN\n" );
      } // switch ( OPT__FFTW_STARTUP )
#     endif // # ifdef SUPPORT_FFTW

//    refinement region for OPT__UM_IC_NLEVEL>1
      if ( OPT__INIT == INIT_BY_FILE  &&  OPT__UM_IC_NLEVEL > 1 ) {

      const int (*RefineRegion)[6] = ( int(*)[6] )UM_IC_RefineRegion;

      fprintf( Note, "\n" );
      fprintf( Note, "Input__UM_IC_RefineRegion\n" );
      fprintf( Note, "------------------------------------------------------------------------------\n" );
      fprintf( Note, "   %3s  %10s  %10s  %10s  %10s  %10s  %10s\n",
               "dLv", "NP_Skip_xL", "NP_Skip_xR", "NP_Skip_yL", "NP_Skip_yR", "NP_Skip_zL", "NP_Skip_zR" );

      for (int t=0; t<OPT__UM_IC_NLEVEL-1; t++)
      fprintf( Note, "   %3d  %10d  %10d  %10d  %10d  %10d  %10d\n",
               t+1, RefineRegion[t][0], RefineRegion[t][1], RefineRegion[t][2],
                    RefineRegion[t][3], RefineRegion[t][4], RefineRegion[t][5] );
      fprintf( Note, "------------------------------------------------------------------------------\n" );
      fprintf( Note, "\n" ); }

      fprintf( Note, "***********************************************************************************\n" );
      fprintf( Note, "\n\n");


//    record the parameters of interpolation schemes
      fprintf( Note, "Parameters of Interpolation Schemes\n" );
      fprintf( Note, "***********************************************************************************\n" );
      fprintf( Note, "OPT__INT_TIME                   %d\n",      OPT__INT_TIME           );
#     if ( MODEL == HYDRO )
      fprintf( Note, "OPT__INT_PRIM                   %d\n",      OPT__INT_PRIM           );
#     endif
#     if ( MODEL == ELBDM )
      fprintf( Note, "OPT__INT_PHASE                  %d\n",      OPT__INT_PHASE          );
      fprintf( Note, "OPT__RES_PHASE                  %d\n",      OPT__RES_PHASE          );
      fprintf( Note, "OPT__CK_PHASE_DEFECT            %f\n",      OPT__CK_PHASE_DEFECT    );
#     if ( ELBDM_SCHEME == HYBRID )
      fprintf( Note, "OPT__MATCH_PHASE                %d\n",      OPT__MATCH_PHASE        );
#     endif // # if ( ELBDM_SCHEME == HYBRID )
#     endif
      fprintf( Note, "OPT__FLU_INT_SCHEME             %s\n",      ( OPT__FLU_INT_SCHEME == INT_MINMOD3D ) ? "MINMOD3D" :
                                                                  ( OPT__FLU_INT_SCHEME == INT_MINMOD1D ) ? "MINMOD1D" :
                                                                  ( OPT__FLU_INT_SCHEME == INT_VANLEER  ) ? "VANLEER"  :
                                                                  ( OPT__FLU_INT_SCHEME == INT_CQUAD    ) ? "CQUAD"    :
                                                                  ( OPT__FLU_INT_SCHEME == INT_QUAD     ) ? "QUAD"     :
                                                                  ( OPT__FLU_INT_SCHEME == INT_CQUAR    ) ? "CQUAR"    :
                                                                  ( OPT__FLU_INT_SCHEME == INT_QUAR     ) ? "QUAR"     :
                                                                                                            "UNKNOWN" );
#     ifdef MHD
      fprintf( Note, "OPT__MAG_INT_SCHEME             %s\n",      ( OPT__MAG_INT_SCHEME == INT_MINMOD3D ) ? "MINMOD3D" :
                                                                  ( OPT__MAG_INT_SCHEME == INT_MINMOD1D ) ? "MINMOD1D" :
                                                                  ( OPT__MAG_INT_SCHEME == INT_VANLEER  ) ? "VANLEER"  :
                                                                  ( OPT__MAG_INT_SCHEME == INT_CQUAD    ) ? "CQUAD"    :
                                                                  ( OPT__MAG_INT_SCHEME == INT_QUAD     ) ? "QUAD"     :
                                                                  ( OPT__MAG_INT_SCHEME == INT_CQUAR    ) ? "CQUAR"    :
                                                                  ( OPT__MAG_INT_SCHEME == INT_QUAR     ) ? "QUAR"     :
                                                                                                            "UNKNOWN" );
#     endif
#     ifdef GRAVITY
      fprintf( Note, "OPT__POT_INT_SCHEME             %s\n",      ( OPT__POT_INT_SCHEME == INT_MINMOD3D ) ? "MINMOD3D" :
                                                                  ( OPT__POT_INT_SCHEME == INT_MINMOD1D ) ? "MINMOD1D" :
                                                                  ( OPT__POT_INT_SCHEME == INT_VANLEER  ) ? "VANLEER"  :
                                                                  ( OPT__POT_INT_SCHEME == INT_CQUAD    ) ? "CQUAD"    :
                                                                  ( OPT__POT_INT_SCHEME == INT_QUAD     ) ? "QUAD"     :
                                                                  ( OPT__POT_INT_SCHEME == INT_CQUAR    ) ? "CQUAR"    :
                                                                  ( OPT__POT_INT_SCHEME == INT_QUAR     ) ? "QUAR"     :
                                                                                                            "UNKNOWN" );
      fprintf( Note, "OPT__RHO_INT_SCHEME             %s\n",      ( OPT__RHO_INT_SCHEME == INT_MINMOD3D ) ? "MINMOD3D" :
                                                                  ( OPT__RHO_INT_SCHEME == INT_MINMOD1D ) ? "MINMOD1D" :
                                                                  ( OPT__RHO_INT_SCHEME == INT_VANLEER  ) ? "VANLEER"  :
                                                                  ( OPT__RHO_INT_SCHEME == INT_CQUAD    ) ? "CQUAD"    :
                                                                  ( OPT__RHO_INT_SCHEME == INT_QUAD     ) ? "QUAD"     :
                                                                  ( OPT__RHO_INT_SCHEME == INT_CQUAR    ) ? "CQUAR"    :
                                                                  ( OPT__RHO_INT_SCHEME == INT_QUAR     ) ? "QUAR"     :
                                                                                                            "UNKNOWN" );
      fprintf( Note, "OPT__GRA_INT_SCHEME             %s\n",      ( OPT__GRA_INT_SCHEME == INT_MINMOD3D ) ? "MINMOD3D" :
                                                                  ( OPT__GRA_INT_SCHEME == INT_MINMOD1D ) ? "MINMOD1D" :
                                                                  ( OPT__GRA_INT_SCHEME == INT_VANLEER  ) ? "VANLEER"  :
                                                                  ( OPT__GRA_INT_SCHEME == INT_CQUAD    ) ? "CQUAD"    :
                                                                  ( OPT__GRA_INT_SCHEME == INT_QUAD     ) ? "QUAD"     :
                                                                  ( OPT__GRA_INT_SCHEME == INT_CQUAR    ) ? "CQUAR"    :
                                                                  ( OPT__GRA_INT_SCHEME == INT_QUAR     ) ? "QUAR"     :
                                                                                                            "UNKNOWN" );
#     endif
      fprintf( Note, "OPT__REF_FLU_INT_SCHEME         %s\n",   ( OPT__REF_FLU_INT_SCHEME == INT_MINMOD3D ) ? "MINMOD3D" :
                                                               ( OPT__REF_FLU_INT_SCHEME == INT_MINMOD1D ) ? "MINMOD1D" :
                                                               ( OPT__REF_FLU_INT_SCHEME == INT_VANLEER  ) ? "VANLEER"  :
                                                               ( OPT__REF_FLU_INT_SCHEME == INT_CQUAD    ) ? "CQUAD"    :
                                                               ( OPT__REF_FLU_INT_SCHEME == INT_QUAD     ) ? "QUAD"     :
                                                               ( OPT__REF_FLU_INT_SCHEME == INT_CQUAR    ) ? "CQUAR"    :
                                                               ( OPT__REF_FLU_INT_SCHEME == INT_QUAR     ) ? "QUAR"     :
                                                                                                             "UNKNOWN" );
#     ifdef MHD
      fprintf( Note, "OPT__REF_MAG_INT_SCHEME         %s\n",   ( OPT__REF_MAG_INT_SCHEME == INT_MINMOD3D ) ? "MINMOD3D" :
                                                               ( OPT__REF_MAG_INT_SCHEME == INT_MINMOD1D ) ? "MINMOD1D" :
                                                               ( OPT__REF_MAG_INT_SCHEME == INT_VANLEER  ) ? "VANLEER"  :
                                                               ( OPT__REF_MAG_INT_SCHEME == INT_CQUAD    ) ? "CQUAD"    :
                                                               ( OPT__REF_MAG_INT_SCHEME == INT_QUAD     ) ? "QUAD"     :
                                                               ( OPT__REF_MAG_INT_SCHEME == INT_CQUAR    ) ? "CQUAR"    :
                                                               ( OPT__REF_MAG_INT_SCHEME == INT_QUAR     ) ? "QUAR"     :
                                                                                                             "UNKNOWN" );
#     endif
#     ifdef GRAVITY
      fprintf( Note, "OPT__REF_POT_INT_SCHEME         %s\n",   ( OPT__REF_POT_INT_SCHEME == INT_MINMOD3D ) ? "MINMOD3D" :
                                                               ( OPT__REF_POT_INT_SCHEME == INT_MINMOD1D ) ? "MINMOD1D" :
                                                               ( OPT__REF_POT_INT_SCHEME == INT_VANLEER  ) ? "VANLEER"  :
                                                               ( OPT__REF_POT_INT_SCHEME == INT_CQUAD    ) ? "CQUAD"    :
                                                               ( OPT__REF_POT_INT_SCHEME == INT_QUAD     ) ? "QUAD"     :
                                                               ( OPT__REF_POT_INT_SCHEME == INT_CQUAR    ) ? "CQUAR"    :
                                                               ( OPT__REF_POT_INT_SCHEME == INT_QUAR     ) ? "QUAR"     :
                                                                                                             "UNKNOWN" );
#     endif
      fprintf( Note, "INT_MONO_COEFF                  %13.7e\n",  INT_MONO_COEFF          );
#     ifdef MHD
      fprintf( Note, "INT_MONO_COEFF_B                %13.7e\n",  INT_MONO_COEFF_B        );
#     endif
      fprintf( Note, "MONO_MAX_ITER                   %d\n",      MONO_MAX_ITER           );
      fprintf( Note, "INT_OPP_SIGN_0TH_ORDER          %d\n",      INT_OPP_SIGN_0TH_ORDER  );
      fprintf( Note, "***********************************************************************************\n" );
      fprintf( Note, "\n\n");


//    record the parameters of data dump
      fprintf( Note, "Parameters of Data Dump\n" );
      fprintf( Note, "***********************************************************************************\n" );
      fprintf( Note, "OPT__OUTPUT_TOTAL               %d\n",      OPT__OUTPUT_TOTAL      );
      fprintf( Note, "OPT__OUTPUT_PART                %d\n",      OPT__OUTPUT_PART       );
      fprintf( Note, "OPT__OUTPUT_USER                %d\n",      OPT__OUTPUT_USER       );
#     ifdef PARTICLE
      fprintf( Note, "OPT__OUTPUT_PAR_MODE            %d\n",      OPT__OUTPUT_PAR_MODE   );
#     endif
      fprintf( Note, "OPT__OUTPUT_BASEPS              %d\n",      OPT__OUTPUT_BASEPS     );
      fprintf( Note, "OPT__OUTPUT_BASE                %d\n",      OPT__OUTPUT_BASE       );
#     ifdef GRAVITY
      fprintf( Note, "OPT__OUTPUT_POT                 %d\n",      OPT__OUTPUT_POT        );
#     endif
#     ifdef PARTICLE
      fprintf( Note, "OPT__OUTPUT_PAR_DENS            %d\n",      OPT__OUTPUT_PAR_DENS   );
#     endif
#     ifdef MHD
      fprintf( Note, "OPT__OUTPUT_CC_MAG              %d\n",      OPT__OUTPUT_CC_MAG     );
#     endif
#     if ( MODEL == HYDRO )
      fprintf( Note, "OPT__OUTPUT_PRES                %d\n",      OPT__OUTPUT_PRES       );
      fprintf( Note, "OPT__OUTPUT_TEMP                %d\n",      OPT__OUTPUT_TEMP       );
      fprintf( Note, "OPT__OUTPUT_ENTR                %d\n",      OPT__OUTPUT_ENTR       );
      fprintf( Note, "OPT__OUTPUT_CS                  %d\n",      OPT__OUTPUT_CS         );
      fprintf( Note, "OPT__OUTPUT_DIVVEL              %d\n",      OPT__OUTPUT_DIVVEL     );
      fprintf( Note, "OPT__OUTPUT_MACH                %d\n",      OPT__OUTPUT_MACH       );
#     endif
#     ifdef MHD
      fprintf( Note, "OPT__OUTPUT_DIVMAG              %d\n",      OPT__OUTPUT_DIVMAG     );
#     endif
      fprintf( Note, "OPT__OUTPUT_USER_FIELD          %d\n",      OPT__OUTPUT_USER_FIELD );

//    user-defined derived fields
      if ( OPT__OUTPUT_USER_FIELD ) {
      fprintf( Note, "   Number of fields             %d\n",      UserDerField_Num       );
      if ( UserDerField_Num > 0 ) {
      fprintf( Note, "   Labels                      "                                   );
      for (int v=0; v<UserDerField_Num; v++)
      fprintf( Note, " %s",                                       UserDerField_Label[v]  );
      fprintf( Note, "\n" );
      fprintf( Note, "   Units                       "                                   );
      for (int v=0; v<UserDerField_Num; v++)
      fprintf( Note, " %s",                                       UserDerField_Unit [v]  );
      fprintf( Note, "\n" ); } }

      fprintf( Note, "OPT__OUTPUT_MODE                %d\n",      OPT__OUTPUT_MODE       );
      fprintf( Note, "OPT__OUTPUT_RESTART             %d\n",      OPT__OUTPUT_RESTART    );
      fprintf( Note, "OUTPUT_STEP                     %d\n",      OUTPUT_STEP            );
      fprintf( Note, "OUTPUT_DT                       %20.14e\n", OUTPUT_DT              );
      fprintf( Note, "OUTPUT_WALLTIME                 %20.14e\n", OUTPUT_WALLTIME        );
      fprintf( Note, "OUTPUT_WALLTIME_UNIT            %d\n",      OUTPUT_WALLTIME_UNIT   );
      fprintf( Note, "OUTPUT_PART_X                   %20.14e\n", OUTPUT_PART_X          );
      fprintf( Note, "OUTPUT_PART_Y                   %20.14e\n", OUTPUT_PART_Y          );
      fprintf( Note, "OUTPUT_PART_Z                   %20.14e\n", OUTPUT_PART_Z          );
      fprintf( Note, "INIT_DUMPID                     %d\n",      INIT_DUMPID            );
      fprintf( Note, "***********************************************************************************\n" );
      fprintf( Note, "\n\n");


//    record the parameters of yt inline analysis
#     ifdef SUPPORT_LIBYT
      fprintf( Note, "Parameters of YT Inline Analysis\n" );
      fprintf( Note, "***********************************************************************************\n" );
      fprintf( Note, "YT_SCRIPT                       %s\n",      YT_SCRIPT  );
      fprintf( Note, "YT_VERBOSE                      %d\n",      YT_VERBOSE );
      fprintf( Note, "YT_FIG_BASENAME                 %s\n",      YT_FIG_BASENAME );
      fprintf( Note, "***********************************************************************************\n" );
      fprintf( Note, "\n\n");
#     endif


//    record the parameters of miscellaneous purposes
      fprintf( Note, "Parameters of Miscellaneous Purposes\n" );
      fprintf( Note, "***********************************************************************************\n" );
      fprintf( Note, "OPT__VERBOSE                    %d\n",      OPT__VERBOSE             );
      fprintf( Note, "OPT__TIMING_BARRIER             %d\n",      OPT__TIMING_BARRIER      );
      fprintf( Note, "OPT__TIMING_BALANCE             %d\n",      OPT__TIMING_BALANCE      );
      fprintf( Note, "OPT__TIMING_MPI                 %d\n",      OPT__TIMING_MPI          );
      fprintf( Note, "OPT__RECORD_NOTE                %d\n",      OPT__RECORD_NOTE         );
      fprintf( Note, "OPT__RECORD_UNPHY               %d\n",      OPT__RECORD_UNPHY        );
      fprintf( Note, "OPT__RECORD_MEMORY              %d\n",      OPT__RECORD_MEMORY       );
      fprintf( Note, "OPT__RECORD_PERFORMANCE         %d\n",      OPT__RECORD_PERFORMANCE  );
      fprintf( Note, "OPT__MANUAL_CONTROL             %d\n",      OPT__MANUAL_CONTROL      );
      fprintf( Note, "OPT__RECORD_USER                %d\n",      OPT__RECORD_USER         );
      fprintf( Note, "OPT__OPTIMIZE_AGGRESSIVE        %d\n",      OPT__OPTIMIZE_AGGRESSIVE );
      fprintf( Note, "***********************************************************************************\n" );
      fprintf( Note, "\n\n");


//    record the parameters of simulation checks
      fprintf( Note, "Parameters of Simulation Checks\n" );
      fprintf( Note, "***********************************************************************************\n" );
      fprintf( Note, "OPT__CK_REFINE                  %d\n",      OPT__CK_REFINE            );
      fprintf( Note, "OPT__CK_PROPER_NESTING          %d\n",      OPT__CK_PROPER_NESTING    );
      fprintf( Note, "OPT__CK_CONSERVATION            %d\n",      OPT__CK_CONSERVATION      );
      fprintf( Note, "OPT__CK_NORMALIZE_PASSIVE       %d\n",      OPT__CK_NORMALIZE_PASSIVE );
      fprintf( Note, "OPT__CK_RESTRICT                %d\n",      OPT__CK_RESTRICT          );
      fprintf( Note, "OPT__CK_FINITE                  %d\n",      OPT__CK_FINITE            );
      fprintf( Note, "OPT__CK_PATCH_ALLOCATE          %d\n",      OPT__CK_PATCH_ALLOCATE    );
      fprintf( Note, "OPT__CK_FLUX_ALLOCATE           %d\n",      OPT__CK_FLUX_ALLOCATE     );
#     if ( MODEL == HYDRO )
      fprintf( Note, "OPT__CK_NEGATIVE                %d\n",      OPT__CK_NEGATIVE          );
#     endif
      fprintf( Note, "OPT__CK_MEMFREE                 %13.7e\n",  OPT__CK_MEMFREE           );
#     ifdef PARTICLE
      fprintf( Note, "OPT__CK_PARTICLE                %d\n",      OPT__CK_PARTICLE          );
#     endif
#     ifdef MHD
      fprintf( Note, "OPT__CK_INTERFACE_B             %d\n",      OPT__CK_INTERFACE_B       );
      fprintf( Note, "OPT__CK_DIVERGENCE_B            %d\n",      OPT__CK_DIVERGENCE_B      );
#     endif
      fprintf( Note, "OPT__CK_INPUT_FLUID             %d\n",      OPT__CK_INPUT_FLUID       );
      fprintf( Note, "***********************************************************************************\n" );
      fprintf( Note, "\n\n");


//    record the flag criterion (density/density gradient/pressure gradient/user-defined)
      if ( OPT__FLAG_RHO )
      {
         fprintf( Note, "Flag Criterion (Density)\n" );
         fprintf( Note, "***********************************************************************************\n" );
         fprintf( Note, "  Level             Density\n" );
         for (int lv=0; lv<MAX_LEVEL; lv++)  fprintf( Note, "%7d%20.7e\n", lv, FlagTable_Rho[lv] );
         fprintf( Note, "***********************************************************************************\n" );
         fprintf( Note, "\n\n");
      }

      if ( OPT__FLAG_RHO_GRADIENT )
      {
         fprintf( Note, "Flag Criterion (Density Gradient)\n" );
         fprintf( Note, "***********************************************************************************\n" );
         fprintf( Note, "  Level    Density Gradient\n" );
         for (int lv=0; lv<MAX_LEVEL; lv++)  fprintf( Note, "%7d%20.7e\n", lv, FlagTable_RhoGradient[lv] );
         fprintf( Note, "***********************************************************************************\n" );
         fprintf( Note, "\n\n");
      }

#     if   ( MODEL == HYDRO )
      if ( OPT__FLAG_PRES_GRADIENT )
      {
         fprintf( Note, "Flag Criterion (Pressure Gradient in HYDRO)\n" );
         fprintf( Note, "***********************************************************************************\n" );
         fprintf( Note, "  Level   Pressure Gradient\n" );
         for (int lv=0; lv<MAX_LEVEL; lv++)  fprintf( Note, "%7d%20.7e\n", lv, FlagTable_PresGradient[lv] );
         fprintf( Note, "***********************************************************************************\n" );
         fprintf( Note, "\n\n");
      }

      if ( OPT__FLAG_VORTICITY )
      {
         fprintf( Note, "Flag Criterion (Vorticity in HYDRO)\n" );
         fprintf( Note, "***********************************************************************************\n" );
         fprintf( Note, "  Level           Vorticity\n" );
         for (int lv=0; lv<MAX_LEVEL; lv++)  fprintf( Note, "%7d%20.7e\n", lv, FlagTable_Vorticity[lv] );
         fprintf( Note, "***********************************************************************************\n" );
         fprintf( Note, "\n\n");
      }

      if ( OPT__FLAG_JEANS )
      {
         fprintf( Note, "Flag Criterion (Jeans Length over Cell Size in HYDRO)\n" );
         fprintf( Note, "***********************************************************************************\n" );
         fprintf( Note, "  Level       lambda_J / dh\n" );
         for (int lv=0; lv<MAX_LEVEL; lv++)  fprintf( Note, "%7d%20.7e\n", lv, FlagTable_Jeans[lv] );
         fprintf( Note, "***********************************************************************************\n" );
         fprintf( Note, "\n\n");
      }

#     ifdef MHD
      if ( OPT__FLAG_CURRENT )
      {
         fprintf( Note, "Flag Criterion (Current Density in MHD)\n" );
         fprintf( Note, "***********************************************************************************\n" );
         fprintf( Note, "  Level             Current\n" );
         for (int lv=0; lv<MAX_LEVEL; lv++)  fprintf( Note, "%7d%20.7e\n", lv, FlagTable_Current[lv] );
         fprintf( Note, "***********************************************************************************\n" );
         fprintf( Note, "\n\n");
      }
#     endif
#     endif // #if ( MODEL == HYDRO )

#     if ( MODEL == ELBDM )
      if ( OPT__FLAG_ENGY_DENSITY )
      {
         fprintf( Note, "Flag Criterion (Energy Density in ELBDM)\n" );
         fprintf( Note, "***********************************************************************************\n" );
         fprintf( Note, "  Level     Angle_over_2*PI              Soften\n" );
         for (int lv=0; lv<MAX_LEVEL; lv++)
            fprintf( Note, "%7d%20.7e%20.7e\n", lv, FlagTable_EngyDensity[lv][0], FlagTable_EngyDensity[lv][1] );
         fprintf( Note, "***********************************************************************************\n" );
         fprintf( Note, "\n\n");
      }

//    # if ( ELBDM_SCHEME == HYBRID )
      if ( OPT__FLAG_INTERFERENCE )
      {
         fprintf( Note, "Flag Criterion (Interference Threshold)\n" );
         fprintf( Note, "***********************************************************************************\n" );
         fprintf( Note, "  Level     Density_Curvature_Threshold    Density_Curvature_Volume_Fraction_Threshold    Phase_Jump_Threshold    Switch_To_Wave_Solver\n" );
         for (int lv=0; lv<MAX_LEVEL; lv++)
            fprintf( Note, "%7d%20.7e%20.7e%20.7e%20.7e\n", lv, FlagTable_Interference[lv][0], FlagTable_Interference[lv][1], FlagTable_Interference[lv][2], FlagTable_Interference[lv][3] );
         fprintf( Note, "***********************************************************************************\n" );
         fprintf( Note, "\n\n");
      }
//    # endif ( ELBDM_SCHEME == HYBRID )
#     endif

#     if   ( MODEL == HYDRO )
      if ( OPT__FLAG_LOHNER_DENS || OPT__FLAG_LOHNER_ENGY || OPT__FLAG_LOHNER_PRES || OPT__FLAG_LOHNER_TEMP || OPT__FLAG_LOHNER_ENTR )
#     elif ( MODEL == ELBDM )
      if ( OPT__FLAG_LOHNER_DENS )
#     endif
      {
         fprintf( Note, "Flag Criterion (Lohner Error Estimator)\n" );
         fprintf( Note, "***********************************************************************************\n" );
         fprintf( Note, "  Level    Threshold_Refine  Threshold_Derefine              Filter              Soften      MinimumDensity\n" );
         for (int lv=0; lv<MAX_LEVEL; lv++)
            fprintf( Note, "%7d%20.7e%20.7e%20.7e%20.7e%20.7e\n", lv, FlagTable_Lohner[lv][0], FlagTable_Lohner[lv][1],
                     FlagTable_Lohner[lv][2], FlagTable_Lohner[lv][3], FlagTable_Lohner[lv][4] );
         fprintf( Note, "***********************************************************************************\n" );
         fprintf( Note, "\n\n");
      }

      if ( OPT__FLAG_USER )
      {
         fprintf( Note, "Flag Criterion (User-defined)\n" );
         fprintf( Note, "***********************************************************************************\n" );
         fprintf( Note, "  Level           Threshold\n" );
         for (int lv=0; lv<MAX_LEVEL; lv++)
         {
            fprintf( Note, "%7d",    lv );
            for (int t=0; t<OPT__FLAG_USER_NUM; t++)   fprintf( Note, "%20.7e", FlagTable_User[lv][t] );
            fprintf( Note, "\n" );
         }
         fprintf( Note, "***********************************************************************************\n" );
         fprintf( Note, "\n\n");
      }

#     ifdef PARTICLE
      if ( OPT__FLAG_NPAR_PATCH )
      {
         fprintf( Note, "Flag Criterion (# of Particles per Patch)\n" );
         fprintf( Note, "***********************************************************************************\n" );
         fprintf( Note, "  Level      # of Particles\n" );
         for (int lv=0; lv<MAX_LEVEL; lv++)  fprintf( Note, "%7d%20d\n", lv, FlagTable_NParPatch[lv] );
         fprintf( Note, "***********************************************************************************\n" );
         fprintf( Note, "\n\n");
      }

      if ( OPT__FLAG_NPAR_CELL )
      {
         fprintf( Note, "Flag Criterion (# of Particles per Cell)\n" );
         fprintf( Note, "***********************************************************************************\n" );
         fprintf( Note, "  Level      # of Particles\n" );
         for (int lv=0; lv<MAX_LEVEL; lv++)  fprintf( Note, "%7d%20d\n", lv, FlagTable_NParCell[lv] );
         fprintf( Note, "***********************************************************************************\n" );
         fprintf( Note, "\n\n");
      }

      if ( OPT__FLAG_PAR_MASS_CELL )
      {
         fprintf( Note, "Flag Criterion (Particle Mass per Cell)\n" );
         fprintf( Note, "***********************************************************************************\n" );
         fprintf( Note, "  Level       Particle Mass\n" );
         for (int lv=0; lv<MAX_LEVEL; lv++)  fprintf( Note, "%7d%20.7e\n", lv, FlagTable_ParMassCell[lv] );
         fprintf( Note, "***********************************************************************************\n" );
         fprintf( Note, "\n\n");
      }
#     endif // #ifdef PARTICLE


//    record the grid size in different refinement level
      fprintf( Note, "Cell Size and Scale (scale = number of cells at the finest level)\n" );
      fprintf( Note, "***********************************************************************************\n" );
      fprintf( Note, "%7s%*c%26s%*c%16s\n", "Level", 10, ' ', "Cell Size", 10, ' ', "Cell Scale" );
      for (int lv=0; lv<NLEVEL; lv++)
      fprintf( Note, "%7d%*c%26.20lf%*c%16d\n", lv, 10, ' ', amr->dh[lv], 10, ' ', amr->scale[lv] );
      fprintf( Note, "***********************************************************************************\n" );
      fprintf( Note, "\n\n");


//    record the compilation time of the file Aux_TakeNote.cpp
      fprintf( Note, "Compilation Time\n" );
      fprintf( Note, "***********************************************************************************\n" );
      fprintf( Note, "%s %s\n", __DATE__, __TIME__ );
      fprintf( Note, "***********************************************************************************\n" );
      fprintf( Note, "\n\n");


//    record the current time when running GAMER
      time_t t = time( NULL );
      fprintf( Note, "Current Time\n" );
      fprintf( Note, "***********************************************************************************\n" );
      fprintf( Note, "%s", ctime( &t ) );
      fprintf( Note, "***********************************************************************************\n" );
      fprintf( Note, "\n\n");


//    record the git information
      fprintf( Note, "Git information\n" );
      fprintf( Note, "***********************************************************************************\n" );
      fprintf( Note, "Branch : %s\n", EXPAND_AND_QUOTE(GIT_BRANCH) );
      fprintf( Note, "Commit : %s\n", EXPAND_AND_QUOTE(GIT_COMMIT) );
      fprintf( Note, "***********************************************************************************\n" );
      fprintf( Note, "\n\n" );


      fclose( Note );
   } // if ( MPI_Rank == 0 )


// record the hostname and PID of each MPI process (the function "CUAPI_DiagnoseDevice" will also record them)
#  ifndef GPU
   const int PID = getpid();
   char Host[1024];
   gethostname( Host, 1024 );

   if ( MPI_Rank == 0 )
   {
       Note = fopen( FileName, "a" );
       fprintf( Note, "Device Diagnosis\n" );
       fprintf( Note, "***********************************************************************************\n" );
       fclose( Note );
   }

   for (int YourTurn=0; YourTurn<MPI_NRank; YourTurn++)
   {
      if ( MPI_Rank == YourTurn )
      {
         Note = fopen( FileName, "a" );
         if ( MPI_Rank != 0 )    fprintf( Note, "\n" );
         fprintf( Note, "MPI_Rank = %3d, hostname = %10s, PID = %5d\n", MPI_Rank, Host, PID );
         fprintf( Note, "CPU Info :\n" );
         fflush( Note );

         Aux_GetCPUInfo( FileName );

         fclose( Note );
      }

      MPI_Barrier( MPI_COMM_WORLD );
   }

   if ( MPI_Rank == 0 )
   {
      Note = fopen( FileName, "a" );
      fprintf( Note, "***********************************************************************************\n" );
      fprintf( Note, "\n\n");
      fclose( Note );
   }
#  endif // #ifndef GPU


// record the OpenMP status
#  ifdef OPENMP
   int omp_nthread, omp_chunk_size, omp_nested;
   omp_sched_t omp_schedule;

   omp_nested = omp_get_nested();
   omp_get_schedule( &omp_schedule, &omp_chunk_size );

#  pragma omp parallel
#  pragma omp master
   { omp_nthread = omp_get_num_threads(); }

   if ( MPI_Rank == 0 )
   {
      Note = fopen( FileName, "a" );
      fprintf( Note, "OpenMP Diagnosis\n" );
      fprintf( Note, "***********************************************************************************\n" );
      fprintf( Note, "OMP__SCHEDULE                   %s\n",      ( omp_schedule == omp_sched_static  ) ? "STATIC"  :
                                                                  ( omp_schedule == omp_sched_dynamic ) ? "DYNAMIC" :
                                                                  ( omp_schedule == omp_sched_guided  ) ? "GUIDED"  :
                                                                  ( omp_schedule == omp_sched_auto    ) ? "AUTO"    : "UNKNOWN" );
      fprintf( Note, "OMP__SCHEDULE_CHUNK_SIZE        %d\n",      omp_chunk_size          );
      fprintf( Note, "OMP__NESTED                     %s\n",      ( omp_nested ) ? "ON" : "OFF" );
      fprintf( Note, "\n" );
      fprintf( Note, "CPU core IDs of all OpenMP threads (tid == thread ID):\n" );
      fprintf( Note, "------------------------------------------------------------------------\n" );
      fprintf( Note, "%5s  %10s  %7s", "Rank", "Host", "NThread" );
      for (int t=0; t<omp_nthread; t++)
      fprintf( Note, "  tid-%02d", t );
      fprintf( Note, "\n" );
      fclose( Note );
   }

// record the CPU core id of each OpenMP thread
   int *omp_core_id = new int [omp_nthread];

#  pragma omp parallel
   { omp_core_id[ omp_get_thread_num() ] = get_cpuid(); }

   for (int YourTurn=0; YourTurn<MPI_NRank; YourTurn++)
   {
      if ( MPI_Rank == YourTurn )
      {
         char MPI_Host[1024];
         gethostname( MPI_Host, 1024 );

         Note = fopen( FileName, "a" );
         fprintf( Note, "%5d  %10s  %7d", MPI_Rank, MPI_Host, omp_nthread );
         for (int t=0; t<omp_nthread; t++)   fprintf( Note, "  %6d", omp_core_id[t] );
         fprintf( Note, "\n" );
         fflush( Note );
         fclose( Note );
      }

      MPI_Barrier( MPI_COMM_WORLD );
   }

   delete [] omp_core_id;

   if ( MPI_Rank == 0 )
   {
      Note = fopen( FileName, "a" );
      fprintf( Note, "***********************************************************************************\n" );
      fprintf( Note, "\n\n");
      fclose( Note );
   }
#  endif // #ifdef OPENMP


   if ( MPI_Rank == 0 )    Aux_Message( stdout, "Aux_TakeNote ... done\n" );

} // FUNCTION : Aux_TakeNote



//-------------------------------------------------------------------------------------------------------
// Function    :  get_cpuid
// Description :  Get the CPU ID
//
// Note        :  Work on both macOS and Linux systems
//-------------------------------------------------------------------------------------------------------
int get_cpuid()
{

// See https://stackoverflow.com/questions/33745364/sched-getcpu-equivalent-for-os-x
   int CPU;

#  ifdef __APPLE__
   uint32_t CPUInfo[4];
   __cpuid_count(1, 0, CPUInfo[0], CPUInfo[1], CPUInfo[2], CPUInfo[3]);
   if ((CPUInfo[3] & (1 << 9)) == 0) {
      CPU = -1;  /* no APIC on chip */
   } else {
      CPU = (unsigned)CPUInfo[1] >> 24;
   }
   if (CPU < 0) CPU = 0;
#  else
   CPU = sched_getcpu();
#  endif

   return CPU;

} // FUNCTION : get_cpuid<|MERGE_RESOLUTION|>--- conflicted
+++ resolved
@@ -197,7 +197,6 @@
 //    c. options in ELBDM
 #     elif ( MODEL == ELBDM )
 
-<<<<<<< HEAD
 #     if ( ELBDM_SCHEME == HYBRID )
 #     if ( HYBRID_SCHEME == HYBRID_UPWIND )
       fprintf( Note, "HYBRID_SCHEME                   UPWIND\n" );
@@ -207,21 +206,17 @@
       fprintf( Note, "HYBRID_SCHEME                   MUSCL\n" );
 #     else
 #     error : ERROR : unsupported SCHEME !!
-#     endif
-#     endif
+#     endif // HYBRID_SCHEME
 
 #     ifdef SMOOTH_PHASE
       fprintf( Note, "SMOOTH_PHASE                    ON\n" );
 #     else
       fprintf( Note, "SMOOTH_PHASE                    OFF\n" );
-#     endif
-
-#     ifdef CONSERVE_MASS
-      fprintf( Note, "CONSERVE_MASS                   ON\n" );
-#     else
-      fprintf( Note, "CONSERVE_MASS                   OFF\n" );
-#     endif
-=======
+#     endif // SMOOTH_PHASE
+
+#     endif // ELBDM_SCHEME
+
+
 //    c.1 options in WAVE_GRAMFE
 #     if ( WAVE_SCHEME == WAVE_GRAMFE )
       fprintf( Note, "WAVE_SCHEME                     GRAM FE\n" );
@@ -250,7 +245,6 @@
 //    c.1 options in WAVE_FD
 #     elif ( WAVE_SCHEME == WAVE_FD )
       fprintf( Note, "WAVE_SCHEME                     FD\n ");
->>>>>>> be9bfc4c
 
 #     ifdef LAPLACIAN_4TH
       fprintf( Note, "LAPLACIAN_4TH                   ON\n" );
