#include "GAMER.h"
#include "CUFLU.h"
#ifdef GRAVITY
#include "CUPOT.h"
#endif
#include <sched.h>
#ifdef __APPLE__
#include <cpuid.h>
#endif

static int get_cpuid();




//-------------------------------------------------------------------------------------------------------
// Function    :  Aux_TakeNote
// Description :  Record simulation parameters and the content in the file "Input__Note" to the
//                note file "Record__Note"
//-------------------------------------------------------------------------------------------------------
void Aux_TakeNote()
{

   if ( MPI_Rank == 0 )    Aux_Message( stdout, "Aux_TakeNote ...\n" );


   const char FileName[] = "Record__Note";
   FILE *Note;

   if ( MPI_Rank == 0 )
   {
      if ( Aux_CheckFileExist(FileName) )
         Aux_Message( stderr, "WARNING : file \"%s\" already exists !!\n", FileName );

//    copy the content in the file "Input__Note"
      Note = fopen( FileName, "a" );
      fprintf( Note, "\n\n\nSimulation Notes\n" );
      fprintf( Note, "***********************************************************************************\n" );
      fclose( Note );

      system( "cat ./Input__Note >> Record__Note" );

      Note = fopen( FileName, "a" );
      fprintf( Note, "***********************************************************************************\n" );
      fprintf( Note, "\n\n");


//    record the simulation options in the Makefile (numerical schemes)
      fprintf( Note, "Makefile Options (numerical schemes)\n" );
      fprintf( Note, "***********************************************************************************\n" );

//    a. options for all models
#     if   ( MODEL == HYDRO )
      fprintf( Note, "MODEL                           HYDRO\n" );
#     elif ( MODEL == ELBDM )
      fprintf( Note, "MODEL                           ELBDM\n" );
#     elif ( MODEL == PAR_ONLY )
      fprintf( Note, "MODEL                           PAR_ONLY\n" );
#     else
      fprintf( Note, "MODEL                           UNKNOWN\n" );
#     endif // MODEL

#     ifdef GRAVITY
      fprintf( Note, "GRAVITY                         ON\n" );
#     else
      fprintf( Note, "GRAVITY                         OFF\n" );
#     endif

#     ifdef GRAVITY
#     if   ( POT_SCHEME == SOR )
      fprintf( Note, "POT_SCHEME                      SOR\n" );
#     elif ( POT_SCHEME == MG )
      fprintf( Note, "POT_SCHEME                      MG\n" );
#     elif ( POT_SCHEME == NONE )
      fprintf( Note, "POT_SCHEME                      NONE\n" );
#     else
      fprintf( Note, "POT_SCHEME                      UNKNOWN\n" );
#     endif

#     ifdef STORE_POT_GHOST
      fprintf( Note, "STORE_POT_GHOST                 ON\n" );
#     else
      fprintf( Note, "STORE_POT_GHOST                 OFF\n" );
#     endif

#     ifdef UNSPLIT_GRAVITY
      fprintf( Note, "UNSPLIT_GRAVITY                 ON\n" );
#     else
      fprintf( Note, "UNSPLIT_GRAVITY                 OFF\n" );
#     endif
#     endif // #ifdef GRAVITY

#     ifdef COMOVING
      fprintf( Note, "COMOVING                        ON\n" );
#     else
      fprintf( Note, "COMOVING                        OFF\n" );
#     endif

#     ifdef PARTICLE
      fprintf( Note, "PARTICLE                        ON\n" );
#     else
      fprintf( Note, "PARTICLE                        OFF\n" );
#     endif

#     ifdef SUPPORT_GRACKLE
      fprintf( Note, "SUPPORT_GRACKLE                 ON\n" );
#     else
      fprintf( Note, "SUPPORT_GRACKLE                 OFF\n" );
#     endif

//    b. options in HYDRO
#     if   ( MODEL == HYDRO )

#     if   ( FLU_SCHEME == RTVD )
      fprintf( Note, "FLU_SCHEME                      RTVD\n" );
#     elif ( FLU_SCHEME == MHM )
      fprintf( Note, "FLU_SCHEME                      MHM\n" );
#     elif ( FLU_SCHEME == MHM_RP )
      fprintf( Note, "FLU_SCHEME                      MHM with Riemann prediction\n" );
#     elif ( FLU_SCHEME == CTU )
      fprintf( Note, "FLU_SCHEME                      CTU\n" );
#     elif ( FLU_SCHEME == NONE )
      fprintf( Note, "FLU_SCHEME                      NONE\n" );
#     else
      fprintf( Note, "FLU_SCHEME                      UNKNOWN\n" );
#     endif

#     if   ( LR_SCHEME == PLM )
      fprintf( Note, "LR_SCHEME                       PLM\n" );
#     elif ( LR_SCHEME == PPM )
      fprintf( Note, "LR_SCHEME                       PPM\n" );
#     elif ( LR_SCHEME == NONE )
      fprintf( Note, "LR_SCHEME                       NONE\n" );
#     else
      fprintf( Note, "LR_SCHEME                       UNKNOWN\n" );
#     endif

#     if   ( RSOLVER == EXACT )
      fprintf( Note, "RSOLVER                         EXACT\n" );
#     elif ( RSOLVER == ROE )
      fprintf( Note, "RSOLVER                         ROE\n" );
#     elif ( RSOLVER == HLLE )
      fprintf( Note, "RSOLVER                         HLLE\n" );
#     elif ( RSOLVER == HLLC )
      fprintf( Note, "RSOLVER                         HLLC\n" );
#     elif ( RSOLVER == HLLD )
      fprintf( Note, "RSOLVER                         HLLD\n" );
#     elif ( RSOLVER == NONE )
      fprintf( Note, "RSOLVER                         NONE\n" );
#     else
      fprintf( Note, "RSOLVER                         UNKNOWN\n" );
#     endif

#     if   ( DUAL_ENERGY == DE_ENPY )
      fprintf( Note, "DUAL_ENERGY                     DE_ENPY\n" );
#     elif ( DUAL_ENERGY == DE_EINT )
      fprintf( Note, "DUAL_ENERGY                     DE_EINT\n" );
#     elif ( DUAL_ENERGY == NONE )
      fprintf( Note, "DUAL_ENERGY                     NONE\n" );
#     else
      fprintf( Note, "DUAL_ENERGY                     UNKNOWN\n" );
#     endif

#     ifdef MHD
      fprintf( Note, "MHD                             ON\n" );
#     else
      fprintf( Note, "MHD                             OFF\n" );
#     endif

#     ifdef COSMIC_RAY
      fprintf( Note, "COSMIC_RAY                      ON\n" );
#     else
      fprintf( Note, "COSMIC_RAY                      OFF\n" );
#     endif

#     if   ( EOS == EOS_GAMMA )
      fprintf( Note, "EOS                             EOS_GAMMA\n" );
#     elif ( EOS == EOS_ISOTHERMAL )
      fprintf( Note, "EOS                             EOS_ISOTHERMAL\n" );
#     elif ( EOS == EOS_NUCLEAR )
      fprintf( Note, "EOS                             EOS_NUCLEAR\n" );
#     elif ( EOS == EOS_TABULAR )
      fprintf( Note, "EOS                             EOS_TABULAR\n" );
#     elif ( EOS == EOS_USER )
      fprintf( Note, "EOS                             EOS_USER\n" );
#     else
      fprintf( Note, "EOS                             UNKNOWN\n" );
#     endif

#     ifdef BAROTROPIC_EOS
      fprintf( Note, "BAROTROPIC_EOS                  ON\n" );
#     else
      fprintf( Note, "BAROTROPIC_EOS                  OFF\n" );
#     endif

//    c. options in ELBDM
#     elif ( MODEL == ELBDM )

#     ifdef CONSERVE_MASS
      fprintf( Note, "CONSERVE_MASS                   ON\n" );
#     else
      fprintf( Note, "CONSERVE_MASS                   OFF\n" );
#     endif

#     ifdef LAPLACIAN_4TH
      fprintf( Note, "LAPLACIAN_4TH                   ON\n" );
#     else
      fprintf( Note, "LAPLACIAN_4TH                   OFF\n" );
#     endif

#     ifdef QUARTIC_SELF_INTERACTION
      fprintf( Note, "QUARTIC_SELF_INTERACTION        ON\n" );
#     else
      fprintf( Note, "QUARTIC_SELF_INTERACTION        OFF\n" );
#     endif

#     else
#     error : ERROR : unsupported MODEL !!
#     endif // MODEL

//    d. options in PARTICLE
#     ifdef PARTICLE
<<<<<<< HEAD
=======
#     ifdef MASSIVE_PARTICLES
      fprintf( Note, "MASSIVE_PARTICLES               ON\n" );
#     else
      fprintf( Note, "MASSIVE_PARTICLES               OFF\n" );
#     endif

#     ifdef TRACER
      fprintf( Note, "TRACER                          ON\n" );
#     else
      fprintf( Note, "TRACER                          OFF\n" );
#     endif
>>>>>>> e43fab61

#     ifdef STORE_PAR_ACC
      fprintf( Note, "STORE_PAR_ACC                   ON\n" );
#     else
      fprintf( Note, "STORE_PAR_ACC                   OFF\n" );
#     endif

#     ifdef STAR_FORMATION
      fprintf( Note, "STAR_FORMATION                  ON\n" );
#     else
      fprintf( Note, "STAR_FORMATION                  OFF\n" );
#     endif

#     ifdef FEEDBACK
      fprintf( Note, "FEEDBACK                        ON\n" );
#     else
      fprintf( Note, "FEEDBACK                        OFF\n" );
#     endif

#     endif // #ifdef PARTICLE

      fprintf( Note, "***********************************************************************************\n" );
      fprintf( Note, "\n\n");


//    record the simulation options in the Makefile (optimization and compilation)
      fprintf( Note, "Makefile Options (optimization and compilation)\n" );
      fprintf( Note, "***********************************************************************************\n" );

#     ifdef GPU
      fprintf( Note, "GPU                             ON\n" );
#     else
      fprintf( Note, "GPU                             OFF\n" );
#     endif

#     ifdef GAMER_DEBUG
      fprintf( Note, "GAMER_DEBUG                     ON\n" );
#     else
      fprintf( Note, "GAMER_DEBUG                     OFF\n" );
#     endif

#     ifdef BITWISE_REPRODUCIBILITY
      fprintf( Note, "BITWISE_REPRODUCIBILITY         ON\n" );
#     else
      fprintf( Note, "BITWISE_REPRODUCIBILITY         OFF\n" );
#     endif

#     ifdef TIMING
      fprintf( Note, "TIMING                          ON\n" );
#     else
      fprintf( Note, "TIMING                          OFF\n" );
#     endif

#     ifdef TIMING_SOLVER
      fprintf( Note, "TIMING_SOLVER                   ON\n" );
#     else
      fprintf( Note, "TIMING_SOLVER                   OFF\n" );
#     endif

#     ifdef FLOAT8
      fprintf( Note, "FLOAT8                          ON\n" );
#     else
      fprintf( Note, "FLOAT8                          OFF\n" );
#     endif

#     ifdef SERIAL
      fprintf( Note, "SERIAL                          ON\n" );
#     else
      fprintf( Note, "SERIAL                          OFF\n" );
#     endif

#     ifdef LOAD_BALANCE
#     if   ( LOAD_BALANCE == HILBERT )
      fprintf( Note, "LOAD_BALANCE                    HILBERT\n" );
#     else
      fprintf( Note, "LOAD_BALANCE                    UNKNOWN\n" );
#     endif
#     else // #ifdef LOAD_BALANCE
      fprintf( Note, "LOAD_BALANCE                    OFF\n" );
#     endif // #ifdef LOAD_BALANCE ... else ...

#     ifdef OVERLAP_MPI
      fprintf( Note, "OVERLAP_MPI                     ON\n" );
#     else
      fprintf( Note, "OVERLAP_MPI                     OFF\n" );
#     endif

#     ifdef OPENMP
      fprintf( Note, "OPENMP                          ON\n" );
#     else
      fprintf( Note, "OPENMP                          OFF\n" );
#     endif

#     ifdef GPU
#     if   ( GPU_ARCH == FERMI )
      fprintf( Note, "GPU_ARCH                        FERMI\n" );
#     elif ( GPU_ARCH == KEPLER )
      fprintf( Note, "GPU_ARCH                        KEPLER\n" );
#     elif ( GPU_ARCH == MAXWELL )
      fprintf( Note, "GPU_ARCH                        MAXWELL\n" );
#     elif ( GPU_ARCH == PASCAL )
      fprintf( Note, "GPU_ARCH                        PASCAL\n" );
#     elif ( GPU_ARCH == VOLTA )
      fprintf( Note, "GPU_ARCH                        VOLTA\n" );
#     elif ( GPU_ARCH == TURING )
      fprintf( Note, "GPU_ARCH                        TURING\n" );
#     elif ( GPU_ARCH == AMPERE )
      fprintf( Note, "GPU_ARCH                        AMPERE\n" );
#     else
      fprintf( Note, "GPU_ARCH                        UNKNOWN\n" );
#     endif
#     endif

#     ifdef LAOHU
      fprintf( Note, "LAOHU                           ON\n" );
#     else
      fprintf( Note, "LAOHU                           OFF\n" );
#     endif

#     ifdef SUPPORT_HDF5
      fprintf( Note, "SUPPORT_HDF5                    ON\n" );
#     else
      fprintf( Note, "SUPPORT_HDF5                    OFF\n" );
#     endif

#     ifdef SUPPORT_GSL
      fprintf( Note, "SUPPORT_GSL                     ON\n" );
#     else
      fprintf( Note, "SUPPORT_GSL                     OFF\n" );
#     endif

#     ifdef SUPPORT_LIBYT
      fprintf( Note, "SUPPORT_LIBYT                   ON\n" );
#     else
      fprintf( Note, "SUPPORT_LIBYT                   OFF\n" );
#     endif

#     ifdef SUPPORT_LIBYT
#     ifdef LIBYT_USE_PATCH_GROUP
      fprintf( Note, "LIBYT_USE_PATCH_GROUP           ON\n" );
#     else
      fprintf( Note, "LIBYT_USE_PATCH_GROUP           OFF\n" );
#     endif
#     endif // #ifdef SUPPORT_LIBYT

#     if   ( RANDOM_NUMBER == RNG_GNU_EXT )
      fprintf( Note, "RANDOM_NUMBER                   RNG_GNU_EXT\n" );
#     elif ( RANDOM_NUMBER == RNG_CPP11 )
      fprintf( Note, "RANDOM_NUMBER                   RNG_CPP11\n" );
#     else
      fprintf( Note, "RANDOM_NUMBER                   UNKNOWN\n" );
#     endif

      fprintf( Note, "***********************************************************************************\n" );
      fprintf( Note, "\n\n");


//    record the simulation options in CUFLU.h and CUPOT.h
      fprintf( Note, "Other Options (in CUFLU.h and CUPOT.h)\n" );
      fprintf( Note, "***********************************************************************************\n" );

#     ifdef BIT_REP_FLUX
      fprintf( Note, "BIT_REP_FLUX                    ON\n" );
#     else
      fprintf( Note, "BIT_REP_FLUX                    OFF\n" );
#     endif

#     ifdef MHD
#     ifdef BIT_REP_ELECTRIC
      fprintf( Note, "BIT_REP_ELECTRIC                ON\n" );
#     else
      fprintf( Note, "BIT_REP_ELECTRIC                OFF\n" );
#     endif
#     endif

#     if   ( MODEL == HYDRO )
#     ifdef CHECK_UNPHYSICAL_IN_FLUID
      fprintf( Note, "CHECK_UNPHYSICAL_IN_FLUID       ON\n" );
#     else
      fprintf( Note, "CHECK_UNPHYSICAL_IN_FLUID       OFF\n" );
#     endif

#     ifdef CHAR_RECONSTRUCTION
      fprintf( Note, "CHAR_RECONSTRUCTION             ON\n" );
#     else
      fprintf( Note, "CHAR_RECONSTRUCTION             OFF\n" );
#     endif

#     ifdef LR_EINT
      fprintf( Note, "LR_EINT                         ON\n" );
#     else
      fprintf( Note, "LR_EINT                         OFF\n" );
#     endif

#     if   ( CHECK_INTERMEDIATE == EXACT )
      fprintf( Note, "CHECK_INTERMEDIATE              EXACT\n" );
#     elif ( CHECK_INTERMEDIATE == HLLE )
      fprintf( Note, "CHECK_INTERMEDIATE              HLLE\n" );
#     elif ( CHECK_INTERMEDIATE == HLLC )
      fprintf( Note, "CHECK_INTERMEDIATE              HLLC\n" );
#     elif ( CHECK_INTERMEDIATE == HLLD )
      fprintf( Note, "CHECK_INTERMEDIATE              HLLD\n" );
#     elif ( CHECK_INTERMEDIATE == NONE )
      fprintf( Note, "CHECK_INTERMEDIATE              OFF\n" );
#     else
      fprintf( Note, "CHECK_INTERMEDIATE              UNKNOWN\n" );
#     endif

#     ifdef HLL_NO_REF_STATE
      fprintf( Note, "HLL_NO_REF_STATE                ON\n" );
#     else
      fprintf( Note, "HLL_NO_REF_STATE                OFF\n" );
#     endif

#     ifdef HLL_INCLUDE_ALL_WAVES
      fprintf( Note, "HLL_INCLUDE_ALL_WAVES           ON\n" );
#     else
      fprintf( Note, "HLL_INCLUDE_ALL_WAVES           OFF\n" );
#     endif

      fprintf( Note, "HLLC_WAVESPEED                  %d\n",      HLLC_WAVESPEED );
      fprintf( Note, "HLLE_WAVESPEED                  %d\n",      HLLE_WAVESPEED );
#     ifdef MHD
      fprintf( Note, "HLLD_WAVESPEED                  %d\n",      HLLD_WAVESPEED );
#     endif

#     ifdef MHD
#     ifdef EULERY
      fprintf( Note, "EULERY                          ON\n" );
#     else
      fprintf( Note, "EULERY                          OFF\n" );
#     endif
#     endif // #ifdef MHD

#     elif ( MODEL == ELBDM )

#     else
#     error : ERROR : unsupported MODEL !!
#     endif // MODEL

#     if ( defined GRAVITY  &&  POT_SCHEME == SOR  &&  defined GPU )
#     ifdef SOR_RHO_SHARED
      fprintf( Note, "SOR_RHO_SHARED                  ON\n" );
#     else
      fprintf( Note, "SOR_RHO_SHARED                  OFF\n" );
#     endif

#     ifdef SOR_CPOT_SHARED
      fprintf( Note, "SOR_CPOT_SHARED                 ON\n" );
#     else
      fprintf( Note, "SOR_CPOT_SHARED                 OFF\n" );
#     endif

#     ifdef SOR_USE_SHUFFLE
      fprintf( Note, "SOR_USE_SHUFFLE                 ON\n" );
#     else
      fprintf( Note, "SOR_USE_SHUFFLE                 OFF\n" );
#     endif

#     ifdef SOR_USE_PADDING
      fprintf( Note, "SOR_USE_PADDING                 ON\n" );
#     else
      fprintf( Note, "SOR_USE_PADDING                 OFF\n" );
#     endif

      fprintf( Note, "SOR_MOD_REDUCTION               %d\n",      SOR_MOD_REDUCTION       );
#     endif // #if ( defined GRAVITY  &&  POT_SCHEME == SOR  &&  defined GPU )

#     ifdef GPU
#     ifdef DT_FLU_USE_SHUFFLE
      fprintf( Note, "DT_FLU_USE_SHUFFLE              ON\n" );
#     else
      fprintf( Note, "DT_FLU_USE_SHUFFLE              OFF\n" );
#     endif
#     ifdef GRAVITY
#     ifdef DT_GRA_USE_SHUFFLE
      fprintf( Note, "DT_GRA_USE_SHUFFLE              ON\n" );
#     else
      fprintf( Note, "DT_GRA_USE_SHUFFLE              OFF\n" );
#     endif
#     endif // #ifdef GRAVITY
#     endif // #ifdef GPU

      fprintf( Note, "***********************************************************************************\n" );
      fprintf( Note, "\n\n");


//    record the symbolic constants
      fprintf( Note, "Symbolic Constants\n" );
      fprintf( Note, "***********************************************************************************\n" );
      fprintf( Note, "#define VERSION                 %s\n",      VERSION               );
      fprintf( Note, "#define NCOMP_FLUID             %d\n",      NCOMP_FLUID           );
      fprintf( Note, "#define NCOMP_PASSIVE           %d\n",      NCOMP_PASSIVE         );
      fprintf( Note, "#define FLU_NIN                 %d\n",      FLU_NIN               );
      fprintf( Note, "#define FLU_NOUT                %d\n",      FLU_NOUT              );
      fprintf( Note, "#define FLU_NIN_T               %d\n",      FLU_NIN_T             );
      fprintf( Note, "#define FLU_NIN_S               %d\n",      FLU_NIN_S             );
      fprintf( Note, "#define FLU_NOUT_S              %d\n",      FLU_NOUT_S            );
      fprintf( Note, "#define DER_NOUT_MAX            %d\n",      DER_NOUT_MAX          );
      fprintf( Note, "#define NFIELD_STORED_MAX       %d\n",      NFIELD_STORED_MAX     );
      fprintf( Note, "#define NFLUX_FLUID             %d\n",      NFLUX_FLUID           );
      fprintf( Note, "#define NFLUX_PASSIVE           %d\n",      NFLUX_PASSIVE         );
#     ifdef GRAVITY
      fprintf( Note, "#define GRA_NIN                 %d\n",      GRA_NIN               );
#     endif
#     ifdef MHD
      fprintf( Note, "#define NCOMP_MAG               %d\n",      NCOMP_MAG             );
      fprintf( Note, "#define NCOMP_ELE               %d\n",      NCOMP_ELE             );
#     endif
      fprintf( Note, "#define PATCH_SIZE              %d\n",      PATCH_SIZE            );
      fprintf( Note, "#define MAX_PATCH               %d\n",      MAX_PATCH             );
      fprintf( Note, "#define NLEVEL                  %d\n",      NLEVEL                );
      fprintf( Note, "\n" );
      fprintf( Note, "#define FLU_GHOST_SIZE          %d\n",      FLU_GHOST_SIZE        );
#     if ( MODEL == HYDRO  &&  defined LR_GHOST_SIZE )
      fprintf( Note, "#define LR_GHOST_SIZE           %d\n",      LR_GHOST_SIZE         );
#     endif
#     ifdef GRAVITY
      fprintf( Note, "#define POT_GHOST_SIZE          %d\n",      POT_GHOST_SIZE        );
      fprintf( Note, "#define RHO_GHOST_SIZE          %d\n",      RHO_GHOST_SIZE        );
      fprintf( Note, "#define GRA_GHOST_SIZE          %d\n",      GRA_GHOST_SIZE        );
#     ifdef UNSPLIT_GRAVITY
      fprintf( Note, "#define USG_GHOST_SIZE_F        %d\n",      USG_GHOST_SIZE_F      );
      fprintf( Note, "#define USG_GHOST_SIZE_G        %d\n",      USG_GHOST_SIZE_G      );
#     endif
#     ifdef PARTICLE
      fprintf( Note, "#define RHOEXT_GHOST_SIZE       %d\n",      RHOEXT_GHOST_SIZE     );
#     endif
#     endif // #ifdef GRAVITY
      fprintf( Note, "#define SRC_GHOST_SIZE          %d\n",      SRC_GHOST_SIZE        );
      fprintf( Note, "#define DER_GHOST_SIZE          %d\n",      DER_GHOST_SIZE        );
      fprintf( Note, "#define FLU_NXT                 %d\n",      FLU_NXT               );
#     ifdef GRAVITY
      fprintf( Note, "#define POT_NXT                 %d\n",      POT_NXT               );
      fprintf( Note, "#define RHO_NXT                 %d\n",      RHO_NXT               );
      fprintf( Note, "#define GRA_NXT                 %d\n",      GRA_NXT               );
#     ifdef UNSPLIT_GRAVITY
      fprintf( Note, "#define USG_NXT_F               %d\n",      USG_NXT_F             );
      fprintf( Note, "#define USG_NXT_G               %d\n",      USG_NXT_G             );
#     endif
#     endif // #ifdef GRAVITY
#     ifdef MASSIVE_PARTICLES
      fprintf( Note, "#define RHOEXT_NXT              %d\n",      RHOEXT_NXT          );
#     endif
      fprintf( Note, "#define SRC_NXT                 %d\n",      SRC_NXT               );
      fprintf( Note, "#define DER_NXT                 %d\n",      DER_NXT               );
#     if ( MODEL == HYDRO )
      fprintf( Note, "#define EOS_NAUX_MAX            %d\n",      EOS_NAUX_MAX          );
      fprintf( Note, "#define EOS_NTABLE_MAX          %d\n",      EOS_NTABLE_MAX        );
#     endif
#     ifdef GRAVITY
      fprintf( Note, "#define EXT_POT_NAUX_MAX        %d\n",      EXT_POT_NAUX_MAX      );
      fprintf( Note, "#define EXT_ACC_NAUX_MAX        %d\n",      EXT_ACC_NAUX_MAX      );
      fprintf( Note, "#define EXT_POT_NGENE_MAX       %d\n",      EXT_POT_NGENE_MAX     );
#     endif
      fprintf( Note, "#define SRC_NAUX_DLEP           %d\n",      SRC_NAUX_DLEP         );
      fprintf( Note, "#define SRC_DLEP_PROF_NVAR      %d\n",      SRC_DLEP_PROF_NVAR    );
      fprintf( Note, "#define SRC_DLEP_PROF_NBINMAX   %d\n",      SRC_DLEP_PROF_NBINMAX );
      fprintf( Note, "#define SRC_NAUX_USER           %d\n",      SRC_NAUX_USER         );
#     ifdef GPU
      fprintf( Note, "#define FLU_BLOCK_SIZE_X        %d\n",      FLU_BLOCK_SIZE_X      );
      fprintf( Note, "#define FLU_BLOCK_SIZE_Y        %d\n",      FLU_BLOCK_SIZE_Y      );
#     ifdef GRAVITY
#     if   ( POT_SCHEME == SOR )
      fprintf( Note, "#define POT_BLOCK_SIZE_Z        %d\n",      POT_BLOCK_SIZE_Z      );
#     elif ( POT_SCHEME == MG )
      fprintf( Note, "#define POT_BLOCK_SIZE_X        %d\n",      POT_BLOCK_SIZE_X      );
#     endif
      fprintf( Note, "#define EXTPOT_BLOCK_SIZE       %d\n",      EXTPOT_BLOCK_SIZE     );
      fprintf( Note, "#define GRA_BLOCK_SIZE          %d\n",      GRA_BLOCK_SIZE        );
#     endif // #ifdef GRAVITY
      fprintf( Note, "#define DT_FLU_BLOCK_SIZE       %d\n",      DT_FLU_BLOCK_SIZE     );
#     ifdef GRAVITY
      fprintf( Note, "#define DT_GRA_BLOCK_SIZE       %d\n",      DT_GRA_BLOCK_SIZE     );
#     endif
      fprintf( Note, "#define SRC_BLOCK_SIZE          %d\n",      SRC_BLOCK_SIZE        );
#     endif // #ifdef GPU
#     ifdef PARTICLE
      fprintf( Note, "#define PAR_NATT_TOTAL          %d\n",      PAR_NATT_TOTAL        );
      fprintf( Note, "#define PAR_NATT_USER           %d\n",      PAR_NATT_USER         );
      fprintf( Note, "#define PAR_NATT_STORED         %d\n",      PAR_NATT_STORED       );
      fprintf( Note, "#define PAR_NTYPE               %d\n",      PAR_NTYPE             );
#     endif
      fprintf( Note, "#define MAX_STRING              %d\n",      MAX_STRING            );
      fprintf( Note, "#define TINY_NUMBER             %20.14e\n", TINY_NUMBER           );
      fprintf( Note, "#define HUGE_NUMBER             %20.14e\n", HUGE_NUMBER           );
      fprintf( Note, "#define MAX_ERROR               %20.14e\n", MAX_ERROR             );
      fprintf( Note, "***********************************************************************************\n" );
      fprintf( Note, "\n\n");


//    record the parameters of simulation scale
      fprintf( Note, "Parameters of Simulation Scale\n" );
      fprintf( Note, "***********************************************************************************\n" );
      fprintf( Note, "BOX_SIZE (input)                %20.14e\n", BOX_SIZE         );
      fprintf( Note, "BOX_SIZE_X                      %20.14e\n", amr->BoxSize[0]  );
      fprintf( Note, "BOX_SIZE_Y                      %20.14e\n", amr->BoxSize[1]  );
      fprintf( Note, "BOX_SIZE_Z                      %20.14e\n", amr->BoxSize[2]  );
      fprintf( Note, "BOX_SCALE_X                     %d\n",      amr->BoxScale[0] );
      fprintf( Note, "BOX_SCALE_Y                     %d\n",      amr->BoxScale[1] );
      fprintf( Note, "BOX_SCALE_Z                     %d\n",      amr->BoxScale[2] );
      fprintf( Note, "NX0_TOT[0]                      %d\n",      NX0_TOT[0]       );
      fprintf( Note, "NX0_TOT[1]                      %d\n",      NX0_TOT[1]       );
      fprintf( Note, "NX0_TOT[2]                      %d\n",      NX0_TOT[2]       );
      fprintf( Note, "MPI_NRank                       %d\n",      MPI_NRank        );
      fprintf( Note, "MPI_NRank_X[0]                  %d\n",      MPI_NRank_X[0]   );
      fprintf( Note, "MPI_NRank_X[1]                  %d\n",      MPI_NRank_X[1]   );
      fprintf( Note, "MPI_NRank_X[2]                  %d\n",      MPI_NRank_X[2]   );
      fprintf( Note, "OMP_NTHREAD                     %d\n",      OMP_NTHREAD      );
      fprintf( Note, "END_T                           %20.14e\n", END_T            );
      fprintf( Note, "END_STEP                        %ld\n",     END_STEP         );
      fprintf( Note, "***********************************************************************************\n" );
      fprintf( Note, "\n\n");


//    record the parameters of test problems
      fprintf( Note, "Parameters of Test Problems\n" );
      fprintf( Note, "***********************************************************************************\n" );
      fprintf( Note, "TESTPROB_ID                     %d\n", TESTPROB_ID );
      fprintf( Note, "***********************************************************************************\n" );
      fprintf( Note, "\n\n");


//    record the parameters of code units
      fprintf( Note, "Parameters of Code Units\n" );
      fprintf( Note, "***********************************************************************************\n" );
      fprintf( Note, "OPT__UNIT                       %d\n",                     OPT__UNIT                     );
      if ( OPT__UNIT ) {
#     ifdef COMOVING
      fprintf( Note, "\n### All units marked with (*) assume h = %13.7e ###\n\n", HUBBLE0 );

      const double Current_Matter_Density = OMEGA_M0*3*SQR( 100.0*HUBBLE0*Const_km/Const_Mpc/Const_s )/( 8.0*M_PI*Const_NewtonG );
      fprintf( Note, "rho_bg = current matter density = %20.14e Msun/kpc^3 (*)\n\n",
               Current_Matter_Density/(Const_Msun/CUBE(Const_kpc)) );

      fprintf( Note, "UNIT_L (length)                 %20.14e Mpc/h\n",          UNIT_L/(Const_Mpc/HUBBLE0)    );
      fprintf( Note, "                              = %20.14e cm         (*)\n", UNIT_L                        );
      fprintf( Note, "UNIT_M (mass)                   %20.14e Msun/h\n",         UNIT_M/(Const_Msun/HUBBLE0)   );
      fprintf( Note, "                              = %20.14e g          (*)\n", UNIT_M                        );
      fprintf( Note, "UNIT_T (time)                   %20.14e Gyr        (*)\n", UNIT_T/Const_Gyr              );
      fprintf( Note, "                              = %20.14e s          (*)\n", UNIT_T                        );
      fprintf( Note, "UNIT_V (velocity)               %20.14e km/s\n",           UNIT_V/(Const_km/Const_s)     );
      fprintf( Note, "                              = %20.14e cm/s\n",           UNIT_V                        );
      fprintf( Note, "UNIT_D (mass density)           %20.14e rho_bg     (*)\n", UNIT_D/Current_Matter_Density );
      fprintf( Note, "                              = %20.14e g/cm^3     (*)\n", UNIT_D                        );
      fprintf( Note, "UNIT_E (energy)                 %20.14e g*cm^2/s^2 (*)\n", UNIT_E                        );
      fprintf( Note, "UNIT_P (energy density)         %20.14e g/cm/s^2   (*)\n", UNIT_P                        );
#     ifdef MHD
#     error : ERROR : MHD is not supported here !!!
#     endif

#     else

      fprintf( Note, "UNIT_L                          %20.14e cm\n",             UNIT_L                        );
      fprintf( Note, "UNIT_M                          %20.14e g\n",              UNIT_M                        );
      fprintf( Note, "UNIT_T                          %20.14e s\n",              UNIT_T                        );
      fprintf( Note, "UNIT_V                          %20.14e cm/s\n",           UNIT_V                        );
      fprintf( Note, "UNIT_D                          %20.14e g/cm^3\n",         UNIT_D                        );
      fprintf( Note, "UNIT_E (energy)                 %20.14e g*cm^2/s^2\n",     UNIT_E                        );
      fprintf( Note, "UNIT_P (energy density)         %20.14e g/cm/s^2\n",       UNIT_P                        );
#     ifdef MHD
      fprintf( Note, "UNIT_B (magnetic field)         %20.14e gauss\n",          UNIT_B                        );
#     endif
#     endif // #ifdef COMOVING ... else ...
      }

      fprintf( Note, "***********************************************************************************\n" );
      fprintf( Note, "\n\n");


//    record the parameters of boundary condition
      fprintf( Note, "Parameters of Boundary Condition\n" );
      fprintf( Note, "***********************************************************************************\n" );
      fprintf( Note, "OPT__BC_FLU[0] (-x)             %d\n",      OPT__BC_FLU[0] );
      fprintf( Note, "OPT__BC_FLU[1] (+x)             %d\n",      OPT__BC_FLU[1] );
      fprintf( Note, "OPT__BC_FLU[2] (-y)             %d\n",      OPT__BC_FLU[2] );
      fprintf( Note, "OPT__BC_FLU[3] (+y)             %d\n",      OPT__BC_FLU[3] );
      fprintf( Note, "OPT__BC_FLU[4] (-z)             %d\n",      OPT__BC_FLU[4] );
      fprintf( Note, "OPT__BC_FLU[5] (+z)             %d\n",      OPT__BC_FLU[5] );
#     ifdef GRAVITY
      fprintf( Note, "OPT__BC_POT                     %d\n",      OPT__BC_POT    );
      fprintf( Note, "GFUNC_COEFF0                    %13.7e\n",  GFUNC_COEFF0   );
#     endif
      fprintf( Note, "***********************************************************************************\n" );
      fprintf( Note, "\n\n");


//    record the parameters of particle
#     ifdef PARTICLE
      fprintf( Note, "Parameters of Particle\n" );
      fprintf( Note, "***********************************************************************************\n" );
#     ifdef DEBUG_PARTICLE
      fprintf( Note, "DEBUG_PARTICLE                  ON\n" );
#     else
      fprintf( Note, "DEBUG_PARTICLE                  OFF\n" );
#     endif
      fprintf( Note, "Par->NPar_Active_AllRank        %ld\n",     amr->Par->NPar_Active_AllRank );
      fprintf( Note, "Par->Init                       %d\n",      amr->Par->Init                );
      fprintf( Note, "Par->ParICFormat                %d\n",      amr->Par->ParICFormat         );
      fprintf( Note, "Par->ParICMass                 %14.7e\n",   amr->Par->ParICMass           );
      fprintf( Note, "Par->ParICType                  %d\n",      amr->Par->ParICType           );
      fprintf( Note, "Par->Interp                     %d\n",      amr->Par->Interp              );
      fprintf( Note, "Par->Integ                      %d\n",      amr->Par->Integ               );
      fprintf( Note, "Par->GhostSize                  %d\n",      amr->Par->GhostSize           );
      fprintf( Note, "Par->ImproveAcc                 %d\n",      amr->Par->ImproveAcc          );
      fprintf( Note, "Par->PredictPos                 %d\n",      amr->Par->PredictPos          );
      fprintf( Note, "Par->RemoveCell                 %13.7e\n",  amr->Par->RemoveCell          );
      fprintf( Note, "Par->InterpTracer               %d\n",      amr->Par->InterpTracer        );
      fprintf( Note, "Par->IntegTracer                %d\n",      amr->Par->IntegTracer         );
      fprintf( Note, "Par->GhostSizeTracer            %d\n",      amr->Par->GhostSizeTracer     );
      fprintf( Note, "Par->TracerVelCorr              %d\n",      amr->Par->TracerVelCorr       );
      fprintf( Note, "OPT__FREEZE_PAR                 %d\n",      OPT__FREEZE_PAR               );
      fprintf( Note, "***********************************************************************************\n" );
      fprintf( Note, "\n\n");
#     endif


//    record the parameters of cosmological simulations (comoving frame)
#     ifdef COMOVING
      fprintf( Note, "Parameters of Cosmological Simulation\n" );
      fprintf( Note, "***********************************************************************************\n" );
      fprintf( Note, "A_INIT                          %13.7e\n",  A_INIT   );
      fprintf( Note, "OMEGA_M0                        %13.7e\n",  OMEGA_M0 );
      fprintf( Note, "HUBBLE0 (h)                     %13.7e\n",  HUBBLE0  );
      fprintf( Note, "***********************************************************************************\n" );
      fprintf( Note, "\n\n");
#     endif


//    record the parameters of time-step determination
      fprintf( Note, "Parameters of Time-step Determination\n" );
      fprintf( Note, "***********************************************************************************\n" );
      fprintf( Note, "DT__MAX                        %14.7e\n",   DT__MAX                   );
      fprintf( Note, "DT__FLUID                       %13.7e\n",  DT__FLUID                 );
      fprintf( Note, "DT__FLUID_INIT                  %13.7e\n",  DT__FLUID_INIT            );
#     ifdef GRAVITY
      fprintf( Note, "DT__GRAVITY                     %13.7e\n",  DT__GRAVITY               );
#     endif
#     if ( MODEL == ELBDM )
      fprintf( Note, "DT__PHASE                       %13.7e\n",  DT__PHASE                 );
#     endif
#     ifdef PARTICLE
      fprintf( Note, "DT__PARVEL                      %13.7e\n",  DT__PARVEL                );
      fprintf( Note, "DT__PARVEL_MAX                 %14.7e\n",   DT__PARVEL_MAX            );
      fprintf( Note, "DT__PARACC                      %13.7e\n",  DT__PARACC                );
#     endif
#     ifdef COMOVING
      fprintf( Note, "DT__MAX_DELTA_A                 %13.7e\n",  DT__MAX_DELTA_A           );
#     endif
      fprintf( Note, "DT__SYNC_PARENT_LV              %13.7e\n",  DT__SYNC_PARENT_LV        );
      fprintf( Note, "DT__SYNC_CHILDREN_LV            %13.7e\n",  DT__SYNC_CHILDREN_LV      );
      fprintf( Note, "OPT__DT_USER                    %d\n",      OPT__DT_USER              );
      fprintf( Note, "OPT__DT_LEVEL                   %d\n",      OPT__DT_LEVEL             );
      fprintf( Note, "AUTO_REDUCE_DT                  %d\n",      AUTO_REDUCE_DT            );
      fprintf( Note, "AUTO_REDUCE_DT_FACTOR           %13.7e\n",  AUTO_REDUCE_DT_FACTOR     );
      fprintf( Note, "AUTO_REDUCE_DT_FACTOR_MIN       %13.7e\n",  AUTO_REDUCE_DT_FACTOR_MIN );
      fprintf( Note, "OPT__RECORD_DT                  %d\n",      OPT__RECORD_DT            );
      fprintf( Note, "***********************************************************************************\n" );
      fprintf( Note, "\n\n");


//    record the parameters of domain refinement
      fprintf( Note, "Parameters of Domain Refinement\n" );
      fprintf( Note, "***********************************************************************************\n" );
      fprintf( Note, "REGRID_COUNT                    %d\n",      REGRID_COUNT              );
      fprintf( Note, "FLAG_BUFFER_SIZE                %d\n",      FLAG_BUFFER_SIZE          );
      fprintf( Note, "FLAG_BUFFER_SIZE_MAXM1_LV       %d\n",      FLAG_BUFFER_SIZE_MAXM1_LV );
      fprintf( Note, "FLAG_BUFFER_SIZE_MAXM2_LV       %d\n",      FLAG_BUFFER_SIZE_MAXM2_LV );
      fprintf( Note, "MAX_LEVEL                       %d\n",      MAX_LEVEL                 );
      fprintf( Note, "OPT__FLAG_RHO                   %d\n",      OPT__FLAG_RHO             );
      fprintf( Note, "OPT__FLAG_RHO_GRADIENT          %d\n",      OPT__FLAG_RHO_GRADIENT    );
#     if ( MODEL == HYDRO )
      fprintf( Note, "OPT__FLAG_PRES_GRADIENT         %d\n",      OPT__FLAG_PRES_GRADIENT   );
      fprintf( Note, "OPT__FLAG_VORTICITY             %d\n",      OPT__FLAG_VORTICITY       );
      fprintf( Note, "OPT__FLAG_JEANS                 %d\n",      OPT__FLAG_JEANS           );
#     ifdef MHD
      fprintf( Note, "OPT__FLAG_CURRENT               %d\n",      OPT__FLAG_CURRENT         );
#     endif
#     endif
#     if ( MODEL == ELBDM )
      fprintf( Note, "OPT__FLAG_ENGY_DENSITY          %d\n",      OPT__FLAG_ENGY_DENSITY    );
#     endif
      fprintf( Note, "OPT__FLAG_LOHNER_DENS           %d\n",      OPT__FLAG_LOHNER_DENS     );
#     if ( MODEL == HYDRO )
      fprintf( Note, "OPT__FLAG_LOHNER_ENGY           %d\n",      OPT__FLAG_LOHNER_ENGY     );
      fprintf( Note, "OPT__FLAG_LOHNER_PRES           %d\n",      OPT__FLAG_LOHNER_PRES     );
      fprintf( Note, "OPT__FLAG_LOHNER_TEMP           %d\n",      OPT__FLAG_LOHNER_TEMP     );
      fprintf( Note, "OPT__FLAG_LOHNER_ENTR           %d\n",      OPT__FLAG_LOHNER_ENTR     );
#     endif
      fprintf( Note, "OPT__FLAG_LOHNER_FORM           %s\n",      (OPT__FLAG_LOHNER_FORM==LOHNER_FLASH1   ) ? "LOHNER_FLASH1"    :
                                                                  (OPT__FLAG_LOHNER_FORM==LOHNER_FLASH2   ) ? "LOHNER_FLASH2"    :
                                                                  (OPT__FLAG_LOHNER_FORM==LOHNER_FORM_INV1) ? "LOHNER_FORM_INV1" :
                                                                  (OPT__FLAG_LOHNER_FORM==LOHNER_FORM_INV2) ? "LOHNER_FORM_INV2" :
                                                                                                               "UNKNOWN" );
      fprintf( Note, "OPT__FLAG_USER                  %d\n",      OPT__FLAG_USER            );
      fprintf( Note, "OPT__FLAG_USER_NUM              %d\n",      OPT__FLAG_USER_NUM        );
      fprintf( Note, "OPT__FLAG_REGION                %d\n",      OPT__FLAG_REGION          );
#     ifdef PARTICLE
      fprintf( Note, "OPT__FLAG_NPAR_PATCH            %d\n",      OPT__FLAG_NPAR_PATCH      );
      fprintf( Note, "OPT__FLAG_NPAR_CELL             %d\n",      OPT__FLAG_NPAR_CELL       );
      fprintf( Note, "OPT__FLAG_PAR_MASS_CELL         %d\n",      OPT__FLAG_PAR_MASS_CELL   );
#     endif
      fprintf( Note, "OPT__NO_FLAG_NEAR_BOUNDARY      %d\n",      OPT__NO_FLAG_NEAR_BOUNDARY);
      fprintf( Note, "OPT__PATCH_COUNT                %d\n",      OPT__PATCH_COUNT          );
#     ifdef PARTICLE
      fprintf( Note, "OPT__PARTICLE_COUNT             %d\n",      OPT__PARTICLE_COUNT       );
#     endif
      fprintf( Note, "OPT__REUSE_MEMORY               %d\n",      OPT__REUSE_MEMORY         );
      fprintf( Note, "OPT__MEMORY_POOL                %d\n",      OPT__MEMORY_POOL          );
      fprintf( Note, "***********************************************************************************\n" );
      fprintf( Note, "\n\n");


//    record the parameters of parallelization
#     ifndef SERIAL
      fprintf( Note, "Parameters of Parallelization\n" );
      fprintf( Note, "***********************************************************************************\n" );
      fprintf( Note, "Flu_ParaBuf                     %d\n",      Flu_ParaBuf               );
#     ifdef GRAVITY
      fprintf( Note, "Pot_ParaBuf                     %d\n",      Pot_ParaBuf               );
      fprintf( Note, "Rho_ParaBuf                     %d\n",      Rho_ParaBuf               );
#     endif
#     ifdef LOAD_BALANCE
      fprintf( Note, "LB_WLI_MAX                      %13.7e\n",  amr->LB->WLI_Max          );
#     ifdef PARTICLE
      fprintf( Note, "LB_PAR_WEIGHT                   %13.7e\n",  amr->LB->Par_Weight       );
#     endif
      fprintf( Note, "OPT__RECORD_LOAD_BALANCE        %d\n",      OPT__RECORD_LOAD_BALANCE  );
#     endif // #ifdef LOAD_BALANCE
      fprintf( Note, "OPT__MINIMIZE_MPI_BARRIER       %d\n",      OPT__MINIMIZE_MPI_BARRIER );
      fprintf( Note, "***********************************************************************************\n" );
      fprintf( Note, "\n\n");
#     endif // #ifndef SERIAL


//    record the parameters of source terms
      fprintf( Note, "Parameters of Source Terms\n" );
      fprintf( Note, "***********************************************************************************\n" );
      fprintf( Note, "SRC_ANY                         %d\n",      SrcTerms.Any              );
      fprintf( Note, "SRC_DELEPTONIZATION             %d\n",      SrcTerms.Deleptonization  );
      fprintf( Note, "SRC_USER                        %d\n",      SrcTerms.User             );
      fprintf( Note, "SRC_GPU_NPGROUP                 %d\n",      SRC_GPU_NPGROUP           );
      fprintf( Note, "***********************************************************************************\n" );
      fprintf( Note, "\n\n");


//    record the parameters of Grackle
#     ifdef SUPPORT_GRACKLE
      fprintf( Note, "Parameters of Grackle\n" );
      fprintf( Note, "***********************************************************************************\n" );
      fprintf( Note, "GRACKLE_ACTIVATE                %d\n",      GRACKLE_ACTIVATE        );
      if ( GRACKLE_ACTIVATE ) {
      fprintf( Note, "GRACKLE_VERBOSE                 %d\n",      GRACKLE_VERBOSE         );
      fprintf( Note, "GRACKLE_COOLING                 %d\n",      GRACKLE_COOLING         );
      fprintf( Note, "GRACKLE_PRIMORDIAL              %d\n",      GRACKLE_PRIMORDIAL      );
      fprintf( Note, "GRACKLE_METAL                   %d\n",      GRACKLE_METAL           );
      fprintf( Note, "GRACKLE_UV                      %d\n",      GRACKLE_UV              );
      fprintf( Note, "GRACKLE_CMB_FLOOR               %d\n",      GRACKLE_CMB_FLOOR       );
      fprintf( Note, "GRACKLE_PE_HEATING              %d\n",      GRACKLE_PE_HEATING      );
      fprintf( Note, "GRACKLE_PE_HEATING_RATE         %13.7e\n",  GRACKLE_PE_HEATING_RATE );
      fprintf( Note, "GRACKLE_CLOUDY_TABLE            %s\n",      GRACKLE_CLOUDY_TABLE    );
      fprintf( Note, "GRACKLE_THREE_BODY_RATE         %d\n",      GRACKLE_THREE_BODY_RATE );
      fprintf( Note, "GRACKLE_CIE_COOLING             %d\n",      GRACKLE_CIE_COOLING     );
      fprintf( Note, "GRACKLE_H2_OPA_APPROX           %d\n",      GRACKLE_H2_OPA_APPROX   );
      fprintf( Note, "CHE_GPU_NPGROUP                 %d\n",      CHE_GPU_NPGROUP         ); }
      fprintf( Note, "***********************************************************************************\n" );
      fprintf( Note, "\n\n");
#     endif // #ifdef SUPPORT_GRACKLE


//    record the parameters of star formation
#     ifdef STAR_FORMATION
      fprintf( Note, "Parameters of Star Formation\n" );
      fprintf( Note, "***********************************************************************************\n" );
      fprintf( Note, "SF_CREATE_STAR_SCHEME           %d\n",           SF_CREATE_STAR_SCHEME                          );
      if ( SF_CREATE_STAR_SCHEME != SF_CREATE_STAR_SCHEME_NONE ) {
      fprintf( Note, "SF_CREATE_STAR_RSEED            %d\n",           SF_CREATE_STAR_RSEED                           );
      fprintf( Note, "SF_CREATE_STAR_DET_RANDOM       %d\n",           SF_CREATE_STAR_DET_RANDOM                      );
      fprintf( Note, "SF_CREATE_STAR_MIN_LEVEL        %d\n",           SF_CREATE_STAR_MIN_LEVEL                       );
      fprintf( Note, "SF_CREATE_STAR_MIN_GAS_DENS     %13.7e\n",       SF_CREATE_STAR_MIN_GAS_DENS                    );
      fprintf( Note, "                              = %13.7e cm^-3\n", SF_CREATE_STAR_MIN_GAS_DENS*UNIT_D/Const_mH    );
      fprintf( Note, "SF_CREATE_STAR_MASS_EFF         %13.7e\n",       SF_CREATE_STAR_MASS_EFF                        );
      fprintf( Note, "SF_CREATE_STAR_MIN_STAR_MASS    %13.7e\n",       SF_CREATE_STAR_MIN_STAR_MASS                   );
      fprintf( Note, "                              = %13.7e Msun\n",  SF_CREATE_STAR_MIN_STAR_MASS*UNIT_M/Const_Msun );
      fprintf( Note, "SF_CREATE_STAR_MAX_STAR_MFRAC   %13.7e\n",       SF_CREATE_STAR_MAX_STAR_MFRAC                  ); }
      fprintf( Note, "***********************************************************************************\n" );
      fprintf( Note, "\n\n");
#     endif // #ifdef STAR_FORMATION


//    record the parameters of feedback
#     ifdef FEEDBACK
      fprintf( Note, "Parameters of Feedback\n" );
      fprintf( Note, "***********************************************************************************\n" );
      fprintf( Note, "FB_LEVEL                        %d\n",      FB_LEVEL                );
      fprintf( Note, "FB_RSEED                        %d\n",      FB_RSEED                );
      fprintf( Note, "FB_SNE                          %d\n",      FB_SNE                  );
      fprintf( Note, "FB_USER                         %d\n",      FB_USER                 );
      fprintf( Note, "***********************************************************************************\n" );
      fprintf( Note, "\n\n");
#     endif // #ifdef FEEDBACK


//    record the parameters of Fluid solver in different models
      fprintf( Note, "Parameters of Fluid Solver (in different models)\n" );
      fprintf( Note, "***********************************************************************************\n" );
#     if   ( MODEL == HYDRO )
      fprintf( Note, "GAMMA                           %13.7e\n",  GAMMA                   );
      fprintf( Note, "MOLECULAR_WEIGHT                %13.7e\n",  MOLECULAR_WEIGHT        );
      fprintf( Note, "ISO_TEMP                        %13.7e\n",  ISO_TEMP                );
      fprintf( Note, "MINMOD_COEFF                    %13.7e\n",  MINMOD_COEFF            );
      fprintf( Note, "MINMOD_MAX_ITER                 %d\n",      MINMOD_MAX_ITER         );
      fprintf( Note, "OPT__LR_LIMITER                 %s\n",      ( OPT__LR_LIMITER == LR_LIMITER_VANLEER    ) ? "VANLEER"    :
                                                                  ( OPT__LR_LIMITER == LR_LIMITER_GMINMOD    ) ? "GMINMOD"    :
                                                                  ( OPT__LR_LIMITER == LR_LIMITER_ALBADA     ) ? "ALBADA"     :
                                                                  ( OPT__LR_LIMITER == LR_LIMITER_VL_GMINMOD ) ? "VL_GMINMOD" :
                                                                  ( OPT__LR_LIMITER == LR_LIMITER_EXTPRE     ) ? "EXTPRE"     :
                                                                  ( OPT__LR_LIMITER == LR_LIMITER_CENTRAL    ) ? "CENTRAL"    :
                                                                  ( OPT__LR_LIMITER == LR_LIMITER_NONE       ) ? "NONE"       :
                                                                                                                 "UNKNOWN" );
      fprintf( Note, "OPT__1ST_FLUX_CORR              %s\n",      ( OPT__1ST_FLUX_CORR == FIRST_FLUX_CORR_3D   ) ? "3D"   :
                                                                  ( OPT__1ST_FLUX_CORR == FIRST_FLUX_CORR_3D1D ) ? "3D1D" :
                                                                  ( OPT__1ST_FLUX_CORR == FIRST_FLUX_CORR_NONE ) ? "NONE" :
                                                                                                                   "UNKNOWN" );
      fprintf( Note, "OPT__1ST_FLUX_CORR_SCHEME       %s\n",      ( OPT__1ST_FLUX_CORR_SCHEME == RSOLVER_1ST_ROE  ) ? "RSOLVER_1ST_ROE"  :
                                                                  ( OPT__1ST_FLUX_CORR_SCHEME == RSOLVER_1ST_HLLC ) ? "RSOLVER_1ST_HLLC" :
                                                                  ( OPT__1ST_FLUX_CORR_SCHEME == RSOLVER_1ST_HLLE ) ? "RSOLVER_1ST_HLLE" :
                                                                  ( OPT__1ST_FLUX_CORR_SCHEME == RSOLVER_1ST_HLLD ) ? "RSOLVER_1ST_HLLD" :
                                                                  ( OPT__1ST_FLUX_CORR_SCHEME == RSOLVER_1ST_NONE ) ? "NONE"             :
                                                                                                                "UNKNOWN" );

#     elif ( MODEL == ELBDM )
      if ( OPT__UNIT ) {
//    since the mass unit in cosmological simulation has the 1/h dependence, the actual ELBDM_MASS adopted in the
//    cosmological simulation also depends on 1/h
//    --> however, Planck constant also depends on 1/h^2 --> ELBDM_ETA depends on h
//    --> since Planck constant is a real constant which cannot be changed, it's more appropriate to express
//        ELBDM particle mass as ev/c^2*h (not ev/c^2/h), just like the length unit Mpc/h
//    --> for a given simulation result, we can always reinterpret h to give different box size and ELBDM particle mass
//    --> for example, the simulations results with h=1, m=1.0e-22 eV can be reinterpreted as h=0.5, m=5.0e-23 eV
//    --> also note that this data reinterpretation is purely based on redefining basic units and is different from the
//        scaling symmetry in ELBDM
#     ifdef COMOVING
      fprintf( Note, "ELBDM_MASS                      %13.7e %s\n",  ELBDM_MASS*UNIT_M/(HUBBLE0*Const_eV/SQR(Const_c)), "h*ev/c^2" );
      fprintf( Note, "                              = %13.7e %s (assuming h = %13.7e)\n",
                                                                     ELBDM_MASS*UNIT_M/(Const_eV/SQR(Const_c)), "ev/c^2", HUBBLE0 );
#     else
      fprintf( Note, "ELBDM_MASS                      %13.7e %s\n",  ELBDM_MASS*UNIT_M/(Const_eV/SQR(Const_c)), "ev/c^2" );
#     endif
      }
      else
      fprintf( Note, "ELBDM_MASS                      %13.7e\n",     ELBDM_MASS           );
      fprintf( Note, "ELBDM_PLANCK_CONST              %13.7e\n",     ELBDM_PLANCK_CONST   );
      fprintf( Note, "ELBDM_ETA                       %13.7e\n",     ELBDM_ETA            );
#     ifdef QUARTIC_SELF_INTERACTION
      fprintf( Note, "ELBDM_LAMBDA                    %13.7e\n",     ELBDM_LAMBDA         );
#     endif
      fprintf( Note, "ELBDM_TAYLOR3_COEFF             %13.7e\n",     ELBDM_TAYLOR3_COEFF  );
      fprintf( Note, "ELBDM_TAYLOR3_AUTO              %d\n",         ELBDM_TAYLOR3_AUTO   );

#     else
#     error : ERROR : unsupported MODEL !!
#     endif // MODEL
      fprintf( Note, "***********************************************************************************\n" );
      fprintf( Note, "\n\n");


//    record the parameters of Fluid solver in different models
      fprintf( Note, "Parameters of Fluid Solver (in all models)\n" );
      fprintf( Note, "***********************************************************************************\n" );
      fprintf( Note, "FLU_GPU_NPGROUP                 %d\n",      FLU_GPU_NPGROUP          );
      fprintf( Note, "GPU_NSTREAM                     %d\n",      GPU_NSTREAM              );
      fprintf( Note, "OPT__FIXUP_FLUX                 %d\n",      OPT__FIXUP_FLUX          );
#     ifdef MHD
      fprintf( Note, "OPT__FIXUP_ELECTRIC             %d\n",      OPT__FIXUP_ELECTRIC      );
#     endif
      fprintf( Note, "OPT__FIXUP_RESTRICT             %d\n",      OPT__FIXUP_RESTRICT      );
      fprintf( Note, "OPT__CORR_AFTER_ALL_SYNC        %d\n",      OPT__CORR_AFTER_ALL_SYNC );
      fprintf( Note, "OPT__NORMALIZE_PASSIVE          %d\n",      OPT__NORMALIZE_PASSIVE   );

//    target passive scalars to be normalized
      fprintf( Note, "   Number of fields             %d\n",      PassiveNorm_NVar         );
      if ( PassiveNorm_NVar > 0 ) {
      fprintf( Note, "   Target fields               "                                     );
      for (int v=0; v<PassiveNorm_NVar; v++)
      fprintf( Note, " %s",                                       FieldLabel[ NCOMP_FLUID + PassiveNorm_VarIdx[v] ] );
      fprintf( Note, "\n" ); }

      fprintf( Note, "OPT__INT_FRAC_PASSIVE_LR        %d\n",      OPT__INT_FRAC_PASSIVE_LR );

//    target passive scalars to be interpolated in fractional form
      fprintf( Note, "   Number of fields             %d\n",      PassiveIntFrac_NVar      );
      if ( PassiveIntFrac_NVar > 0 ) {
      fprintf( Note, "   Target fields               "                                     );
      for (int v=0; v<PassiveIntFrac_NVar; v++)
      fprintf( Note, " %s",                                       FieldLabel[ NCOMP_FLUID + PassiveIntFrac_VarIdx[v] ] );
      fprintf( Note, "\n" ); }

      fprintf( Note, "OPT__OVERLAP_MPI                %d\n",      OPT__OVERLAP_MPI         );
      fprintf( Note, "OPT__RESET_FLUID                %d\n",      OPT__RESET_FLUID         );
      fprintf( Note, "OPT__FREEZE_FLUID               %d\n",      OPT__FREEZE_FLUID        );
#     if ( MODEL == HYDRO  ||  MODEL == ELBDM )
      fprintf( Note, "MIN_DENS                        %13.7e\n",  MIN_DENS                 );
#     endif
#     if ( MODEL == HYDRO )
      fprintf( Note, "MIN_PRES                        %13.7e\n",  MIN_PRES                 );
      fprintf( Note, "MIN_EINT                        %13.7e\n",  MIN_EINT                 );
      fprintf( Note, "MIN_TEMP                        %13.7e\n",  MIN_TEMP                 );
      fprintf( Note, "MIN_ENTR                        %13.7e\n",  MIN_ENTR                 );
      fprintf( Note, "OPT__CHECK_PRES_AFTER_FLU       %d\n",      OPT__CHECK_PRES_AFTER_FLU);
      fprintf( Note, "OPT__LAST_RESORT_FLOOR          %d\n",      OPT__LAST_RESORT_FLOOR   );
      fprintf( Note, "JEANS_MIN_PRES                  %d\n",      JEANS_MIN_PRES           );
      if ( JEANS_MIN_PRES ) {
      fprintf( Note, "JEANS_MIN_PRES_LEVEL            %d\n",      JEANS_MIN_PRES_LEVEL     );
      fprintf( Note, "JEANS_MIN_PRES_NCELL            %d\n",      JEANS_MIN_PRES_NCELL     ); }
#     endif
#     ifdef DUAL_ENERGY
      fprintf( Note, "DUAL_ENERGY_SWITCH              %13.7e\n",  DUAL_ENERGY_SWITCH       );
#     endif
      fprintf( Note, "WITH_COARSE_FINE_FLUX           %d\n",      amr->WithFlux            );
#     ifdef MHD
      fprintf( Note, "WITH_COARSE_FINE_ELECTRIC       %d\n",      amr->WithElectric        );
#     endif
#     ifndef SERIAL
      int MPI_Thread_Status;
      MPI_Query_thread( &MPI_Thread_Status );
      fprintf( Note, "MPI Thread Level                " );
      switch ( MPI_Thread_Status )
      {
         case MPI_THREAD_SINGLE:       fprintf( Note, "MPI_THREAD_SINGLE\n" );       break;
         case MPI_THREAD_FUNNELED:     fprintf( Note, "MPI_THREAD_FUNNELED\n" );     break;
         case MPI_THREAD_SERIALIZED:   fprintf( Note, "MPI_THREAD_SERIALIZED\n" );   break;
         case MPI_THREAD_MULTIPLE:     fprintf( Note, "MPI_THREAD_MULTIPLE\n" );     break;

         default:                      fprintf( Note, "UNKNOWN\n" );
      }
#     endif
      fprintf( Note, "***********************************************************************************\n" );
      fprintf( Note, "\n\n");


//    record the parameters of Poisson and Gravity solvers
#     ifdef GRAVITY
      fprintf( Note, "Parameters of Poisson and Gravity Solvers\n" );
      fprintf( Note, "***********************************************************************************\n" );
      fprintf( Note, "NEWTON_G                        %13.7e\n",  NEWTON_G                );
#     if   ( POT_SCHEME == SOR )
      fprintf( Note, "SOR_OMEGA                       %13.7e\n",  SOR_OMEGA               );
      fprintf( Note, "SOR_MAX_ITER                    %d\n",      SOR_MAX_ITER            );
      fprintf( Note, "SOR_MIN_ITER                    %d\n",      SOR_MIN_ITER            );
#     elif ( POT_SCHEME == MG )
      fprintf( Note, "MG_MAX_ITER                     %d\n",      MG_MAX_ITER             );
      fprintf( Note, "MG_NPRE_SMOOTH                  %d\n",      MG_NPRE_SMOOTH          );
      fprintf( Note, "MG_NPOST_SMOOTH                 %d\n",      MG_NPOST_SMOOTH         );
      fprintf( Note, "MG_TOLERATED_ERROR              %13.7e\n",  MG_TOLERATED_ERROR      );
#     endif
      fprintf( Note, "POT_GPU_NPGROUP                 %d\n",      POT_GPU_NPGROUP         );
      fprintf( Note, "OPT__GRA_P5_GRADIENT            %d\n",      OPT__GRA_P5_GRADIENT    );
      fprintf( Note, "OPT__SELF_GRAVITY               %d\n",      OPT__SELF_GRAVITY       );
      fprintf( Note, "OPT__EXT_ACC                    %d\n",      OPT__EXT_ACC            );
      fprintf( Note, "OPT__EXT_POT                    %d\n",      OPT__EXT_POT            );
      if ( OPT__EXT_POT == EXT_POT_TABLE ) {
      fprintf( Note, "EXT_POT_TABLE_NAME              %s\n",      EXT_POT_TABLE_NAME      );
      fprintf( Note, "EXT_POT_TABLE_NPOINT_X          %d\n",      EXT_POT_TABLE_NPOINT[0] );
      fprintf( Note, "EXT_POT_TABLE_NPOINT_Y          %d\n",      EXT_POT_TABLE_NPOINT[1] );
      fprintf( Note, "EXT_POT_TABLE_NPOINT_Z          %d\n",      EXT_POT_TABLE_NPOINT[2] );
      fprintf( Note, "EXT_POT_TABLE_DH_X              %13.7e\n",  EXT_POT_TABLE_DH[0]     );
      fprintf( Note, "EXT_POT_TABLE_DH_Y              %13.7e\n",  EXT_POT_TABLE_DH[1]     );
      fprintf( Note, "EXT_POT_TABLE_DH_Z              %13.7e\n",  EXT_POT_TABLE_DH[2]     );
      fprintf( Note, "EXT_POT_TABLE_EDGEL_X          %14.7e\n",   EXT_POT_TABLE_EDGEL[0]  );
      fprintf( Note, "EXT_POT_TABLE_EDGEL_Y          %14.7e\n",   EXT_POT_TABLE_EDGEL[1]  );
      fprintf( Note, "EXT_POT_TABLE_EDGEL_Z          %14.7e\n",   EXT_POT_TABLE_EDGEL[2]  );
      fprintf( Note, "EXT_POT_TABLE_FLOAT8            %d\n",      EXT_POT_TABLE_FLOAT8    ); }
      fprintf( Note, "OPT__GRAVITY_EXTRA_MASS         %d\n",      OPT__GRAVITY_EXTRA_MASS );
      fprintf( Note, "AveDensity_Init                 %13.7e\n",  AveDensity_Init         );
      fprintf( Note, "***********************************************************************************\n" );
      fprintf( Note, "\n\n");
#     endif // #ifdef GRAVITY


//    record the parameters of initialization
      fprintf( Note, "Parameters of Initialization\n" );
      fprintf( Note, "***********************************************************************************\n" );
      fprintf( Note, "OPT__INIT                       %d\n",      OPT__INIT               );
      fprintf( Note, "RESTART_LOAD_NRANK              %d\n",      RESTART_LOAD_NRANK      );
      fprintf( Note, "OPT__RESTART_RESET              %d\n",      OPT__RESTART_RESET      );
      fprintf( Note, "OPT__UM_IC_LEVEL                %d\n",      OPT__UM_IC_LEVEL        );
      fprintf( Note, "OPT__UM_IC_NLEVEL               %d\n",      OPT__UM_IC_NLEVEL       );
      fprintf( Note, "OPT__UM_IC_NVAR                 %d\n",      OPT__UM_IC_NVAR         );
      fprintf( Note, "OPT__UM_IC_FORMAT               %d\n",      OPT__UM_IC_FORMAT       );
      fprintf( Note, "OPT__UM_IC_DOWNGRADE            %d\n",      OPT__UM_IC_DOWNGRADE    );
      fprintf( Note, "OPT__UM_IC_REFINE               %d\n",      OPT__UM_IC_REFINE       );
      fprintf( Note, "OPT__UM_IC_LOAD_NRANK           %d\n",      OPT__UM_IC_LOAD_NRANK   );
      fprintf( Note, "OPT__INIT_RESTRICT              %d\n",      OPT__INIT_RESTRICT      );
      fprintf( Note, "OPT__INIT_GRID_WITH_OMP         %d\n",      OPT__INIT_GRID_WITH_OMP );
      fprintf( Note, "OPT__GPUID_SELECT               %d\n",      OPT__GPUID_SELECT       );
      fprintf( Note, "INIT_SUBSAMPLING_NCELL          %d\n",      INIT_SUBSAMPLING_NCELL  );
#     ifdef MHD
      fprintf( Note, "OPT__INIT_BFIELD_BYFILE         %d\n",      OPT__INIT_BFIELD_BYFILE );
#     endif

//    refinement region for OPT__UM_IC_NLEVEL>1
      if ( OPT__INIT == INIT_BY_FILE  &&  OPT__UM_IC_NLEVEL > 1 ) {

      const int (*RefineRegion)[6] = ( int(*)[6] )UM_IC_RefineRegion;

      fprintf( Note, "\n" );
      fprintf( Note, "Input__UM_IC_RefineRegion\n" );
      fprintf( Note, "------------------------------------------------------------------------------\n" );
      fprintf( Note, "   %3s  %10s  %10s  %10s  %10s  %10s  %10s\n",
               "dLv", "NP_Skip_xL", "NP_Skip_xR", "NP_Skip_yL", "NP_Skip_yR", "NP_Skip_zL", "NP_Skip_zR" );

      for (int t=0; t<OPT__UM_IC_NLEVEL-1; t++)
      fprintf( Note, "   %3d  %10d  %10d  %10d  %10d  %10d  %10d\n",
               t+1, RefineRegion[t][0], RefineRegion[t][1], RefineRegion[t][2],
                    RefineRegion[t][3], RefineRegion[t][4], RefineRegion[t][5] );
      fprintf( Note, "------------------------------------------------------------------------------\n" );
      fprintf( Note, "\n" ); }

      fprintf( Note, "***********************************************************************************\n" );
      fprintf( Note, "\n\n");


//    record the parameters of interpolation schemes
      fprintf( Note, "Parameters of Interpolation Schemes\n" );
      fprintf( Note, "***********************************************************************************\n" );
      fprintf( Note, "OPT__INT_TIME                   %d\n",      OPT__INT_TIME           );
#     if ( MODEL == ELBDM )
      fprintf( Note, "OPT__INT_PHASE                  %d\n",      OPT__INT_PHASE          );
#     endif
      fprintf( Note, "OPT__FLU_INT_SCHEME             %s\n",      ( OPT__FLU_INT_SCHEME == INT_MINMOD3D ) ? "MINMOD3D" :
                                                                  ( OPT__FLU_INT_SCHEME == INT_MINMOD1D ) ? "MINMOD1D" :
                                                                  ( OPT__FLU_INT_SCHEME == INT_VANLEER  ) ? "VANLEER"  :
                                                                  ( OPT__FLU_INT_SCHEME == INT_CQUAD    ) ? "CQUAD"    :
                                                                  ( OPT__FLU_INT_SCHEME == INT_QUAD     ) ? "QUAD"     :
                                                                  ( OPT__FLU_INT_SCHEME == INT_CQUAR    ) ? "CQUAR"    :
                                                                  ( OPT__FLU_INT_SCHEME == INT_QUAR     ) ? "QUAR"     :
                                                                                                            "UNKNOWN" );
#     ifdef MHD
      fprintf( Note, "OPT__MAG_INT_SCHEME             %s\n",      ( OPT__MAG_INT_SCHEME == INT_MINMOD3D ) ? "MINMOD3D" :
                                                                  ( OPT__MAG_INT_SCHEME == INT_MINMOD1D ) ? "MINMOD1D" :
                                                                  ( OPT__MAG_INT_SCHEME == INT_VANLEER  ) ? "VANLEER"  :
                                                                  ( OPT__MAG_INT_SCHEME == INT_CQUAD    ) ? "CQUAD"    :
                                                                  ( OPT__MAG_INT_SCHEME == INT_QUAD     ) ? "QUAD"     :
                                                                  ( OPT__MAG_INT_SCHEME == INT_CQUAR    ) ? "CQUAR"    :
                                                                  ( OPT__MAG_INT_SCHEME == INT_QUAR     ) ? "QUAR"     :
                                                                                                            "UNKNOWN" );
#     endif
#     ifdef GRAVITY
      fprintf( Note, "OPT__POT_INT_SCHEME             %s\n",      ( OPT__POT_INT_SCHEME == INT_MINMOD3D ) ? "MINMOD3D" :
                                                                  ( OPT__POT_INT_SCHEME == INT_MINMOD1D ) ? "MINMOD1D" :
                                                                  ( OPT__POT_INT_SCHEME == INT_VANLEER  ) ? "VANLEER"  :
                                                                  ( OPT__POT_INT_SCHEME == INT_CQUAD    ) ? "CQUAD"    :
                                                                  ( OPT__POT_INT_SCHEME == INT_QUAD     ) ? "QUAD"     :
                                                                  ( OPT__POT_INT_SCHEME == INT_CQUAR    ) ? "CQUAR"    :
                                                                  ( OPT__POT_INT_SCHEME == INT_QUAR     ) ? "QUAR"     :
                                                                                                            "UNKNOWN" );
      fprintf( Note, "OPT__RHO_INT_SCHEME             %s\n",      ( OPT__RHO_INT_SCHEME == INT_MINMOD3D ) ? "MINMOD3D" :
                                                                  ( OPT__RHO_INT_SCHEME == INT_MINMOD1D ) ? "MINMOD1D" :
                                                                  ( OPT__RHO_INT_SCHEME == INT_VANLEER  ) ? "VANLEER"  :
                                                                  ( OPT__RHO_INT_SCHEME == INT_CQUAD    ) ? "CQUAD"    :
                                                                  ( OPT__RHO_INT_SCHEME == INT_QUAD     ) ? "QUAD"     :
                                                                  ( OPT__RHO_INT_SCHEME == INT_CQUAR    ) ? "CQUAR"    :
                                                                  ( OPT__RHO_INT_SCHEME == INT_QUAR     ) ? "QUAR"     :
                                                                                                            "UNKNOWN" );
      fprintf( Note, "OPT__GRA_INT_SCHEME             %s\n",      ( OPT__GRA_INT_SCHEME == INT_MINMOD3D ) ? "MINMOD3D" :
                                                                  ( OPT__GRA_INT_SCHEME == INT_MINMOD1D ) ? "MINMOD1D" :
                                                                  ( OPT__GRA_INT_SCHEME == INT_VANLEER  ) ? "VANLEER"  :
                                                                  ( OPT__GRA_INT_SCHEME == INT_CQUAD    ) ? "CQUAD"    :
                                                                  ( OPT__GRA_INT_SCHEME == INT_QUAD     ) ? "QUAD"     :
                                                                  ( OPT__GRA_INT_SCHEME == INT_CQUAR    ) ? "CQUAR"    :
                                                                  ( OPT__GRA_INT_SCHEME == INT_QUAR     ) ? "QUAR"     :
                                                                                                            "UNKNOWN" );
#     endif
      fprintf( Note, "OPT__REF_FLU_INT_SCHEME         %s\n",   ( OPT__REF_FLU_INT_SCHEME == INT_MINMOD3D ) ? "MINMOD3D" :
                                                               ( OPT__REF_FLU_INT_SCHEME == INT_MINMOD1D ) ? "MINMOD1D" :
                                                               ( OPT__REF_FLU_INT_SCHEME == INT_VANLEER  ) ? "VANLEER"  :
                                                               ( OPT__REF_FLU_INT_SCHEME == INT_CQUAD    ) ? "CQUAD"    :
                                                               ( OPT__REF_FLU_INT_SCHEME == INT_QUAD     ) ? "QUAD"     :
                                                               ( OPT__REF_FLU_INT_SCHEME == INT_CQUAR    ) ? "CQUAR"    :
                                                               ( OPT__REF_FLU_INT_SCHEME == INT_QUAR     ) ? "QUAR"     :
                                                                                                             "UNKNOWN" );
#     ifdef MHD
      fprintf( Note, "OPT__REF_MAG_INT_SCHEME         %s\n",   ( OPT__REF_MAG_INT_SCHEME == INT_MINMOD3D ) ? "MINMOD3D" :
                                                               ( OPT__REF_MAG_INT_SCHEME == INT_MINMOD1D ) ? "MINMOD1D" :
                                                               ( OPT__REF_MAG_INT_SCHEME == INT_VANLEER  ) ? "VANLEER"  :
                                                               ( OPT__REF_MAG_INT_SCHEME == INT_CQUAD    ) ? "CQUAD"    :
                                                               ( OPT__REF_MAG_INT_SCHEME == INT_QUAD     ) ? "QUAD"     :
                                                               ( OPT__REF_MAG_INT_SCHEME == INT_CQUAR    ) ? "CQUAR"    :
                                                               ( OPT__REF_MAG_INT_SCHEME == INT_QUAR     ) ? "QUAR"     :
                                                                                                             "UNKNOWN" );
#     endif
#     ifdef GRAVITY
      fprintf( Note, "OPT__REF_POT_INT_SCHEME         %s\n",   ( OPT__REF_POT_INT_SCHEME == INT_MINMOD3D ) ? "MINMOD3D" :
                                                               ( OPT__REF_POT_INT_SCHEME == INT_MINMOD1D ) ? "MINMOD1D" :
                                                               ( OPT__REF_POT_INT_SCHEME == INT_VANLEER  ) ? "VANLEER"  :
                                                               ( OPT__REF_POT_INT_SCHEME == INT_CQUAD    ) ? "CQUAD"    :
                                                               ( OPT__REF_POT_INT_SCHEME == INT_QUAD     ) ? "QUAD"     :
                                                               ( OPT__REF_POT_INT_SCHEME == INT_CQUAR    ) ? "CQUAR"    :
                                                               ( OPT__REF_POT_INT_SCHEME == INT_QUAR     ) ? "QUAR"     :
                                                                                                             "UNKNOWN" );
#     endif
      fprintf( Note, "INT_MONO_COEFF                  %13.7e\n",  INT_MONO_COEFF          );
      fprintf( Note, "MONO_MAX_ITER                   %d\n",      MONO_MAX_ITER           );
      fprintf( Note, "INT_OPP_SIGN_0TH_ORDER          %d\n",      INT_OPP_SIGN_0TH_ORDER  );
      fprintf( Note, "***********************************************************************************\n" );
      fprintf( Note, "\n\n");


//    record the parameters of data dump
      fprintf( Note, "Parameters of Data Dump\n" );
      fprintf( Note, "***********************************************************************************\n" );
      fprintf( Note, "OPT__OUTPUT_TOTAL               %d\n",      OPT__OUTPUT_TOTAL      );
      fprintf( Note, "OPT__OUTPUT_PART                %d\n",      OPT__OUTPUT_PART       );
      fprintf( Note, "OPT__OUTPUT_USER                %d\n",      OPT__OUTPUT_USER       );
#     ifdef PARTICLE
      fprintf( Note, "OPT__OUTPUT_PAR_MODE            %d\n",      OPT__OUTPUT_PAR_MODE   );
#     endif
      fprintf( Note, "OPT__OUTPUT_BASEPS              %d\n",      OPT__OUTPUT_BASEPS     );
      fprintf( Note, "OPT__OUTPUT_BASE                %d\n",      OPT__OUTPUT_BASE       );
#     ifdef GRAVITY
      fprintf( Note, "OPT__OUTPUT_POT                 %d\n",      OPT__OUTPUT_POT        );
#     endif
#     ifdef PARTICLE
      fprintf( Note, "OPT__OUTPUT_PAR_DENS            %d\n",      OPT__OUTPUT_PAR_DENS   );
#     endif
#     ifdef MHD
      fprintf( Note, "OPT__OUTPUT_CC_MAG              %d\n",      OPT__OUTPUT_CC_MAG     );
#     endif
#     if ( MODEL == HYDRO )
      fprintf( Note, "OPT__OUTPUT_PRES                %d\n",      OPT__OUTPUT_PRES       );
      fprintf( Note, "OPT__OUTPUT_TEMP                %d\n",      OPT__OUTPUT_TEMP       );
      fprintf( Note, "OPT__OUTPUT_ENTR                %d\n",      OPT__OUTPUT_ENTR       );
      fprintf( Note, "OPT__OUTPUT_CS                  %d\n",      OPT__OUTPUT_CS         );
      fprintf( Note, "OPT__OUTPUT_DIVVEL              %d\n",      OPT__OUTPUT_DIVVEL     );
      fprintf( Note, "OPT__OUTPUT_MACH                %d\n",      OPT__OUTPUT_MACH       );
#     endif
#     ifdef MHD
      fprintf( Note, "OPT__OUTPUT_DIVMAG              %d\n",      OPT__OUTPUT_DIVMAG     );
#     endif
      fprintf( Note, "OPT__OUTPUT_USER_FIELD          %d\n",      OPT__OUTPUT_USER_FIELD );

//    user-defined derived fields
      if ( OPT__OUTPUT_USER_FIELD ) {
      fprintf( Note, "   Number of fields             %d\n",      UserDerField_Num       );
      if ( UserDerField_Num > 0 ) {
      fprintf( Note, "   Labels                      "                                   );
      for (int v=0; v<UserDerField_Num; v++)
      fprintf( Note, " %s",                                       UserDerField_Label[v]  );
      fprintf( Note, "\n" );
      fprintf( Note, "   Units                       "                                   );
      for (int v=0; v<UserDerField_Num; v++)
      fprintf( Note, " %s",                                       UserDerField_Unit [v]  );
      fprintf( Note, "\n" ); } }

      fprintf( Note, "OPT__OUTPUT_MODE                %d\n",      OPT__OUTPUT_MODE       );
      fprintf( Note, "OUTPUT_STEP                     %d\n",      OUTPUT_STEP            );
      fprintf( Note, "OUTPUT_DT                       %20.14e\n", OUTPUT_DT              );
      fprintf( Note, "OUTPUT_PART_X                   %20.14e\n", OUTPUT_PART_X          );
      fprintf( Note, "OUTPUT_PART_Y                   %20.14e\n", OUTPUT_PART_Y          );
      fprintf( Note, "OUTPUT_PART_Z                   %20.14e\n", OUTPUT_PART_Z          );
      fprintf( Note, "INIT_DUMPID                     %d\n",      INIT_DUMPID            );
      fprintf( Note, "***********************************************************************************\n" );
      fprintf( Note, "\n\n");


//    record the parameters of yt inline analysis
#     ifdef SUPPORT_LIBYT
      fprintf( Note, "Parameters of YT Inline Analysis\n" );
      fprintf( Note, "***********************************************************************************\n" );
      fprintf( Note, "YT_SCRIPT                       %s\n",      YT_SCRIPT  );
      fprintf( Note, "YT_VERBOSE                      %d\n",      YT_VERBOSE );
      fprintf( Note, "YT_FIG_BASENAME                 %s\n",      YT_FIG_BASENAME );
      fprintf( Note, "***********************************************************************************\n" );
      fprintf( Note, "\n\n");
#     endif


//    record the parameters of miscellaneous purposes
      fprintf( Note, "Parameters of Miscellaneous Purposes\n" );
      fprintf( Note, "***********************************************************************************\n" );
      fprintf( Note, "OPT__VERBOSE                    %d\n",      OPT__VERBOSE             );
      fprintf( Note, "OPT__TIMING_BARRIER             %d\n",      OPT__TIMING_BARRIER      );
      fprintf( Note, "OPT__TIMING_BALANCE             %d\n",      OPT__TIMING_BALANCE      );
      fprintf( Note, "OPT__TIMING_MPI                 %d\n",      OPT__TIMING_MPI          );
      fprintf( Note, "OPT__RECORD_NOTE                %d\n",      OPT__RECORD_NOTE         );
      fprintf( Note, "OPT__RECORD_UNPHY               %d\n",      OPT__RECORD_UNPHY        );
      fprintf( Note, "OPT__RECORD_MEMORY              %d\n",      OPT__RECORD_MEMORY       );
      fprintf( Note, "OPT__RECORD_PERFORMANCE         %d\n",      OPT__RECORD_PERFORMANCE  );
      fprintf( Note, "OPT__MANUAL_CONTROL             %d\n",      OPT__MANUAL_CONTROL      );
      fprintf( Note, "OPT__RECORD_USER                %d\n",      OPT__RECORD_USER         );
      fprintf( Note, "OPT__OPTIMIZE_AGGRESSIVE        %d\n",      OPT__OPTIMIZE_AGGRESSIVE );
      fprintf( Note, "***********************************************************************************\n" );
      fprintf( Note, "\n\n");


//    record the parameters of simulation checks
      fprintf( Note, "Parameters of Simulation Checks\n" );
      fprintf( Note, "***********************************************************************************\n" );
      fprintf( Note, "OPT__CK_REFINE                  %d\n",      OPT__CK_REFINE            );
      fprintf( Note, "OPT__CK_PROPER_NESTING          %d\n",      OPT__CK_PROPER_NESTING    );
      fprintf( Note, "OPT__CK_CONSERVATION            %d\n",      OPT__CK_CONSERVATION      );
      fprintf( Note, "OPT__CK_NORMALIZE_PASSIVE       %d\n",      OPT__CK_NORMALIZE_PASSIVE );
      fprintf( Note, "OPT__CK_RESTRICT                %d\n",      OPT__CK_RESTRICT          );
      fprintf( Note, "OPT__CK_FINITE                  %d\n",      OPT__CK_FINITE            );
      fprintf( Note, "OPT__CK_PATCH_ALLOCATE          %d\n",      OPT__CK_PATCH_ALLOCATE    );
      fprintf( Note, "OPT__CK_FLUX_ALLOCATE           %d\n",      OPT__CK_FLUX_ALLOCATE     );
#     if ( MODEL == HYDRO )
      fprintf( Note, "OPT__CK_NEGATIVE                %d\n",      OPT__CK_NEGATIVE          );
#     endif
      fprintf( Note, "OPT__CK_MEMFREE                 %13.7e\n",  OPT__CK_MEMFREE           );
#     ifdef PARTICLE
      fprintf( Note, "OPT__CK_PARTICLE                %d\n",      OPT__CK_PARTICLE          );
#     endif
#     ifdef MHD
      fprintf( Note, "OPT__CK_INTERFACE_B             %d\n",      OPT__CK_INTERFACE_B       );
      fprintf( Note, "OPT__CK_DIVERGENCE_B            %d\n",      OPT__CK_DIVERGENCE_B      );
#     endif
      fprintf( Note, "***********************************************************************************\n" );
      fprintf( Note, "\n\n");


//    record the flag criterion (density/density gradient/pressure gradient/user-defined)
      if ( OPT__FLAG_RHO )
      {
         fprintf( Note, "Flag Criterion (Density)\n" );
         fprintf( Note, "***********************************************************************************\n" );
         fprintf( Note, "  Level             Density\n" );
         for (int lv=0; lv<MAX_LEVEL; lv++)  fprintf( Note, "%7d%20.7e\n", lv, FlagTable_Rho[lv] );
         fprintf( Note, "***********************************************************************************\n" );
         fprintf( Note, "\n\n");
      }

      if ( OPT__FLAG_RHO_GRADIENT )
      {
         fprintf( Note, "Flag Criterion (Density Gradient)\n" );
         fprintf( Note, "***********************************************************************************\n" );
         fprintf( Note, "  Level    Density Gradient\n" );
         for (int lv=0; lv<MAX_LEVEL; lv++)  fprintf( Note, "%7d%20.7e\n", lv, FlagTable_RhoGradient[lv] );
         fprintf( Note, "***********************************************************************************\n" );
         fprintf( Note, "\n\n");
      }

#     if   ( MODEL == HYDRO )
      if ( OPT__FLAG_PRES_GRADIENT )
      {
         fprintf( Note, "Flag Criterion (Pressure Gradient in HYDRO)\n" );
         fprintf( Note, "***********************************************************************************\n" );
         fprintf( Note, "  Level   Pressure Gradient\n" );
         for (int lv=0; lv<MAX_LEVEL; lv++)  fprintf( Note, "%7d%20.7e\n", lv, FlagTable_PresGradient[lv] );
         fprintf( Note, "***********************************************************************************\n" );
         fprintf( Note, "\n\n");
      }

      if ( OPT__FLAG_VORTICITY )
      {
         fprintf( Note, "Flag Criterion (Vorticity in HYDRO)\n" );
         fprintf( Note, "***********************************************************************************\n" );
         fprintf( Note, "  Level           Vorticity\n" );
         for (int lv=0; lv<MAX_LEVEL; lv++)  fprintf( Note, "%7d%20.7e\n", lv, FlagTable_Vorticity[lv] );
         fprintf( Note, "***********************************************************************************\n" );
         fprintf( Note, "\n\n");
      }

      if ( OPT__FLAG_JEANS )
      {
         fprintf( Note, "Flag Criterion (Jeans Length over Cell Size in HYDRO)\n" );
         fprintf( Note, "***********************************************************************************\n" );
         fprintf( Note, "  Level       lambda_J / dh\n" );
         for (int lv=0; lv<MAX_LEVEL; lv++)  fprintf( Note, "%7d%20.7e\n", lv, FlagTable_Jeans[lv] );
         fprintf( Note, "***********************************************************************************\n" );
         fprintf( Note, "\n\n");
      }

#     ifdef MHD
      if ( OPT__FLAG_CURRENT )
      {
         fprintf( Note, "Flag Criterion (Current Density in MHD)\n" );
         fprintf( Note, "***********************************************************************************\n" );
         fprintf( Note, "  Level             Current\n" );
         for (int lv=0; lv<MAX_LEVEL; lv++)  fprintf( Note, "%7d%20.7e\n", lv, FlagTable_Current[lv] );
         fprintf( Note, "***********************************************************************************\n" );
         fprintf( Note, "\n\n");
      }
#     endif
#     endif // #if ( MODEL == HYDRO )

#     if ( MODEL == ELBDM )
      if ( OPT__FLAG_ENGY_DENSITY )
      {
         fprintf( Note, "Flag Criterion (Energy Density in ELBDM)\n" );
         fprintf( Note, "***********************************************************************************\n" );
         fprintf( Note, "  Level     Angle_over_2*PI              Soften\n" );
         for (int lv=0; lv<MAX_LEVEL; lv++)
            fprintf( Note, "%7d%20.7e%20.7e\n", lv, FlagTable_EngyDensity[lv][0], FlagTable_EngyDensity[lv][1] );
         fprintf( Note, "***********************************************************************************\n" );
         fprintf( Note, "\n\n");
      }
#     endif

#     if   ( MODEL == HYDRO )
      if ( OPT__FLAG_LOHNER_DENS || OPT__FLAG_LOHNER_ENGY || OPT__FLAG_LOHNER_PRES || OPT__FLAG_LOHNER_TEMP || OPT__FLAG_LOHNER_ENTR )
#     elif ( MODEL == ELBDM )
      if ( OPT__FLAG_LOHNER_DENS )
#     endif
      {
         fprintf( Note, "Flag Criterion (Lohner Error Estimator)\n" );
         fprintf( Note, "***********************************************************************************\n" );
         fprintf( Note, "  Level           Threshold              Filter              Soften      MinimumDensity\n" );
         for (int lv=0; lv<MAX_LEVEL; lv++)
            fprintf( Note, "%7d%20.7e%20.7e%20.7e%20.7e\n", lv, FlagTable_Lohner[lv][0], FlagTable_Lohner[lv][1],
                     FlagTable_Lohner[lv][2], FlagTable_Lohner[lv][3] );
         fprintf( Note, "***********************************************************************************\n" );
         fprintf( Note, "\n\n");
      }

      if ( OPT__FLAG_USER )
      {
         fprintf( Note, "Flag Criterion (User-defined)\n" );
         fprintf( Note, "***********************************************************************************\n" );
         fprintf( Note, "  Level           Threshold\n" );
         for (int lv=0; lv<MAX_LEVEL; lv++)
         {
                                                       fprintf( Note, "%7d",    lv );
            for (int t=0; t<OPT__FLAG_USER_NUM; t++)   fprintf( Note, "%20.7e", FlagTable_User[lv][t] );
                                                       fprintf( Note, "\n" );
         }
         fprintf( Note, "***********************************************************************************\n" );
         fprintf( Note, "\n\n");
      }

#     ifdef PARTICLE
      if ( OPT__FLAG_NPAR_PATCH )
      {
         fprintf( Note, "Flag Criterion (# of Particles per Patch)\n" );
         fprintf( Note, "***********************************************************************************\n" );
         fprintf( Note, "  Level      # of Particles\n" );
         for (int lv=0; lv<MAX_LEVEL; lv++)  fprintf( Note, "%7d%20d\n", lv, FlagTable_NParPatch[lv] );
         fprintf( Note, "***********************************************************************************\n" );
         fprintf( Note, "\n\n");
      }

      if ( OPT__FLAG_NPAR_CELL )
      {
         fprintf( Note, "Flag Criterion (# of Particles per Cell)\n" );
         fprintf( Note, "***********************************************************************************\n" );
         fprintf( Note, "  Level      # of Particles\n" );
         for (int lv=0; lv<MAX_LEVEL; lv++)  fprintf( Note, "%7d%20d\n", lv, FlagTable_NParCell[lv] );
         fprintf( Note, "***********************************************************************************\n" );
         fprintf( Note, "\n\n");
      }

      if ( OPT__FLAG_PAR_MASS_CELL )
      {
         fprintf( Note, "Flag Criterion (Particle Mass per Cell)\n" );
         fprintf( Note, "***********************************************************************************\n" );
         fprintf( Note, "  Level       Particle Mass\n" );
         for (int lv=0; lv<MAX_LEVEL; lv++)  fprintf( Note, "%7d%20.7e\n", lv, FlagTable_ParMassCell[lv] );
         fprintf( Note, "***********************************************************************************\n" );
         fprintf( Note, "\n\n");
      }
#     endif // #ifdef PARTICLE


//    record the grid size in different refinement level
      fprintf( Note, "Cell Size and Scale (scale = number of cells at the finest level)\n" );
      fprintf( Note, "***********************************************************************************\n" );
      fprintf( Note, "%7s%*c%26s%*c%16s\n", "Level", 10, ' ', "Cell Size", 10, ' ', "Cell Scale" );
      for (int lv=0; lv<NLEVEL; lv++)
      fprintf( Note, "%7d%*c%26.20lf%*c%16d\n", lv, 10, ' ', amr->dh[lv], 10, ' ', amr->scale[lv] );
      fprintf( Note, "***********************************************************************************\n" );
      fprintf( Note, "\n\n");


//    record the compilation time (of the file "Aux_TakeNote")
      fprintf( Note, "Compilation Time\n" );
      fprintf( Note, "***********************************************************************************\n" );
      fprintf( Note, "%s %s\n", __DATE__, __TIME__ );
      fprintf( Note, "***********************************************************************************\n" );
      fprintf( Note, "\n\n");


//    record the git information
      fprintf( Note, "Git information\n" );
      fprintf( Note, "***********************************************************************************\n" );
      fprintf( Note, "Branch : %s\n", EXPAND_AND_QUOTE(GIT_BRANCH) );
      fprintf( Note, "Commit : %s\n", EXPAND_AND_QUOTE(GIT_COMMIT) );
      fprintf( Note, "***********************************************************************************\n" );
      fprintf( Note, "\n\n" );


      fclose( Note );
   } // if ( MPI_Rank == 0 )


// record the hostname and PID of each MPI process (the function "CUAPI_DiagnoseDevice" will also record them)
#  ifndef GPU
   const int PID = getpid();
   char Host[1024];
   gethostname( Host, 1024 );

   if ( MPI_Rank == 0 )
   {
       Note = fopen( FileName, "a" );
       fprintf( Note, "Device Diagnosis\n" );
       fprintf( Note, "***********************************************************************************\n" );
       fclose( Note );
   }

   for (int YourTurn=0; YourTurn<MPI_NRank; YourTurn++)
   {
      if ( MPI_Rank == YourTurn )
      {
         Note = fopen( FileName, "a" );
         if ( MPI_Rank != 0 )    fprintf( Note, "\n" );
         fprintf( Note, "MPI_Rank = %3d, hostname = %10s, PID = %5d\n", MPI_Rank, Host, PID );
         fprintf( Note, "CPU Info :\n" );
         fflush( Note );

         Aux_GetCPUInfo( FileName );

         fclose( Note );
      }

      MPI_Barrier( MPI_COMM_WORLD );
   }

   if ( MPI_Rank == 0 )
   {
      Note = fopen( FileName, "a" );
      fprintf( Note, "***********************************************************************************\n" );
      fprintf( Note, "\n\n");
      fclose( Note );
   }
#  endif // #ifndef GPU


// record the OpenMP status
#  ifdef OPENMP
   int omp_nthread, omp_chunk_size, omp_nested;
   omp_sched_t omp_schedule;

   omp_nested = omp_get_nested();
   omp_get_schedule( &omp_schedule, &omp_chunk_size );

#  pragma omp parallel
#  pragma omp master
   { omp_nthread = omp_get_num_threads(); }

   if ( MPI_Rank == 0 )
   {
      Note = fopen( FileName, "a" );
      fprintf( Note, "OpenMP Diagnosis\n" );
      fprintf( Note, "***********************************************************************************\n" );
      fprintf( Note, "OMP__SCHEDULE                   %s\n",      ( omp_schedule == omp_sched_static  ) ? "STATIC"  :
                                                                  ( omp_schedule == omp_sched_dynamic ) ? "DYNAMIC" :
                                                                  ( omp_schedule == omp_sched_guided  ) ? "GUIDED"  :
                                                                  ( omp_schedule == omp_sched_auto    ) ? "AUTO"    : "UNKNOWN" );
      fprintf( Note, "OMP__SCHEDULE_CHUNK_SIZE        %d\n",      omp_chunk_size          );
      fprintf( Note, "OMP__NESTED                     %s\n",      ( omp_nested ) ? "ON" : "OFF" );
      fprintf( Note, "\n" );
      fprintf( Note, "CPU core IDs of all OpenMP threads (tid == thread ID):\n" );
      fprintf( Note, "------------------------------------------------------------------------\n" );
      fprintf( Note, "%5s  %10s  %7s", "Rank", "Host", "NThread" );
      for (int t=0; t<omp_nthread; t++)
      fprintf( Note, "  tid-%02d", t );
      fprintf( Note, "\n" );
      fclose( Note );
   }

// record the CPU core id of each OpenMP thread
   int *omp_core_id = new int [omp_nthread];

#  pragma omp parallel
   { omp_core_id[ omp_get_thread_num() ] = get_cpuid(); }

   for (int YourTurn=0; YourTurn<MPI_NRank; YourTurn++)
   {
      if ( MPI_Rank == YourTurn )
      {
         char MPI_Host[1024];
         gethostname( MPI_Host, 1024 );

         Note = fopen( FileName, "a" );
         fprintf( Note, "%5d  %10s  %7d", MPI_Rank, MPI_Host, omp_nthread );
         for (int t=0; t<omp_nthread; t++)   fprintf( Note, "  %6d", omp_core_id[t] );
         fprintf( Note, "\n" );
         fflush( Note );
         fclose( Note );
      }

      MPI_Barrier( MPI_COMM_WORLD );
   }

   delete [] omp_core_id;

   if ( MPI_Rank == 0 )
   {
      Note = fopen( FileName, "a" );
      fprintf( Note, "***********************************************************************************\n" );
      fprintf( Note, "\n\n");
      fclose( Note );
   }
#  endif // #ifdef OPENMP


   if ( MPI_Rank == 0 )    Aux_Message( stdout, "Aux_TakeNote ... done\n" );

} // FUNCTION : Aux_TakeNote



//-------------------------------------------------------------------------------------------------------
// Function    :  get_cpuid
// Description :  Get the CPU ID
//
// Note        :  Work on both macOS and Linux systems
//-------------------------------------------------------------------------------------------------------
int get_cpuid()
{

// See https://stackoverflow.com/questions/33745364/sched-getcpu-equivalent-for-os-x
   int CPU;

#  ifdef __APPLE__
   uint32_t CPUInfo[4];
   __cpuid_count(1, 0, CPUInfo[0], CPUInfo[1], CPUInfo[2], CPUInfo[3]);
   if ((CPUInfo[3] & (1 << 9)) == 0) {
      CPU = -1;  /* no APIC on chip */
   } else {
      CPU = (unsigned)CPUInfo[1] >> 24;
   }
   if (CPU < 0) CPU = 0;
#  else
   CPU = sched_getcpu();
#  endif

   return CPU;

} // FUNCTION : get_cpuid<|MERGE_RESOLUTION|>--- conflicted
+++ resolved
@@ -220,8 +220,7 @@
 
 //    d. options in PARTICLE
 #     ifdef PARTICLE
-<<<<<<< HEAD
-=======
+
 #     ifdef MASSIVE_PARTICLES
       fprintf( Note, "MASSIVE_PARTICLES               ON\n" );
 #     else
@@ -233,7 +232,6 @@
 #     else
       fprintf( Note, "TRACER                          OFF\n" );
 #     endif
->>>>>>> e43fab61
 
 #     ifdef STORE_PAR_ACC
       fprintf( Note, "STORE_PAR_ACC                   ON\n" );
