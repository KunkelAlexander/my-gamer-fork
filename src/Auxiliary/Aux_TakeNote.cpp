--- conflicted
+++ resolved
@@ -367,17 +367,6 @@
 #     else
       fprintf( Note, "HLL_INCLUDE_ALL_WAVES           OFF\n" );
 #     endif
-
-<<<<<<< HEAD
-#     ifdef WAF_DISSIPATE
-      fprintf( Note, "WAF_DISSIPATE                   ON\n" );
-#     else
-      fprintf( Note, "WAF_DISSIPATE                   OFF\n" );
-#     endif
-=======
-#     elif ( MODEL == MHD )
-#     warning : WAIT MHD !!!
->>>>>>> 75d245ae
 
 #     elif ( MODEL == ELBDM )
 
