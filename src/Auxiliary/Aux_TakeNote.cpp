--- conflicted
+++ resolved
@@ -573,16 +573,11 @@
 #     ifdef GRAVITY
       fprintf( Note, "#define EXT_POT_NAUX_MAX        %d\n",      EXT_POT_NAUX_MAX      );
       fprintf( Note, "#define EXT_ACC_NAUX_MAX        %d\n",      EXT_ACC_NAUX_MAX      );
-<<<<<<< HEAD
-      fprintf( Note, "EXT_POT_GREP_NAUX_MAX           %d\n",      EXT_POT_GREP_NAUX_MAX );
-#     endif
-      fprintf( Note, "#define SRC_NAUX_DLEP           %d\n",      SRC_NAUX_DLEP         );
-=======
+      fprintf( Note, "#define EXT_POT_GREP_NAUX_MAX   %d\n",      EXT_POT_GREP_NAUX_MAX );
 #     endif
       fprintf( Note, "#define SRC_NAUX_DLEP           %d\n",      SRC_NAUX_DLEP         );
       fprintf( Note, "#define SRC_DLEP_PROF_NVAR      %d\n",      SRC_DLEP_PROF_NVAR    );
       fprintf( Note, "#define SRC_DLEP_PROF_NBINMAX   %d\n",      SRC_DLEP_PROF_NBINMAX );
->>>>>>> e1b510fc
       fprintf( Note, "#define SRC_NAUX_USER           %d\n",      SRC_NAUX_USER         );
 #     ifdef GPU
       fprintf( Note, "#define FLU_BLOCK_SIZE_X        %d\n",      FLU_BLOCK_SIZE_X      );
