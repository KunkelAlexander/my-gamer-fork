--- conflicted
+++ resolved
@@ -121,7 +121,6 @@
       Aux_Error( ERROR_INFO, "currently the check \"%s\" must work with \"%s\" !!\n",
                  "OPT__CK_REFINE", "OPT__FLAG_RHO" );
 
-<<<<<<< HEAD
    if ( OPT__CK_CONSERVATION  &&  ANGMOM_ORIGIN_X > amr->BoxEdgeR[0] )
       Aux_Error( ERROR_INFO, "incorrect ANGMOM_ORIGIN_X = %lf (out of range [X<=%lf]) !!\n", ANGMOM_ORIGIN_X, amr->BoxEdgeR[0] );
 
@@ -130,7 +129,7 @@
 
    if ( OPT__CK_CONSERVATION  &&  ANGMOM_ORIGIN_Z > amr->BoxEdgeR[2] )
       Aux_Error( ERROR_INFO, "incorrect ANGMOM_ORIGIN_Z = %lf (out of range [Z<=%lf]) !!\n", ANGMOM_ORIGIN_Z, amr->BoxEdgeR[2] );
-=======
+
    if ( OPT__RECORD_CENTER  &&  COM_CEN_X > amr->BoxSize[0] )
       Aux_Error( ERROR_INFO, "incorrect COM_CEN_X = %lf (out of range [X<=%lf]) !!\n", COM_CEN_X, amr->BoxSize[0] );
 
@@ -139,7 +138,6 @@
 
    if ( OPT__RECORD_CENTER  &&  COM_CEN_Z > amr->BoxSize[2] )
       Aux_Error( ERROR_INFO, "incorrect COM_CEN_Z = %lf (out of range [Z<=%lf]) !!\n", COM_CEN_Z, amr->BoxSize[2] );
->>>>>>> 4ff46e3f
 
 #  if   ( MODEL == HYDRO )
 #  ifndef COSMIC_RAY
