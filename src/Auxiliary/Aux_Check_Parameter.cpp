--- conflicted
+++ resolved
@@ -1087,7 +1087,6 @@
       Aux_Error( ERROR_INFO, "ELBDM_BASE_SPECTRAL must work with SUPPORT_FFTW !!\n" );
 #  endif
 
-<<<<<<< HEAD
 #  if ( MODEL == ELBDM && ELBDM_SCHEME == HYBRID )
 
    if ( MAX_LEVEL > 0 && FLAG_BUFFER_SIZE < 8 )
@@ -1103,11 +1102,9 @@
 
 #  endif // # if ( MODEL == ELBDM && ELBDM_SCHEME == HYBRID )
 
-=======
 #  if ( WAVE_SCHEME == WAVE_GRAMFE && ( !defined(GPU) || ( defined(GPU) && !defined(GRAMFE_ENABLE_GPU) ) ) && !defined(SUPPORT_FFTW) )
 #  error : ERROR : CPU Gram-Fourier extension scheme requires SUPPORT_FFTW flag!
 #  endif // #  if ( WAVE_SCHEME == WAVE_GRAMFE && ( !defined(GPU) || ( defined(GPU) && !defined(GRAMFE_ENABLE_GPU) ) ) && !defined(SUPPORT_FFTW) )
->>>>>>> be9bfc4c
 
 // warnings
 // ------------------------------
