#include "GAMER.h"
#include "CUFLU.h"
#ifdef GRAVITY
#include "CUPOT.h"
#endif




//-------------------------------------------------------------------------------------------------------
// Function    :  Aux_Check_Parameter
// Description :  Check the initial parameter setting
//-------------------------------------------------------------------------------------------------------
void Aux_Check_Parameter()
{

   if ( MPI_Rank == 0 )    Aux_Message( stdout, "Aux_Check_Parameter ...\n" );


// general errors
// =======================================================================================
#  if ( PATCH_SIZE%2 != 0 )
#     error : ERROR : PATCH_SIZE must be an even number !!
#  endif

#  if ( defined TIMING_SOLVER  &&  !defined TIMING )
#     error : ERROR : TIMING_SOLVER must work with TIMING !!
#  endif

#  if ( defined OPENMP  &&  !defined _OPENMP )
#     error : ERROR : something is wrong in OpenMP; the macro "_OPENMP" is NOT defined !!
#  endif

#  if ( defined OVERLAP_MPI  &&  !defined LOAD_BALANCE )
#     error : ERROR : OVERLAP_MPI must work with LOAD_BALANCE !!
#  endif

#  if ( !defined GRAVITY  &&  defined UNSPLIT_GRAVITY )
#     error : ERROR : UNSPLIT_GRAVITY must work with GRAVITY !!
#  endif

#  if ( defined UNSPLIT_GRAVITY  &&  MODEL != HYDRO )
#     error : ERROR : currently UNSPLIT_GRAVITY is only supported in HYDRO !!
#  endif

#  if ( NCOMP_PASSIVE < 0 )
#     error : ERROR : incorrect number of NCOMP_PASSIVE !!
#  endif

#  ifdef SUPPORT_SPECTRAL_INTERPOLATION
#  ifndef SUPPORT_GSL
#     error : ERROR : SUPPORT_SPECTRAL_INTERPOLATION requires SUPPORT_GSL!!
#  endif // # ifndef SUPPORT_GSL
#  ifndef SUPPORT_FFTW
#     error : ERROR : SUPPORT_SPECTRAL_INTERPOLATION requires SUPPORT_FFTW!!
#  endif // # ifndef SUPPORT_FFTW
#  if ( SUPPORT_FFTW == FFTW2 && !defined FLOAT8 )
#     error : ERROR : SUPPORT_SPECTRAL_INTERPOLATION with SUPPORT_FFTW=FFTW2 requires FLOAT8!!
#  endif // # if ( SUPPORT_FFTW == FFTW2 && !defined FLOAT8 )
#  endif // # ifdef SUPPORT_SPECTRAL_INTERPOLATION

#  ifdef SERIAL
   int NRank = 1;
#  else
   int NRank, MPI_Thread_Status, MPI_Init_Status;

   MPI_Initialized( &MPI_Init_Status );
   if ( MPI_Init_Status == false )  Aux_Error( ERROR_INFO, "MPI_Init() has not been called !!\n" );

   MPI_Query_thread( &MPI_Thread_Status );
   if ( OPT__OVERLAP_MPI  &&  MPI_Thread_Status == MPI_THREAD_SINGLE )
      Aux_Error( ERROR_INFO, "\"%s\" is NOT supported since the level of MPI thread support == %s\n",
                 "OPT__OVERLAP_MPI", "MPI_THREAD_SINGLE" );

   MPI_Comm_size( MPI_COMM_WORLD, &NRank );
#  endif

   if ( MPI_NRank != NRank )
      Aux_Error( ERROR_INFO, "MPI_NRank (%d) != MPI_Comm_size (%d) !!\n", MPI_NRank, NRank );

   for (int d=0; d<3; d++)
      if ( NX0_TOT[d]%PS2 != 0 )
         Aux_Error( ERROR_INFO, "NX0_TOT_%c (%d) is NOT a multiple of %d (i.e., two patches) !!\n", 'X'+d, NX0_TOT[d], PS2 );

   if ( END_STEP < 0  &&  OPT__INIT != INIT_BY_RESTART )
      Aux_Error( ERROR_INFO, "incorrect parameter \"%s = %d\" [>=0] !!\n", "END_STEP", END_STEP );

   if ( END_T < 0.0  &&  OPT__INIT != INIT_BY_RESTART )
      Aux_Error( ERROR_INFO, "incorrect parameter \"%s = %14.7e\" [>=0] !!\n", "END_T", END_T );

#  ifndef LOAD_BALANCE
   if ( NX0_TOT[0]%(PS2*MPI_NRank_X[0]) != 0  ||  NX0_TOT[1]%(PS2*MPI_NRank_X[1]) != 0  ||
        NX0_TOT[2]%(PS2*MPI_NRank_X[2]) != 0 )
      Aux_Error( ERROR_INFO, "number of base-level patches in each direction and in each MPI rank must be \"%s\" !!\n",
                 "a multiple of TWO" );

   if ( MPI_NRank_X[0]*MPI_NRank_X[1]*MPI_NRank_X[2] != MPI_NRank )
      Aux_Error( ERROR_INFO, "MPI_NRANK_X (%d) * MPI_NRANK_Y (%d) * MPI_NRANK_Z (%d) = %d != MPI_Comm_size (%d) !!\n",
                 MPI_NRank_X[0], MPI_NRank_X[1], MPI_NRank_X[2], MPI_NRank_X[0]*MPI_NRank_X[1]*MPI_NRank_X[2], MPI_NRank );
#  endif

   if ( OPT__OUTPUT_MODE == OUTPUT_CONST_STEP  &&  OUTPUT_STEP <= 0 )
      Aux_Error( ERROR_INFO, "OUTPUT_STEP (%ld) <= 0 !!\n", OUTPUT_STEP );

   if ( OPT__OUTPUT_MODE == OUTPUT_CONST_DT  &&  OUTPUT_DT <= 0.0 )
      Aux_Error( ERROR_INFO, "OUTPUT_DT (%14.7e) <= 0.0 !!\n", OUTPUT_DT );

#  ifndef SUPPORT_HDF5
   if ( OPT__OUTPUT_TOTAL == OUTPUT_FORMAT_HDF5 )
      Aux_Error( ERROR_INFO, "please turn on SUPPORT_HDF5 in the Makefile for OPT__OUTPUT_TOTAL == 1 !!\n" );
#  endif

   if (  ( OPT__OUTPUT_PART == OUTPUT_YZ  ||  OPT__OUTPUT_PART == OUTPUT_Y  ||  OPT__OUTPUT_PART == OUTPUT_Z )  &&
         ( OUTPUT_PART_X < 0.0  ||  OUTPUT_PART_X >= amr->BoxSize[0] )  )
      Aux_Error( ERROR_INFO, "incorrect OUTPUT_PART_X (out of range [0<=X<%lf]) !!\n", amr->BoxSize[0] );

   if (  ( OPT__OUTPUT_PART == OUTPUT_XZ  ||  OPT__OUTPUT_PART == OUTPUT_X  ||  OPT__OUTPUT_PART == OUTPUT_Z )  &&
         ( OUTPUT_PART_Y < 0.0  ||  OUTPUT_PART_Y >= amr->BoxSize[1] )  )
      Aux_Error( ERROR_INFO, "incorrect OUTPUT_PART_Y (out of range [0<=Y<%lf]) !!\n", amr->BoxSize[1] );

   if (  ( OPT__OUTPUT_PART == OUTPUT_XY  ||  OPT__OUTPUT_PART == OUTPUT_X  ||  OPT__OUTPUT_PART == OUTPUT_Y )  &&
         ( OUTPUT_PART_Z < 0.0  ||  OUTPUT_PART_Z >= amr->BoxSize[2] )  )
      Aux_Error( ERROR_INFO, "incorrect OUTPUT_PART_Z (out of range [0<=Z<%lf]) !!\n", amr->BoxSize[2] );

   if (  OPT__OUTPUT_PART == OUTPUT_DIAG  &&  ( NX0_TOT[0] != NX0_TOT[1] || NX0_TOT[0] != NX0_TOT[2] )  )
      Aux_Error( ERROR_INFO, "\"%s\" only works with CUBIC domain !!\n",
                 "OPT__OUTPUT_PART == 7 (OUTPUT_DIAG)" );

   if (  OPT__OUTPUT_BASEPS  &&  ( NX0_TOT[0] != NX0_TOT[1] || NX0_TOT[0] != NX0_TOT[2] )  )
      Aux_Error( ERROR_INFO, "\"%s\" only works with CUBIC domain !!\n", "OPT__OUTPUT_BASEPS" );

   if ( OPT__CK_REFINE  &&  !OPT__FLAG_RHO )
      Aux_Error( ERROR_INFO, "currently the check \"%s\" must work with \"%s\" !!\n",
                 "OPT__CK_REFINE", "OPT__FLAG_RHO" );

#  if   ( MODEL == HYDRO )
   if (  ( OPT__FLAG_LOHNER_DENS || OPT__FLAG_LOHNER_ENGY || OPT__FLAG_LOHNER_PRES || OPT__FLAG_LOHNER_TEMP || OPT__FLAG_LOHNER_ENTR )
         &&  Flu_ParaBuf < 2  )
      Aux_Error( ERROR_INFO, "Lohner error estimator does NOT work when Flu_ParaBuf (%d) < 2 !!\n", Flu_ParaBuf );
#  elif ( MODEL == ELBDM )
   if (  OPT__FLAG_LOHNER_DENS  &&  Flu_ParaBuf < 2  )
      Aux_Error( ERROR_INFO, "Lohner error estimator does NOT work when Flu_ParaBuf (%d) < 2 !!\n", Flu_ParaBuf );
#  else
#  error : ERROR : unsupported MODEL !!
#  endif

#  ifdef GPU
#  ifdef LAOHU
   if ( OPT__GPUID_SELECT < -3 )
#  else
   if ( OPT__GPUID_SELECT < -2 )
      Aux_Error( ERROR_INFO, "unsupported input parameter \"%s = %d\" !!\n", "OPT__GPUID_SELECT", OPT__GPUID_SELECT );
#  endif
#  endif

#  ifdef SERIAL
   if ( MPI_NRank != 1 )   Aux_Error( ERROR_INFO, "\"MPI_NRank != 1\" in the serial code !!\n" );

   for (int d=0; d<3; d++)
      if ( MPI_NRank_X[d] != 1 )
         Aux_Error( ERROR_INFO, "\"MPI_NRank_%c (%d) != 1\" in the serial code !!\n", 'X'+d, MPI_NRank_X[d] );
#  endif // #ifdef SERIAL

#  ifndef OVERLAP_MPI
   if ( OPT__OVERLAP_MPI )
      Aux_Error( ERROR_INFO, "\"%s\" is NOT enabled in the Makefile for \"%s\" !!\n",
                 "OVERLAP_MPI", "OPT__OVERLAP_MPI" );
#  endif

   if ( OPT__OVERLAP_MPI )
      Aux_Error( ERROR_INFO, "\"%s\" is NOT supported yet !!\n", "OPT__OVERLAP_MPI" );

   if ( AUTO_REDUCE_DT )
   {
      if ( OPT__OVERLAP_MPI )
         Aux_Error( ERROR_INFO, "currently \"%s\" does not work with \"%s\" !!\n",
                    "AUTO_REDUCE_DT", "OPT__OVERLAP_MPI" );

      if ( OPT__DT_LEVEL != DT_LEVEL_FLEXIBLE )
         Aux_Error( ERROR_INFO, "\"%s\" must work with \"%s\" !!\n",
                    "AUTO_REDUCE_DT", "OPT__DT_LEVEL == DT_LEVEL_FLEXIBLE" );
   }

#  if ( MODEL != HYDRO )
   for (int f=0; f<6; f++)
      if ( OPT__BC_FLU[f] == BC_FLU_OUTFLOW )
         Aux_Error( ERROR_INFO, "outflow boundary condition (OPT__BC_FLU=2) only works with HYDRO !!\n" );

   for (int f=0; f<6; f++)
      if ( OPT__BC_FLU[f] == BC_FLU_REFLECTING )
         Aux_Error( ERROR_INFO, "reflecting boundary condition (OPT__BC_FLU=3) only works with HYDRO !!\n" );

   for (int f=0; f<6; f++)
      if ( OPT__BC_FLU[f] == BC_FLU_DIODE )
         Aux_Error( ERROR_INFO, "diode boundary condition (OPT__BC_FLU=5) only works with HYDRO !!\n" );
#  endif

   for (int f=0; f<6; f+=2)
      if (  ( OPT__BC_FLU[f] == BC_FLU_PERIODIC  &&  OPT__BC_FLU[f+1] != BC_FLU_PERIODIC )  ||
            ( OPT__BC_FLU[f] != BC_FLU_PERIODIC  &&  OPT__BC_FLU[f+1] == BC_FLU_PERIODIC )   )
         Aux_Error( ERROR_INFO, "periodic and non-periodic boundary conditions cannot be mixed along the same dimension"
                                "--> please modify OPT__BC_FLU[%d/%d] !!\n", f, f+1 );

#  ifndef TIMING
   if ( OPT__TIMING_MPI )  Aux_Error( ERROR_INFO, "OPT__TIMING_MPI must work with TIMING !!\n" );
#  endif

   if ( OPT__DT_LEVEL == DT_LEVEL_SHARED  &&  OPT__INT_TIME )
      Aux_Error( ERROR_INFO, "OPT__INT_TIME should be disabled when \"OPT__DT_LEVEL == DT_LEVEL_SHARED\" !!\n" );

   if ( INT_MONO_COEFF < 1.0  ||  INT_MONO_COEFF > 4.0 )
      Aux_Error( ERROR_INFO, "INT_MONO_COEFF (%14.7e) is not within the correct range [1.0, 4.0] !!\n", INT_MONO_COEFF );

#  ifdef MHD
   if ( INT_MONO_COEFF_B < 1.0  ||  INT_MONO_COEFF_B > 4.0 )
      Aux_Error( ERROR_INFO, "INT_MONO_COEFF_B (%14.7e) is not within the correct range [1.0, 4.0] !!\n", INT_MONO_COEFF_B );
#  endif

   if ( OPT__MEMORY_POOL  &&  !OPT__REUSE_MEMORY )
      Aux_Error( ERROR_INFO, "please turn on OPT__REUSE_MEMORY for OPT__MEMORY_POOL !!\n" );

   if ( OPT__CORR_AFTER_ALL_SYNC != CORR_AFTER_SYNC_NONE  &&  OPT__CORR_AFTER_ALL_SYNC != CORR_AFTER_SYNC_EVERY_STEP  &&
        OPT__CORR_AFTER_ALL_SYNC != CORR_AFTER_SYNC_BEFORE_DUMP )
      Aux_Error( ERROR_INFO, "incorrect option \"OPT__CORR_AFTER_ALL_SYNC = %d\" [0/1/2] !!\n", OPT__CORR_AFTER_ALL_SYNC );

   if ( OPT__MINIMIZE_MPI_BARRIER )
   {
#     if ( defined GRAVITY  &&  !defined STORE_POT_GHOST )
         Aux_Error( ERROR_INFO, "OPT__MINIMIZE_MPI_BARRIER must work with STORE_POT_GHOST when GRAVITY is on !!\n" );
#     endif

#     ifdef PARTICLE
      if ( !amr->Par->ImproveAcc )
         Aux_Error( ERROR_INFO, "OPT__MINIMIZE_MPI_BARRIER must work with PAR_IMPROVE_ACC when PARTICLE is on !!\n" );

#     ifdef LOAD_BALANCE
      if ( LB_INPUT__PAR_WEIGHT == 0.0  &&  MPI_Rank == 0 )
         Aux_Message( stderr, "WARNING : consider fine tuning \"LB_INPUT__PAR_WEIGHT\" to optimize the performance of OPT__MINIMIZE_MPI_BARRIER !!\n" );
#     endif
#     endif

      if ( OPT__TIMING_BARRIER )
         Aux_Error( ERROR_INFO, "OPT__MINIMIZE_MPI_BARRIER does NOT work with OPT__TIMING_BARRIER !!\n" );

      if ( MPI_Rank == 0 ) {
      if ( AUTO_REDUCE_DT )
         Aux_Message( stderr, "WARNING : AUTO_REDUCE_DT will introduce an extra MPI barrier for OPT__MINIMIZE_MPI_BARRIER !!\n" );

#     ifdef FEEDBACK
         Aux_Message( stderr, "WARNING : OPT__MINIMIZE_MPI_BARRIER + FEEDBACK --> must ensure feedback does not need potential ghost zones !!\n" );
#     endif
      } // if ( MPI_Rank == 0 )
   } // if ( OPT__MINIMIZE_MPI_BARRIER )

#  ifdef BITWISE_REPRODUCIBILITY
   if ( OPT__CORR_AFTER_ALL_SYNC != CORR_AFTER_SYNC_BEFORE_DUMP  &&  OPT__CORR_AFTER_ALL_SYNC != CORR_AFTER_SYNC_EVERY_STEP )
      Aux_Error( ERROR_INFO, "please set OPT__CORR_AFTER_ALL_SYNC to 1/2 when BITWISE_REPRODUCIBILITY is enabled !!\n" );

   if ( ! OPT__FIXUP_RESTRICT )
      Aux_Error( ERROR_INFO, "must enable OPT__FIXUP_RESTRICT for BITWISE_REPRODUCIBILITY !!\n" );
#  endif

#  if ( !defined SERIAL  &&  !defined LOAD_BALANCE )
   if ( OPT__INIT == INIT_BY_FILE )
      Aux_Error( ERROR_INFO, "must enable either SERIAL or LOAD_BALANCE for OPT__INIT=3 !!\n" );
#  endif

   if ( OPT__OUTPUT_USER_FIELD )
   {
      int NDerField = UserDerField_Num;
#     if ( MODEL == HYDRO )
      if ( OPT__OUTPUT_DIVVEL )  NDerField ++;
      if ( OPT__OUTPUT_MACH   )  NDerField ++;
#     endif

      if ( NDerField > DER_NOUT_MAX )
         Aux_Error( ERROR_INFO, "Total number of derived fields (%d) > DER_NOUT_MAX (%d) !!\n", NDerField, DER_NOUT_MAX );

      if ( UserDerField_Label == NULL )
         Aux_Error( ERROR_INFO, "UserDerField_Label == NULL for OPT__OUTPUT_USER_FIELD !!\n" );

      if ( UserDerField_Unit == NULL )
         Aux_Error( ERROR_INFO, "UserDerField_Unit == NULL for OPT__OUTPUT_USER_FIELD !!\n" );
   } // if ( OPT__OUTPUT_USER_FIELD )

#  if ( MODEL == HYDRO )
   if (  OPT__OUTPUT_TEMP  &&  EoS_DensEint2Temp_CPUPtr == NULL )
      Aux_Error( ERROR_INFO, "EoS_DensEint2Temp_CPUPtr == NULL for OPT__OUTPUT_TEMP !!\n" );

#  if ( EOS == EOS_ISOTHERMAL )
   if ( OPT__OUTPUT_ENTR )
      Aux_Error( ERROR_INFO, "OPT__OUTPUT_ENTR does not support EOS_ISOTHERMAL !!\n" );
#  endif
#  endif // #if ( MODEL == HYDRO )



// general warnings
// =======================================================================================
#  ifdef OVERLAP_MPI
#     warning : WARNING : make sure to link with multi-thread supported MPI and FFTW for "OVERLAP_MPI"
#  endif

#  ifdef OPENMP
#  pragma omp parallel
#  pragma omp master
   {
      if ( OMP_NTHREAD != omp_get_num_threads() )
         Aux_Message( stderr, "WARNING : OMP_NTHREAD (%d) != omp_get_num_threads (%d) at MPI_Rank %d !!\n",
                      OMP_NTHREAD, omp_get_num_threads(), MPI_Rank );
   }

   const int OMP_Max_NThread = omp_get_max_threads();
   if ( OMP_NTHREAD > OMP_Max_NThread )
   {
      Aux_Message( stderr, "WARNING : OMP_NTHREAD (%d) > omp_get_max_threads (%d) at MPI_Rank %d !!\n",
                   OMP_NTHREAD, OMP_Max_NThread, MPI_Rank );
   }
#  endif


   if ( MPI_Rank == 0 ) {

#  if ( defined GAMER_DEBUG  &&  !defined BITWISE_REPRODUCIBILITY )
      Aux_Message( stderr, "WARNING : you might want to turn on BITWISE_REPRODUCIBILITY for GAMER_DEBUG !!\n" );
#  endif

   if ( OPT__OUTPUT_TOTAL == OUTPUT_FORMAT_CBINARY )
      Aux_Message( stderr, "WARNING : OPT__OUTPUT_TOTAL = 2 (C-binary) is deprecated !!\n" );

   if ( !OPT__OUTPUT_TOTAL  &&  !OPT__OUTPUT_PART  &&  !OPT__OUTPUT_USER  &&  !OPT__OUTPUT_BASEPS )
#  ifdef PARTICLE
   if ( !OPT__OUTPUT_PAR_MODE )
#  endif
      Aux_Message( stderr, "WARNING : all output options are turned off --> no data will be output !!\n" );

   if ( OPT__CK_REFINE )
      Aux_Message( stderr, "WARNING : \"%s\" check may fail due to the proper-nesting constraint !!\n",
                   "OPT__CK_REFINE" );

   if ( !OPT__INIT_RESTRICT )
      Aux_Message( stderr, "WARNING : OPT__INIT_RESTRICT is disabled !!\n" );

#  ifdef TIMING_SOLVER
   Aux_Message( stderr, "WARNING : \"TIMING_SOLVER\" will disable the concurrent execution\n" );
   Aux_Message( stderr, "          between GPU and CPU and hence will decrease the overall performance !!\n" );
#  endif

   if ( OPT__CK_REFINE )
      Aux_Message( stderr, "WARNING : currently the check \"%s\" only works with \"%s\" !!\n",
                   "OPT__CK_REFINE", "OPT__FLAG_RHO == 1" );

   bool Flag = ( OPT__FLAG_RHO  ||  OPT__FLAG_RHO_GRADIENT  ||  OPT__FLAG_LOHNER_DENS  ||  OPT__FLAG_USER );
#  if ( MODEL == HYDRO )
   Flag |= OPT__FLAG_PRES_GRADIENT;
   Flag |= OPT__FLAG_VORTICITY;
   Flag |= OPT__FLAG_JEANS;
   Flag |= OPT__FLAG_LOHNER_ENGY;
   Flag |= OPT__FLAG_LOHNER_PRES;
   Flag |= OPT__FLAG_LOHNER_TEMP;
   Flag |= OPT__FLAG_LOHNER_ENTR;
#  ifdef MHD
   Flag |= OPT__FLAG_CURRENT;
#  endif
#  endif
#  if ( MODEL == ELBDM )
   Flag |= OPT__FLAG_ENGY_DENSITY;
   Flag |= OPT__FLAG_INTERFERENCE;
#  endif
#  ifdef PARTICLE
   Flag |= OPT__FLAG_NPAR_PATCH;
   Flag |= OPT__FLAG_NPAR_CELL;
   Flag |= OPT__FLAG_PAR_MASS_CELL;
#  endif

   if ( !Flag )
      Aux_Message( stderr, "WARNING : all flag criteria are turned off --> no refinement will be performed !!" );

   if ( OPT__NO_FLAG_NEAR_BOUNDARY  )
      Aux_Message( stderr, "WARNING : OPT__NO_FLAG_NEAR_BOUNDARY is on --> patches adjacent to the "
                           "simulation boundaries are NOT allowed for refinement !!\n" );

   if ( OPT__OVERLAP_MPI )
   {
      Aux_Message( stderr, "WARNING : \"%s\" is still experimental and is not fully optimized !!\n",
                   "OPT__OVERLAP_MPI" );

#     ifdef OPENMP
      omp_set_nested( true );

      if ( !omp_get_nested() )
         Aux_Message( stderr, "WARNING : OpenMP nested parallelism is NOT supported for \"%s\" !!\n",
                      "OPT__OVERLAP_MPI" );

      omp_set_nested( false );
#     else
      Aux_Message( stderr, "WARNING : OpenMP is NOT turned on for \"%s\" !!\n", "OPT__OVERLAP_MPI" );
#     endif
   } // if ( OPT__OVERLAP_MPI )

   if ( OPT__TIMING_BARRIER )
      Aux_Message( stderr, "WARNING : \"%s\" may deteriorate performance (especially if %s is on) ...\n",
                   "OPT__TIMING_BARRIER", "OPT__OVERLAP_MPI" );

   if ( OPT__TIMING_BARRIER  &&  !OPT__TIMING_BALANCE )
   {
      Aux_Message( stderr, "REMINDER : \"%s\" is on, but the time waiting for other ranks will NOT be included in individual timers ...\n",
                   "OPT__TIMING_BARRIER" );
      Aux_Message( stderr, "           --> the sum of individual timer may be less than the total elapsed time due to load imbalance ...\n" );
   }

#  ifdef TIMING
   if ( !OPT__TIMING_BARRIER )
   {
      Aux_Message( stderr, "REMINDER : \"%s\" is off for TIMING\n", "OPT__TIMING_BARRIER" );
      Aux_Message( stderr, "           --> Some timing results (especially MPI and particle routines) may be less accurate due to load imbalance ...\n" );
   }
#  endif

   if (  ( OPT__TIMING_BALANCE || OPT__TIMING_MPI )  &&  !OPT__TIMING_BARRIER  )
   {
      Aux_Message( stderr, "REMINDER : \"%s\" is off for OPT__TIMING_BALANCE/OPT__TIMING_MPI\n", "OPT__TIMING_BARRIER" );
      Aux_Message( stderr, "           --> Some timing results (especially MPI and particle routines) may be less accurate due to load imbalance ...\n" );
   }

#  ifdef PARTICLE
   if ( OPT__TIMING_BALANCE )
   {
      Aux_Message( stderr, "REMINDER : \"%s\" does NOT work well for particle routines\n", "OPT__TIMING_BARRIER" );
      Aux_Message( stderr, "           --> Because many particle routines call MPI_Barrier implicitly\n" );
      Aux_Message( stderr, "               (so as Gra_AdvanceDt when PARTICLE is on)\n" );
   }
#  endif

#  if ( defined GRAVITY  &&  GRA_GHOST_SIZE == 0  &&  defined STORE_POT_GHOST )
   Aux_Message( stderr, "WARNING : STORE_POT_GHOST is useless when GRA_GHOST_SIZE == 0 !!\n" );
#  endif

#  if ( !defined GRAVITY  &&  defined STORE_POT_GHOST )
   Aux_Message( stderr, "WARNING : STORE_POT_GHOST is useless when GRAVITY is off !!\n" );
#  endif

#  if ( NCOMP_PASSIVE > 0 )
   if ( OPT__NORMALIZE_PASSIVE )
      Aux_Message( stderr, "REMINDER : OPT__NORMALIZE_PASSIVE will break the strict conservation of individual passive scalar\n" );
   else
   {
      Aux_Message( stderr, "REMINDER : disabling OPT__NORMALIZE_PASSIVE will break the strict equality between\n" );
      Aux_Message( stderr, "           sum(passive_scalar_mass_density) and gas_mass_density\n" );
   }

   if ( ! OPT__INT_FRAC_PASSIVE_LR )
      Aux_Message( stderr, "WARNING : disabling OPT__INT_FRAC_PASSIVE_LR is not recommended !!\n" );
#  endif

#  if   ( MODEL == HYDRO )
   if ( ! INT_OPP_SIGN_0TH_ORDER )
      Aux_Message( stderr, "WARNING : disabling INT_OPP_SIGN_0TH_ORDER may cause unphysically large velocity during interpolation !!\n" );
#  elif ( MODEL == ELBDM )
   if (   INT_OPP_SIGN_0TH_ORDER )
      Aux_Message( stderr, "WARNING : INT_OPP_SIGN_0TH_ORDER is not recommended for ELBDM !!\n" );
#  endif

   } // if ( MPI_Rank == 0 )



// load balance
// =======================================================================================
#ifdef LOAD_BALANCE

// errors
// ------------------------------
#  ifdef SERIAL
#     error : ERROR : LOAD_BALANCE and SERIAL must NOT be enabled at the same time !!
#  endif

#  if ( LOAD_BALANCE != HILBERT )
#     error : ERROR : currently GAMER only supports "LOAD_BALANCE == HILBERT" !!
#  endif

// for sending fluid data fixed by coarse-fine fluxes correctly
   if ( OPT__FIXUP_FLUX  &&  Flu_ParaBuf >= PATCH_SIZE )
      Aux_Error( ERROR_INFO, "\"%s\" is required for \"%s\" in LOAD_BALANCE --> check LB_RecordExchangeFixUpDataPatchID() !!\n \
                  For ( MODEL == ELBDM && WAVE_SCHEME == WAVE_GRAMFE ) consider turning OPT__FIXUP_FLUX off or increase the patch size!! \n",
                 "Flu_ParaBuf < PATCH_SIZE", "OPT__FIXUP_FLUX" );

// ensure that the variable "PaddedCr1D" will not overflow
   const int Padded              = 1<<NLEVEL;
   const int BoxNScale_Padded[3] = { amr->BoxScale[0]/PATCH_SIZE + 2*Padded,
                                     amr->BoxScale[1]/PATCH_SIZE + 2*Padded,
                                     amr->BoxScale[2]/PATCH_SIZE + 2*Padded };
   if (  (double)BoxNScale_Padded[0]*(double)BoxNScale_Padded[1]*(double)BoxNScale_Padded[2]-1.0 > (double)__ULONG_MAX__  )
   {
      Aux_Message( stderr, "ERROR : PaddedCr1D can overflow !!\n" );
      Aux_Message( stderr, "    --> The currently maximum allowed 1-D resolution is about 2^24 (for PS1=8)\n" );
      Aux_Message( stderr, "    --> Please either set NLEVEL to a smaller number or disable LOAD_BALANCE !!\n" );
      MPI_Exit();
   }


// warnings
// ------------------------------
   if ( MPI_Rank == 0 ) {

   if ( NX0_TOT[0] != NX0_TOT[1]  ||  NX0_TOT[0] != NX0_TOT[2] )
   {
      Aux_Message( stderr, "WARNING : LOAD_BALANCE has NOT been fully optimized for non-cubic simulation box\n" );
      Aux_Message( stderr, "          (NX0_TOT[0] != NX0_TOT[1] and/or NX0_TOT[0] != NX0_TOT[2]) !!\n" );
   }

   for (int d=0; d<3; d++)
   {
      if ( NX0_TOT[d] & (NX0_TOT[d]-1) )
      {
         Aux_Message( stderr, "WARNING : LOAD_BALANCE has NOT been fully optimized for non-power-of-two " );
         Aux_Message( stderr, "simulation box (NX0_TOT[%d] = %d) !!\n", d, NX0_TOT[d] );
      }
   }

   } // if ( MPI_Rank == 0 )

#else // #ifdef LOAD_BALANCE ... else ...

   if ( OPT__OVERLAP_MPI  &&  MPI_Rank == 0 )
      Aux_Message( stderr, "WARNING : currently \"%s\" is useful only in LOAD_BALANCE !!\n",
                   "OPT__OVERLAP_MPI" );

#endif // #ifdef LOAD_BALANCE ... else ...



// comoving frame
// =======================================================================================
#ifdef COMOVING

// errors
// ------------------------------
#  if ( MODEL == HYDRO )
   if ( fabs(GAMMA-5.0/3.0) > 1.0e-4 )
      Aux_Error( ERROR_INFO, "GAMMA must be equal to 5.0/3.0 for COMOVING !!\n" );
#  endif


// warnings
// ------------------------------
#  ifndef GRAVITY
   if ( MPI_Rank == 0 )
      Aux_Message( stderr, "WARNING : \"%s\" is useless when \"%s\" is disabled !!\n",
                   "COMOVING", "GRAVITY" );
#  endif

#endif // #ifdef COMOVING



// fluid solver in all models
// =======================================================================================

// errors
// ------------------------------
   if ( Flu_ParaBuf > PATCH_SIZE )
      Aux_Error( ERROR_INFO, "Flu_ParaBuf (%d) > PATCH_SIZE (%d) !!\n", Flu_ParaBuf, PATCH_SIZE );

   if ( OPT__FIXUP_FLUX  &&  !amr->WithFlux )
      Aux_Error( ERROR_INFO, "%s is enabled but amr->WithFlux is off !!\n", "OPT__FIXUP_FLUX" );

#  if ( NLEVEL > 1 )
   int Trash_RefFlu, NGhost_RefFlu;
   Int_Table( OPT__REF_FLU_INT_SCHEME, Trash_RefFlu, NGhost_RefFlu );
   if ( Flu_ParaBuf < NGhost_RefFlu )
      Aux_Error( ERROR_INFO, "Flu_ParaBuf (%d) < NGhost_RefFlu (%d) --> refinement will fail !!\n",
                 Flu_ParaBuf, NGhost_RefFlu );
#  endif

   if ( OPT__RESET_FLUID  &&   OPT__OVERLAP_MPI )
      Aux_Error( ERROR_INFO, "\"%s\" is NOT supported for \"%s\" !!\n", "OPT__OVERLAP_MPI", "OPT__RESET_FLUID" );

   if ( MONO_MAX_ITER > 0 )
   {
      if ( OPT__FLU_INT_SCHEME == INT_VANLEER  ||  OPT__FLU_INT_SCHEME == INT_MINMOD3D  ||  OPT__FLU_INT_SCHEME == INT_MINMOD1D )
         Aux_Error( ERROR_INFO, "OPT__FLU_INT_SCHEME=INT_VANLEER/INT_MINMOD3D/INT_MINMOD1D do not support MONO_MAX_ITER != 0 !!\n" );

      if ( OPT__REF_FLU_INT_SCHEME == INT_VANLEER  ||  OPT__REF_FLU_INT_SCHEME == INT_MINMOD3D  ||  OPT__REF_FLU_INT_SCHEME == INT_MINMOD1D )
         Aux_Error( ERROR_INFO, "OPT__REF_FLU_INT_SCHEME=INT_VANLEER/INT_MINMOD3D/INT_MINMOD1D do not support MONO_MAX_ITER != 0 !!\n" );
   }


// warnings
// ------------------------------
   if ( MPI_Rank == 0 ) {

   if ( OPT__CK_FLUX_ALLOCATE  &&  !amr->WithFlux )
      Aux_Message( stderr, "WARNING : \"%s\" is useless since no flux is required !!\n",
                   "OPT__CK_FLUX_ALLOCATE" );

   if ( DT__FLUID < 0.0  ||  DT__FLUID > 1.0 )
      Aux_Message( stderr, "WARNING : DT__FLUID (%14.7e) is not within the normal range [0...1] !!\n",
                   DT__FLUID );

   if ( DT__FLUID_INIT < 0.0  ||  DT__FLUID_INIT > 1.0 )
      Aux_Message( stderr, "WARNING : DT__FLUID_INIT (%14.7e) is not within the normal range [0...1] !!\n",
                   DT__FLUID_INIT );

   if ( OPT__RESET_FLUID_INIT  &&   OPT__INIT == INIT_BY_FILE )
      Aux_Message( stderr, "WARNING : \"%s\" will NOT be applied to the input uniform data !!\n", "OPT__RESET_FLUID_INIT" );

   if ( OPT__FREEZE_FLUID )
      Aux_Message( stderr, "REMINDER : \"%s\" will prevent fluid variables from being updated\n", "OPT__FREEZE_FLUID" );

   } // if ( MPI_Rank == 0 )



// fluid solver in HYDRO
// =======================================================================================
#  if   ( MODEL == HYDRO )

// errors
// ------------------------------
#  if ( NCOMP_FLUID != 5 )
#     error : ERROR : NCOMP_FLUID != 5 in HYDRO !!
#  endif

#  if ( NCOMP_TOTAL != NFLUX_TOTAL )
#     error : ERROR : NCOMP_TOTAL != NFLUX_TOTAL !!
#  endif

#  if ( NCOMP_PASSIVE != 0  &&  FLU_SCHEME == RTVD )
#     error : RTVD does NOT support passive scalars !!
#  endif

#  if ( FLU_SCHEME != RTVD  &&  FLU_SCHEME != MHM  &&  FLU_SCHEME != MHM_RP  &&  FLU_SCHEME != CTU )
#     error : ERROR : unsupported hydro scheme in the makefile !!
#  endif

#  if ( defined UNSPLIT_GRAVITY  &&  FLU_SCHEME == RTVD )
#     error : ERROR : RTVD does not support UNSPLIT_GRAVITY !!
#  endif

#  if ( defined LR_SCHEME  &&  LR_SCHEME != PLM  &&  LR_SCHEME != PPM )
#     error : ERROR : unsupported data reconstruction scheme (PLM/PPM) !!
#  endif

#  ifdef MHD
#   if ( RSOLVER != NONE  &&  RSOLVER != ROE  &&  RSOLVER != HLLE  &&  RSOLVER != HLLD )
#     error : ERROR : unsupported Riemann solver for MHD (ROE/HLLE/HLLD) !!
#   endif
#   if ( RSOLVER_RESCUE != NONE  &&  RSOLVER_RESCUE != ROE  &&  RSOLVER_RESCUE != HLLE  &&  RSOLVER_RESCUE != HLLD )
#     error : ERROR : unsupported RSOLVER_RESCUE for MHD (ROE/HLLE/HLLD) !!
#   endif
#  else
#   if ( RSOLVER != NONE  &&  RSOLVER != EXACT  &&  RSOLVER != ROE  &&  RSOLVER != HLLE  &&  RSOLVER != HLLC )
#     error : ERROR : unsupported Riemann solver (EXACT/ROE/HLLE/HLLC) !!
#   endif
#   if ( RSOLVER_RESCUE != NONE  &&  RSOLVER_RESCUE != EXACT  &&  RSOLVER_RESCUE != ROE  &&  RSOLVER_RESCUE != HLLE  &&  RSOLVER_RESCUE != HLLC )
#     error : ERROR : unsupported RSOLVER_RESCUE (EXACT/ROE/HLLE/HLLC) !!
#   endif
#  endif // MHD

#  ifdef DUAL_ENERGY
#   if ( FLU_SCHEME == RTVD )
#     error : RTVD does NOT support DUAL_ENERGY !!
#   endif

#   if ( DUAL_ENERGY != DE_ENPY )
#     error : ERROR : unsupported dual-energy formalism (DE_ENPY only, DE_EINT is not supported yet) !!
#   endif

#  if ( DUAL_ENERGY == DE_ENPY  &&  EOS != EOS_GAMMA )
#     error : ERROR : DUAL_ENERGY=DE_ENPY only supports EOS_GAMMA !!
#  endif

#   if ( DUAL_ENERGY == DE_ENPY  &&  defined COSMIC_RAY )
#     error : COSMIC_RAY does NOT support DUAL_ENERGY=DE_ENPY !!
#   endif
#  endif // #ifdef DUAL_ENERGY

#  ifdef MHD
#   if ( defined CHECK_INTERMEDIATE  &&  CHECK_INTERMEDIATE != HLLE  &&  CHECK_INTERMEDIATE != HLLD )
#     error : ERROR : unsupported option in CHECK_INTERMEDIATE (HLLE/HLLD) !!
#   endif
#  else
#   if ( defined CHECK_INTERMEDIATE  &&  CHECK_INTERMEDIATE != EXACT  &&  CHECK_INTERMEDIATE != HLLE  &&  \
        CHECK_INTERMEDIATE != HLLC )
#     error : ERROR : unsupported option in CHECK_INTERMEDIATE (EXACT/HLLE/HLLC) !!
#   endif
#  endif // MHD

#  ifdef COSMIC_RAY
#     error : ERROR : COSMIC_RAY is NOT supported yet !!
#  endif

#  if ( defined LR_EINT  &&  FLU_SCHEME == CTU )
#     error : ERROR : CTU does NOT support LR_EINT in CUFLU.h !!
#  endif

#  if ( EOS != EOS_GAMMA  &&  EOS != EOS_ISOTHERMAL  &&  EOS != EOS_NUCLEAR  &&  EOS != EOS_TABULAR  &&  EOS != EOS_USER )
#     error : ERROR : unsupported equation of state (EOS_GAMMA/EOS_ISOTHERMAL/EOS_NUCLEAR/EOS_TABULAR/EOS_USER) !!
#  endif

#  if ( EOS != EOS_GAMMA )
#     if ( HLLC_WAVESPEED == HLL_WAVESPEED_ROE  ||  HLLE_WAVESPEED == HLL_WAVESPEED_ROE )
#        error : ERROR : HLL_WAVESPEED_ROE only works with EOS_GAMMA !!
#     endif

#     if ( RSOLVER == ROE  ||  RSOLVER == EXACT )
#        error : ERROR : unsupported Riemann solver for EOS != EOS_GAMMA (HLLE/HLLC/HLLD) !!
#     endif

#     if ( RSOLVER_RESCUE == ROE  ||  RSOLVER_RESCUE == EXACT )
#        error : ERROR : unsupported RSOLVER_RESCUE for EOS != EOS_GAMMA (HLLE/HLLC/HLLD) !!
#     endif

#     if ( defined LR_SCHEME  &&  defined CHAR_RECONSTRUCTION )
#        error : ERROR : CHAR_RECONSTRUCTION only works with EOS_GAMMA !!
#     endif

#     if ( FLU_SCHEME == RTVD  ||  FLU_SCHEME == CTU )
#        error : RTVD and CTU only support EOS_GAMMA !!
#     endif

#     ifdef COMOVING
#        error : ERROR : COMOVING currently only supports EOS_GAMMA !!
#     endif

      if ( OPT__1ST_FLUX_CORR != FIRST_FLUX_CORR_NONE  &&  OPT__1ST_FLUX_CORR_SCHEME == RSOLVER_1ST_ROE )
         Aux_Error( ERROR_INFO, "OPT__1ST_FLUX_CORR_SCHEME == RSOLVER_1ST_ROE only supports EOS_GAMMA !!\n" );

      if ( JEANS_MIN_PRES )
         Aux_Error( ERROR_INFO, "JEANS_MIN_PRES currently only supports EOS_GAMMA !!\n" );
#  endif // if ( EOS != EOS_GAMMA )

#  if ( EOS == EOS_ISOTHERMAL )
      if ( OPT__FLAG_LOHNER_ENTR )
         Aux_Error( ERROR_INFO, "ERROR : OPT__FLAG_LOHNER_ENTR does not support EOS_ISOTHERMAL !!\n" );
#  endif

#  if ( EOS == EOS_NUCLEAR )
      Aux_Error( ERROR_INFO, "EOS_NUCLEAR is not supported yet !!\n" );
#  endif

#  if ( EOS == EOS_TABULAR )
      Aux_Error( ERROR_INFO, "EOS_TABULAR is not supported yet !!\n" );
#  endif

#  ifdef BAROTROPIC_EOS
#     if ( EOS == EOS_GAMMA  ||  EOS == EOS_NUCLEAR )
#        error : ERROR : BAROTROPIC_EOS is incompatible with EOS_GAMMA/EOS_NUCLEAR !!
#     endif
#  else
#     if ( EOS == EOS_ISOTHERMAL )
#        error : ERROR : must enable BAROTROPIC_EOS for EOS_ISOTHERMAL !!
#     endif
#  endif // #ifdef BAROTROPIC_EOS ... else ...


   if ( OPT__1ST_FLUX_CORR != FIRST_FLUX_CORR_NONE )
   {
#     ifdef MHD
      if ( OPT__1ST_FLUX_CORR_SCHEME != RSOLVER_1ST_ROE  &&  OPT__1ST_FLUX_CORR_SCHEME != RSOLVER_1ST_HLLD  &&
           OPT__1ST_FLUX_CORR_SCHEME != RSOLVER_1ST_HLLE )
         Aux_Error( ERROR_INFO, "unsupported parameter \"%s = %d\" !!\n", "OPT__1ST_FLUX_CORR_SCHEME", OPT__1ST_FLUX_CORR_SCHEME );

      if ( OPT__1ST_FLUX_CORR == FIRST_FLUX_CORR_3D1D )
         Aux_Error( ERROR_INFO, "MHD does not support \"OPT__1ST_FLUX_CORR = %d (3D+1D)\" yet !!\n", FIRST_FLUX_CORR_3D1D );
#     else
      if ( OPT__1ST_FLUX_CORR_SCHEME != RSOLVER_1ST_ROE  &&  OPT__1ST_FLUX_CORR_SCHEME != RSOLVER_1ST_HLLC  &&
           OPT__1ST_FLUX_CORR_SCHEME != RSOLVER_1ST_HLLE )
         Aux_Error( ERROR_INFO, "unsupported parameter \"%s = %d\" !!\n", "OPT__1ST_FLUX_CORR_SCHEME", OPT__1ST_FLUX_CORR_SCHEME );
#     endif

#     if ( FLU_SCHEME == RTVD )
         Aux_Error( ERROR_INFO, "RTVD does not support \"OPT__1ST_FLUX_CORR\" !!\n" );
#     endif
   }

#  if ( FLU_SCHEME == RTVD )
   if ( JEANS_MIN_PRES )
      Aux_Error( ERROR_INFO, "RTVD does not support \"JEANS_MIN_PRES\" !!\n" );
#  endif

   if ( MU_NORM <= 0.0 )
      Aux_Error( ERROR_INFO, "MU_NORM (%14.7e) <= 0.0 !!\n", MU_NORM );


// warnings
// ------------------------------
   if ( MPI_Rank == 0 ) {

#  if ( RSOLVER == EXACT  ||  RSOLVER_RESCUE == EXACT )
#     warning : WARNING : exact Riemann solver is not recommended since the vacuum solution has not been implemented
      Aux_Message( stderr, "WARNING : exact Riemann solver is not recommended since the vacuum solution " );
      Aux_Message( stderr,           "has not been implemented !!\n" );
#  endif

#  if ( defined CHAR_RECONSTRUCTION  &&  defined GRAVITY )
#     warning : WARNING : "CHAR_RECONSTRUCTION" is less robust and can cause negative density/pressure !!
      Aux_Message( stderr, "WARNING : \"CHAR_RECONSTRUCTION\" is less robust and could cause negative " );
      Aux_Message( stderr,           "density/pressure !!\n" );
#  endif

   if ( !OPT__FIXUP_FLUX )
      Aux_Message( stderr, "WARNING : \"%s\" is disabled in HYDRO !!\n", "OPT__FIXUP_FLUX" );

   if ( !OPT__FIXUP_RESTRICT )
      Aux_Message( stderr, "WARNING : \"%s\" is disabled in HYDRO !!\n", "OPT__FIXUP_RESTRICT" );

   if ( OPT__CK_FLUX_ALLOCATE  &&  !OPT__FIXUP_FLUX )
      Aux_Message( stderr, "WARNING : %s is useless since %s is off !!\n", "OPT__CK_FLUX_ALLOCATE", "OPT__FIXUP_FLUX" );

   if ( OPT__INIT == INIT_BY_FILE )
      Aux_Message( stderr, "WARNING : currently we don't check MIN_DENS/PRES for the initial data loaded from UM_IC !!\n" );

   if ( OPT__1ST_FLUX_CORR != FIRST_FLUX_CORR_NONE )
      Aux_Message( stderr, "REMINDER : OPT__1ST_FLUX_CORR may break the strict conservation of fluid variables\n" );

#  ifdef SUPPORT_GRACKLE
   if ( GRACKLE_ACTIVATE && OPT__FLAG_LOHNER_TEMP )
      Aux_Message( stderr, "WARNING : currently we do not use Grackle to calculate temperature for OPT__FLAG_LOHNER_TEMP !!\n" );
#  endif

   if ( ! OPT__LAST_RESORT_FLOOR )
      Aux_Message( stderr, "WARNING : disabling OPT__LAST_RESORT_FLOOR could be dangerous and is mainly for debugging only !!\n" );

   if ( MIN_DENS == 0.0 )
      Aux_Message( stderr, "WARNING : MIN_DENS == 0.0 could be dangerous and is mainly for debugging only !!\n" );
   else
      Aux_Message( stderr, "WARNING : MIN_DENS (%13.7e) is on --> please ensure that this value is reasonable !!\n", MIN_DENS );

   if ( MIN_PRES == 0.0 )
      Aux_Message( stderr, "WARNING : MIN_PRES == 0.0 could be dangerous and is mainly for debugging only !!\n" );
   else
      Aux_Message( stderr, "WARNING : MIN_PRES (%13.7e) is on --> please ensure that this value is reasonable !!\n", MIN_PRES );

   if ( MIN_EINT == 0.0 )
      Aux_Message( stderr, "WARNING : MIN_EINT == 0.0 could be dangerous and is mainly for debugging only !!\n" );
   else
      Aux_Message( stderr, "WARNING : MIN_EINT (%13.7e) is on --> please ensure that this value is reasonable !!\n", MIN_EINT );

   if ( MIN_TEMP == 0.0 )
      Aux_Message( stderr, "WARNING : MIN_TEMP == 0.0 could be dangerous and is mainly for debugging only !!\n" );
   else
      Aux_Message( stderr, "WARNING : MIN_TEMP (%13.7e) is on --> please ensure that this value is reasonable !!\n", MIN_TEMP );

   if ( MIN_ENTR == 0.0 )
      Aux_Message( stderr, "WARNING : MIN_ENTR == 0.0 could be dangerous and is mainly for debugging only !!\n" );
   else
      Aux_Message( stderr, "WARNING : MIN_ENTR (%13.7e) is on --> please ensure that this value is reasonable !!\n", MIN_ENTR );

#  if (  defined LR_EINT  &&  ( EOS == EOS_GAMMA || EOS == EOS_ISOTHERMAL )  )
      Aux_Message( stderr, "WARNING : LR_EINT is not recommended for EOS_GAMMA/EOS_ISOTHERMAL !!\n" );
#  endif
   } // if ( MPI_Rank == 0 )


// check for MHM/MHM_RP/CTU
// ------------------------------
#  if ( FLU_SCHEME == MHM  ||  FLU_SCHEME == MHM_RP  ||  FLU_SCHEME == CTU )

// errors
// ------------------------------
   if ( OPT__LR_LIMITER == LR_LIMITER_EXTPRE )
      Aux_Error( ERROR_INFO, "\"%s\" limiter (OPT__LR_IMITER = %d) is not supported yet !!\n",
                 "extrema-preserving", OPT__LR_LIMITER );

   if ( OPT__LR_LIMITER != LR_LIMITER_VANLEER     &&  OPT__LR_LIMITER != LR_LIMITER_GMINMOD  &&
        OPT__LR_LIMITER != LR_LIMITER_ALBADA      &&  OPT__LR_LIMITER != LR_LIMITER_EXTPRE   &&
        OPT__LR_LIMITER != LR_LIMITER_VL_GMINMOD  &&  OPT__LR_LIMITER != LR_LIMITER_CENTRAL    )
      Aux_Error( ERROR_INFO, "unsupported data reconstruction limiter (OPT__LR_IMITER = %d) !!\n",
                 OPT__LR_LIMITER );


// warnings
// ------------------------------
   if ( MPI_Rank == 0 ) {

#     if ( FLU_SCHEME == MHM_RP  &&  LR_SCHEME == PPM )
      if ( OPT__LR_LIMITER != LR_LIMITER_CENTRAL )
         Aux_Message( stderr, "WARNING : OPT__LR_LIMITER = %d (LR_LIMITER_CENTRAL) is recommended for MHM_RP+PPM !!\n",
                      LR_LIMITER_CENTRAL );
#     endif

#     if ( LR_SCHEME == PLM )
      if ( OPT__LR_LIMITER == LR_LIMITER_CENTRAL )
         Aux_Message( stderr, "WARNING : OPT__LR_LIMITER = %d (LR_LIMITER_CENTRAL) is not recommended for PLM !!\n",
                      OPT__LR_LIMITER );
#     endif

   } // if ( MPI_Rank == 0 )

#  endif // #if ( FLU_SCHEME == MHM  ||  FLU_SCHEME == MHM_RP  ||  FLU_SCHEME == CTU )


// check for MHM/CTU
// ------------------------------
#  if ( FLU_SCHEME == MHM  ||  FLU_SCHEME == CTU )

#  if ( LR_SCHEME == PLM )
   if ( OPT__LR_LIMITER == LR_LIMITER_EXTPRE  &&  FLU_GHOST_SIZE < 3 )
      Aux_Error( ERROR_INFO, "please set \"%s\" for \"%s\" !!\n",
                 "FLU_GHOST_SIZE = 3", "MHM/CTU scheme + PLM reconstruction + EXTPRE limiter" );

   if ( OPT__LR_LIMITER == LR_LIMITER_EXTPRE  &&  FLU_GHOST_SIZE > 3  &&  MPI_Rank == 0 )
      Aux_Message( stderr, "WARNING : please set \"%s\" in \"%s\" for higher performance !!\n",
                   "FLU_GHOST_SIZE = 3", "MHM/CTU scheme + PLM reconstruction + EXTPRE limiter" );

   if ( OPT__LR_LIMITER != LR_LIMITER_EXTPRE  &&  FLU_GHOST_SIZE < 2 )
      Aux_Error( ERROR_INFO, "please set \"%s\" for \"%s\" !!\n",
                 "FLU_GHOST_SIZE = 2", "MHM/CTU scheme + PLM reconstruction + non-EXTPRE limiter" );

   if ( OPT__LR_LIMITER != LR_LIMITER_EXTPRE  &&  FLU_GHOST_SIZE > 2  &&  MPI_Rank == 0 )
      Aux_Message( stderr, "WARNING : please set \"%s\" in \"%s\" for higher performance !!\n",
                   "FLU_GHOST_SIZE = 2", "MHM/CTU scheme + PLM reconstruction + non-EXTPRE limiter" );
#  endif // #if ( LR_SCHEME == PLM )

#  if ( LR_SCHEME == PPM )
   if ( FLU_GHOST_SIZE < 3 )
      Aux_Error( ERROR_INFO, "please set \"%s\" for \"%s\" !!\n",
                 "FLU_GHOST_SIZE = 3", "MHM/CTU scheme + PPM reconstruction + non-EXTPRE limiter" );

   if ( FLU_GHOST_SIZE > 3  &&  MPI_Rank == 0 )
      Aux_Message( stderr, "WARNING : please set \"%s\" in \"%s\" for higher performance !!\n",
                   "FLU_GHOST_SIZE = 3", "MHM/CTU scheme + PPM reconstruction + non-EXTPRE limiter" );
#  endif // #if ( LR_SCHEME == PPM )

#  endif // #if ( FLU_SCHEME == MHM  ||  FLU_SCHEME == CTU )


// check for MHM_RP
// ------------------------------
#  if ( FLU_SCHEME == MHM_RP )

#  if ( LR_SCHEME == PLM )
   if ( OPT__LR_LIMITER == LR_LIMITER_EXTPRE  &&  FLU_GHOST_SIZE < 4 )
      Aux_Error( ERROR_INFO, "please set \"%s\" for \"%s\" !!\n",
                 "FLU_GHOST_SIZE = 4", "MHM_RP scheme + PLM reconstruction + EXTPRE limiter" );

   if ( OPT__LR_LIMITER == LR_LIMITER_EXTPRE  &&  FLU_GHOST_SIZE > 4  &&  MPI_Rank == 0 )
      Aux_Message( stderr, "WARNING : please set \"%s\" in \"%s\" for higher performance !!\n",
                   "FLU_GHOST_SIZE = 4", "MHM_RP scheme + PLM reconstruction + EXTPRE limiter" );

   if ( OPT__LR_LIMITER != LR_LIMITER_EXTPRE  &&  FLU_GHOST_SIZE < 3 )
      Aux_Error( ERROR_INFO, "please set \"%s\" for \"%s\" !!\n",
                 "FLU_GHOST_SIZE = 3", "MHM_RP scheme + PLM reconstruction + non-EXTPRE limiter" );

   if ( OPT__LR_LIMITER != LR_LIMITER_EXTPRE  &&  FLU_GHOST_SIZE > 3  &&  MPI_Rank == 0 )
      Aux_Message( stderr, "WARNING : please set \"%s\" in \"%s\" for higher performance !!\n",
                   "FLU_GHOST_SIZE = 3", "MHM_RP scheme + PLM reconstruction + non-EXTPRE limiter" );
#  endif // #if ( LR_SCHEME == PLM )

#  if ( LR_SCHEME == PPM )
   if ( FLU_GHOST_SIZE < 4 )
      Aux_Error( ERROR_INFO, "please set \"%s\" for \"%s\" !!\n",
                 "FLU_GHOST_SIZE = 4", "MHM_RP scheme + PPM reconstruction + non-EXTPRE limiter" );

   if ( FLU_GHOST_SIZE > 4  &&  MPI_Rank == 0 )
      Aux_Message( stderr, "WARNING : please set \"%s\" in \"%s\" for higher performance !!\n",
                   "FLU_GHOST_SIZE = 4", "MHM_RP scheme + PPM reconstruction + non-EXTPRE limiter" );
#  endif // #if ( LR_SCHEME == PPM )

#  endif // #if ( FLU_SCHEME == MHM_RP )


// check for RTVD
// ------------------------------
#  if ( FLU_SCHEME == RTVD )

#  if ( FLU_GHOST_SIZE != 3 )
#     error : ERROR : please set FLU_GHOST_SIZE = 3 for the relaxing TVD scheme !!
#  endif

#  endif // if ( FLU_SCHEME == RTVD )


// check for MHD
// ------------------------------
#  ifdef MHD

#  if ( !defined SERIAL  &&  !defined LOAD_BALANCE )
#     error : ERROR : MHD must work with either SERIAL or LOAD_BALANCE !!
#  endif

#  if ( FLU_SCHEME != MHM_RP  &&  FLU_SCHEME != CTU )
#     error : ERROR : unsupported MHD scheme in the makefile (MHM_RP/CTU) !!
#  endif

#  if ( HLLE_WAVESPEED == HLL_WAVESPEED_PVRS )
#     error : ERROR : HLL_WAVESPEED_PVRS does not support MHD !!
#  endif

#  if ( HLLD_WAVESPEED != HLL_WAVESPEED_DAVIS )
#     error : ERROR : HLLD_WAVESPEED only supports HLL_WAVESPEED_DAVIS !!
#  endif

   if ( OPT__MAG_INT_SCHEME != INT_MINMOD1D  &&  OPT__MAG_INT_SCHEME != INT_VANLEER  &&
        OPT__MAG_INT_SCHEME != INT_CQUAD  &&  OPT__MAG_INT_SCHEME != INT_CQUAR )
      Aux_Error( ERROR_INFO, "unsupported interpolation scheme \"%s = %d\" (2,3,4,6 only) !!\n",
                 "OPT__MAG_INT_SCHEME", OPT__MAG_INT_SCHEME );

   if ( OPT__REF_MAG_INT_SCHEME != INT_MINMOD1D  &&  OPT__REF_MAG_INT_SCHEME != INT_VANLEER  &&
        OPT__REF_MAG_INT_SCHEME != INT_CQUAD  &&  OPT__REF_MAG_INT_SCHEME != INT_CQUAR )
      Aux_Error( ERROR_INFO, "unsupported interpolation scheme \"%s = %d\" (2,3,4,6 only) !!\n",
                 "OPT__REF_MAG_INT_SCHEME", OPT__REF_MAG_INT_SCHEME );

   if ( OPT__FIXUP_ELECTRIC  &&  !amr->WithElectric )
      Aux_Error( ERROR_INFO, "%s is enabled but amr->Electric is off !!\n", "OPT__FIXUP_ELECTRIC" );

   if ( OPT__OVERLAP_MPI )
      Aux_Error( ERROR_INFO, "\"OPT__OVERLAP_MPI\" is NOT supported for MHD !!\n" );

   if ( OPT__INIT == INIT_BY_FILE )
      Aux_Error( ERROR_INFO, "MHD does NOT currently support \"OPT__INIT=3\" !!\n" );

   if ( !OPT__FIXUP_RESTRICT )
      Aux_Message( stderr, "WARNING : disabling \"OPT__FIXUP_RESTRICT\" in MHD will break the divergence-free constraint !!\n" );

   if ( !OPT__FIXUP_ELECTRIC )
      Aux_Message( stderr, "WARNING : disabling \"OPT__FIXUP_ELECTRIC\" in MHD will break the divergence-free constraint !!\n" );

   if ( !OPT__OUTPUT_CC_MAG )
      Aux_Message( stderr, "WARNING : yt requires \"OPT__OUTPUT_CC_MAG\" for analyzing magnetic field !!\n" );

   if ( MINMOD_MAX_ITER != 0 )
      Aux_Message( stderr, "WARNING : MINMOD_MAX_ITER (%d) can break B field consistency --> use AUTO_REDUCE_MINMOD_FACTOR instead !!\n",
                   MINMOD_MAX_ITER );

#  endif // #ifdef MHD



// fluid solver in ELBDM
// =======================================================================================
#  elif ( MODEL == ELBDM )

// errors
// ------------------------------

#  if ( !defined( ELBDM_SCHEME ) ||  ( ELBDM_SCHEME != ELBDM_WAVE && ELBDM_SCHEME != ELBDM_HYBRID ) )
#     error : ERROR : ELBDM_SCHEME not defined or unsupported in ELBDM !!
#  endif // # if ( !defined( ELBDM_SCHEME ) ||  ( ELBDM_SCHEME != ELBDM_WAVE && ELBDM_SCHEME != ELBDM_HYBRID ) )

#  if ( !defined( WAVE_SCHEME )  ||  ( WAVE_SCHEME != WAVE_FD && WAVE_SCHEME != WAVE_GRAMFE ) )
#     error : ERROR : WAVE_SCHEME not defined or unsupported in ELBDM !!
#  endif // # if ( !defined( WAVE_SCHEME )  ||  ( WAVE_SCHEME != WAVE_FD && WAVE_SCHEME != WAVE_GRAMFE ) )

#  if ( ELBDM_SCHEME == ELBDM_HYBRID )
#  if ( !defined( HYBRID_SCHEME ) ||  ( HYBRID_SCHEME != HYBRID_UPWIND && HYBRID_SCHEME != HYBRID_FROMM && HYBRID_SCHEME != HYBRID_MUSCL ) )
#     error : ERROR : HYBRID_SCHEME not defined or unsupported in ELBDM_HYBRID !!
#  endif // # if (  !defined( HYBRID_SCHEME ) ||  ( HYBRID_SCHEME != HYBRID_UPWIND && HYBRID_SCHEME != HYBRID_FROMM && HYBRID_SCHEME != HYBRID_MUSCL )  )
#  endif // # if ( ELBDM_SCHEME == ELBDM_HYBRID )

#  if ( NCOMP_FLUID != 3 )
#     error : ERROR : NCOMP_FLUID != 3 in ELBDM !!
#  endif

#  if ( FLU_NIN < 2 )
#     error : ERROR : FLU_NIN < 2 in ELBDM !!
#  endif

#  if ( FLU_NOUT < 3 )
#     error : ERROR : FLU_NOUT < 3 in ELBDM !!
#  endif

#  ifdef QUARTIC_SELF_INTERACTION
#  ifndef GRAVITY
#     error : ERROR : currently QUARTIC_SELF_INTERACTION must work with GRAVITY !!
#  endif

#  ifdef COMOVING
#     error : ERROR : QUARTIC_SELF_INTERACTION does not work with COMOVING yet !!
#  endif
#  endif // ifdef QUARTIC_SELF_INTERACTION

#  ifdef TRACER
#     error : ERROR : ELBDM does not support TRACER yet !!
#  endif

   if ( ELBDM_PLANCK_CONST <= 0.0 )
      Aux_Error( ERROR_INFO, "%s (%14.7e) <= 0.0 !!\n", "ELBDM_PLANCK_CONST", ELBDM_PLANCK_CONST );

   if ( ELBDM_ETA <= 0.0 )
      Aux_Error( ERROR_INFO, "%s (%14.7e) <= 0.0 !!\n", "ELBDM_ETA", ELBDM_ETA );

   if ( OPT__INT_PHASE  &&  OPT__FLU_INT_SCHEME == INT_MINMOD1D )
      Aux_Error( ERROR_INFO, "unsupported interpolation scheme \"%s = %d\" when OPT__INT_PHASE is on !!\n",
                 "OPT__FLU_INT_SCHEME", OPT__FLU_INT_SCHEME );

   if ( MIN_DENS == 0.0  &&  MPI_Rank == 0 )
      Aux_Message( stderr, "WARNING : MIN_DENS == 0.0 could be dangerous and is mainly for debugging only !!\n" );
   else if ( MPI_Rank == 0 )
      Aux_Message( stderr, "WARNING : MIN_DENS (%13.7e) is on --> please ensure that this value is reasonable !!\n", MIN_DENS );

   if ( ELBDM_REMOVE_MOTION_CM != ELBDM_REMOVE_MOTION_CM_NONE  &&  !OPT__CK_CONSERVATION )
      Aux_Error( ERROR_INFO, "\"%s\" must work with \"%s\" !!\n", "ELBDM_REMOVE_MOTION_CM", "OPT__CK_CONSERVATION" );

#  ifdef BITWISE_REPRODUCIBILITY
   if ( ELBDM_REMOVE_MOTION_CM != ELBDM_REMOVE_MOTION_CM_NONE )
      Aux_Error( ERROR_INFO, "\"%s\" does NOT support \"%s\" !!\n", "ELBDM_REMOVE_MOTION_CM", "BITWISE_REPRODUCIBILITY" );
#  endif

   for (int f=0; f<6; f++)
      if ( ELBDM_BASE_SPECTRAL  &&  OPT__BC_FLU[f] != BC_FLU_PERIODIC )
         Aux_Error( ERROR_INFO, "ELBDM_BASE_SPECTRAL only works with periodic boundary condition (OPT__BC_FLU=1) !!\n" );

#  ifndef SUPPORT_FFTW
   if ( ELBDM_BASE_SPECTRAL )
      Aux_Error( ERROR_INFO, "ELBDM_BASE_SPECTRAL must work with SUPPORT_FFTW !!\n" );
#  endif

// check hybrid scheme parameters for errors
#  if ( ELBDM_SCHEME == ELBDM_HYBRID )

#  if ( FLU_GHOST_SIZE < HYB_GHOST_SIZE )
#  error : ERROR : FLU_GHOST_SIZE needs to be bigger than HYB_GHOST_SIZE !!
#  endif // # if ( FLU_GHOST_SIZE < HYB_GHOST_SIZE )

#  if ( defined(HYBRID_IGNORE_FLUID_FAILURE) && (HYBRID_SCHEME != HYBRID_MUSCL) )
#  error : ERROR : ELBDM_HYBRID with HYBRID_IGNORE_FLUID_FAILURE requires HYBRID_SCHEME = HYBRID_MUSCL!
#  endif // #  if ( defined(HYBRID_IGNORE_FLUID_FAILURE) && (HYBRID_SCHEME != HYBRID_MUSCL) )

   if ( ELBDM_BASE_SPECTRAL )
      Aux_Error( ERROR_INFO, "ELBDM_BASE_SPECTRAL incompatible with ELBDM_SCHEME == ELBDM_HYBRID !!\n" );

   if ( MAX_LEVEL > 0 && FLAG_BUFFER_SIZE != PATCH_SIZE )
      Aux_Error(  ERROR_INFO, "ELBDM_HYBRID with AMR requires that the flag buffer size equal the patch size!!\n");

   if ( MAX_LEVEL > 0 && !OPT__FIXUP_RESTRICT )
      Aux_Error(  ERROR_INFO, "ELBDM_HYBRID with AMR requires the option OPT__FIXUP_RESTRICT !!\n");

#  ifdef LOAD_BALANCE
   if ( !OPT__LB_EXCHANGE_FATHER )
      Aux_Error(  ERROR_INFO, "ELBDM_HYBRID requires the option OPT__LB_EXCHANGE_FATHER for load balancing !!\n");
#  endif // # ifdef LOAD_BALANCE

   const double dt_hybrid_max   = 0.49;
   const double dt_velocity_max = 3.50;

   if ( DT__HYBRID_FLUID > dt_hybrid_max )
      Aux_Error(  ERROR_INFO, "DT__HYBRID_FLUID (%13.7e) > %13.7e is unstable !!\n",
                   DT__HYBRID_FLUID, dt_hybrid_max );
   if ( DT__HYBRID_VELOCITY > dt_velocity_max )
      Aux_Error(  ERROR_INFO, "DT__HYBRID_VELOCITY (%13.7e) > %13.7e is unstable !!\n",
                   DT__HYBRID_VELOCITY, dt_velocity_max );

#  endif // # if ( ELBDM_SCHEME == ELBDM_HYBRID )

// check finite-difference scheme for errors
#  if ( WAVE_SCHEME == WAVE_FD )
   if ( !ELBDM_TAYLOR3_AUTO  &&  ELBDM_TAYLOR3_COEFF < 1.0/8.0 )
      Aux_Error( ERROR_INFO, "ELBDM_TAYLOR3_COEFF (%13.7e) < 0.125 is unconditionally unstable !!\n",
                   ELBDM_TAYLOR3_COEFF );

#  ifdef LAPLACIAN_4TH
   const double dt_fluid_max = 3.0*M_PI/16.0;
#  else
   const double dt_fluid_max = 0.25*M_PI;
#  endif
   if ( DT__FLUID > dt_fluid_max )
      Aux_Error( ERROR_INFO, "DT__FLUID (%13.7e) > %13.7e is unconditionally unstable (even with %s) !!\n",
                   DT__FLUID, dt_fluid_max, "ELBDM_TAYLOR3_AUTO" );

   if ( DT__FLUID_INIT > dt_fluid_max )
      Aux_Error( ERROR_INFO, "DT__FLUID_INIT (%13.7e) > %13.7e is unconditionally unstable (even with %s) !!\n",
                   DT__FLUID_INIT, dt_fluid_max, "ELBDM_TAYLOR3_AUTO" );

   if ( !ELBDM_TAYLOR3_AUTO )
   {
//    stability limit for ELBDM_TAYLOR3_COEFF == 1.0/6.0
#     ifdef LAPLACIAN_4TH
      const double dt_fluid_max_normal = SQRT(27.0)*M_PI/32.0;
#     else
      const double dt_fluid_max_normal = SQRT(3.0)*M_PI/8.0;
#     endif

      if ( DT__FLUID > dt_fluid_max_normal  &&  ELBDM_TAYLOR3_COEFF <= 1.0/6.0 )
      {
         Aux_Error( ERROR_INFO, "DT__FLUID (%13.7e) > stability limit (%13.7e) for ELBDM_TAYLOR3_COEFF <= 1/6\n",
                      DT__FLUID, dt_fluid_max_normal );
         Aux_Error( ERROR_INFO, "          --> Please either (a) set ELBDM_TAYLOR3_COEFF (%13.7e) > 1/6\n",
                      ELBDM_TAYLOR3_COEFF );
         Aux_Error( ERROR_INFO, "                            (b) set DT__FLUID smaller (c) turn on ELBDM_TAYLOR3_AUTO\n" );
      }

      if ( DT__FLUID_INIT > dt_fluid_max_normal  &&  ELBDM_TAYLOR3_COEFF <= 1.0/6.0 )
      {
         Aux_Error( ERROR_INFO, "DT__FLUID_INIT (%13.7e) > stability limit (%13.7e) for ELBDM_TAYLOR3_COEFF <= 1/6\n",
                      DT__FLUID_INIT, dt_fluid_max_normal );
         Aux_Error( ERROR_INFO, "          --> Please either (a) set ELBDM_TAYLOR3_COEFF (%13.7e) > 1/6\n",
                      ELBDM_TAYLOR3_COEFF );
         Aux_Error( ERROR_INFO, "                            (b) set DT__FLUID_INIT smaller (c) turn on ELBDM_TAYLOR3_AUTO\n" );
      }
   }

// check local spectral scheme for errors
#  elif ( WAVE_SCHEME == WAVE_GRAMFE )

   const double dt_fluid_max = 0.35;

   if ( DT__FLUID > dt_fluid_max )
      Aux_Error( ERROR_INFO, "%s solver with DT__FLUID (%13.7e) > %13.7e is unstable !!\n",
                   "WAVE_GRAMFE", DT__FLUID, dt_fluid_max );



#  if ( GRAMFE_SCHEME == GRAMFE_FFT )

#  if ( FLU_GHOST_SIZE < 6 )
#  error : ERROR : WAVE_GRAMFE is only stable (empirically) for FLU_GHOST_SIZE >= 6!
#  endif // #  if ( FLU_GHOST_SIZE < 6 )

#  ifndef GRAMFE_FFT_FLOAT8
#  error : ERROR : WAVE_GRAMFE solver requires GRAMFE_FFT_FLOAT8 for stability !!
#  endif // # ifndef GRAMFE_FFT_FLOAT8

#  if ( !defined(GPU) && defined(GRAMFE_FFT_ENABLE_GPU) )
#  error : ERROR : GRAMFE_FFT_ENABLE_GPU requires GPU!
#  endif // #  if ( !defined(GPU) && defined(GRAMFE_FFT_ENABLE_GPU) )

#  if ( ( !defined(GPU) || ( defined(GPU) && !defined(GRAMFE_FFT_ENABLE_GPU) ) ) && !defined(SUPPORT_FFTW) )
#  error : ERROR : CPU && GRAMFE_SCHEME == GRAMFE_FFT require SUPPORT_FFTW flag!
#  endif // #  if ( ( !defined(GPU) || ( defined(GPU) && !defined(GRAMFE_FFT_ENABLE_GPU) ) ) && !defined(SUPPORT_FFTW) )

#  if ( ( !defined(GPU) || ( defined(GPU) && !defined(GRAMFE_FFT_ENABLE_GPU) ) ) && SUPPORT_FFTW == FFTW2 && !defined(FLOAT8) )
#  error : ERROR : CPU && GRAMFE_SCHEME == GRAMFE_FFT && SUPPORT_FFTW = FFTW2 require FLOAT8!
#  endif // #  if ( ( !defined(GPU) || ( defined(GPU) && !defined(GRAMFE_FFT_ENABLE_GPU) ) ) && SUPPORT_FFTW == FFTW2 && !defined(FLOAT8) )

<<<<<<< HEAD
#  else
#  error : ERROR : unsupported WAVE_SCHEME
#  endif  // # WAVE_SCHEME
=======
#  elif ( GRAMFE_SCHEME == GRAMFE_MATMUL )

#  ifndef SUPPORT_GSL
#  error : ERROR : GRAMFE_SCHEME == GRAMFE_MATMUL requires SUPPORT_GSL!
#  endif // #  ifndef SUPPORT_GSL

#  else
#  error : ERROR : Unsupported GRAMFE_SCHEME !
#  endif
#  endif // #  if ( WAVE_SCHEME == WAVE_GRAMFE )
>>>>>>> b90dff17

// warnings
// ------------------------------
   if ( MPI_Rank == 0 ) {

#  if ( NCOMP_PASSIVE > 0 )
   Aux_Message( stderr, "WARNING : NCOMP_PASSIVE (%d) > 0 but ELBDM does not really support passive scalars !!\n",
                NCOMP_PASSIVE );
#  endif


   if ( DT__PHASE > 1.0 )
      Aux_Message( stderr, "WARNING : DT__PHASE (%13.7e) is not within the normal range [0...1] !!\n", DT__PHASE );


   if ( OPT__CK_FLUX_ALLOCATE  &&  !OPT__FIXUP_FLUX )
      Aux_Message( stderr, "WARNING : %s is useless since %s is off !!\n",
                   "OPT__CK_FLUX_ALLOCATE", "OPT__FIXUP_FLUX" );

#  ifdef CONSERVE_MASS
   if ( !OPT__FIXUP_FLUX )
      Aux_Message( stderr, "WARNING : %s is disabled in ELBDM even though CONSERVE_MASS is on !!\n",
                   "OPT__FIXUP_FLUX" );
   if ( ELBDM_BASE_SPECTRAL )
      Aux_Message( stderr, "WARNING : mass may not conserve with the %s solver even though CONSERVE_MASS is on !!\n",
                   "ELBDM_BASE_SPECTRAL" );
   if ( ELBDM_BASE_SPECTRAL && OPT__FIXUP_FLUX )
      Aux_Message( stderr, "WARNING : OPT__FIXUP_FLUX will not be applied to the base level when %s is on !!\n",
                   "ELBDM_BASE_SPECTRAL" );
#  else
   if ( OPT__FIXUP_FLUX )
      Aux_Message( stderr, "WARNING : %s is useless in ELBDM when CONSERVE_MASS is off !!\n", "OPT__FIXUP_FLUX" );
#  endif

   if ( OPT__INIT == INIT_BY_FILE )
      Aux_Message( stderr, "WARNING : currently we don't check MIN_DENS for the initial data loaded from UM_IC !!\n" );


#  if ( WAVE_SCHEME == WAVE_FD )

#  elif ( WAVE_SCHEME == WAVE_GRAMFE ) // #  if ( WAVE_SCHEME == WAVE_FD )

   if ( OPT__FIXUP_FLUX )
      Aux_Message( stderr, "WARNING : OPT__FIXUP_FLUX will not be applied when %s is on !!\n",
                   "WAVE_SCHEME == WAVE_GRAMFE" );

#  ifdef CONSERVE_MASS
   Aux_Message( stderr, "WARNING : mass is not conserved with the %s solver even though CONSERVE_MASS is on !!\n",
                  "WAVE_GRAMFE" );
#  endif // #  ifdef CONSERVE_MASS

#  else
#  error : ERROR : unsupported WAVE_SCHEME
#  endif //

   } // if ( MPI_Rank == 0 )
#  else
#  error : ERROR : unsupported MODEL !!
#  endif // MODEL



// Poisson and Gravity solvers
// =======================================================================================
#ifdef GRAVITY

// errors
// ------------------------------
#  ifndef SUPPORT_FFTW
#     error : ERROR : SUPPORT_FFTW must be enabled in the makefile when GRAVITY is on !!
#  endif

#  if (  defined SUPPORT_FFTW  &&  ( SUPPORT_FFTW != FFTW2 && SUPPORT_FFTW != FFTW3 )  )
#     error : ERROR : SUPPORT_FFTW != FFTW2/FFTW3 !!
#  endif

#  if ( POT_SCHEME != SOR  &&  POT_SCHEME != MG )
#     error : ERROR : unsupported Poisson solver in the makefile (SOR/MG) !!
#  endif

#  if ( POT_GHOST_SIZE <= GRA_GHOST_SIZE )
      #error : ERROR : POT_GHOST_SIZE <= GRA_GHOST_SIZE !!
#  endif

#  if ( POT_GHOST_SIZE < 1 )
#     error : ERROR : POT_GHOST_SIZE < 1 !!
#  endif

#  ifdef GPU
#     if ( POT_GHOST_SIZE > 5 )
#        error : ERROR : POT_GHOST_SIZE must <= 5 for the GPU Poisson solver !!
#     endif

   if ( OPT__SELF_GRAVITY  &&  PATCH_SIZE != 8 )
      Aux_Error( ERROR_INFO, "PATCH_SIZE must == 8 for the GPU Poisson solver (OPT__SELF_GRAVITY) !!\n" );
#  endif // GPU

#  ifndef LOAD_BALANCE
   if ( NX0_TOT[2]%MPI_NRank != 0 )
   {
      Aux_Message( stderr, "ERROR : NX0_TOT[2] %% MPI_NRank != 0 !!\n" );
      Aux_Message( stderr, "--> All MPI processes must have the same number of cells in the z direction for " );
      Aux_Message( stderr,     "the slab decomposition in FFTW 2.1.5 if LOAD_BALANCE is off !!\n" );
      MPI_Exit();
   }
#  endif

   if ( Pot_ParaBuf > PATCH_SIZE )
      Aux_Error( ERROR_INFO, "Pot_ParaBuf (%d) > PATCH_SIZE (%d) !!\n", Pot_ParaBuf, PATCH_SIZE );

   if ( Rho_ParaBuf > PATCH_SIZE )
      Aux_Error( ERROR_INFO, "Rho_ParaBuf (%d) > PATCH_SIZE (%d) !!\n", Rho_ParaBuf, PATCH_SIZE );

#  if ( POT_SCHEME == SOR )
   if ( SOR_OMEGA < 0.0 )     Aux_Error( ERROR_INFO, "SOR_OMEGA (%14.7e) < 0.0 !!\n", SOR_OMEGA );
   if ( SOR_MAX_ITER < 0 )    Aux_Error( ERROR_INFO, "SOR_MAX_ITER (%d) < 0 !!\n", SOR_MAX_ITER );
   if ( SOR_MIN_ITER < 3 )    Aux_Error( ERROR_INFO, "SOR_MIN_ITER (%d) < 3 !!\n", SOR_MIN_ITER );
#  endif

#  if ( POT_SCHEME == MG )
   if ( MG_MAX_ITER < 0 )              Aux_Error( ERROR_INFO, "MG_MAX_ITER (%d) < 0 !!\n", MG_MAX_ITER );
   if ( MG_NPRE_SMOOTH < 0 )           Aux_Error( ERROR_INFO, "MG_NPRE_SMOOTH (%d) < 0 !!\n", MG_NPRE_SMOOTH );
   if ( MG_NPOST_SMOOTH < 0 )          Aux_Error( ERROR_INFO, "MG_NPOST_SMOOTH (%d) < 0 !!\n", MG_NPOST_SMOOTH );
   if ( MG_TOLERATED_ERROR < 0.0 )     Aux_Error( ERROR_INFO, "MG_TOLERATED_ERROR (%14.7e) < 0.0 !!\n", MG_TOLERATED_ERROR );
#  endif

#  if ( NLEVEL > 1 )
   int Trash_RefPot, NGhost_RefPot;
   Int_Table( OPT__REF_POT_INT_SCHEME, Trash_RefPot, NGhost_RefPot );
   if ( Pot_ParaBuf < NGhost_RefPot )
      Aux_Error( ERROR_INFO, "Pot_ParaBuf (%d) < NGhost_RefPot (%d) --> refinement will fail !!\n",
                 Pot_ParaBuf, NGhost_RefPot );
#  endif

   if ( OPT__BC_POT != BC_POT_PERIODIC  &&  OPT__BC_POT != BC_POT_ISOLATED )
      Aux_Error( ERROR_INFO, "unsupported option \"OPT__BC_POT = %d\" [1/2] !!\n", OPT__BC_POT );

   if ( NEWTON_G <= 0.0 )     Aux_Error( ERROR_INFO, "NEWTON_G (%14.7e) <= 0.0 !!\n", NEWTON_G );


// warnings
// ------------------------------
   if ( MPI_Rank == 0 ) {

#  if ( POT_SCHEME == MG  &&  PATCH_SIZE <= 8 )
   {
      Aux_Message( stderr, "WARNING : multigrid scheme gives lower performance than SOR for " );
      Aux_Message( stderr, "PATCH_SIZE <= 8 and hence is not recommended !!\n" );
   }
#  endif

   if ( DT__GRAVITY < 0.0  ||  DT__GRAVITY > 1.0 )
      Aux_Message( stderr, "WARNING : DT__GRAVITY (%14.7e) is not within the normal range [0...1] !!\n",
                   DT__GRAVITY );

   if ( !OPT__SELF_GRAVITY  &&  !OPT__EXT_ACC  &&  !OPT__EXT_POT )
      Aux_Message( stderr, "WARNING : all gravity options are disabled (OPT__SELF_GRAVITY, OPT__EXT_ACC, OPT__EXT_POT) !!\n" );

   } // if ( MPI_Rank == 0 )



// gravity solver in HYDRO
// =======================================================================================
#  if   ( MODEL == HYDRO )

// errors
// ------------------------------
#  if ( GRA_GHOST_SIZE < 1 )
#     error : ERROR : GRA_GHOST_SIZE must >= 1
#  endif

   if ( OPT__GRA_P5_GRADIENT  &&  GRA_GHOST_SIZE == 1 )
      Aux_Error( ERROR_INFO, "\"%s\" requires \"%s\" !!\n",
                 "OPT__GRA_P5_GRADIENT", "GRA_GHOST_SIZE == 2" );

#  ifdef UNSPLIT_GRAVITY
   if ( OPT__GRA_P5_GRADIENT &&  USG_GHOST_SIZE_G == 1 )
      Aux_Error( ERROR_INFO, "\"%s\" requires \"%s\" for UNSPLIT_GRAVITY !!\n",
                 "OPT__GRA_P5_GRADIENT", "USG_GHOST_SIZE_G == 2" );
#  endif


// warnings
// ------------------------------
   if ( MPI_Rank == 0 ) {

#  ifndef STORE_POT_GHOST
   if ( !OPT__GRA_P5_GRADIENT  &&  GRA_GHOST_SIZE == 2 )
   {
      Aux_Message( stderr, "WARNING : \"%s\" is useless when \"%s\" is disabled !!\n",
                   "GRA_GHOST_SIZE == 2", "OPT__GRA_P5_GRADIENT" );
   }
#  endif

   if ( GRA_GHOST_SIZE > 2 )  Aux_Message( stderr, "WARNING : \"GRA_GHOST_SIZE > 2\" !?\n" );

   } // if ( MPI_Rank == 0 )



// gravity solver in ELBDM
// =======================================================================================
#  elif ( MODEL == ELBDM )

// errors
// ------------------------------
   if ( OPT__EXT_ACC )
      Aux_Error( ERROR_INFO, "ELBDM does NOT support OPT__EXT_ACC --> use OPT__EXT_POT instead !!\n" );


// warnings
// ------------------------------
#  if ( GRA_GHOST_SIZE != 0  &&  !defined STORE_POT_GHOST )
#     warning : WARNING : GRA_GHOST_SIZE != 0 in ELBDM when STORE_POT_GHOST is off !!
#  endif


#  else
#  error : unsupported MODEL !!
#  endif // MODEL

#endif // #ifdef GRAVITY



// particle
// =======================================================================================
#ifdef PARTICLE

// errors
// ------------------------------
#  if ( ! defined MASSIVE_PARTICLES  &&  ! defined TRACER )
#     error : ERROR : both MASSIVE_PARTICLES (GRAVITY) and TRACER are disabled for PARTICLE !!
#  endif

#  if ( !defined SERIAL  &&  !defined LOAD_BALANCE )
#     error : ERROR : PARTICLE must work with either SERIAL or LOAD_BALANCE !!
#  endif

   if ( OPT__INIT != INIT_BY_RESTART )
   {
      if ( amr->Par->Init == PAR_INIT_BY_RESTART )    Aux_Error( ERROR_INFO, "PAR_INIT == RESTART but OPT__INIT != RESTART !!\n" );

      if ( amr->Par->NPar_Active_AllRank < 0 )
         Aux_Error( ERROR_INFO, "total number of particles in all MPI ranks = %ld < 0 !!\n",
                    amr->Par->NPar_Active_AllRank );

      if ( amr->Par->NPar_AcPlusInac < 0  ||  amr->Par->NPar_AcPlusInac > amr->Par->NPar_Active_AllRank )
         Aux_Error( ERROR_INFO, "incorrect total number of particles (%ld) in MPI rank %d !!\n",
                    amr->Par->NPar_AcPlusInac, MPI_Rank );
   }

#  ifdef GRAVITY
#  ifndef STORE_POT_GHOST
   if ( amr->Par->ImproveAcc )
      Aux_Error( ERROR_INFO, "PAR_IMPROVE_ACC must work with STORE_POT_GHOST !!\n" );
#  endif

   if ( amr->Par->ImproveAcc  &&  amr->Par->Interp == 1 )
      Aux_Error( ERROR_INFO, "PAR_IMPROVE_ACC does NOT work with PAR_INTERP == 1 (NGP) !!\n" );

   if ( amr->Par->TracerVelCorr  &&  amr->Par->InterpTracer == 1 )
      Aux_Error( ERROR_INFO, "PAR_TR_VEL_CORR does NOT work with PAR_TR_INTERP == 1 (NGP) !!\n" );

#  ifndef STORE_PAR_ACC
   if ( DT__PARACC != 0.0 )
      Aux_Error( ERROR_INFO, "DT__PARACC (%14.7e) is NOT supported when STORE_PAR_ACC is off !!\n", DT__PARACC );
#  endif

   for (int d=0; d<3; d++)
   {
//    we have assumed that OPT__BC_FLU[2*d] == OPT__BC_FLU[2*d+1] when adopting the periodic BC
      if ( OPT__BC_FLU[2*d] == BC_FLU_PERIODIC  &&  NX0_TOT[d]/PS2 == 1 )
         Aux_Error( ERROR_INFO, "\"%s\" does NOT work for NX0_TOT[%d] = 2*PATCH_SIZE when periodic BC is adopted !!\n",
                    "Par_MassAssignment()", d );
   }
#  endif // #ifdef GRAVITY


// warning
// ------------------------------
   if ( MPI_Rank == 0 ) {

   if ( DT__PARVEL > 1.0 )
      Aux_Message( stderr, "WARNING : DT__PARVEL (%13.7e) is not within the normal range [0.0~~1.0] !!\n", DT__PARVEL );

   if ( DT__PARACC > 1.0 )
      Aux_Message( stderr, "WARNING : DT__PARACC (%13.7e) is not within the normal range [0.0~1.0] !!\n", DT__PARACC );

   if ( OPT__OVERLAP_MPI )
      Aux_Message( stderr, "WARNING : PARTICLE does not support OPT__OVERLAP_MPI !!\n" );

#  ifdef STORE_POT_GHOST
   if ( !amr->Par->ImproveAcc )
      Aux_Message( stderr, "WARNING : STORE_POT_GHOST is useless when PAR_IMPROVE_ACC is disabled !!\n" );
#  endif

#  ifdef GRAVITY
   if ( OPT__GRA_P5_GRADIENT )
      Aux_Message( stderr, "WARNING : currently \"%s\" is not applied to particle update !!\n", "OPT__GRA_P5_GRADIENT" );
#  endif

#  ifdef TRACER
   if ( OPT__FLAG_NPAR_PATCH )
      Aux_Message( stderr, "WARNING : OPT__FLAG_NPAR_PATCH includes tracers and thus may affect the results of grid refinement !!\n" );

   if ( OPT__FLAG_NPAR_CELL )
      Aux_Message( stderr, "WARNING : OPT__FLAG_NPAR_CELL excludes tracers !!\n" );
#  endif

   if ( OPT__FREEZE_PAR )
      Aux_Message( stderr, "REMINDER : \"%s\" will prevent particles from being updated\n", "OPT__FREEZE_PAR" );

   } // if ( MPI_Rank == 0 )


#else // #ifdef PARTICLE


// warning
// ------------------------------
   if ( MPI_Rank == 0 ) {

#  ifdef STORE_POT_GHOST
   Aux_Message( stderr, "WARNING : currently STORE_POT_GHOST is useless when PARTICLE is disabled !!\n" );
#  endif

   }


#endif // #ifdef PARTICLE



// Grackle
// =======================================================================================
#ifdef SUPPORT_GRACKLE

// errors
// ------------------------------
#  if ( EOS != EOS_GAMMA )
#     error : ERROR : SUPPORT_GRACKLE must work with EOS_GAMMA !!
#  endif

// warning
// ------------------------------
   if ( MPI_Rank == 0 ) {

   if ( OPT__OVERLAP_MPI )
      Aux_Message( stderr, "WARNING : currently SUPPORT_GRACKLE does not support \"%s\" !!\n", "OPT__OVERLAP_MPI" );

   if ( GRACKLE_PRIMORDIAL > 0 )
      Aux_Message( stderr, "WARNING : adiabatic index gamma is currently fixed to %13.7e for Grackle !!\n", GAMMA );

   } // if ( MPI_Rank == 0 )

#endif // #ifdef SUPPORT_GRACKLE



// source terms
// =======================================================================================

// errors
// ------------------------------
#  if ( SRC_GHOST_SIZE != 0 )
#     error : ERROR : SRC_GHOST_SIZE must be zero for now !!
#  endif

#  if ( MODEL != HYDRO )
   if ( SrcTerms.Deleptonization )
      Aux_Error( ERROR_INFO, "SRC_DELEPTONIZATION is only supported in HYDRO !!\n" );
#  endif

// warning
// ------------------------------
   if ( MPI_Rank == 0 ) {

   } // if ( MPI_Rank == 0 )



// star formation
// =======================================================================================
#ifdef STAR_FORMATION

// errors
// ------------------------------
#  ifndef PARTICLE
#     error : STAR_FORMATION must work with PARTICLE !!
#  endif

#  if ( defined STORE_PAR_ACC  &&  !defined STORE_POT_GHOST )
#     error : STAR_FORMATION + STORE_PAR_ACC must work with STORE_POT_GHOST !!
#  endif

// warning
// ------------------------------
   if ( MPI_Rank == 0 ) {

   if ( SF_CREATE_STAR_MIN_LEVEL > MAX_LEVEL )
      Aux_Message( stderr, "WARNING : SF_CREATE_STAR_MIN_LEVEL (%d) > MAX_LEVEL (%d) --> no star particles will form !!\n",
                   SF_CREATE_STAR_MIN_LEVEL, MAX_LEVEL );

   if ( SF_CREATE_STAR_SCHEME == SF_CREATE_STAR_SCHEME_AGORA  &&  !SF_CREATE_STAR_DET_RANDOM )
   {
      Aux_Message( stderr, "WARNING : SF_CREATE_STAR_SCHEME == 1 will break bitwise reproducibility due to the \n" );
      Aux_Message( stderr, "          random values used for the stochastic star formation !!\n" );
      Aux_Message( stderr, "          --> Enable \"SF_CREATE_STAR_DET_RANDOM\" if reproducibility is of great concern\n" );
   }

   } // if ( MPI_Rank == 0 )

#endif // #ifdef STAR_FORMATION



// feedback
// =======================================================================================
#ifdef FEEDBACK

// errors
// ------------------------------
#  ifndef PARTICLE
#     error : FEEDBACK must work with PARTICLE !!
#  endif

   if ( FB_LEVEL != MAX_LEVEL )  Aux_Error( ERROR_INFO, "FB_LEVEL (%d) != MAX_LEVEL (%d) !!\n", FB_LEVEL, MAX_LEVEL );

   for (int d=0; d<3; d++)
   {
//    we have assumed that OPT__BC_FLU[2*d] == OPT__BC_FLU[2*d+1] when adopting the periodic BC
      if ( OPT__BC_FLU[2*d] == BC_FLU_PERIODIC  &&  NX0_TOT[d]/PS2 == 1 )
         Aux_Error( ERROR_INFO, "\"%s\" does NOT work for NX0_TOT[%d] = 2*PATCH_SIZE when periodic BC is adopted !!\n",
                    "FB_AdvanceDt()", d );
   }

   if ( FB_ParaBuf > PATCH_SIZE )
      Aux_Error( ERROR_INFO, "FB_ParaBuf (%d) > PATCH_SIZE (%d) !!\n", FB_ParaBuf, PATCH_SIZE );

// warning
// ------------------------------
   if ( MPI_Rank == 0 ) {

   } // if ( MPI_Rank == 0 )

#endif // #ifdef FEEDBACK


   if ( MPI_Rank == 0 )    Aux_Message( stdout, "Aux_Check_Parameter ... done\n" );

} // FUNCTION : Aux_Check_Parameter<|MERGE_RESOLUTION|>--- conflicted
+++ resolved
@@ -1225,22 +1225,18 @@
 #  error : ERROR : CPU && GRAMFE_SCHEME == GRAMFE_FFT && SUPPORT_FFTW = FFTW2 require FLOAT8!
 #  endif // #  if ( ( !defined(GPU) || ( defined(GPU) && !defined(GRAMFE_FFT_ENABLE_GPU) ) ) && SUPPORT_FFTW == FFTW2 && !defined(FLOAT8) )
 
-<<<<<<< HEAD
+#  elif ( GRAMFE_SCHEME == GRAMFE_MATMUL )
+
+#  ifndef SUPPORT_GSL
+#  error : ERROR : GRAMFE_SCHEME == GRAMFE_MATMUL requires SUPPORT_GSL!
+#  endif // #  ifndef SUPPORT_GSL
+
+#  else
+#  error : ERROR : Unsupported GRAMFE_SCHEME !
+#  endif
 #  else
 #  error : ERROR : unsupported WAVE_SCHEME
 #  endif  // # WAVE_SCHEME
-=======
-#  elif ( GRAMFE_SCHEME == GRAMFE_MATMUL )
-
-#  ifndef SUPPORT_GSL
-#  error : ERROR : GRAMFE_SCHEME == GRAMFE_MATMUL requires SUPPORT_GSL!
-#  endif // #  ifndef SUPPORT_GSL
-
-#  else
-#  error : ERROR : Unsupported GRAMFE_SCHEME !
-#  endif
-#  endif // #  if ( WAVE_SCHEME == WAVE_GRAMFE )
->>>>>>> b90dff17
 
 // warnings
 // ------------------------------
