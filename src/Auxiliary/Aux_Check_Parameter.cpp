#include "GAMER.h"
#include "CUFLU.h"
#ifdef GRAVITY
#include "CUPOT.h"
#endif




//-------------------------------------------------------------------------------------------------------
// Function    :  Aux_Check_Parameter
// Description :  Check the initial parameter setting
//-------------------------------------------------------------------------------------------------------
void Aux_Check_Parameter()
{

   if ( MPI_Rank == 0 )    Aux_Message( stdout, "Aux_Check_Parameter ...\n" );


// general errors
// =======================================================================================
#  if ( PATCH_SIZE%2 != 0 )
#     error : ERROR : PATCH_SIZE must be an even number !!
#  endif

#  if ( defined TIMING_SOLVER  &&  !defined TIMING )
#     error : ERROR : TIMING_SOLVER must work with TIMING !!
#  endif

#  if ( defined OPENMP  &&  !defined _OPENMP )
#     error : ERROR : something is wrong in OpenMP; the macro "_OPENMP" is NOT defined !!
#  endif

#  if ( defined OVERLAP_MPI  &&  !defined LOAD_BALANCE )
#     error : ERROR : OVERLAP_MPI must work with LOAD_BALANCE !!
#  endif

#  if ( !defined GRAVITY  &&  defined UNSPLIT_GRAVITY )
#     error : ERROR : UNSPLIT_GRAVITY must work with GRAVITY !!
#  endif

#  if ( defined UNSPLIT_GRAVITY  &&  MODEL != HYDRO )
#     error : ERROR : currently UNSPLIT_GRAVITY is only supported in HYDRO !!
#  endif

#  if ( NCOMP_PASSIVE < 0 )
#     error : ERROR : incorrect number of NCOMP_PASSIVE !!
#  endif

#  ifdef SERIAL
   int NRank = 1;
#  else
   int NRank, MPI_Thread_Status, MPI_Init_Status;

   MPI_Initialized( &MPI_Init_Status );
   if ( MPI_Init_Status == false )  Aux_Error( ERROR_INFO, "MPI_Init() has not been called !!\n" );

   MPI_Query_thread( &MPI_Thread_Status );
   if ( OPT__OVERLAP_MPI  &&  MPI_Thread_Status == MPI_THREAD_SINGLE )
      Aux_Error( ERROR_INFO, "\"%s\" is NOT supported since the level of MPI thread support == %s\n",
                 "OPT__OVERLAP_MPI", "MPI_THREAD_SINGLE" );

   MPI_Comm_size( MPI_COMM_WORLD, &NRank );
#  endif

   if ( MPI_NRank != NRank )
      Aux_Error( ERROR_INFO, "MPI_NRank (%d) != MPI_Comm_size (%d) !!\n", MPI_NRank, NRank );

   for (int d=0; d<3; d++)
      if ( NX0_TOT[d]%PS2 != 0 )
         Aux_Error( ERROR_INFO, "NX0_TOT_%c (%d) is NOT a multiple of %d (i.e., two patches) !!\n", 'X'+d, NX0_TOT[d], PS2 );

   if ( END_STEP < 0  &&  OPT__INIT != INIT_BY_RESTART )
      Aux_Error( ERROR_INFO, "incorrect parameter \"%s = %d\" [>=0] !!\n", "END_STEP", END_STEP );

   if ( END_T < 0.0  &&  OPT__INIT != INIT_BY_RESTART )
      Aux_Error( ERROR_INFO, "incorrect parameter \"%s = %14.7e\" [>=0] !!\n", "END_T", END_T );

#  ifndef LOAD_BALANCE
   if ( NX0_TOT[0]%(PS2*MPI_NRank_X[0]) != 0  ||  NX0_TOT[1]%(PS2*MPI_NRank_X[1]) != 0  ||
        NX0_TOT[2]%(PS2*MPI_NRank_X[2]) != 0 )
      Aux_Error( ERROR_INFO, "number of base-level patches in each direction and in each MPI rank must be \"%s\" !!\n",
                 "a multiple of TWO" );

   if ( MPI_NRank_X[0]*MPI_NRank_X[1]*MPI_NRank_X[2] != MPI_NRank )
      Aux_Error( ERROR_INFO, "MPI_NRANK_X (%d) * MPI_NRANK_Y (%d) * MPI_NRANK_Z (%d) = %d != MPI_Comm_size (%d) !!\n",
                 MPI_NRank_X[0], MPI_NRank_X[1], MPI_NRank_X[2], MPI_NRank_X[0]*MPI_NRank_X[1]*MPI_NRank_X[2], MPI_NRank );
#  endif

   if ( OPT__OUTPUT_MODE == OUTPUT_CONST_STEP  &&  OUTPUT_STEP <= 0 )
      Aux_Error( ERROR_INFO, "OUTPUT_STEP (%ld) <= 0 !!\n", OUTPUT_STEP );

   if ( OPT__OUTPUT_MODE == OUTPUT_CONST_DT  &&  OUTPUT_DT <= 0.0 )
      Aux_Error( ERROR_INFO, "OUTPUT_DT (%14.7e) <= 0.0 !!\n", OUTPUT_DT );

#  ifndef SUPPORT_HDF5
   if ( OPT__OUTPUT_TOTAL == OUTPUT_FORMAT_HDF5 )
      Aux_Error( ERROR_INFO, "please turn on SUPPORT_HDF5 in the Makefile for OPT__OUTPUT_TOTAL == 1 !!\n" );
#  endif

   if (  ( OPT__OUTPUT_PART == OUTPUT_YZ  ||  OPT__OUTPUT_PART == OUTPUT_Y  ||  OPT__OUTPUT_PART == OUTPUT_Z )  &&
         ( OUTPUT_PART_X < 0.0  ||  OUTPUT_PART_X >= amr->BoxSize[0] )  )
      Aux_Error( ERROR_INFO, "incorrect OUTPUT_PART_X (out of range [0<=X<%lf]) !!\n", amr->BoxSize[0] );

   if (  ( OPT__OUTPUT_PART == OUTPUT_XZ  ||  OPT__OUTPUT_PART == OUTPUT_X  ||  OPT__OUTPUT_PART == OUTPUT_Z )  &&
         ( OUTPUT_PART_Y < 0.0  ||  OUTPUT_PART_Y >= amr->BoxSize[1] )  )
      Aux_Error( ERROR_INFO, "incorrect OUTPUT_PART_Y (out of range [0<=Y<%lf]) !!\n", amr->BoxSize[1] );

   if (  ( OPT__OUTPUT_PART == OUTPUT_XY  ||  OPT__OUTPUT_PART == OUTPUT_X  ||  OPT__OUTPUT_PART == OUTPUT_Y )  &&
         ( OUTPUT_PART_Z < 0.0  ||  OUTPUT_PART_Z >= amr->BoxSize[2] )  )
      Aux_Error( ERROR_INFO, "incorrect OUTPUT_PART_Z (out of range [0<=Z<%lf]) !!\n", amr->BoxSize[2] );

   if (  OPT__OUTPUT_PART == OUTPUT_DIAG  &&  ( NX0_TOT[0] != NX0_TOT[1] || NX0_TOT[0] != NX0_TOT[2] )  )
      Aux_Error( ERROR_INFO, "\"%s\" only works with CUBIC domain !!\n",
                 "OPT__OUTPUT_PART == 7 (OUTPUT_DIAG)" );

   if (  OPT__OUTPUT_BASEPS  &&  ( NX0_TOT[0] != NX0_TOT[1] || NX0_TOT[0] != NX0_TOT[2] )  )
      Aux_Error( ERROR_INFO, "\"%s\" only works with CUBIC domain !!\n", "OPT__OUTPUT_BASEPS" );

   if ( OPT__CK_REFINE  &&  !OPT__FLAG_RHO )
      Aux_Error( ERROR_INFO, "currently the check \"%s\" must work with \"%s\" !!\n",
                 "OPT__CK_REFINE", "OPT__FLAG_RHO" );

#  if   ( MODEL == HYDRO )
   if (  ( OPT__FLAG_LOHNER_DENS || OPT__FLAG_LOHNER_ENGY || OPT__FLAG_LOHNER_PRES || OPT__FLAG_LOHNER_TEMP || OPT__FLAG_LOHNER_ENTR )
         &&  Flu_ParaBuf < 2  )
      Aux_Error( ERROR_INFO, "Lohner error estimator does NOT work when Flu_ParaBuf (%d) < 2 !!\n", Flu_ParaBuf );
#  elif ( MODEL == ELBDM )
   if (  OPT__FLAG_LOHNER_DENS  &&  Flu_ParaBuf < 2  )
      Aux_Error( ERROR_INFO, "Lohner error estimator does NOT work when Flu_ParaBuf (%d) < 2 !!\n", Flu_ParaBuf );
#  else
#  error : ERROR : unsupported MODEL !!
#  endif

#  ifdef GPU
#  ifdef LAOHU
   if ( OPT__GPUID_SELECT < -3 )
#  else
   if ( OPT__GPUID_SELECT < -2 )
      Aux_Error( ERROR_INFO, "unsupported input parameter \"%s = %d\" !!\n", "OPT__GPUID_SELECT", OPT__GPUID_SELECT );
#  endif
#  endif

#  ifdef SERIAL
   if ( MPI_NRank != 1 )   Aux_Error( ERROR_INFO, "\"MPI_NRank != 1\" in the serial code !!\n" );

   for (int d=0; d<3; d++)
      if ( MPI_NRank_X[d] != 1 )
         Aux_Error( ERROR_INFO, "\"MPI_NRank_%c (%d) != 1\" in the serial code !!\n", 'X'+d, MPI_NRank_X[d] );
#  endif // #ifdef SERIAL

#  ifndef OVERLAP_MPI
   if ( OPT__OVERLAP_MPI )
      Aux_Error( ERROR_INFO, "\"%s\" is NOT enabled in the Makefile for \"%s\" !!\n",
                 "OVERLAP_MPI", "OPT__OVERLAP_MPI" );
#  endif

   if ( OPT__OVERLAP_MPI )
      Aux_Error( ERROR_INFO, "\"%s\" is NOT supported yet !!\n", "OPT__OVERLAP_MPI" );

   if ( AUTO_REDUCE_DT )
   {
      if ( OPT__OVERLAP_MPI )
         Aux_Error( ERROR_INFO, "currently \"%s\" does not work with \"%s\" !!\n",
                    "AUTO_REDUCE_DT", "OPT__OVERLAP_MPI" );

      if ( OPT__DT_LEVEL != DT_LEVEL_FLEXIBLE )
         Aux_Error( ERROR_INFO, "\"%s\" must work with \"%s\" !!\n",
                    "AUTO_REDUCE_DT", "OPT__DT_LEVEL == DT_LEVEL_FLEXIBLE" );
   }

#  if ( MODEL != HYDRO )
   for (int f=0; f<6; f++)
      if ( OPT__BC_FLU[f] == BC_FLU_OUTFLOW )
         Aux_Error( ERROR_INFO, "outflow boundary condition (OPT__BC_FLU=2) only works with HYDRO !!\n" );

   for (int f=0; f<6; f++)
      if ( OPT__BC_FLU[f] == BC_FLU_REFLECTING )
         Aux_Error( ERROR_INFO, "reflecting boundary condition (OPT__BC_FLU=3) only works with HYDRO !!\n" );

   for (int f=0; f<6; f++)
      if ( OPT__BC_FLU[f] == BC_FLU_DIODE )
         Aux_Error( ERROR_INFO, "diode boundary condition (OPT__BC_FLU=5) only works with HYDRO !!\n" );
#  endif

   for (int f=0; f<6; f+=2)
      if (  ( OPT__BC_FLU[f] == BC_FLU_PERIODIC  &&  OPT__BC_FLU[f+1] != BC_FLU_PERIODIC )  ||
            ( OPT__BC_FLU[f] != BC_FLU_PERIODIC  &&  OPT__BC_FLU[f+1] == BC_FLU_PERIODIC )   )
         Aux_Error( ERROR_INFO, "periodic and non-periodic boundary conditions cannot be mixed along the same dimension"
                                "--> please modify OPT__BC_FLU[%d/%d] !!\n", f, f+1 );

#  ifndef TIMING
   if ( OPT__TIMING_MPI )  Aux_Error( ERROR_INFO, "OPT__TIMING_MPI must work with TIMING !!\n" );
#  endif

   if ( OPT__DT_LEVEL == DT_LEVEL_SHARED  &&  OPT__INT_TIME )
      Aux_Error( ERROR_INFO, "OPT__INT_TIME should be disabled when \"OPT__DT_LEVEL == DT_LEVEL_SHARED\" !!\n" );

   if ( INT_MONO_COEFF < 1.0  ||  INT_MONO_COEFF > 4.0 )
      Aux_Error( ERROR_INFO, "INT_MONO_COEFF (%14.7e) is not within the correct range [1.0, 4.0] !!\n", INT_MONO_COEFF );

#  ifdef MHD
   if ( INT_MONO_COEFF_B < 1.0  ||  INT_MONO_COEFF_B > 4.0 )
      Aux_Error( ERROR_INFO, "INT_MONO_COEFF_B (%14.7e) is not within the correct range [1.0, 4.0] !!\n", INT_MONO_COEFF_B );
#  endif

   if ( OPT__MEMORY_POOL  &&  !OPT__REUSE_MEMORY )
      Aux_Error( ERROR_INFO, "please turn on OPT__REUSE_MEMORY for OPT__MEMORY_POOL !!\n" );

   if ( OPT__CORR_AFTER_ALL_SYNC != CORR_AFTER_SYNC_NONE  &&  OPT__CORR_AFTER_ALL_SYNC != CORR_AFTER_SYNC_EVERY_STEP  &&
        OPT__CORR_AFTER_ALL_SYNC != CORR_AFTER_SYNC_BEFORE_DUMP )
      Aux_Error( ERROR_INFO, "incorrect option \"OPT__CORR_AFTER_ALL_SYNC = %d\" [0/1/2] !!\n", OPT__CORR_AFTER_ALL_SYNC );

   if ( OPT__MINIMIZE_MPI_BARRIER )
   {
#     if ( defined GRAVITY  &&  !defined STORE_POT_GHOST )
         Aux_Error( ERROR_INFO, "OPT__MINIMIZE_MPI_BARRIER must work with STORE_POT_GHOST when GRAVITY is on !!\n" );
#     endif

#     ifdef PARTICLE
      if ( !amr->Par->ImproveAcc )
         Aux_Error( ERROR_INFO, "OPT__MINIMIZE_MPI_BARRIER must work with PAR_IMPROVE_ACC when PARTICLE is on !!\n" );

#     ifdef LOAD_BALANCE
      if ( LB_INPUT__PAR_WEIGHT == 0.0  &&  MPI_Rank == 0 )
         Aux_Message( stderr, "WARNING : consider fine tuning \"LB_INPUT__PAR_WEIGHT\" to optimize the performance of OPT__MINIMIZE_MPI_BARRIER !!\n" );
#     endif
#     endif

      if ( OPT__TIMING_BARRIER )
         Aux_Error( ERROR_INFO, "OPT__MINIMIZE_MPI_BARRIER does NOT work with OPT__TIMING_BARRIER !!\n" );

      if ( MPI_Rank == 0 ) {
      if ( AUTO_REDUCE_DT )
         Aux_Message( stderr, "WARNING : AUTO_REDUCE_DT will introduce an extra MPI barrier for OPT__MINIMIZE_MPI_BARRIER !!\n" );

#     ifdef FEEDBACK
         Aux_Message( stderr, "WARNING : OPT__MINIMIZE_MPI_BARRIER + FEEDBACK --> must ensure feedback does not need potential ghost zones !!\n" );
#     endif
      } // if ( MPI_Rank == 0 )
   } // if ( OPT__MINIMIZE_MPI_BARRIER )

#  ifdef BITWISE_REPRODUCIBILITY
   if ( OPT__CORR_AFTER_ALL_SYNC != CORR_AFTER_SYNC_BEFORE_DUMP  &&  OPT__CORR_AFTER_ALL_SYNC != CORR_AFTER_SYNC_EVERY_STEP )
      Aux_Error( ERROR_INFO, "please set OPT__CORR_AFTER_ALL_SYNC to 1/2 for BITWISE_REPRODUCIBILITY !!\n" );

   if ( ! OPT__FIXUP_RESTRICT )
      Aux_Error( ERROR_INFO, "must enable OPT__FIXUP_RESTRICT for BITWISE_REPRODUCIBILITY !!\n" );

<<<<<<< HEAD
   if ( ! OPT__SORT_PATCH_BY_LBIDX )
      Aux_Error( ERROR_INFO, "must enable OPT__SORT_PATCH_BY_LBIDX for BITWISE_REPRODUCIBILITY !!\n" );
=======
#  ifdef SUPPORT_FFTW
   if ( OPT__FFTW_STARTUP != FFTW_STARTUP_ESTIMATE )
      Aux_Error( ERROR_INFO, "must set OPT__FFTW_STARTUP=0 (FFTW_STARTUP_ESTIMATE) for BITWISE_REPRODUCIBILITY !!\n" );
>>>>>>> 85bbf9f9
#  endif
#  endif // #ifdef BITWISE_REPRODUCIBILITY

#  if ( !defined SERIAL  &&  !defined LOAD_BALANCE )
   if ( OPT__INIT == INIT_BY_FILE )
      Aux_Error( ERROR_INFO, "must enable either SERIAL or LOAD_BALANCE for OPT__INIT=3 !!\n" );
#  endif

   if ( OPT__OUTPUT_USER_FIELD )
   {
      int NDerField = UserDerField_Num;
#     if ( MODEL == HYDRO )
      if ( OPT__OUTPUT_DIVVEL )  NDerField ++;
      if ( OPT__OUTPUT_MACH   )  NDerField ++;
#     endif

      if ( NDerField > DER_NOUT_MAX )
         Aux_Error( ERROR_INFO, "Total number of derived fields (%d) > DER_NOUT_MAX (%d) !!\n", NDerField, DER_NOUT_MAX );

      if ( UserDerField_Label == NULL )
         Aux_Error( ERROR_INFO, "UserDerField_Label == NULL for OPT__OUTPUT_USER_FIELD !!\n" );

      if ( UserDerField_Unit == NULL )
         Aux_Error( ERROR_INFO, "UserDerField_Unit == NULL for OPT__OUTPUT_USER_FIELD !!\n" );
   } // if ( OPT__OUTPUT_USER_FIELD )

#  if ( MODEL == HYDRO )
   if (  OPT__OUTPUT_TEMP  &&  EoS_DensEint2Temp_CPUPtr == NULL )
      Aux_Error( ERROR_INFO, "EoS_DensEint2Temp_CPUPtr == NULL for OPT__OUTPUT_TEMP !!\n" );

#  if ( EOS == EOS_ISOTHERMAL )
   if ( OPT__OUTPUT_ENTR )
      Aux_Error( ERROR_INFO, "OPT__OUTPUT_ENTR does not support EOS_ISOTHERMAL !!\n" );
#  endif
#  endif // #if ( MODEL == HYDRO )



// general warnings
// =======================================================================================
#  ifdef OVERLAP_MPI
#     warning : WARNING : make sure to link with multi-thread supported MPI and FFTW for "OVERLAP_MPI"
#  endif

#  ifdef OPENMP
#  pragma omp parallel
#  pragma omp master
   {
      if ( OMP_NTHREAD != omp_get_num_threads() )
         Aux_Message( stderr, "WARNING : OMP_NTHREAD (%d) != omp_get_num_threads (%d) at MPI_Rank %d !!\n",
                      OMP_NTHREAD, omp_get_num_threads(), MPI_Rank );
   }

   const int OMP_Max_NThread = omp_get_max_threads();
   if ( OMP_NTHREAD > OMP_Max_NThread )
   {
      Aux_Message( stderr, "WARNING : OMP_NTHREAD (%d) > omp_get_max_threads (%d) at MPI_Rank %d !!\n",
                   OMP_NTHREAD, OMP_Max_NThread, MPI_Rank );
   }
#  endif


   if ( MPI_Rank == 0 ) {

#  if ( defined GAMER_DEBUG  &&  !defined BITWISE_REPRODUCIBILITY )
      Aux_Message( stderr, "WARNING : you might want to turn on BITWISE_REPRODUCIBILITY for GAMER_DEBUG !!\n" );
#  endif

   if ( OPT__OUTPUT_TOTAL == OUTPUT_FORMAT_CBINARY )
      Aux_Message( stderr, "WARNING : OPT__OUTPUT_TOTAL = 2 (C-binary) is deprecated !!\n" );

   if ( !OPT__OUTPUT_TOTAL  &&  !OPT__OUTPUT_PART  &&  !OPT__OUTPUT_USER  &&  !OPT__OUTPUT_BASEPS )
#  ifdef PARTICLE
   if ( !OPT__OUTPUT_PAR_MODE )
#  endif
      Aux_Message( stderr, "WARNING : all output options are turned off --> no data will be output !!\n" );

   if ( OPT__CK_REFINE )
      Aux_Message( stderr, "WARNING : \"%s\" check may fail due to the proper-nesting constraint !!\n",
                   "OPT__CK_REFINE" );

   if ( !OPT__INIT_RESTRICT )
      Aux_Message( stderr, "WARNING : OPT__INIT_RESTRICT is disabled !!\n" );

#  ifdef TIMING_SOLVER
   Aux_Message( stderr, "WARNING : \"TIMING_SOLVER\" will disable the concurrent execution\n" );
   Aux_Message( stderr, "          between GPU and CPU and hence will decrease the overall performance !!\n" );
#  endif

   if ( OPT__CK_REFINE )
      Aux_Message( stderr, "WARNING : currently the check \"%s\" only works with \"%s\" !!\n",
                   "OPT__CK_REFINE", "OPT__FLAG_RHO == 1" );

   bool Flag = ( OPT__FLAG_RHO  ||  OPT__FLAG_RHO_GRADIENT  ||  OPT__FLAG_LOHNER_DENS  ||  OPT__FLAG_USER );
#  if ( MODEL == HYDRO )
   Flag |= OPT__FLAG_PRES_GRADIENT;
   Flag |= OPT__FLAG_VORTICITY;
   Flag |= OPT__FLAG_JEANS;
   Flag |= OPT__FLAG_LOHNER_ENGY;
   Flag |= OPT__FLAG_LOHNER_PRES;
   Flag |= OPT__FLAG_LOHNER_TEMP;
   Flag |= OPT__FLAG_LOHNER_ENTR;
#  ifdef MHD
   Flag |= OPT__FLAG_CURRENT;
#  endif
#  endif
#  if ( MODEL == ELBDM )
   Flag |= OPT__FLAG_ENGY_DENSITY;
#  endif
#  ifdef PARTICLE
   Flag |= OPT__FLAG_NPAR_PATCH;
   Flag |= OPT__FLAG_NPAR_CELL;
   Flag |= OPT__FLAG_PAR_MASS_CELL;
#  endif

   if ( !Flag )
      Aux_Message( stderr, "WARNING : all flag criteria are turned off --> no refinement will be performed !!" );

   if ( OPT__NO_FLAG_NEAR_BOUNDARY  )
      Aux_Message( stderr, "WARNING : OPT__NO_FLAG_NEAR_BOUNDARY is on --> patches adjacent to the "
                           "simulation boundaries are NOT allowed for refinement !!\n" );

   if ( OPT__OVERLAP_MPI )
   {
      Aux_Message( stderr, "WARNING : \"%s\" is still experimental and is not fully optimized !!\n",
                   "OPT__OVERLAP_MPI" );

#     ifdef OPENMP
      omp_set_nested( true );

      if ( !omp_get_nested() )
         Aux_Message( stderr, "WARNING : OpenMP nested parallelism is NOT supported for \"%s\" !!\n",
                      "OPT__OVERLAP_MPI" );

      omp_set_nested( false );
#     else
      Aux_Message( stderr, "WARNING : OpenMP is NOT turned on for \"%s\" !!\n", "OPT__OVERLAP_MPI" );
#     endif
   } // if ( OPT__OVERLAP_MPI )

   if ( OPT__TIMING_BARRIER )
      Aux_Message( stderr, "WARNING : \"%s\" may deteriorate performance (especially if %s is on) ...\n",
                   "OPT__TIMING_BARRIER", "OPT__OVERLAP_MPI" );

   if ( OPT__TIMING_BARRIER  &&  !OPT__TIMING_BALANCE )
   {
      Aux_Message( stderr, "REMINDER : \"%s\" is on, but the time waiting for other ranks will NOT be included in individual timers ...\n",
                   "OPT__TIMING_BARRIER" );
      Aux_Message( stderr, "           --> the sum of individual timer may be less than the total elapsed time due to load imbalance ...\n" );
   }

#  ifdef TIMING
   if ( !OPT__TIMING_BARRIER )
   {
      Aux_Message( stderr, "REMINDER : \"%s\" is off for TIMING\n", "OPT__TIMING_BARRIER" );
      Aux_Message( stderr, "           --> Some timing results (especially MPI and particle routines) may be less accurate due to load imbalance ...\n" );
   }
#  endif

   if (  ( OPT__TIMING_BALANCE || OPT__TIMING_MPI )  &&  !OPT__TIMING_BARRIER  )
   {
      Aux_Message( stderr, "REMINDER : \"%s\" is off for OPT__TIMING_BALANCE/OPT__TIMING_MPI\n", "OPT__TIMING_BARRIER" );
      Aux_Message( stderr, "           --> Some timing results (especially MPI and particle routines) may be less accurate due to load imbalance ...\n" );
   }

#  ifdef PARTICLE
   if ( OPT__TIMING_BALANCE )
   {
      Aux_Message( stderr, "REMINDER : \"%s\" does NOT work well for particle routines\n", "OPT__TIMING_BARRIER" );
      Aux_Message( stderr, "           --> Because many particle routines call MPI_Barrier implicitly\n" );
      Aux_Message( stderr, "               (so as Gra_AdvanceDt when PARTICLE is on)\n" );
   }
#  endif

#  if ( defined GRAVITY  &&  GRA_GHOST_SIZE == 0  &&  defined STORE_POT_GHOST )
   Aux_Message( stderr, "WARNING : STORE_POT_GHOST is useless when GRA_GHOST_SIZE == 0 !!\n" );
#  endif

#  if ( !defined GRAVITY  &&  defined STORE_POT_GHOST )
   Aux_Message( stderr, "WARNING : STORE_POT_GHOST is useless when GRAVITY is off !!\n" );
#  endif

#  if ( NCOMP_PASSIVE > 0 )
   if ( OPT__NORMALIZE_PASSIVE )
      Aux_Message( stderr, "REMINDER : OPT__NORMALIZE_PASSIVE will break the strict conservation of individual passive scalar\n" );
   else
   {
      Aux_Message( stderr, "REMINDER : disabling OPT__NORMALIZE_PASSIVE will break the strict equality between\n" );
      Aux_Message( stderr, "           sum(passive_scalar_mass_density) and gas_mass_density\n" );
   }

   if ( ! OPT__INT_FRAC_PASSIVE_LR )
      Aux_Message( stderr, "WARNING : disabling OPT__INT_FRAC_PASSIVE_LR is not recommended !!\n" );
#  endif

#  if   ( MODEL == HYDRO )
   if ( ! INT_OPP_SIGN_0TH_ORDER )
      Aux_Message( stderr, "WARNING : disabling INT_OPP_SIGN_0TH_ORDER may cause unphysically large velocity during interpolation !!\n" );
#  elif ( MODEL == ELBDM )
   if (   INT_OPP_SIGN_0TH_ORDER )
      Aux_Message( stderr, "WARNING : INT_OPP_SIGN_0TH_ORDER is not recommended for ELBDM !!\n" );
#  endif

   } // if ( MPI_Rank == 0 )



// load balance
// =======================================================================================
#ifdef LOAD_BALANCE

// errors
// ------------------------------
#  ifdef SERIAL
#     error : ERROR : LOAD_BALANCE and SERIAL must NOT be enabled at the same time !!
#  endif

#  if ( LOAD_BALANCE != HILBERT )
#     error : ERROR : currently GAMER only supports "LOAD_BALANCE == HILBERT" !!
#  endif

// for sending fluid data fixed by coarse-fine fluxes correctly
   if ( OPT__FIXUP_FLUX  &&  Flu_ParaBuf >= PATCH_SIZE )
      Aux_Error( ERROR_INFO, "\"%s\" is required for \"%s\" in LOAD_BALANCE --> check LB_RecordExchangeFixUpDataPatchID() !!\n",
                 "Flu_ParaBuf < PATCH_SIZE", "OPT__FIXUP_FLUX" );

// ensure that the variable "PaddedCr1D" will not overflow
   const int Padded              = 1<<NLEVEL;
   const int BoxNScale_Padded[3] = { amr->BoxScale[0]/PATCH_SIZE + 2*Padded,
                                     amr->BoxScale[1]/PATCH_SIZE + 2*Padded,
                                     amr->BoxScale[2]/PATCH_SIZE + 2*Padded };
   if (  (double)BoxNScale_Padded[0]*(double)BoxNScale_Padded[1]*(double)BoxNScale_Padded[2]-1.0 > (double)__ULONG_MAX__  )
   {
      Aux_Message( stderr, "ERROR : PaddedCr1D can overflow !!\n" );
      Aux_Message( stderr, "    --> The currently maximum allowed 1-D resolution is about 2^24 (for PS1=8)\n" );
      Aux_Message( stderr, "    --> Please either set NLEVEL to a smaller number or disable LOAD_BALANCE !!\n" );
      MPI_Exit();
   }


// warnings
// ------------------------------
   if ( MPI_Rank == 0 ) {

   if ( NX0_TOT[0] != NX0_TOT[1]  ||  NX0_TOT[0] != NX0_TOT[2] )
   {
      Aux_Message( stderr, "WARNING : LOAD_BALANCE has NOT been fully optimized for non-cubic simulation box\n" );
      Aux_Message( stderr, "          (NX0_TOT[0] != NX0_TOT[1] and/or NX0_TOT[0] != NX0_TOT[2]) !!\n" );
   }

   for (int d=0; d<3; d++)
   {
      if ( NX0_TOT[d] & (NX0_TOT[d]-1) )
      {
         Aux_Message( stderr, "WARNING : LOAD_BALANCE has NOT been fully optimized for non-power-of-two " );
         Aux_Message( stderr, "simulation box (NX0_TOT[%d] = %d) !!\n", d, NX0_TOT[d] );
      }
   }

   } // if ( MPI_Rank == 0 )

#else // #ifdef LOAD_BALANCE ... else ...

   if ( OPT__OVERLAP_MPI  &&  MPI_Rank == 0 )
      Aux_Message( stderr, "WARNING : currently \"%s\" is useful only in LOAD_BALANCE !!\n",
                   "OPT__OVERLAP_MPI" );

#endif // #ifdef LOAD_BALANCE ... else ...



// comoving frame
// =======================================================================================
#ifdef COMOVING

// errors
// ------------------------------
#  if ( MODEL == HYDRO )
   if ( fabs(GAMMA-5.0/3.0) > 1.0e-4 )
      Aux_Error( ERROR_INFO, "GAMMA must be equal to 5.0/3.0 for COMOVING !!\n" );
#  endif


// warnings
// ------------------------------
#  ifndef GRAVITY
   if ( MPI_Rank == 0 )
      Aux_Message( stderr, "WARNING : \"%s\" is useless when \"%s\" is disabled !!\n",
                   "COMOVING", "GRAVITY" );
#  endif

#endif // #ifdef COMOVING



// fluid solver in all models
// =======================================================================================

// errors
// ------------------------------
   if ( Flu_ParaBuf > PATCH_SIZE )
      Aux_Error( ERROR_INFO, "Flu_ParaBuf (%d) > PATCH_SIZE (%d) !!\n", Flu_ParaBuf, PATCH_SIZE );

   if ( OPT__FIXUP_FLUX  &&  !amr->WithFlux )
      Aux_Error( ERROR_INFO, "%s is enabled but amr->WithFlux is off !!\n", "OPT__FIXUP_FLUX" );

#  if ( NLEVEL > 1 )
   int Trash_RefFlu, NGhost_RefFlu;
   Int_Table( OPT__REF_FLU_INT_SCHEME, Trash_RefFlu, NGhost_RefFlu );
   if ( Flu_ParaBuf < NGhost_RefFlu )
      Aux_Error( ERROR_INFO, "Flu_ParaBuf (%d) < NGhost_RefFlu (%d) --> refinement will fail !!\n",
                 Flu_ParaBuf, NGhost_RefFlu );
#  endif

   if ( OPT__RESET_FLUID  &&   OPT__OVERLAP_MPI )
      Aux_Error( ERROR_INFO, "\"%s\" is NOT supported for \"%s\" !!\n", "OPT__OVERLAP_MPI", "OPT__RESET_FLUID" );

   if ( MONO_MAX_ITER > 0 )
   {
      if ( OPT__FLU_INT_SCHEME == INT_VANLEER  ||  OPT__FLU_INT_SCHEME == INT_MINMOD3D  ||  OPT__FLU_INT_SCHEME == INT_MINMOD1D )
         Aux_Error( ERROR_INFO, "OPT__FLU_INT_SCHEME=INT_VANLEER/INT_MINMOD3D/INT_MINMOD1D do not support MONO_MAX_ITER != 0 !!\n" );

      if ( OPT__REF_FLU_INT_SCHEME == INT_VANLEER  ||  OPT__REF_FLU_INT_SCHEME == INT_MINMOD3D  ||  OPT__REF_FLU_INT_SCHEME == INT_MINMOD1D )
         Aux_Error( ERROR_INFO, "OPT__REF_FLU_INT_SCHEME=INT_VANLEER/INT_MINMOD3D/INT_MINMOD1D do not support MONO_MAX_ITER != 0 !!\n" );
   }


// warnings
// ------------------------------
   if ( MPI_Rank == 0 ) {

   if ( OPT__CK_FLUX_ALLOCATE  &&  !amr->WithFlux )
      Aux_Message( stderr, "WARNING : \"%s\" is useless since no flux is required !!\n",
                   "OPT__CK_FLUX_ALLOCATE" );

   if ( DT__FLUID < 0.0  ||  DT__FLUID > 1.0 )
      Aux_Message( stderr, "WARNING : DT__FLUID (%14.7e) is not within the normal range [0...1] !!\n",
                   DT__FLUID );

   if ( DT__FLUID_INIT < 0.0  ||  DT__FLUID_INIT > 1.0 )
      Aux_Message( stderr, "WARNING : DT__FLUID_INIT (%14.7e) is not within the normal range [0...1] !!\n",
                   DT__FLUID_INIT );

   if ( OPT__RESET_FLUID_INIT  &&   OPT__INIT == INIT_BY_FILE )
      Aux_Message( stderr, "WARNING : \"%s\" will NOT be applied to the input uniform data !!\n", "OPT__RESET_FLUID_INIT" );

   if ( OPT__FREEZE_FLUID )
      Aux_Message( stderr, "REMINDER : \"%s\" will prevent fluid variables from being updated\n", "OPT__FREEZE_FLUID" );

   } // if ( MPI_Rank == 0 )



// fluid solver in HYDRO
// =======================================================================================
#  if   ( MODEL == HYDRO )

// errors
// ------------------------------
#  if ( NCOMP_FLUID != 5 )
#     error : ERROR : NCOMP_FLUID != 5 in HYDRO !!
#  endif

#  if ( NCOMP_TOTAL != NFLUX_TOTAL )
#     error : ERROR : NCOMP_TOTAL != NFLUX_TOTAL !!
#  endif

#  if ( NCOMP_PASSIVE != 0  &&  FLU_SCHEME == RTVD )
#     error : RTVD does NOT support passive scalars !!
#  endif

#  if ( FLU_SCHEME != RTVD  &&  FLU_SCHEME != MHM  &&  FLU_SCHEME != MHM_RP  &&  FLU_SCHEME != CTU )
#     error : ERROR : unsupported hydro scheme in the makefile !!
#  endif

#  if ( defined UNSPLIT_GRAVITY  &&  FLU_SCHEME == RTVD )
#     error : ERROR : RTVD does not support UNSPLIT_GRAVITY !!
#  endif

#  if ( defined LR_SCHEME  &&  LR_SCHEME != PLM  &&  LR_SCHEME != PPM )
#     error : ERROR : unsupported data reconstruction scheme (PLM/PPM) !!
#  endif

#  ifdef MHD
#   if ( RSOLVER != NONE  &&  RSOLVER != ROE  &&  RSOLVER != HLLE  &&  RSOLVER != HLLD )
#     error : ERROR : unsupported Riemann solver for MHD (ROE/HLLE/HLLD) !!
#   endif
#   if ( RSOLVER_RESCUE != NONE  &&  RSOLVER_RESCUE != ROE  &&  RSOLVER_RESCUE != HLLE  &&  RSOLVER_RESCUE != HLLD )
#     error : ERROR : unsupported RSOLVER_RESCUE for MHD (ROE/HLLE/HLLD) !!
#   endif
#  else
#   if ( RSOLVER != NONE  &&  RSOLVER != EXACT  &&  RSOLVER != ROE  &&  RSOLVER != HLLE  &&  RSOLVER != HLLC )
#     error : ERROR : unsupported Riemann solver (EXACT/ROE/HLLE/HLLC) !!
#   endif
#   if ( RSOLVER_RESCUE != NONE  &&  RSOLVER_RESCUE != EXACT  &&  RSOLVER_RESCUE != ROE  &&  RSOLVER_RESCUE != HLLE  &&  RSOLVER_RESCUE != HLLC )
#     error : ERROR : unsupported RSOLVER_RESCUE (EXACT/ROE/HLLE/HLLC) !!
#   endif
#  endif // MHD

#  ifdef DUAL_ENERGY
#   if ( FLU_SCHEME == RTVD )
#     error : RTVD does NOT support DUAL_ENERGY !!
#   endif

#   if ( DUAL_ENERGY != DE_ENPY )
#     error : ERROR : unsupported dual-energy formalism (DE_ENPY only, DE_EINT is not supported yet) !!
#   endif

#  if ( DUAL_ENERGY == DE_ENPY  &&  EOS != EOS_GAMMA )
#     error : ERROR : DUAL_ENERGY=DE_ENPY only supports EOS_GAMMA !!
#  endif

#   if ( DUAL_ENERGY == DE_ENPY  &&  defined COSMIC_RAY )
#     error : COSMIC_RAY does NOT support DUAL_ENERGY=DE_ENPY !!
#   endif
#  endif // #ifdef DUAL_ENERGY

#  ifdef MHD
#   if ( defined CHECK_INTERMEDIATE  &&  CHECK_INTERMEDIATE != HLLE  &&  CHECK_INTERMEDIATE != HLLD )
#     error : ERROR : unsupported option in CHECK_INTERMEDIATE (HLLE/HLLD) !!
#   endif
#  else
#   if ( defined CHECK_INTERMEDIATE  &&  CHECK_INTERMEDIATE != EXACT  &&  CHECK_INTERMEDIATE != HLLE  &&  \
        CHECK_INTERMEDIATE != HLLC )
#     error : ERROR : unsupported option in CHECK_INTERMEDIATE (EXACT/HLLE/HLLC) !!
#   endif
#  endif // MHD

#  ifdef COSMIC_RAY
#     error : ERROR : COSMIC_RAY is NOT supported yet !!
#  endif

#  if ( defined LR_EINT  &&  FLU_SCHEME == CTU )
#     error : ERROR : CTU does NOT support LR_EINT in CUFLU.h !!
#  endif

#  if ( EOS != EOS_GAMMA  &&  EOS != EOS_ISOTHERMAL  &&  EOS != EOS_NUCLEAR  &&  EOS != EOS_TABULAR  &&  EOS != EOS_USER )
#     error : ERROR : unsupported equation of state (EOS_GAMMA/EOS_ISOTHERMAL/EOS_NUCLEAR/EOS_TABULAR/EOS_USER) !!
#  endif

#  if ( EOS != EOS_GAMMA )
#     if ( HLLC_WAVESPEED == HLL_WAVESPEED_ROE  ||  HLLE_WAVESPEED == HLL_WAVESPEED_ROE )
#        error : ERROR : HLL_WAVESPEED_ROE only works with EOS_GAMMA !!
#     endif

#     if ( RSOLVER == ROE  ||  RSOLVER == EXACT )
#        error : ERROR : unsupported Riemann solver for EOS != EOS_GAMMA (HLLE/HLLC/HLLD) !!
#     endif

#     if ( RSOLVER_RESCUE == ROE  ||  RSOLVER_RESCUE == EXACT )
#        error : ERROR : unsupported RSOLVER_RESCUE for EOS != EOS_GAMMA (HLLE/HLLC/HLLD) !!
#     endif

#     if ( defined LR_SCHEME  &&  defined CHAR_RECONSTRUCTION )
#        error : ERROR : CHAR_RECONSTRUCTION only works with EOS_GAMMA !!
#     endif

#     if ( FLU_SCHEME == RTVD  ||  FLU_SCHEME == CTU )
#        error : RTVD and CTU only support EOS_GAMMA !!
#     endif

#     ifdef COMOVING
#        error : ERROR : COMOVING currently only supports EOS_GAMMA !!
#     endif

      if ( OPT__1ST_FLUX_CORR != FIRST_FLUX_CORR_NONE  &&  OPT__1ST_FLUX_CORR_SCHEME == RSOLVER_1ST_ROE )
         Aux_Error( ERROR_INFO, "OPT__1ST_FLUX_CORR_SCHEME == RSOLVER_1ST_ROE only supports EOS_GAMMA !!\n" );

      if ( JEANS_MIN_PRES )
         Aux_Error( ERROR_INFO, "JEANS_MIN_PRES currently only supports EOS_GAMMA !!\n" );
#  endif // if ( EOS != EOS_GAMMA )

#  if ( EOS == EOS_ISOTHERMAL )
      if ( OPT__FLAG_LOHNER_ENTR )
         Aux_Error( ERROR_INFO, "ERROR : OPT__FLAG_LOHNER_ENTR does not support EOS_ISOTHERMAL !!\n" );
#  endif

#  if ( EOS == EOS_NUCLEAR )
      Aux_Error( ERROR_INFO, "EOS_NUCLEAR is not supported yet !!\n" );
#  endif

#  if ( EOS == EOS_TABULAR )
      Aux_Error( ERROR_INFO, "EOS_TABULAR is not supported yet !!\n" );
#  endif

#  ifdef BAROTROPIC_EOS
#     if ( EOS == EOS_GAMMA  ||  EOS == EOS_NUCLEAR )
#        error : ERROR : BAROTROPIC_EOS is incompatible with EOS_GAMMA/EOS_NUCLEAR !!
#     endif
#  else
#     if ( EOS == EOS_ISOTHERMAL )
#        error : ERROR : must enable BAROTROPIC_EOS for EOS_ISOTHERMAL !!
#     endif
#  endif // #ifdef BAROTROPIC_EOS ... else ...


   if ( OPT__1ST_FLUX_CORR != FIRST_FLUX_CORR_NONE )
   {
#     ifdef MHD
      if ( OPT__1ST_FLUX_CORR_SCHEME != RSOLVER_1ST_ROE  &&  OPT__1ST_FLUX_CORR_SCHEME != RSOLVER_1ST_HLLD  &&
           OPT__1ST_FLUX_CORR_SCHEME != RSOLVER_1ST_HLLE )
         Aux_Error( ERROR_INFO, "unsupported parameter \"%s = %d\" !!\n", "OPT__1ST_FLUX_CORR_SCHEME", OPT__1ST_FLUX_CORR_SCHEME );

      if ( OPT__1ST_FLUX_CORR == FIRST_FLUX_CORR_3D1D )
         Aux_Error( ERROR_INFO, "MHD does not support \"OPT__1ST_FLUX_CORR = %d (3D+1D)\" yet !!\n", FIRST_FLUX_CORR_3D1D );
#     else
      if ( OPT__1ST_FLUX_CORR_SCHEME != RSOLVER_1ST_ROE  &&  OPT__1ST_FLUX_CORR_SCHEME != RSOLVER_1ST_HLLC  &&
           OPT__1ST_FLUX_CORR_SCHEME != RSOLVER_1ST_HLLE )
         Aux_Error( ERROR_INFO, "unsupported parameter \"%s = %d\" !!\n", "OPT__1ST_FLUX_CORR_SCHEME", OPT__1ST_FLUX_CORR_SCHEME );
#     endif

#     if ( FLU_SCHEME == RTVD )
         Aux_Error( ERROR_INFO, "RTVD does not support \"OPT__1ST_FLUX_CORR\" !!\n" );
#     endif
   }

#  if ( FLU_SCHEME == RTVD )
   if ( JEANS_MIN_PRES )
      Aux_Error( ERROR_INFO, "RTVD does not support \"JEANS_MIN_PRES\" !!\n" );
#  endif

   if ( MU_NORM <= 0.0 )
      Aux_Error( ERROR_INFO, "MU_NORM (%14.7e) <= 0.0 !!\n", MU_NORM );


// warnings
// ------------------------------
   if ( MPI_Rank == 0 ) {

#  if ( RSOLVER == EXACT  ||  RSOLVER_RESCUE == EXACT )
#     warning : WARNING : exact Riemann solver is not recommended since the vacuum solution has not been implemented
      Aux_Message( stderr, "WARNING : exact Riemann solver is not recommended since the vacuum solution " );
      Aux_Message( stderr,           "has not been implemented !!\n" );
#  endif

#  if ( defined CHAR_RECONSTRUCTION  &&  defined GRAVITY )
#     warning : WARNING : "CHAR_RECONSTRUCTION" is less robust and can cause negative density/pressure !!
      Aux_Message( stderr, "WARNING : \"CHAR_RECONSTRUCTION\" is less robust and could cause negative " );
      Aux_Message( stderr,           "density/pressure !!\n" );
#  endif

   if ( !OPT__FIXUP_FLUX )
      Aux_Message( stderr, "WARNING : \"%s\" is disabled in HYDRO !!\n", "OPT__FIXUP_FLUX" );

   if ( !OPT__FIXUP_RESTRICT )
      Aux_Message( stderr, "WARNING : \"%s\" is disabled in HYDRO !!\n", "OPT__FIXUP_RESTRICT" );

   if ( OPT__CK_FLUX_ALLOCATE  &&  !OPT__FIXUP_FLUX )
      Aux_Message( stderr, "WARNING : %s is useless since %s is off !!\n", "OPT__CK_FLUX_ALLOCATE", "OPT__FIXUP_FLUX" );

   if ( OPT__INIT == INIT_BY_FILE )
      Aux_Message( stderr, "WARNING : currently we don't check MIN_DENS/PRES for the initial data loaded from UM_IC !!\n" );

   if ( OPT__1ST_FLUX_CORR != FIRST_FLUX_CORR_NONE )
      Aux_Message( stderr, "REMINDER : OPT__1ST_FLUX_CORR may break the strict conservation of fluid variables\n" );

#  ifdef SUPPORT_GRACKLE
   if ( GRACKLE_ACTIVATE && OPT__FLAG_LOHNER_TEMP )
      Aux_Message( stderr, "WARNING : currently we do not use Grackle to calculate temperature for OPT__FLAG_LOHNER_TEMP !!\n" );
#  endif

   if ( ! OPT__LAST_RESORT_FLOOR )
      Aux_Message( stderr, "WARNING : disabling OPT__LAST_RESORT_FLOOR could be dangerous and is mainly for debugging only !!\n" );

   if ( MIN_DENS == 0.0 )
      Aux_Message( stderr, "WARNING : MIN_DENS == 0.0 could be dangerous and is mainly for debugging only !!\n" );
   else
      Aux_Message( stderr, "WARNING : MIN_DENS (%13.7e) is on --> please ensure that this value is reasonable !!\n", MIN_DENS );

   if ( MIN_PRES == 0.0 )
      Aux_Message( stderr, "WARNING : MIN_PRES == 0.0 could be dangerous and is mainly for debugging only !!\n" );
   else
      Aux_Message( stderr, "WARNING : MIN_PRES (%13.7e) is on --> please ensure that this value is reasonable !!\n", MIN_PRES );

   if ( MIN_EINT == 0.0 )
      Aux_Message( stderr, "WARNING : MIN_EINT == 0.0 could be dangerous and is mainly for debugging only !!\n" );
   else
      Aux_Message( stderr, "WARNING : MIN_EINT (%13.7e) is on --> please ensure that this value is reasonable !!\n", MIN_EINT );

   if ( MIN_TEMP == 0.0 )
      Aux_Message( stderr, "WARNING : MIN_TEMP == 0.0 could be dangerous and is mainly for debugging only !!\n" );
   else
      Aux_Message( stderr, "WARNING : MIN_TEMP (%13.7e) is on --> please ensure that this value is reasonable !!\n", MIN_TEMP );

   if ( MIN_ENTR == 0.0 )
      Aux_Message( stderr, "WARNING : MIN_ENTR == 0.0 could be dangerous and is mainly for debugging only !!\n" );
   else
      Aux_Message( stderr, "WARNING : MIN_ENTR (%13.7e) is on --> please ensure that this value is reasonable !!\n", MIN_ENTR );

#  if (  defined LR_EINT  &&  ( EOS == EOS_GAMMA || EOS == EOS_ISOTHERMAL )  )
      Aux_Message( stderr, "WARNING : LR_EINT is not recommended for EOS_GAMMA/EOS_ISOTHERMAL !!\n" );
#  endif
   } // if ( MPI_Rank == 0 )


// check for MHM/MHM_RP/CTU
// ------------------------------
#  if ( FLU_SCHEME == MHM  ||  FLU_SCHEME == MHM_RP  ||  FLU_SCHEME == CTU )

// errors
// ------------------------------
   if ( OPT__LR_LIMITER == LR_LIMITER_EXTPRE )
      Aux_Error( ERROR_INFO, "\"%s\" limiter (OPT__LR_IMITER = %d) is not supported yet !!\n",
                 "extrema-preserving", OPT__LR_LIMITER );

   if ( OPT__LR_LIMITER != LR_LIMITER_VANLEER     &&  OPT__LR_LIMITER != LR_LIMITER_GMINMOD  &&
        OPT__LR_LIMITER != LR_LIMITER_ALBADA      &&  OPT__LR_LIMITER != LR_LIMITER_EXTPRE   &&
        OPT__LR_LIMITER != LR_LIMITER_VL_GMINMOD  &&  OPT__LR_LIMITER != LR_LIMITER_CENTRAL    )
      Aux_Error( ERROR_INFO, "unsupported data reconstruction limiter (OPT__LR_IMITER = %d) !!\n",
                 OPT__LR_LIMITER );


// warnings
// ------------------------------
   if ( MPI_Rank == 0 ) {

#     if ( FLU_SCHEME == MHM_RP  &&  LR_SCHEME == PPM )
      if ( OPT__LR_LIMITER != LR_LIMITER_CENTRAL )
         Aux_Message( stderr, "WARNING : OPT__LR_LIMITER = %d (LR_LIMITER_CENTRAL) is recommended for MHM_RP+PPM !!\n",
                      LR_LIMITER_CENTRAL );
#     endif

#     if ( LR_SCHEME == PLM )
      if ( OPT__LR_LIMITER == LR_LIMITER_CENTRAL )
         Aux_Message( stderr, "WARNING : OPT__LR_LIMITER = %d (LR_LIMITER_CENTRAL) is not recommended for PLM !!\n",
                      OPT__LR_LIMITER );
#     endif

   } // if ( MPI_Rank == 0 )

#  endif // #if ( FLU_SCHEME == MHM  ||  FLU_SCHEME == MHM_RP  ||  FLU_SCHEME == CTU )


// check for MHM/CTU
// ------------------------------
#  if ( FLU_SCHEME == MHM  ||  FLU_SCHEME == CTU )

#  if ( LR_SCHEME == PLM )
   if ( OPT__LR_LIMITER == LR_LIMITER_EXTPRE  &&  FLU_GHOST_SIZE < 3 )
      Aux_Error( ERROR_INFO, "please set \"%s\" for \"%s\" !!\n",
                 "FLU_GHOST_SIZE = 3", "MHM/CTU scheme + PLM reconstruction + EXTPRE limiter" );

   if ( OPT__LR_LIMITER == LR_LIMITER_EXTPRE  &&  FLU_GHOST_SIZE > 3  &&  MPI_Rank == 0 )
      Aux_Message( stderr, "WARNING : please set \"%s\" in \"%s\" for higher performance !!\n",
                   "FLU_GHOST_SIZE = 3", "MHM/CTU scheme + PLM reconstruction + EXTPRE limiter" );

   if ( OPT__LR_LIMITER != LR_LIMITER_EXTPRE  &&  FLU_GHOST_SIZE < 2 )
      Aux_Error( ERROR_INFO, "please set \"%s\" for \"%s\" !!\n",
                 "FLU_GHOST_SIZE = 2", "MHM/CTU scheme + PLM reconstruction + non-EXTPRE limiter" );

   if ( OPT__LR_LIMITER != LR_LIMITER_EXTPRE  &&  FLU_GHOST_SIZE > 2  &&  MPI_Rank == 0 )
      Aux_Message( stderr, "WARNING : please set \"%s\" in \"%s\" for higher performance !!\n",
                   "FLU_GHOST_SIZE = 2", "MHM/CTU scheme + PLM reconstruction + non-EXTPRE limiter" );
#  endif // #if ( LR_SCHEME == PLM )

#  if ( LR_SCHEME == PPM )
   if ( FLU_GHOST_SIZE < 3 )
      Aux_Error( ERROR_INFO, "please set \"%s\" for \"%s\" !!\n",
                 "FLU_GHOST_SIZE = 3", "MHM/CTU scheme + PPM reconstruction + non-EXTPRE limiter" );

   if ( FLU_GHOST_SIZE > 3  &&  MPI_Rank == 0 )
      Aux_Message( stderr, "WARNING : please set \"%s\" in \"%s\" for higher performance !!\n",
                   "FLU_GHOST_SIZE = 3", "MHM/CTU scheme + PPM reconstruction + non-EXTPRE limiter" );
#  endif // #if ( LR_SCHEME == PPM )

#  endif // #if ( FLU_SCHEME == MHM  ||  FLU_SCHEME == CTU )


// check for MHM_RP
// ------------------------------
#  if ( FLU_SCHEME == MHM_RP )

#  if ( LR_SCHEME == PLM )
   if ( OPT__LR_LIMITER == LR_LIMITER_EXTPRE  &&  FLU_GHOST_SIZE < 4 )
      Aux_Error( ERROR_INFO, "please set \"%s\" for \"%s\" !!\n",
                 "FLU_GHOST_SIZE = 4", "MHM_RP scheme + PLM reconstruction + EXTPRE limiter" );

   if ( OPT__LR_LIMITER == LR_LIMITER_EXTPRE  &&  FLU_GHOST_SIZE > 4  &&  MPI_Rank == 0 )
      Aux_Message( stderr, "WARNING : please set \"%s\" in \"%s\" for higher performance !!\n",
                   "FLU_GHOST_SIZE = 4", "MHM_RP scheme + PLM reconstruction + EXTPRE limiter" );

   if ( OPT__LR_LIMITER != LR_LIMITER_EXTPRE  &&  FLU_GHOST_SIZE < 3 )
      Aux_Error( ERROR_INFO, "please set \"%s\" for \"%s\" !!\n",
                 "FLU_GHOST_SIZE = 3", "MHM_RP scheme + PLM reconstruction + non-EXTPRE limiter" );

   if ( OPT__LR_LIMITER != LR_LIMITER_EXTPRE  &&  FLU_GHOST_SIZE > 3  &&  MPI_Rank == 0 )
      Aux_Message( stderr, "WARNING : please set \"%s\" in \"%s\" for higher performance !!\n",
                   "FLU_GHOST_SIZE = 3", "MHM_RP scheme + PLM reconstruction + non-EXTPRE limiter" );
#  endif // #if ( LR_SCHEME == PLM )

#  if ( LR_SCHEME == PPM )
   if ( FLU_GHOST_SIZE < 4 )
      Aux_Error( ERROR_INFO, "please set \"%s\" for \"%s\" !!\n",
                 "FLU_GHOST_SIZE = 4", "MHM_RP scheme + PPM reconstruction + non-EXTPRE limiter" );

   if ( FLU_GHOST_SIZE > 4  &&  MPI_Rank == 0 )
      Aux_Message( stderr, "WARNING : please set \"%s\" in \"%s\" for higher performance !!\n",
                   "FLU_GHOST_SIZE = 4", "MHM_RP scheme + PPM reconstruction + non-EXTPRE limiter" );
#  endif // #if ( LR_SCHEME == PPM )

#  endif // #if ( FLU_SCHEME == MHM_RP )


// check for RTVD
// ------------------------------
#  if ( FLU_SCHEME == RTVD )

#  if ( FLU_GHOST_SIZE != 3 )
#     error : ERROR : please set FLU_GHOST_SIZE = 3 for the relaxing TVD scheme !!
#  endif

#  endif // if ( FLU_SCHEME == RTVD )


// check for MHD
// ------------------------------
#  ifdef MHD

#  if ( !defined SERIAL  &&  !defined LOAD_BALANCE )
#     error : ERROR : MHD must work with either SERIAL or LOAD_BALANCE !!
#  endif

#  if ( FLU_SCHEME != MHM_RP  &&  FLU_SCHEME != CTU )
#     error : ERROR : unsupported MHD scheme in the makefile (MHM_RP/CTU) !!
#  endif

#  if ( HLLE_WAVESPEED == HLL_WAVESPEED_PVRS )
#     error : ERROR : HLL_WAVESPEED_PVRS does not support MHD !!
#  endif

#  if ( HLLD_WAVESPEED != HLL_WAVESPEED_DAVIS )
#     error : ERROR : HLLD_WAVESPEED only supports HLL_WAVESPEED_DAVIS !!
#  endif

   if ( OPT__MAG_INT_SCHEME != INT_MINMOD1D  &&  OPT__MAG_INT_SCHEME != INT_VANLEER  &&
        OPT__MAG_INT_SCHEME != INT_CQUAD  &&  OPT__MAG_INT_SCHEME != INT_CQUAR )
      Aux_Error( ERROR_INFO, "unsupported interpolation scheme \"%s = %d\" (2,3,4,6 only) !!\n",
                 "OPT__MAG_INT_SCHEME", OPT__MAG_INT_SCHEME );

   if ( OPT__REF_MAG_INT_SCHEME != INT_MINMOD1D  &&  OPT__REF_MAG_INT_SCHEME != INT_VANLEER  &&
        OPT__REF_MAG_INT_SCHEME != INT_CQUAD  &&  OPT__REF_MAG_INT_SCHEME != INT_CQUAR )
      Aux_Error( ERROR_INFO, "unsupported interpolation scheme \"%s = %d\" (2,3,4,6 only) !!\n",
                 "OPT__REF_MAG_INT_SCHEME", OPT__REF_MAG_INT_SCHEME );

   if ( OPT__FIXUP_ELECTRIC  &&  !amr->WithElectric )
      Aux_Error( ERROR_INFO, "%s is enabled but amr->Electric is off !!\n", "OPT__FIXUP_ELECTRIC" );

   if ( OPT__OVERLAP_MPI )
      Aux_Error( ERROR_INFO, "\"OPT__OVERLAP_MPI\" is NOT supported for MHD !!\n" );

   if ( OPT__INIT == INIT_BY_FILE )
      Aux_Error( ERROR_INFO, "MHD does NOT currently support \"OPT__INIT=3\" !!\n" );

   if ( !OPT__FIXUP_RESTRICT )
      Aux_Message( stderr, "WARNING : disabling \"OPT__FIXUP_RESTRICT\" in MHD will break the divergence-free constraint !!\n" );

   if ( !OPT__FIXUP_ELECTRIC )
      Aux_Message( stderr, "WARNING : disabling \"OPT__FIXUP_ELECTRIC\" in MHD will break the divergence-free constraint !!\n" );

   if ( !OPT__OUTPUT_CC_MAG )
      Aux_Message( stderr, "WARNING : yt requires \"OPT__OUTPUT_CC_MAG\" for analyzing magnetic field !!\n" );

   if ( MINMOD_MAX_ITER != 0 )
      Aux_Message( stderr, "WARNING : MINMOD_MAX_ITER (%d) can break B field consistency --> use AUTO_REDUCE_MINMOD_FACTOR instead !!\n",
                   MINMOD_MAX_ITER );

#  endif // #ifdef MHD



// fluid solver in ELBDM
// =======================================================================================
#  elif ( MODEL == ELBDM )

// errors
// ------------------------------
#  if ( NCOMP_FLUID != 3 )
#     error : ERROR : NCOMP_FLUID != 3 in ELBDM !!
#  endif

#  if ( FLU_NIN < 2 )
#     error : ERROR : FLU_NIN < 2 in ELBDM !!
#  endif

#  if ( FLU_NOUT < 3 )
#     error : ERROR : FLU_NOUT < 3 in ELBDM !!
#  endif

#  ifdef QUARTIC_SELF_INTERACTION
#  ifndef GRAVITY
#     error : ERROR : currently QUARTIC_SELF_INTERACTION must work with GRAVITY !!
#  endif

#  ifdef COMOVING
#     error : ERROR : QUARTIC_SELF_INTERACTION does not work with COMOVING yet !!
#  endif
#  endif // ifdef QUARTIC_SELF_INTERACTION

   if ( ELBDM_PLANCK_CONST <= 0.0 )
      Aux_Error( ERROR_INFO, "%s (%14.7e) <= 0.0 !!\n", "ELBDM_PLANCK_CONST", ELBDM_PLANCK_CONST );

   if ( ELBDM_ETA <= 0.0 )
      Aux_Error( ERROR_INFO, "%s (%14.7e) <= 0.0 !!\n", "ELBDM_ETA", ELBDM_ETA );

   if ( OPT__INT_PHASE  &&  OPT__FLU_INT_SCHEME == INT_MINMOD1D )
      Aux_Error( ERROR_INFO, "unsupported interpolation scheme \"%s = %d\" when OPT__INT_PHASE is on !!\n",
                 "OPT__FLU_INT_SCHEME", OPT__FLU_INT_SCHEME );

   if ( MIN_DENS == 0.0  &&  MPI_Rank == 0 )
      Aux_Message( stderr, "WARNING : MIN_DENS == 0.0 could be dangerous and is mainly for debugging only !!\n" );
   else if ( MPI_Rank == 0 )
      Aux_Message( stderr, "WARNING : MIN_DENS (%13.7e) is on --> please ensure that this value is reasonable !!\n", MIN_DENS );


// warnings
// ------------------------------
   if ( MPI_Rank == 0 ) {

#  if ( NCOMP_PASSIVE > 0 )
   Aux_Message( stderr, "WARNING : NCOMP_PASSIVE (%d) > 0 but ELBDM does not really support passive scalars !!\n",
                NCOMP_PASSIVE );
#  endif

   if ( !ELBDM_TAYLOR3_AUTO  &&  ELBDM_TAYLOR3_COEFF < 1.0/8.0 )
      Aux_Message( stderr, "WARNING : ELBDM_TAYLOR3_COEFF (%13.7e) < 0.125 is unconditionally unstable !!\n",
                   ELBDM_TAYLOR3_COEFF );

#  ifdef LAPLACIAN_4TH
   const double dt_fluid_max = 3.0*M_PI/16.0;
#  else
   const double dt_fluid_max = 0.25*M_PI;
#  endif
   if ( DT__FLUID > dt_fluid_max )
      Aux_Message( stderr, "WARNING : DT__FLUID (%13.7e) > %13.7e is unconditionally unstable (even with %s) !!\n",
                   DT__FLUID, dt_fluid_max, "ELBDM_TAYLOR3_AUTO" );

   if ( DT__FLUID_INIT > dt_fluid_max )
      Aux_Message( stderr, "WARNING : DT__FLUID_INIT (%13.7e) > %13.7e is unconditionally unstable (even with %s) !!\n",
                   DT__FLUID_INIT, dt_fluid_max, "ELBDM_TAYLOR3_AUTO" );

   if ( !ELBDM_TAYLOR3_AUTO )
   {
//    stability limit for ELBDM_TAYLOR3_COEFF == 1.0/6.0
#     ifdef LAPLACIAN_4TH
      const double dt_fluid_max_normal = SQRT(27.0)*M_PI/32.0;
#     else
      const double dt_fluid_max_normal = SQRT(3.0)*M_PI/8.0;
#     endif

      if ( DT__FLUID > dt_fluid_max_normal  &&  ELBDM_TAYLOR3_COEFF <= 1.0/6.0 )
      {
         Aux_Message( stderr, "WARNING : DT__FLUID (%13.7e) > stability limit (%13.7e) for ELBDM_TAYLOR3_COEFF <= 1/6\n",
                      DT__FLUID, dt_fluid_max_normal );
         Aux_Message( stderr, "          --> Please either (a) set ELBDM_TAYLOR3_COEFF (%13.7e) > 1/6\n",
                      ELBDM_TAYLOR3_COEFF );
         Aux_Message( stderr, "                            (b) set DT__FLUID smaller (c) turn on ELBDM_TAYLOR3_AUTO\n" );
      }

      if ( DT__FLUID_INIT > dt_fluid_max_normal  &&  ELBDM_TAYLOR3_COEFF <= 1.0/6.0 )
      {
         Aux_Message( stderr, "WARNING : DT__FLUID_INIT (%13.7e) > stability limit (%13.7e) for ELBDM_TAYLOR3_COEFF <= 1/6\n",
                      DT__FLUID_INIT, dt_fluid_max_normal );
         Aux_Message( stderr, "          --> Please either (a) set ELBDM_TAYLOR3_COEFF (%13.7e) > 1/6\n",
                      ELBDM_TAYLOR3_COEFF );
         Aux_Message( stderr, "                            (b) set DT__FLUID_INIT smaller (c) turn on ELBDM_TAYLOR3_AUTO\n" );
      }
   }

   if ( DT__PHASE > 1.0 )
      Aux_Message( stderr, "WARNING : DT__PHASE (%13.7e) is not within the normal range [0...1] !!\n", DT__PHASE );

   if ( OPT__CK_FLUX_ALLOCATE  &&  !OPT__FIXUP_FLUX )
      Aux_Message( stderr, "WARNING : %s is useless since %s is off !!\n",
                   "OPT__CK_FLUX_ALLOCATE", "OPT__FIXUP_FLUX" );

#  ifdef CONSERVE_MASS
   if ( !OPT__FIXUP_FLUX )
      Aux_Message( stderr, "WARNING : %s is disabled in ELBDM even though CONSERVE_MASS is on !!\n",
                   "OPT__FIXUP_FLUX" );
#  else
   if ( OPT__FIXUP_FLUX )
      Aux_Message( stderr, "WARNING : %s is useless in ELBDM when CONSERVE_MASS is off !!\n", "OPT__FIXUP_FLUX" );
#  endif

   if ( OPT__INIT == INIT_BY_FILE )
      Aux_Message( stderr, "WARNING : currently we don't check MIN_DENS for the initial data loaded from UM_IC !!\n" );

   } // if ( MPI_Rank == 0 )

#  else
#  error : ERROR : unsupported MODEL !!
#  endif // MODEL



// Poisson and Gravity solvers
// =======================================================================================
#ifdef GRAVITY

// errors
// ------------------------------
#  ifndef SUPPORT_FFTW
#     error : ERROR : SUPPORT_FFTW must be enabled in the makefile when GRAVITY is on !!
#  endif

#  if (  defined SUPPORT_FFTW  &&  ( SUPPORT_FFTW != FFTW2 && SUPPORT_FFTW != FFTW3 )  )
#     error : ERROR : SUPPORT_FFTW != FFTW2/FFTW3 !!
#  endif

#  if ( POT_SCHEME != SOR  &&  POT_SCHEME != MG )
#     error : ERROR : unsupported Poisson solver in the makefile (SOR/MG) !!
#  endif

#  if ( POT_GHOST_SIZE <= GRA_GHOST_SIZE )
      #error : ERROR : POT_GHOST_SIZE <= GRA_GHOST_SIZE !!
#  endif

#  if ( POT_GHOST_SIZE < 1 )
#     error : ERROR : POT_GHOST_SIZE < 1 !!
#  endif

#  ifdef GPU
#     if ( POT_GHOST_SIZE > 5 )
#        error : ERROR : POT_GHOST_SIZE must <= 5 for the GPU Poisson solver !!
#     endif

   if ( OPT__SELF_GRAVITY  &&  PATCH_SIZE != 8 )
      Aux_Error( ERROR_INFO, "PATCH_SIZE must == 8 for the GPU Poisson solver (OPT__SELF_GRAVITY) !!\n" );
#  endif // GPU

#  ifndef LOAD_BALANCE
   if ( NX0_TOT[2]%MPI_NRank != 0 )
   {
      Aux_Message( stderr, "ERROR : NX0_TOT[2] %% MPI_NRank != 0 !!\n" );
      Aux_Message( stderr, "--> All MPI processes must have the same number of cells in the z direction for " );
      Aux_Message( stderr,     "the slab decomposition in FFTW 2.1.5 if LOAD_BALANCE is off !!\n" );
      MPI_Exit();
   }
#  endif

   if ( Pot_ParaBuf > PATCH_SIZE )
      Aux_Error( ERROR_INFO, "Pot_ParaBuf (%d) > PATCH_SIZE (%d) !!\n", Pot_ParaBuf, PATCH_SIZE );

   if ( Rho_ParaBuf > PATCH_SIZE )
      Aux_Error( ERROR_INFO, "Rho_ParaBuf (%d) > PATCH_SIZE (%d) !!\n", Rho_ParaBuf, PATCH_SIZE );

#  if ( POT_SCHEME == SOR )
   if ( SOR_OMEGA < 0.0 )     Aux_Error( ERROR_INFO, "SOR_OMEGA (%14.7e) < 0.0 !!\n", SOR_OMEGA );
   if ( SOR_MAX_ITER < 0 )    Aux_Error( ERROR_INFO, "SOR_MAX_ITER (%d) < 0 !!\n", SOR_MAX_ITER );
   if ( SOR_MIN_ITER < 3 )    Aux_Error( ERROR_INFO, "SOR_MIN_ITER (%d) < 3 !!\n", SOR_MIN_ITER );
#  endif

#  if ( POT_SCHEME == MG )
   if ( MG_MAX_ITER < 0 )              Aux_Error( ERROR_INFO, "MG_MAX_ITER (%d) < 0 !!\n", MG_MAX_ITER );
   if ( MG_NPRE_SMOOTH < 0 )           Aux_Error( ERROR_INFO, "MG_NPRE_SMOOTH (%d) < 0 !!\n", MG_NPRE_SMOOTH );
   if ( MG_NPOST_SMOOTH < 0 )          Aux_Error( ERROR_INFO, "MG_NPOST_SMOOTH (%d) < 0 !!\n", MG_NPOST_SMOOTH );
   if ( MG_TOLERATED_ERROR < 0.0 )     Aux_Error( ERROR_INFO, "MG_TOLERATED_ERROR (%14.7e) < 0.0 !!\n", MG_TOLERATED_ERROR );
#  endif

#  if ( NLEVEL > 1 )
   int Trash_RefPot, NGhost_RefPot;
   Int_Table( OPT__REF_POT_INT_SCHEME, Trash_RefPot, NGhost_RefPot );
   if ( Pot_ParaBuf < NGhost_RefPot )
      Aux_Error( ERROR_INFO, "Pot_ParaBuf (%d) < NGhost_RefPot (%d) --> refinement will fail !!\n",
                 Pot_ParaBuf, NGhost_RefPot );
#  endif

   if ( OPT__BC_POT != BC_POT_PERIODIC  &&  OPT__BC_POT != BC_POT_ISOLATED )
      Aux_Error( ERROR_INFO, "unsupported option \"OPT__BC_POT = %d\" [1/2] !!\n", OPT__BC_POT );

   if ( NEWTON_G <= 0.0 )     Aux_Error( ERROR_INFO, "NEWTON_G (%14.7e) <= 0.0 !!\n", NEWTON_G );


// warnings
// ------------------------------
   if ( MPI_Rank == 0 ) {

#  if ( POT_SCHEME == MG  &&  PATCH_SIZE <= 8 )
   {
      Aux_Message( stderr, "WARNING : multigrid scheme gives lower performance than SOR for " );
      Aux_Message( stderr, "PATCH_SIZE <= 8 and hence is not recommended !!\n" );
   }
#  endif

   if ( DT__GRAVITY < 0.0  ||  DT__GRAVITY > 1.0 )
      Aux_Message( stderr, "WARNING : DT__GRAVITY (%14.7e) is not within the normal range [0...1] !!\n",
                   DT__GRAVITY );

   if ( !OPT__SELF_GRAVITY  &&  !OPT__EXT_ACC  &&  !OPT__EXT_POT )
      Aux_Message( stderr, "WARNING : all gravity options are disabled (OPT__SELF_GRAVITY, OPT__EXT_ACC, OPT__EXT_POT) !!\n" );

   } // if ( MPI_Rank == 0 )



// gravity solver in HYDRO
// =======================================================================================
#  if   ( MODEL == HYDRO )

// errors
// ------------------------------
#  if ( GRA_GHOST_SIZE < 1 )
#     error : ERROR : GRA_GHOST_SIZE must >= 1
#  endif

   if ( OPT__GRA_P5_GRADIENT  &&  GRA_GHOST_SIZE == 1 )
      Aux_Error( ERROR_INFO, "\"%s\" requires \"%s\" !!\n",
                 "OPT__GRA_P5_GRADIENT", "GRA_GHOST_SIZE == 2" );

#  ifdef UNSPLIT_GRAVITY
   if ( OPT__GRA_P5_GRADIENT &&  USG_GHOST_SIZE_G == 1 )
      Aux_Error( ERROR_INFO, "\"%s\" requires \"%s\" for UNSPLIT_GRAVITY !!\n",
                 "OPT__GRA_P5_GRADIENT", "USG_GHOST_SIZE_G == 2" );
#  endif


// warnings
// ------------------------------
   if ( MPI_Rank == 0 ) {

#  ifndef STORE_POT_GHOST
   if ( !OPT__GRA_P5_GRADIENT  &&  GRA_GHOST_SIZE == 2 )
   {
      Aux_Message( stderr, "WARNING : \"%s\" is useless when \"%s\" is disabled !!\n",
                   "GRA_GHOST_SIZE == 2", "OPT__GRA_P5_GRADIENT" );
   }
#  endif

   if ( GRA_GHOST_SIZE > 2 )  Aux_Message( stderr, "WARNING : \"GRA_GHOST_SIZE > 2\" !?\n" );

   } // if ( MPI_Rank == 0 )



// gravity solver in ELBDM
// =======================================================================================
#  elif ( MODEL == ELBDM )

// errors
// ------------------------------
   if ( OPT__EXT_ACC )
      Aux_Error( ERROR_INFO, "ELBDM does NOT support OPT__EXT_ACC --> use OPT__EXT_POT instead !!\n" );


// warnings
// ------------------------------
#  if ( GRA_GHOST_SIZE != 0  &&  !defined STORE_POT_GHOST )
#     warning : WARNING : GRA_GHOST_SIZE != 0 in ELBDM when STORE_POT_GHOST is off !!
#  endif


#  else
#  error : unsupported MODEL !!
#  endif // MODEL

#endif // #ifdef GRAVITY



// particle
// =======================================================================================
#ifdef PARTICLE

// errors
// ------------------------------
#  if ( ! defined MASSIVE_PARTICLES  &&  ! defined TRACER )
#     error : ERROR : both MASSIVE_PARTICLES (GRAVITY) and TRACER are disabled for PARTICLE !!
#  endif

#  if ( !defined SERIAL  &&  !defined LOAD_BALANCE )
#     error : ERROR : PARTICLE must work with either SERIAL or LOAD_BALANCE !!
#  endif

   if ( OPT__INIT != INIT_BY_RESTART )
   {
      if ( amr->Par->Init == PAR_INIT_BY_RESTART )    Aux_Error( ERROR_INFO, "PAR_INIT == RESTART but OPT__INIT != RESTART !!\n" );

      if ( amr->Par->NPar_Active_AllRank < 0 )
         Aux_Error( ERROR_INFO, "total number of particles in all MPI ranks = %ld < 0 !!\n",
                    amr->Par->NPar_Active_AllRank );

      if ( amr->Par->NPar_AcPlusInac < 0  ||  amr->Par->NPar_AcPlusInac > amr->Par->NPar_Active_AllRank )
         Aux_Error( ERROR_INFO, "incorrect total number of particles (%ld) in MPI rank %d !!\n",
                    amr->Par->NPar_AcPlusInac, MPI_Rank );
   }

#  ifdef GRAVITY
#  ifndef STORE_POT_GHOST
   if ( amr->Par->ImproveAcc )
      Aux_Error( ERROR_INFO, "PAR_IMPROVE_ACC must work with STORE_POT_GHOST !!\n" );
#  endif

   if ( amr->Par->ImproveAcc  &&  amr->Par->Interp == 1 )
      Aux_Error( ERROR_INFO, "PAR_IMPROVE_ACC does NOT work with PAR_INTERP == 1 (NGP) !!\n" );

   if ( amr->Par->TracerVelCorr  &&  amr->Par->InterpTracer == 1 )
      Aux_Error( ERROR_INFO, "PAR_TR_VEL_CORR does NOT work with PAR_TR_INTERP == 1 (NGP) !!\n" );

#  ifndef STORE_PAR_ACC
   if ( DT__PARACC != 0.0 )
      Aux_Error( ERROR_INFO, "DT__PARACC (%14.7e) is NOT supported when STORE_PAR_ACC is off !!\n", DT__PARACC );
#  endif

   for (int d=0; d<3; d++)
   {
//    we have assumed that OPT__BC_FLU[2*d] == OPT__BC_FLU[2*d+1] when adopting the periodic BC
      if ( OPT__BC_FLU[2*d] == BC_FLU_PERIODIC  &&  NX0_TOT[d]/PS2 == 1 )
         Aux_Error( ERROR_INFO, "\"%s\" does NOT work for NX0_TOT[%d] = 2*PATCH_SIZE when periodic BC is adopted !!\n",
                    "Par_MassAssignment()", d );
   }
#  endif // #ifdef GRAVITY


// warning
// ------------------------------
   if ( MPI_Rank == 0 ) {

   if ( DT__PARVEL > 1.0 )
      Aux_Message( stderr, "WARNING : DT__PARVEL (%13.7e) is not within the normal range [0.0~~1.0] !!\n", DT__PARVEL );

   if ( DT__PARACC > 1.0 )
      Aux_Message( stderr, "WARNING : DT__PARACC (%13.7e) is not within the normal range [0.0~1.0] !!\n", DT__PARACC );

   if ( OPT__OVERLAP_MPI )
      Aux_Message( stderr, "WARNING : PARTICLE does not support OPT__OVERLAP_MPI !!\n" );

#  ifdef STORE_POT_GHOST
   if ( !amr->Par->ImproveAcc )
      Aux_Message( stderr, "WARNING : STORE_POT_GHOST is useless when PAR_IMPROVE_ACC is disabled !!\n" );
#  endif

#  ifdef GRAVITY
   if ( OPT__GRA_P5_GRADIENT )
      Aux_Message( stderr, "WARNING : currently \"%s\" is not applied to particle update !!\n", "OPT__GRA_P5_GRADIENT" );
#  endif

#  ifdef TRACER
   if ( OPT__FLAG_NPAR_PATCH )
      Aux_Message( stderr, "WARNING : OPT__FLAG_NPAR_PATCH includes tracers and thus may affect the results of grid refinement !!\n" );

   if ( OPT__FLAG_NPAR_CELL )
      Aux_Message( stderr, "WARNING : OPT__FLAG_NPAR_CELL excludes tracers !!\n" );
#  endif

   if ( OPT__FREEZE_PAR )
      Aux_Message( stderr, "REMINDER : \"%s\" will prevent particles from being updated\n", "OPT__FREEZE_PAR" );

   } // if ( MPI_Rank == 0 )


#else // #ifdef PARTICLE


// warning
// ------------------------------
   if ( MPI_Rank == 0 ) {

#  ifdef STORE_POT_GHOST
   Aux_Message( stderr, "WARNING : currently STORE_POT_GHOST is useless when PARTICLE is disabled !!\n" );
#  endif

   }


#endif // #ifdef PARTICLE



// Grackle
// =======================================================================================
#ifdef SUPPORT_GRACKLE

// errors
// ------------------------------
#  if ( EOS != EOS_GAMMA )
#     error : ERROR : SUPPORT_GRACKLE must work with EOS_GAMMA !!
#  endif

// warning
// ------------------------------
   if ( MPI_Rank == 0 ) {

   if ( OPT__OVERLAP_MPI )
      Aux_Message( stderr, "WARNING : currently SUPPORT_GRACKLE does not support \"%s\" !!\n", "OPT__OVERLAP_MPI" );

   if ( GRACKLE_PRIMORDIAL > 0 )
      Aux_Message( stderr, "WARNING : adiabatic index gamma is currently fixed to %13.7e for Grackle !!\n", GAMMA );

   } // if ( MPI_Rank == 0 )

#endif // #ifdef SUPPORT_GRACKLE



// source terms
// =======================================================================================

// errors
// ------------------------------
#  if ( SRC_GHOST_SIZE != 0 )
#     error : ERROR : SRC_GHOST_SIZE must be zero for now !!
#  endif

#  if ( MODEL != HYDRO )
   if ( SrcTerms.Deleptonization )
      Aux_Error( ERROR_INFO, "SRC_DELEPTONIZATION is only supported in HYDRO !!\n" );
#  endif

// warning
// ------------------------------
   if ( MPI_Rank == 0 ) {

   } // if ( MPI_Rank == 0 )



// star formation
// =======================================================================================
#ifdef STAR_FORMATION

// errors
// ------------------------------
#  ifndef PARTICLE
#     error : STAR_FORMATION must work with PARTICLE !!
#  endif

#  if ( defined STORE_PAR_ACC  &&  !defined STORE_POT_GHOST )
#     error : STAR_FORMATION + STORE_PAR_ACC must work with STORE_POT_GHOST !!
#  endif

// warning
// ------------------------------
   if ( MPI_Rank == 0 ) {

   if ( SF_CREATE_STAR_MIN_LEVEL > MAX_LEVEL )
      Aux_Message( stderr, "WARNING : SF_CREATE_STAR_MIN_LEVEL (%d) > MAX_LEVEL (%d) --> no star particles will form !!\n",
                   SF_CREATE_STAR_MIN_LEVEL, MAX_LEVEL );

   if ( SF_CREATE_STAR_SCHEME == SF_CREATE_STAR_SCHEME_AGORA  &&  !SF_CREATE_STAR_DET_RANDOM )
   {
      Aux_Message( stderr, "WARNING : SF_CREATE_STAR_SCHEME == 1 will break bitwise reproducibility due to the \n" );
      Aux_Message( stderr, "          random values used for the stochastic star formation !!\n" );
      Aux_Message( stderr, "          --> Enable \"SF_CREATE_STAR_DET_RANDOM\" if reproducibility is of great concern\n" );
   }

   } // if ( MPI_Rank == 0 )

#endif // #ifdef STAR_FORMATION



// feedback
// =======================================================================================
#ifdef FEEDBACK

// errors
// ------------------------------
#  ifndef PARTICLE
#     error : FEEDBACK must work with PARTICLE !!
#  endif

   if ( FB_LEVEL != MAX_LEVEL )  Aux_Error( ERROR_INFO, "FB_LEVEL (%d) != MAX_LEVEL (%d) !!\n", FB_LEVEL, MAX_LEVEL );

   for (int d=0; d<3; d++)
   {
//    we have assumed that OPT__BC_FLU[2*d] == OPT__BC_FLU[2*d+1] when adopting the periodic BC
      if ( OPT__BC_FLU[2*d] == BC_FLU_PERIODIC  &&  NX0_TOT[d]/PS2 == 1 )
         Aux_Error( ERROR_INFO, "\"%s\" does NOT work for NX0_TOT[%d] = 2*PATCH_SIZE when periodic BC is adopted !!\n",
                    "FB_AdvanceDt()", d );
   }

   if ( FB_ParaBuf > PATCH_SIZE )
      Aux_Error( ERROR_INFO, "FB_ParaBuf (%d) > PATCH_SIZE (%d) !!\n", FB_ParaBuf, PATCH_SIZE );

// warning
// ------------------------------
   if ( MPI_Rank == 0 ) {

   } // if ( MPI_Rank == 0 )

#endif // #ifdef FEEDBACK


   if ( MPI_Rank == 0 )    Aux_Message( stdout, "Aux_Check_Parameter ... done\n" );

} // FUNCTION : Aux_Check_Parameter<|MERGE_RESOLUTION|>--- conflicted
+++ resolved
@@ -247,14 +247,12 @@
    if ( ! OPT__FIXUP_RESTRICT )
       Aux_Error( ERROR_INFO, "must enable OPT__FIXUP_RESTRICT for BITWISE_REPRODUCIBILITY !!\n" );
 
-<<<<<<< HEAD
    if ( ! OPT__SORT_PATCH_BY_LBIDX )
       Aux_Error( ERROR_INFO, "must enable OPT__SORT_PATCH_BY_LBIDX for BITWISE_REPRODUCIBILITY !!\n" );
-=======
+
 #  ifdef SUPPORT_FFTW
    if ( OPT__FFTW_STARTUP != FFTW_STARTUP_ESTIMATE )
       Aux_Error( ERROR_INFO, "must set OPT__FFTW_STARTUP=0 (FFTW_STARTUP_ESTIMATE) for BITWISE_REPRODUCIBILITY !!\n" );
->>>>>>> 85bbf9f9
 #  endif
 #  endif // #ifdef BITWISE_REPRODUCIBILITY
 
