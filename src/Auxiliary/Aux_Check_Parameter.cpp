#include "GAMER.h"
#include "CUFLU.h"
#ifdef GRAVITY
#include "CUPOT.h"
#endif




//-------------------------------------------------------------------------------------------------------
// Function    :  Aux_Check_Parameter
// Description :  Check the initial parameter setting
//-------------------------------------------------------------------------------------------------------
void Aux_Check_Parameter()
{

   if ( MPI_Rank == 0 )    Aux_Message( stdout, "Aux_Check_Parameter ...\n" );


// general errors
// =======================================================================================
#  if ( PATCH_SIZE%2 != 0 )
#     error : ERROR : PATCH_SIZE must be an even number !!
#  endif

#  if ( defined TIMING_SOLVER  &&  !defined TIMING )
#     error : ERROR : TIMING_SOLVER must work with TIMING !!
#  endif

#  if ( defined OPENMP  &&  !defined _OPENMP )
#     error : ERROR : something is wrong in OpenMP; the macro "_OPENMP" is NOT defined !!
#  endif

#  if ( defined OVERLAP_MPI  &&  !defined LOAD_BALANCE )
#     error : ERROR : OVERLAP_MPI must work with LOAD_BALANCE !!
#  endif

#  if ( !defined GRAVITY  &&  defined UNSPLIT_GRAVITY )
#     error : ERROR : UNSPLIT_GRAVITY must work with GRAVITY !!
#  endif

#  if ( defined UNSPLIT_GRAVITY  &&  MODEL != HYDRO )
#     error : ERROR : currently UNSPLIT_GRAVITY is only supported in HYDRO !!
#  endif

#  if ( NCOMP_PASSIVE < 0 )
#     error : ERROR : incorrect number of NCOMP_PASSIVE !!
#  endif

#  ifdef SERIAL
   int NRank = 1;
#  else
   int NRank, MPI_Thread_Status, MPI_Init_Status;

   MPI_Initialized( &MPI_Init_Status );
   if ( MPI_Init_Status == false )  Aux_Error( ERROR_INFO, "MPI_Init() has not been called !!\n" );

   MPI_Query_thread( &MPI_Thread_Status );
   if ( OPT__OVERLAP_MPI  &&  MPI_Thread_Status == MPI_THREAD_SINGLE )
      Aux_Error( ERROR_INFO, "\"%s\" is NOT supported since the level of MPI thread support == %s\n",
                 "OPT__OVERLAP_MPI", "MPI_THREAD_SINGLE" );

   MPI_Comm_size( MPI_COMM_WORLD, &NRank );
#  endif

   if ( MPI_NRank != NRank )
      Aux_Error( ERROR_INFO, "MPI_NRank (%d) != MPI_Comm_size (%d) !!\n", MPI_NRank, NRank );

   for (int d=0; d<3; d++)
      if ( NX0_TOT[d]%PS2 != 0 )
         Aux_Error( ERROR_INFO, "NX0_TOT_%c (%d) is NOT a multiple of %d (i.e., two patches) !!\n", 'X'+d, NX0_TOT[d], PS2 );

   if ( END_STEP < 0  &&  OPT__INIT != INIT_BY_RESTART )
      Aux_Error( ERROR_INFO, "incorrect parameter \"%s = %d\" [>=0] !!\n", "END_STEP", END_STEP );

   if ( END_T < 0.0  &&  OPT__INIT != INIT_BY_RESTART )
      Aux_Error( ERROR_INFO, "incorrect parameter \"%s = %14.7e\" [>=0] !!\n", "END_T", END_T );

#  ifndef LOAD_BALANCE
   if ( NX0_TOT[0]%(PS2*MPI_NRank_X[0]) != 0  ||  NX0_TOT[1]%(PS2*MPI_NRank_X[1]) != 0  ||
        NX0_TOT[2]%(PS2*MPI_NRank_X[2]) != 0 )
      Aux_Error( ERROR_INFO, "number of base-level patches in each direction and in each MPI rank must be \"%s\" !!\n",
                 "a multiple of TWO" );

   if ( MPI_NRank_X[0]*MPI_NRank_X[1]*MPI_NRank_X[2] != MPI_NRank )
      Aux_Error( ERROR_INFO, "MPI_NRANK_X (%d) * MPI_NRANK_Y (%d) * MPI_NRANK_Z (%d) = %d != MPI_Comm_size (%d) !!\n",
                 MPI_NRank_X[0], MPI_NRank_X[1], MPI_NRank_X[2], MPI_NRank_X[0]*MPI_NRank_X[1]*MPI_NRank_X[2], MPI_NRank );
#  endif

   if ( OPT__OUTPUT_MODE == OUTPUT_CONST_STEP  &&  OUTPUT_STEP <= 0 )
      Aux_Error( ERROR_INFO, "OUTPUT_STEP (%ld) <= 0 !!\n", OUTPUT_STEP );

   if ( OPT__OUTPUT_MODE == OUTPUT_CONST_DT  &&  OUTPUT_DT <= 0.0 )
      Aux_Error( ERROR_INFO, "OUTPUT_DT (%14.7e) <= 0.0 !!\n", OUTPUT_DT );

#  ifndef SUPPORT_HDF5
   if ( OPT__OUTPUT_TOTAL == OUTPUT_FORMAT_HDF5 )
      Aux_Error( ERROR_INFO, "please turn on SUPPORT_HDF5 in the Makefile for OPT__OUTPUT_TOTAL == 1 !!\n" );
#  endif

   if (  ( OPT__OUTPUT_PART == OUTPUT_YZ  ||  OPT__OUTPUT_PART == OUTPUT_Y  ||  OPT__OUTPUT_PART == OUTPUT_Z )  &&
         ( OUTPUT_PART_X < 0.0  ||  OUTPUT_PART_X >= amr->BoxSize[0] )  )
      Aux_Error( ERROR_INFO, "incorrect OUTPUT_PART_X (out of range [0<=X<%lf]) !!\n", amr->BoxSize[0] );

   if (  ( OPT__OUTPUT_PART == OUTPUT_XZ  ||  OPT__OUTPUT_PART == OUTPUT_X  ||  OPT__OUTPUT_PART == OUTPUT_Z )  &&
         ( OUTPUT_PART_Y < 0.0  ||  OUTPUT_PART_Y >= amr->BoxSize[1] )  )
      Aux_Error( ERROR_INFO, "incorrect OUTPUT_PART_Y (out of range [0<=Y<%lf]) !!\n", amr->BoxSize[1] );

   if (  ( OPT__OUTPUT_PART == OUTPUT_XY  ||  OPT__OUTPUT_PART == OUTPUT_X  ||  OPT__OUTPUT_PART == OUTPUT_Y )  &&
         ( OUTPUT_PART_Z < 0.0  ||  OUTPUT_PART_Z >= amr->BoxSize[2] )  )
      Aux_Error( ERROR_INFO, "incorrect OUTPUT_PART_Z (out of range [0<=Z<%lf]) !!\n", amr->BoxSize[2] );

   if (  OPT__OUTPUT_PART == OUTPUT_DIAG  &&  ( NX0_TOT[0] != NX0_TOT[1] || NX0_TOT[0] != NX0_TOT[2] )  )
      Aux_Error( ERROR_INFO, "\"%s\" only works with CUBIC domain !!\n",
                 "OPT__OUTPUT_PART == 7 (OUTPUT_DIAG)" );

   if (  OPT__OUTPUT_BASEPS  &&  ( NX0_TOT[0] != NX0_TOT[1] || NX0_TOT[0] != NX0_TOT[2] )  )
      Aux_Error( ERROR_INFO, "\"%s\" only works with CUBIC domain !!\n", "OPT__OUTPUT_BASEPS" );

   if ( OPT__CK_REFINE  &&  !OPT__FLAG_RHO )
      Aux_Error( ERROR_INFO, "currently the check \"%s\" must work with \"%s\" !!\n",
                 "OPT__CK_REFINE", "OPT__FLAG_RHO" );

#  if   ( MODEL == HYDRO )
   if (  ( OPT__FLAG_LOHNER_DENS || OPT__FLAG_LOHNER_ENGY || OPT__FLAG_LOHNER_PRES || OPT__FLAG_LOHNER_TEMP || OPT__FLAG_LOHNER_ENTR )
         &&  Flu_ParaBuf < 2  )
      Aux_Error( ERROR_INFO, "Lohner error estimator does NOT work when Flu_ParaBuf (%d) < 2 !!\n", Flu_ParaBuf );
#  elif ( MODEL == ELBDM )
   if (  OPT__FLAG_LOHNER_DENS  &&  Flu_ParaBuf < 2  )
      Aux_Error( ERROR_INFO, "Lohner error estimator does NOT work when Flu_ParaBuf (%d) < 2 !!\n", Flu_ParaBuf );
#  else
#  error : ERROR : unsupported MODEL !!
#  endif

#  ifdef GPU
#  ifdef LAOHU
   if ( OPT__GPUID_SELECT < -3 )
#  else
   if ( OPT__GPUID_SELECT < -2 )
      Aux_Error( ERROR_INFO, "unsupported input parameter \"%s = %d\" !!\n", "OPT__GPUID_SELECT", OPT__GPUID_SELECT );
#  endif
#  endif

#  ifdef SERIAL
   if ( MPI_NRank != 1 )   Aux_Error( ERROR_INFO, "\"MPI_NRank != 1\" in the serial code !!\n" );

   for (int d=0; d<3; d++)
      if ( MPI_NRank_X[d] != 1 )
         Aux_Error( ERROR_INFO, "\"MPI_NRank_%c (%d) != 1\" in the serial code !!\n", 'X'+d, MPI_NRank_X[d] );
#  endif // #ifdef SERIAL

#  ifndef OVERLAP_MPI
   if ( OPT__OVERLAP_MPI )
      Aux_Error( ERROR_INFO, "\"%s\" is NOT enabled in the Makefile for \"%s\" !!\n",
                 "OVERLAP_MPI", "OPT__OVERLAP_MPI" );
#  endif

   if ( OPT__OVERLAP_MPI )
      Aux_Error( ERROR_INFO, "\"%s\" is NOT supported yet !!\n", "OPT__OVERLAP_MPI" );

   if ( AUTO_REDUCE_DT )
   {
      if ( OPT__OVERLAP_MPI )
         Aux_Error( ERROR_INFO, "currently \"%s\" does not work with \"%s\" !!\n",
                    "AUTO_REDUCE_DT", "OPT__OVERLAP_MPI" );

      if ( OPT__DT_LEVEL != DT_LEVEL_FLEXIBLE )
         Aux_Error( ERROR_INFO, "\"%s\" must work with \"%s\" !!\n",
                    "AUTO_REDUCE_DT", "OPT__DT_LEVEL == DT_LEVEL_FLEXIBLE" );
   }

#  if ( MODEL != HYDRO )
   for (int f=0; f<6; f++)
      if ( OPT__BC_FLU[f] == BC_FLU_OUTFLOW )
         Aux_Error( ERROR_INFO, "outflow boundary condition (OPT__BC_FLU=2) only works with HYDRO !!\n" );

   for (int f=0; f<6; f++)
      if ( OPT__BC_FLU[f] == BC_FLU_REFLECTING )
         Aux_Error( ERROR_INFO, "reflecting boundary condition (OPT__BC_FLU=3) only works with HYDRO !!\n" );

   for (int f=0; f<6; f++)
      if ( OPT__BC_FLU[f] == BC_FLU_DIODE )
         Aux_Error( ERROR_INFO, "diode boundary condition (OPT__BC_FLU=5) only works with HYDRO !!\n" );
#  endif

   for (int f=0; f<6; f+=2)
      if (  ( OPT__BC_FLU[f] == BC_FLU_PERIODIC  &&  OPT__BC_FLU[f+1] != BC_FLU_PERIODIC )  ||
            ( OPT__BC_FLU[f] != BC_FLU_PERIODIC  &&  OPT__BC_FLU[f+1] == BC_FLU_PERIODIC )   )
         Aux_Error( ERROR_INFO, "periodic and non-periodic boundary conditions cannot be mixed along the same dimension"
                                "--> please modify OPT__BC_FLU[%d/%d] !!\n", f, f+1 );

#  ifndef TIMING
   if ( OPT__TIMING_MPI )  Aux_Error( ERROR_INFO, "OPT__TIMING_MPI must work with TIMING !!\n" );
#  endif

   if ( OPT__DT_LEVEL == DT_LEVEL_SHARED  &&  OPT__INT_TIME )
      Aux_Error( ERROR_INFO, "OPT__INT_TIME should be disabled when \"OPT__DT_LEVEL == DT_LEVEL_SHARED\" !!\n" );

   if ( INT_MONO_COEFF < 1.0  ||  INT_MONO_COEFF > 4.0 )
      Aux_Error( ERROR_INFO, "INT_MONO_COEFF (%14.7e) is not within the correct range [1.0, 4.0] !!\n", INT_MONO_COEFF );

#  ifdef MHD
   if ( INT_MONO_COEFF_B < 1.0  ||  INT_MONO_COEFF_B > 4.0 )
      Aux_Error( ERROR_INFO, "INT_MONO_COEFF_B (%14.7e) is not within the correct range [1.0, 4.0] !!\n", INT_MONO_COEFF_B );
#  endif

   if ( OPT__MEMORY_POOL  &&  !OPT__REUSE_MEMORY )
      Aux_Error( ERROR_INFO, "please turn on OPT__REUSE_MEMORY for OPT__MEMORY_POOL !!\n" );

   if ( OPT__CORR_AFTER_ALL_SYNC != CORR_AFTER_SYNC_NONE  &&  OPT__CORR_AFTER_ALL_SYNC != CORR_AFTER_SYNC_EVERY_STEP  &&
        OPT__CORR_AFTER_ALL_SYNC != CORR_AFTER_SYNC_BEFORE_DUMP )
      Aux_Error( ERROR_INFO, "incorrect option \"OPT__CORR_AFTER_ALL_SYNC = %d\" [0/1/2] !!\n", OPT__CORR_AFTER_ALL_SYNC );

   if ( OPT__MINIMIZE_MPI_BARRIER )
   {
#     if ( defined GRAVITY  &&  !defined STORE_POT_GHOST )
         Aux_Error( ERROR_INFO, "OPT__MINIMIZE_MPI_BARRIER must work with STORE_POT_GHOST when GRAVITY is on !!\n" );
#     endif

#     ifdef PARTICLE
      if ( !amr->Par->ImproveAcc )
         Aux_Error( ERROR_INFO, "OPT__MINIMIZE_MPI_BARRIER must work with PAR_IMPROVE_ACC when PARTICLE is on !!\n" );

#     ifdef LOAD_BALANCE
      if ( LB_INPUT__PAR_WEIGHT == 0.0  &&  MPI_Rank == 0 )
         Aux_Message( stderr, "WARNING : consider fine tuning \"LB_INPUT__PAR_WEIGHT\" to optimize the performance of OPT__MINIMIZE_MPI_BARRIER !!\n" );
#     endif
#     endif

      if ( OPT__TIMING_BARRIER )
         Aux_Error( ERROR_INFO, "OPT__MINIMIZE_MPI_BARRIER does NOT work with OPT__TIMING_BARRIER !!\n" );

      if ( MPI_Rank == 0 ) {
      if ( AUTO_REDUCE_DT )
         Aux_Message( stderr, "WARNING : AUTO_REDUCE_DT will introduce an extra MPI barrier for OPT__MINIMIZE_MPI_BARRIER !!\n" );

#     ifdef FEEDBACK
         Aux_Message( stderr, "WARNING : OPT__MINIMIZE_MPI_BARRIER + FEEDBACK --> must ensure feedback does not need potential ghost zones !!\n" );
#     endif
      } // if ( MPI_Rank == 0 )
   } // if ( OPT__MINIMIZE_MPI_BARRIER )

#  ifdef BITWISE_REPRODUCIBILITY
   if ( OPT__CORR_AFTER_ALL_SYNC != CORR_AFTER_SYNC_BEFORE_DUMP  &&  OPT__CORR_AFTER_ALL_SYNC != CORR_AFTER_SYNC_EVERY_STEP )
      Aux_Error( ERROR_INFO, "please set OPT__CORR_AFTER_ALL_SYNC to 1/2 when BITWISE_REPRODUCIBILITY is enabled !!\n" );

   if ( ! OPT__FIXUP_RESTRICT )
      Aux_Error( ERROR_INFO, "must enable OPT__FIXUP_RESTRICT for BITWISE_REPRODUCIBILITY !!\n" );
#  endif

#  if ( !defined SERIAL  &&  !defined LOAD_BALANCE )
   if ( OPT__INIT == INIT_BY_FILE )
      Aux_Error( ERROR_INFO, "must enable either SERIAL or LOAD_BALANCE for OPT__INIT=3 !!\n" );
#  endif

   if ( OPT__OUTPUT_USER_FIELD )
   {
      int NDerField = UserDerField_Num;
#     if ( MODEL == HYDRO )
      if ( OPT__OUTPUT_DIVVEL )  NDerField ++;
      if ( OPT__OUTPUT_MACH   )  NDerField ++;
#     endif

      if ( NDerField > DER_NOUT_MAX )
         Aux_Error( ERROR_INFO, "Total number of derived fields (%d) > DER_NOUT_MAX (%d) !!\n", NDerField, DER_NOUT_MAX );

      if ( UserDerField_Label == NULL )
         Aux_Error( ERROR_INFO, "UserDerField_Label == NULL for OPT__OUTPUT_USER_FIELD !!\n" );

      if ( UserDerField_Unit == NULL )
         Aux_Error( ERROR_INFO, "UserDerField_Unit == NULL for OPT__OUTPUT_USER_FIELD !!\n" );
   } // if ( OPT__OUTPUT_USER_FIELD )

#  if ( MODEL == HYDRO )
   if (  OPT__OUTPUT_TEMP  &&  EoS_DensEint2Temp_CPUPtr == NULL )
      Aux_Error( ERROR_INFO, "EoS_DensEint2Temp_CPUPtr == NULL for OPT__OUTPUT_TEMP !!\n" );

#  if ( EOS == EOS_ISOTHERMAL )
   if ( OPT__OUTPUT_ENTR )
      Aux_Error( ERROR_INFO, "OPT__OUTPUT_ENTR does not support EOS_ISOTHERMAL !!\n" );
#  endif
#  endif // #if ( MODEL == HYDRO )



// general warnings
// =======================================================================================
#  ifdef OVERLAP_MPI
#     warning : WARNING : make sure to link with multi-thread supported MPI and FFTW for "OVERLAP_MPI"
#  endif

#  ifdef OPENMP
#  pragma omp parallel
#  pragma omp master
   {
      if ( OMP_NTHREAD != omp_get_num_threads() )
         Aux_Message( stderr, "WARNING : OMP_NTHREAD (%d) != omp_get_num_threads (%d) at MPI_Rank %d !!\n",
                      OMP_NTHREAD, omp_get_num_threads(), MPI_Rank );
   }

   const int OMP_Max_NThread = omp_get_max_threads();
   if ( OMP_NTHREAD > OMP_Max_NThread )
   {
      Aux_Message( stderr, "WARNING : OMP_NTHREAD (%d) > omp_get_max_threads (%d) at MPI_Rank %d !!\n",
                   OMP_NTHREAD, OMP_Max_NThread, MPI_Rank );
   }
#  endif


   if ( MPI_Rank == 0 ) {

#  if ( defined GAMER_DEBUG  &&  !defined BITWISE_REPRODUCIBILITY )
      Aux_Message( stderr, "WARNING : you might want to turn on BITWISE_REPRODUCIBILITY for GAMER_DEBUG !!\n" );
#  endif

   if ( OPT__OUTPUT_TOTAL == OUTPUT_FORMAT_CBINARY )
      Aux_Message( stderr, "WARNING : OPT__OUTPUT_TOTAL = 2 (C-binary) is deprecated !!\n" );

   if ( !OPT__OUTPUT_TOTAL  &&  !OPT__OUTPUT_PART  &&  !OPT__OUTPUT_USER  &&  !OPT__OUTPUT_BASEPS )
#  ifdef PARTICLE
   if ( !OPT__OUTPUT_PAR_MODE )
#  endif
      Aux_Message( stderr, "WARNING : all output options are turned off --> no data will be output !!\n" );

   if ( OPT__CK_REFINE )
      Aux_Message( stderr, "WARNING : \"%s\" check may fail due to the proper-nesting constraint !!\n",
                   "OPT__CK_REFINE" );

   if ( !OPT__INIT_RESTRICT )
      Aux_Message( stderr, "WARNING : OPT__INIT_RESTRICT is disabled !!\n" );

#  ifdef TIMING_SOLVER
   Aux_Message( stderr, "WARNING : \"TIMING_SOLVER\" will disable the concurrent execution\n" );
   Aux_Message( stderr, "          between GPU and CPU and hence will decrease the overall performance !!\n" );
#  endif

   if ( OPT__CK_REFINE )
      Aux_Message( stderr, "WARNING : currently the check \"%s\" only works with \"%s\" !!\n",
                   "OPT__CK_REFINE", "OPT__FLAG_RHO == 1" );

   bool Flag = ( OPT__FLAG_RHO  ||  OPT__FLAG_RHO_GRADIENT  ||  OPT__FLAG_LOHNER_DENS  ||  OPT__FLAG_USER );
#  if ( MODEL == HYDRO )
   Flag |= OPT__FLAG_PRES_GRADIENT;
   Flag |= OPT__FLAG_VORTICITY;
   Flag |= OPT__FLAG_JEANS;
   Flag |= OPT__FLAG_LOHNER_ENGY;
   Flag |= OPT__FLAG_LOHNER_PRES;
   Flag |= OPT__FLAG_LOHNER_TEMP;
   Flag |= OPT__FLAG_LOHNER_ENTR;
#  ifdef MHD
   Flag |= OPT__FLAG_CURRENT;
#  endif
#  endif
#  if ( MODEL == ELBDM )
   Flag |= OPT__FLAG_ENGY_DENSITY;
   Flag |= OPT__FLAG_INTERFERENCE;
#  endif
#  ifdef PARTICLE
   Flag |= OPT__FLAG_NPAR_PATCH;
   Flag |= OPT__FLAG_NPAR_CELL;
   Flag |= OPT__FLAG_PAR_MASS_CELL;
#  endif

   if ( !Flag )
      Aux_Message( stderr, "WARNING : all flag criteria are turned off --> no refinement will be performed !!" );

   if ( OPT__NO_FLAG_NEAR_BOUNDARY  )
      Aux_Message( stderr, "WARNING : OPT__NO_FLAG_NEAR_BOUNDARY is on --> patches adjacent to the "
                           "simulation boundaries are NOT allowed for refinement !!\n" );

   if ( OPT__OVERLAP_MPI )
   {
      Aux_Message( stderr, "WARNING : \"%s\" is still experimental and is not fully optimized !!\n",
                   "OPT__OVERLAP_MPI" );

#     ifdef OPENMP
      omp_set_nested( true );

      if ( !omp_get_nested() )
         Aux_Message( stderr, "WARNING : OpenMP nested parallelism is NOT supported for \"%s\" !!\n",
                      "OPT__OVERLAP_MPI" );

      omp_set_nested( false );
#     else
      Aux_Message( stderr, "WARNING : OpenMP is NOT turned on for \"%s\" !!\n", "OPT__OVERLAP_MPI" );
#     endif
   } // if ( OPT__OVERLAP_MPI )

   if ( OPT__TIMING_BARRIER )
      Aux_Message( stderr, "WARNING : \"%s\" may deteriorate performance (especially if %s is on) ...\n",
                   "OPT__TIMING_BARRIER", "OPT__OVERLAP_MPI" );

   if ( OPT__TIMING_BARRIER  &&  !OPT__TIMING_BALANCE )
   {
      Aux_Message( stderr, "REMINDER : \"%s\" is on, but the time waiting for other ranks will NOT be included in individual timers ...\n",
                   "OPT__TIMING_BARRIER" );
      Aux_Message( stderr, "           --> the sum of individual timer may be less than the total elapsed time due to load imbalance ...\n" );
   }

#  ifdef TIMING
   if ( !OPT__TIMING_BARRIER )
   {
      Aux_Message( stderr, "REMINDER : \"%s\" is off for TIMING\n", "OPT__TIMING_BARRIER" );
      Aux_Message( stderr, "           --> Some timing results (especially MPI and particle routines) may be less accurate due to load imbalance ...\n" );
   }
#  endif

   if (  ( OPT__TIMING_BALANCE || OPT__TIMING_MPI )  &&  !OPT__TIMING_BARRIER  )
   {
      Aux_Message( stderr, "REMINDER : \"%s\" is off for OPT__TIMING_BALANCE/OPT__TIMING_MPI\n", "OPT__TIMING_BARRIER" );
      Aux_Message( stderr, "           --> Some timing results (especially MPI and particle routines) may be less accurate due to load imbalance ...\n" );
   }

#  ifdef PARTICLE
   if ( OPT__TIMING_BALANCE )
   {
      Aux_Message( stderr, "REMINDER : \"%s\" does NOT work well for particle routines\n", "OPT__TIMING_BARRIER" );
      Aux_Message( stderr, "           --> Because many particle routines call MPI_Barrier implicitly\n" );
      Aux_Message( stderr, "               (so as Gra_AdvanceDt when PARTICLE is on)\n" );
   }
#  endif

#  if ( defined GRAVITY  &&  GRA_GHOST_SIZE == 0  &&  defined STORE_POT_GHOST )
   Aux_Message( stderr, "WARNING : STORE_POT_GHOST is useless when GRA_GHOST_SIZE == 0 !!\n" );
#  endif

#  if ( !defined GRAVITY  &&  defined STORE_POT_GHOST )
   Aux_Message( stderr, "WARNING : STORE_POT_GHOST is useless when GRAVITY is off !!\n" );
#  endif

#  if ( NCOMP_PASSIVE > 0 )
   if ( OPT__NORMALIZE_PASSIVE )
      Aux_Message( stderr, "REMINDER : OPT__NORMALIZE_PASSIVE will break the strict conservation of individual passive scalar\n" );
   else
   {
      Aux_Message( stderr, "REMINDER : disabling OPT__NORMALIZE_PASSIVE will break the strict equality between\n" );
      Aux_Message( stderr, "           sum(passive_scalar_mass_density) and gas_mass_density\n" );
   }

   if ( ! OPT__INT_FRAC_PASSIVE_LR )
      Aux_Message( stderr, "WARNING : disabling OPT__INT_FRAC_PASSIVE_LR is not recommended !!\n" );
#  endif

#  if   ( MODEL == HYDRO )
   if ( ! INT_OPP_SIGN_0TH_ORDER )
      Aux_Message( stderr, "WARNING : disabling INT_OPP_SIGN_0TH_ORDER may cause unphysically large velocity during interpolation !!\n" );
#  elif ( MODEL == ELBDM )
   if (   INT_OPP_SIGN_0TH_ORDER )
      Aux_Message( stderr, "WARNING : INT_OPP_SIGN_0TH_ORDER is not recommended for ELBDM !!\n" );
#  endif

   } // if ( MPI_Rank == 0 )



// load balance
// =======================================================================================
#ifdef LOAD_BALANCE

// errors
// ------------------------------
#  ifdef SERIAL
#     error : ERROR : LOAD_BALANCE and SERIAL must NOT be enabled at the same time !!
#  endif

#  if ( LOAD_BALANCE != HILBERT )
#     error : ERROR : currently GAMER only supports "LOAD_BALANCE == HILBERT" !!
#  endif

// for sending fluid data fixed by coarse-fine fluxes correctly
   if ( OPT__FIXUP_FLUX  &&  Flu_ParaBuf >= PATCH_SIZE )
      Aux_Error( ERROR_INFO, "\"%s\" is required for \"%s\" in LOAD_BALANCE --> check LB_RecordExchangeFixUpDataPatchID() !!\n \
                  For ( MODEL == ELBDM && WAVE_SCHEME == WAVE_GRAMFE ) consider turning OPT__FIXUP_FLUX off or increase the patch size!! \n",
                 "Flu_ParaBuf < PATCH_SIZE", "OPT__FIXUP_FLUX" );

// ensure that the variable "PaddedCr1D" will not overflow
   const int Padded              = 1<<NLEVEL;
   const int BoxNScale_Padded[3] = { amr->BoxScale[0]/PATCH_SIZE + 2*Padded,
                                     amr->BoxScale[1]/PATCH_SIZE + 2*Padded,
                                     amr->BoxScale[2]/PATCH_SIZE + 2*Padded };
   if (  (double)BoxNScale_Padded[0]*(double)BoxNScale_Padded[1]*(double)BoxNScale_Padded[2]-1.0 > (double)__ULONG_MAX__  )
   {
      Aux_Message( stderr, "ERROR : PaddedCr1D can overflow !!\n" );
      Aux_Message( stderr, "    --> The currently maximum allowed 1-D resolution is about 2^24 (for PS1=8)\n" );
      Aux_Message( stderr, "    --> Please either set NLEVEL to a smaller number or disable LOAD_BALANCE !!\n" );
      MPI_Exit();
   }


// warnings
// ------------------------------
   if ( MPI_Rank == 0 ) {

   if ( NX0_TOT[0] != NX0_TOT[1]  ||  NX0_TOT[0] != NX0_TOT[2] )
   {
      Aux_Message( stderr, "WARNING : LOAD_BALANCE has NOT been fully optimized for non-cubic simulation box\n" );
      Aux_Message( stderr, "          (NX0_TOT[0] != NX0_TOT[1] and/or NX0_TOT[0] != NX0_TOT[2]) !!\n" );
   }

   for (int d=0; d<3; d++)
   {
      if ( NX0_TOT[d] & (NX0_TOT[d]-1) )
      {
         Aux_Message( stderr, "WARNING : LOAD_BALANCE has NOT been fully optimized for non-power-of-two " );
         Aux_Message( stderr, "simulation box (NX0_TOT[%d] = %d) !!\n", d, NX0_TOT[d] );
      }
   }

   } // if ( MPI_Rank == 0 )

#else // #ifdef LOAD_BALANCE ... else ...

   if ( OPT__OVERLAP_MPI  &&  MPI_Rank == 0 )
      Aux_Message( stderr, "WARNING : currently \"%s\" is useful only in LOAD_BALANCE !!\n",
                   "OPT__OVERLAP_MPI" );

#endif // #ifdef LOAD_BALANCE ... else ...



// comoving frame
// =======================================================================================
#ifdef COMOVING

// errors
// ------------------------------
#  if ( MODEL == HYDRO )
   if ( fabs(GAMMA-5.0/3.0) > 1.0e-4 )
      Aux_Error( ERROR_INFO, "GAMMA must be equal to 5.0/3.0 for COMOVING !!\n" );
#  endif


// warnings
// ------------------------------
#  ifndef GRAVITY
   if ( MPI_Rank == 0 )
      Aux_Message( stderr, "WARNING : \"%s\" is useless when \"%s\" is disabled !!\n",
                   "COMOVING", "GRAVITY" );
#  endif

#endif // #ifdef COMOVING



// fluid solver in all models
// =======================================================================================

// errors
// ------------------------------
   if ( Flu_ParaBuf > PATCH_SIZE )
      Aux_Error( ERROR_INFO, "Flu_ParaBuf (%d) > PATCH_SIZE (%d) !!\n", Flu_ParaBuf, PATCH_SIZE );

   if ( OPT__FIXUP_FLUX  &&  !amr->WithFlux )
      Aux_Error( ERROR_INFO, "%s is enabled but amr->WithFlux is off !!\n", "OPT__FIXUP_FLUX" );

#  if ( NLEVEL > 1 )
   int Trash_RefFlu, NGhost_RefFlu;
   Int_Table( OPT__REF_FLU_INT_SCHEME, Trash_RefFlu, NGhost_RefFlu );
   if ( Flu_ParaBuf < NGhost_RefFlu )
      Aux_Error( ERROR_INFO, "Flu_ParaBuf (%d) < NGhost_RefFlu (%d) --> refinement will fail !!\n",
                 Flu_ParaBuf, NGhost_RefFlu );
#  endif

   if ( OPT__RESET_FLUID  &&   OPT__OVERLAP_MPI )
      Aux_Error( ERROR_INFO, "\"%s\" is NOT supported for \"%s\" !!\n", "OPT__OVERLAP_MPI", "OPT__RESET_FLUID" );

   if ( MONO_MAX_ITER > 0 )
   {
      if ( OPT__FLU_INT_SCHEME == INT_VANLEER  ||  OPT__FLU_INT_SCHEME == INT_MINMOD3D  ||  OPT__FLU_INT_SCHEME == INT_MINMOD1D )
         Aux_Error( ERROR_INFO, "OPT__FLU_INT_SCHEME=INT_VANLEER/INT_MINMOD3D/INT_MINMOD1D do not support MONO_MAX_ITER != 0 !!\n" );

      if ( OPT__REF_FLU_INT_SCHEME == INT_VANLEER  ||  OPT__REF_FLU_INT_SCHEME == INT_MINMOD3D  ||  OPT__REF_FLU_INT_SCHEME == INT_MINMOD1D )
         Aux_Error( ERROR_INFO, "OPT__REF_FLU_INT_SCHEME=INT_VANLEER/INT_MINMOD3D/INT_MINMOD1D do not support MONO_MAX_ITER != 0 !!\n" );
   }


// warnings
// ------------------------------
   if ( MPI_Rank == 0 ) {

   if ( OPT__CK_FLUX_ALLOCATE  &&  !amr->WithFlux )
      Aux_Message( stderr, "WARNING : \"%s\" is useless since no flux is required !!\n",
                   "OPT__CK_FLUX_ALLOCATE" );

   if ( DT__FLUID < 0.0  ||  DT__FLUID > 1.0 )
      Aux_Message( stderr, "WARNING : DT__FLUID (%14.7e) is not within the normal range [0...1] !!\n",
                   DT__FLUID );

   if ( DT__FLUID_INIT < 0.0  ||  DT__FLUID_INIT > 1.0 )
      Aux_Message( stderr, "WARNING : DT__FLUID_INIT (%14.7e) is not within the normal range [0...1] !!\n",
                   DT__FLUID_INIT );

   if ( OPT__RESET_FLUID_INIT  &&   OPT__INIT == INIT_BY_FILE )
      Aux_Message( stderr, "WARNING : \"%s\" will NOT be applied to the input uniform data !!\n", "OPT__RESET_FLUID_INIT" );

   if ( OPT__FREEZE_FLUID )
      Aux_Message( stderr, "REMINDER : \"%s\" will prevent fluid variables from being updated\n", "OPT__FREEZE_FLUID" );

   } // if ( MPI_Rank == 0 )



// fluid solver in HYDRO
// =======================================================================================
#  if   ( MODEL == HYDRO )

// errors
// ------------------------------
#  if ( NCOMP_FLUID != 5 )
#     error : ERROR : NCOMP_FLUID != 5 in HYDRO !!
#  endif

#  if ( NCOMP_TOTAL != NFLUX_TOTAL )
#     error : ERROR : NCOMP_TOTAL != NFLUX_TOTAL !!
#  endif

#  if ( NCOMP_PASSIVE != 0  &&  FLU_SCHEME == RTVD )
#     error : RTVD does NOT support passive scalars !!
#  endif

#  if ( FLU_SCHEME != RTVD  &&  FLU_SCHEME != MHM  &&  FLU_SCHEME != MHM_RP  &&  FLU_SCHEME != CTU )
#     error : ERROR : unsupported hydro scheme in the makefile !!
#  endif

#  if ( defined UNSPLIT_GRAVITY  &&  FLU_SCHEME == RTVD )
#     error : ERROR : RTVD does not support UNSPLIT_GRAVITY !!
#  endif

#  if ( defined LR_SCHEME  &&  LR_SCHEME != PLM  &&  LR_SCHEME != PPM )
#     error : ERROR : unsupported data reconstruction scheme (PLM/PPM) !!
#  endif

#  ifdef MHD
#   if ( RSOLVER != NONE  &&  RSOLVER != ROE  &&  RSOLVER != HLLE  &&  RSOLVER != HLLD )
#     error : ERROR : unsupported Riemann solver for MHD (ROE/HLLE/HLLD) !!
#   endif
#   if ( RSOLVER_RESCUE != NONE  &&  RSOLVER_RESCUE != ROE  &&  RSOLVER_RESCUE != HLLE  &&  RSOLVER_RESCUE != HLLD )
#     error : ERROR : unsupported RSOLVER_RESCUE for MHD (ROE/HLLE/HLLD) !!
#   endif
#  else
#   if ( RSOLVER != NONE  &&  RSOLVER != EXACT  &&  RSOLVER != ROE  &&  RSOLVER != HLLE  &&  RSOLVER != HLLC )
#     error : ERROR : unsupported Riemann solver (EXACT/ROE/HLLE/HLLC) !!
#   endif
#   if ( RSOLVER_RESCUE != NONE  &&  RSOLVER_RESCUE != EXACT  &&  RSOLVER_RESCUE != ROE  &&  RSOLVER_RESCUE != HLLE  &&  RSOLVER_RESCUE != HLLC )
#     error : ERROR : unsupported RSOLVER_RESCUE (EXACT/ROE/HLLE/HLLC) !!
#   endif
#  endif // MHD

#  ifdef DUAL_ENERGY
#   if ( FLU_SCHEME == RTVD )
#     error : RTVD does NOT support DUAL_ENERGY !!
#   endif

#   if ( DUAL_ENERGY != DE_ENPY )
#     error : ERROR : unsupported dual-energy formalism (DE_ENPY only, DE_EINT is not supported yet) !!
#   endif

#  if ( DUAL_ENERGY == DE_ENPY  &&  EOS != EOS_GAMMA )
#     error : ERROR : DUAL_ENERGY=DE_ENPY only supports EOS_GAMMA !!
#  endif

#   if ( DUAL_ENERGY == DE_ENPY  &&  defined COSMIC_RAY )
#     error : COSMIC_RAY does NOT support DUAL_ENERGY=DE_ENPY !!
#   endif
#  endif // #ifdef DUAL_ENERGY

#  ifdef MHD
#   if ( defined CHECK_INTERMEDIATE  &&  CHECK_INTERMEDIATE != HLLE  &&  CHECK_INTERMEDIATE != HLLD )
#     error : ERROR : unsupported option in CHECK_INTERMEDIATE (HLLE/HLLD) !!
#   endif
#  else
#   if ( defined CHECK_INTERMEDIATE  &&  CHECK_INTERMEDIATE != EXACT  &&  CHECK_INTERMEDIATE != HLLE  &&  \
        CHECK_INTERMEDIATE != HLLC )
#     error : ERROR : unsupported option in CHECK_INTERMEDIATE (EXACT/HLLE/HLLC) !!
#   endif
#  endif // MHD

#  ifdef COSMIC_RAY
#     error : ERROR : COSMIC_RAY is NOT supported yet !!
#  endif

#  if ( defined LR_EINT  &&  FLU_SCHEME == CTU )
#     error : ERROR : CTU does NOT support LR_EINT in CUFLU.h !!
#  endif

#  if ( EOS != EOS_GAMMA  &&  EOS != EOS_ISOTHERMAL  &&  EOS != EOS_NUCLEAR  &&  EOS != EOS_TABULAR  &&  EOS != EOS_USER )
#     error : ERROR : unsupported equation of state (EOS_GAMMA/EOS_ISOTHERMAL/EOS_NUCLEAR/EOS_TABULAR/EOS_USER) !!
#  endif

#  if ( EOS != EOS_GAMMA )
#     if ( HLLC_WAVESPEED == HLL_WAVESPEED_ROE  ||  HLLE_WAVESPEED == HLL_WAVESPEED_ROE )
#        error : ERROR : HLL_WAVESPEED_ROE only works with EOS_GAMMA !!
#     endif

#     if ( RSOLVER == ROE  ||  RSOLVER == EXACT )
#        error : ERROR : unsupported Riemann solver for EOS != EOS_GAMMA (HLLE/HLLC/HLLD) !!
#     endif

#     if ( RSOLVER_RESCUE == ROE  ||  RSOLVER_RESCUE == EXACT )
#        error : ERROR : unsupported RSOLVER_RESCUE for EOS != EOS_GAMMA (HLLE/HLLC/HLLD) !!
#     endif

#     if ( defined LR_SCHEME  &&  defined CHAR_RECONSTRUCTION )
#        error : ERROR : CHAR_RECONSTRUCTION only works with EOS_GAMMA !!
#     endif

#     if ( FLU_SCHEME == RTVD  ||  FLU_SCHEME == CTU )
#        error : RTVD and CTU only support EOS_GAMMA !!
#     endif

#     ifdef COMOVING
#        error : ERROR : COMOVING currently only supports EOS_GAMMA !!
#     endif

      if ( OPT__1ST_FLUX_CORR != FIRST_FLUX_CORR_NONE  &&  OPT__1ST_FLUX_CORR_SCHEME == RSOLVER_1ST_ROE )
         Aux_Error( ERROR_INFO, "OPT__1ST_FLUX_CORR_SCHEME == RSOLVER_1ST_ROE only supports EOS_GAMMA !!\n" );

      if ( JEANS_MIN_PRES )
         Aux_Error( ERROR_INFO, "JEANS_MIN_PRES currently only supports EOS_GAMMA !!\n" );
#  endif // if ( EOS != EOS_GAMMA )

#  if ( EOS == EOS_ISOTHERMAL )
      if ( OPT__FLAG_LOHNER_ENTR )
         Aux_Error( ERROR_INFO, "ERROR : OPT__FLAG_LOHNER_ENTR does not support EOS_ISOTHERMAL !!\n" );
#  endif

#  if ( EOS == EOS_NUCLEAR )
      Aux_Error( ERROR_INFO, "EOS_NUCLEAR is not supported yet !!\n" );
#  endif

#  if ( EOS == EOS_TABULAR )
      Aux_Error( ERROR_INFO, "EOS_TABULAR is not supported yet !!\n" );
#  endif

#  ifdef BAROTROPIC_EOS
#     if ( EOS == EOS_GAMMA  ||  EOS == EOS_NUCLEAR )
#        error : ERROR : BAROTROPIC_EOS is incompatible with EOS_GAMMA/EOS_NUCLEAR !!
#     endif
#  else
#     if ( EOS == EOS_ISOTHERMAL )
#        error : ERROR : must enable BAROTROPIC_EOS for EOS_ISOTHERMAL !!
#     endif
#  endif // #ifdef BAROTROPIC_EOS ... else ...


   if ( OPT__1ST_FLUX_CORR != FIRST_FLUX_CORR_NONE )
   {
#     ifdef MHD
      if ( OPT__1ST_FLUX_CORR_SCHEME != RSOLVER_1ST_ROE  &&  OPT__1ST_FLUX_CORR_SCHEME != RSOLVER_1ST_HLLD  &&
           OPT__1ST_FLUX_CORR_SCHEME != RSOLVER_1ST_HLLE )
         Aux_Error( ERROR_INFO, "unsupported parameter \"%s = %d\" !!\n", "OPT__1ST_FLUX_CORR_SCHEME", OPT__1ST_FLUX_CORR_SCHEME );

      if ( OPT__1ST_FLUX_CORR == FIRST_FLUX_CORR_3D1D )
         Aux_Error( ERROR_INFO, "MHD does not support \"OPT__1ST_FLUX_CORR = %d (3D+1D)\" yet !!\n", FIRST_FLUX_CORR_3D1D );
#     else
      if ( OPT__1ST_FLUX_CORR_SCHEME != RSOLVER_1ST_ROE  &&  OPT__1ST_FLUX_CORR_SCHEME != RSOLVER_1ST_HLLC  &&
           OPT__1ST_FLUX_CORR_SCHEME != RSOLVER_1ST_HLLE )
         Aux_Error( ERROR_INFO, "unsupported parameter \"%s = %d\" !!\n", "OPT__1ST_FLUX_CORR_SCHEME", OPT__1ST_FLUX_CORR_SCHEME );
#     endif

#     if ( FLU_SCHEME == RTVD )
         Aux_Error( ERROR_INFO, "RTVD does not support \"OPT__1ST_FLUX_CORR\" !!\n" );
#     endif
   }

#  if ( FLU_SCHEME == RTVD )
   if ( JEANS_MIN_PRES )
      Aux_Error( ERROR_INFO, "RTVD does not support \"JEANS_MIN_PRES\" !!\n" );
#  endif

   if ( MU_NORM <= 0.0 )
      Aux_Error( ERROR_INFO, "MU_NORM (%14.7e) <= 0.0 !!\n", MU_NORM );


// warnings
// ------------------------------
   if ( MPI_Rank == 0 ) {

#  if ( RSOLVER == EXACT  ||  RSOLVER_RESCUE == EXACT )
#     warning : WARNING : exact Riemann solver is not recommended since the vacuum solution has not been implemented
      Aux_Message( stderr, "WARNING : exact Riemann solver is not recommended since the vacuum solution " );
      Aux_Message( stderr,           "has not been implemented !!\n" );
#  endif

#  if ( defined CHAR_RECONSTRUCTION  &&  defined GRAVITY )
#     warning : WARNING : "CHAR_RECONSTRUCTION" is less robust and can cause negative density/pressure !!
      Aux_Message( stderr, "WARNING : \"CHAR_RECONSTRUCTION\" is less robust and could cause negative " );
      Aux_Message( stderr,           "density/pressure !!\n" );
#  endif

   if ( !OPT__FIXUP_FLUX )
      Aux_Message( stderr, "WARNING : \"%s\" is disabled in HYDRO !!\n", "OPT__FIXUP_FLUX" );

   if ( !OPT__FIXUP_RESTRICT )
      Aux_Message( stderr, "WARNING : \"%s\" is disabled in HYDRO !!\n", "OPT__FIXUP_RESTRICT" );

   if ( OPT__CK_FLUX_ALLOCATE  &&  !OPT__FIXUP_FLUX )
      Aux_Message( stderr, "WARNING : %s is useless since %s is off !!\n", "OPT__CK_FLUX_ALLOCATE", "OPT__FIXUP_FLUX" );

   if ( OPT__INIT == INIT_BY_FILE )
      Aux_Message( stderr, "WARNING : currently we don't check MIN_DENS/PRES for the initial data loaded from UM_IC !!\n" );

   if ( OPT__1ST_FLUX_CORR != FIRST_FLUX_CORR_NONE )
      Aux_Message( stderr, "REMINDER : OPT__1ST_FLUX_CORR may break the strict conservation of fluid variables\n" );

#  ifdef SUPPORT_GRACKLE
   if ( GRACKLE_ACTIVATE && OPT__FLAG_LOHNER_TEMP )
      Aux_Message( stderr, "WARNING : currently we do not use Grackle to calculate temperature for OPT__FLAG_LOHNER_TEMP !!\n" );
#  endif

   if ( ! OPT__LAST_RESORT_FLOOR )
      Aux_Message( stderr, "WARNING : disabling OPT__LAST_RESORT_FLOOR could be dangerous and is mainly for debugging only !!\n" );

   if ( MIN_DENS == 0.0 )
      Aux_Message( stderr, "WARNING : MIN_DENS == 0.0 could be dangerous and is mainly for debugging only !!\n" );
   else
      Aux_Message( stderr, "WARNING : MIN_DENS (%13.7e) is on --> please ensure that this value is reasonable !!\n", MIN_DENS );

   if ( MIN_PRES == 0.0 )
      Aux_Message( stderr, "WARNING : MIN_PRES == 0.0 could be dangerous and is mainly for debugging only !!\n" );
   else
      Aux_Message( stderr, "WARNING : MIN_PRES (%13.7e) is on --> please ensure that this value is reasonable !!\n", MIN_PRES );

   if ( MIN_EINT == 0.0 )
      Aux_Message( stderr, "WARNING : MIN_EINT == 0.0 could be dangerous and is mainly for debugging only !!\n" );
   else
      Aux_Message( stderr, "WARNING : MIN_EINT (%13.7e) is on --> please ensure that this value is reasonable !!\n", MIN_EINT );

   if ( MIN_TEMP == 0.0 )
      Aux_Message( stderr, "WARNING : MIN_TEMP == 0.0 could be dangerous and is mainly for debugging only !!\n" );
   else
      Aux_Message( stderr, "WARNING : MIN_TEMP (%13.7e) is on --> please ensure that this value is reasonable !!\n", MIN_TEMP );

   if ( MIN_ENTR == 0.0 )
      Aux_Message( stderr, "WARNING : MIN_ENTR == 0.0 could be dangerous and is mainly for debugging only !!\n" );
   else
      Aux_Message( stderr, "WARNING : MIN_ENTR (%13.7e) is on --> please ensure that this value is reasonable !!\n", MIN_ENTR );

#  if (  defined LR_EINT  &&  ( EOS == EOS_GAMMA || EOS == EOS_ISOTHERMAL )  )
      Aux_Message( stderr, "WARNING : LR_EINT is not recommended for EOS_GAMMA/EOS_ISOTHERMAL !!\n" );
#  endif
   } // if ( MPI_Rank == 0 )


// check for MHM/MHM_RP/CTU
// ------------------------------
#  if ( FLU_SCHEME == MHM  ||  FLU_SCHEME == MHM_RP  ||  FLU_SCHEME == CTU )

// errors
// ------------------------------
   if ( OPT__LR_LIMITER == LR_LIMITER_EXTPRE )
      Aux_Error( ERROR_INFO, "\"%s\" limiter (OPT__LR_IMITER = %d) is not supported yet !!\n",
                 "extrema-preserving", OPT__LR_LIMITER );

   if ( OPT__LR_LIMITER != LR_LIMITER_VANLEER     &&  OPT__LR_LIMITER != LR_LIMITER_GMINMOD  &&
        OPT__LR_LIMITER != LR_LIMITER_ALBADA      &&  OPT__LR_LIMITER != LR_LIMITER_EXTPRE   &&
        OPT__LR_LIMITER != LR_LIMITER_VL_GMINMOD  &&  OPT__LR_LIMITER != LR_LIMITER_CENTRAL    )
      Aux_Error( ERROR_INFO, "unsupported data reconstruction limiter (OPT__LR_IMITER = %d) !!\n",
                 OPT__LR_LIMITER );


// warnings
// ------------------------------
   if ( MPI_Rank == 0 ) {

#     if ( FLU_SCHEME == MHM_RP  &&  LR_SCHEME == PPM )
      if ( OPT__LR_LIMITER != LR_LIMITER_CENTRAL )
         Aux_Message( stderr, "WARNING : OPT__LR_LIMITER = %d (LR_LIMITER_CENTRAL) is recommended for MHM_RP+PPM !!\n",
                      LR_LIMITER_CENTRAL );
#     endif

#     if ( LR_SCHEME == PLM )
      if ( OPT__LR_LIMITER == LR_LIMITER_CENTRAL )
         Aux_Message( stderr, "WARNING : OPT__LR_LIMITER = %d (LR_LIMITER_CENTRAL) is not recommended for PLM !!\n",
                      OPT__LR_LIMITER );
#     endif

   } // if ( MPI_Rank == 0 )

#  endif // #if ( FLU_SCHEME == MHM  ||  FLU_SCHEME == MHM_RP  ||  FLU_SCHEME == CTU )


// check for MHM/CTU
// ------------------------------
#  if ( FLU_SCHEME == MHM  ||  FLU_SCHEME == CTU )

#  if ( LR_SCHEME == PLM )
   if ( OPT__LR_LIMITER == LR_LIMITER_EXTPRE  &&  FLU_GHOST_SIZE < 3 )
      Aux_Error( ERROR_INFO, "please set \"%s\" for \"%s\" !!\n",
                 "FLU_GHOST_SIZE = 3", "MHM/CTU scheme + PLM reconstruction + EXTPRE limiter" );

   if ( OPT__LR_LIMITER == LR_LIMITER_EXTPRE  &&  FLU_GHOST_SIZE > 3  &&  MPI_Rank == 0 )
      Aux_Message( stderr, "WARNING : please set \"%s\" in \"%s\" for higher performance !!\n",
                   "FLU_GHOST_SIZE = 3", "MHM/CTU scheme + PLM reconstruction + EXTPRE limiter" );

   if ( OPT__LR_LIMITER != LR_LIMITER_EXTPRE  &&  FLU_GHOST_SIZE < 2 )
      Aux_Error( ERROR_INFO, "please set \"%s\" for \"%s\" !!\n",
                 "FLU_GHOST_SIZE = 2", "MHM/CTU scheme + PLM reconstruction + non-EXTPRE limiter" );

   if ( OPT__LR_LIMITER != LR_LIMITER_EXTPRE  &&  FLU_GHOST_SIZE > 2  &&  MPI_Rank == 0 )
      Aux_Message( stderr, "WARNING : please set \"%s\" in \"%s\" for higher performance !!\n",
                   "FLU_GHOST_SIZE = 2", "MHM/CTU scheme + PLM reconstruction + non-EXTPRE limiter" );
#  endif // #if ( LR_SCHEME == PLM )

#  if ( LR_SCHEME == PPM )
   if ( FLU_GHOST_SIZE < 3 )
      Aux_Error( ERROR_INFO, "please set \"%s\" for \"%s\" !!\n",
                 "FLU_GHOST_SIZE = 3", "MHM/CTU scheme + PPM reconstruction + non-EXTPRE limiter" );

   if ( FLU_GHOST_SIZE > 3  &&  MPI_Rank == 0 )
      Aux_Message( stderr, "WARNING : please set \"%s\" in \"%s\" for higher performance !!\n",
                   "FLU_GHOST_SIZE = 3", "MHM/CTU scheme + PPM reconstruction + non-EXTPRE limiter" );
#  endif // #if ( LR_SCHEME == PPM )

#  endif // #if ( FLU_SCHEME == MHM  ||  FLU_SCHEME == CTU )


// check for MHM_RP
// ------------------------------
#  if ( FLU_SCHEME == MHM_RP )

#  if ( LR_SCHEME == PLM )
   if ( OPT__LR_LIMITER == LR_LIMITER_EXTPRE  &&  FLU_GHOST_SIZE < 4 )
      Aux_Error( ERROR_INFO, "please set \"%s\" for \"%s\" !!\n",
                 "FLU_GHOST_SIZE = 4", "MHM_RP scheme + PLM reconstruction + EXTPRE limiter" );

   if ( OPT__LR_LIMITER == LR_LIMITER_EXTPRE  &&  FLU_GHOST_SIZE > 4  &&  MPI_Rank == 0 )
      Aux_Message( stderr, "WARNING : please set \"%s\" in \"%s\" for higher performance !!\n",
                   "FLU_GHOST_SIZE = 4", "MHM_RP scheme + PLM reconstruction + EXTPRE limiter" );

   if ( OPT__LR_LIMITER != LR_LIMITER_EXTPRE  &&  FLU_GHOST_SIZE < 3 )
      Aux_Error( ERROR_INFO, "please set \"%s\" for \"%s\" !!\n",
                 "FLU_GHOST_SIZE = 3", "MHM_RP scheme + PLM reconstruction + non-EXTPRE limiter" );

   if ( OPT__LR_LIMITER != LR_LIMITER_EXTPRE  &&  FLU_GHOST_SIZE > 3  &&  MPI_Rank == 0 )
      Aux_Message( stderr, "WARNING : please set \"%s\" in \"%s\" for higher performance !!\n",
                   "FLU_GHOST_SIZE = 3", "MHM_RP scheme + PLM reconstruction + non-EXTPRE limiter" );
#  endif // #if ( LR_SCHEME == PLM )

#  if ( LR_SCHEME == PPM )
   if ( FLU_GHOST_SIZE < 4 )
      Aux_Error( ERROR_INFO, "please set \"%s\" for \"%s\" !!\n",
                 "FLU_GHOST_SIZE = 4", "MHM_RP scheme + PPM reconstruction + non-EXTPRE limiter" );

   if ( FLU_GHOST_SIZE > 4  &&  MPI_Rank == 0 )
      Aux_Message( stderr, "WARNING : please set \"%s\" in \"%s\" for higher performance !!\n",
                   "FLU_GHOST_SIZE = 4", "MHM_RP scheme + PPM reconstruction + non-EXTPRE limiter" );
#  endif // #if ( LR_SCHEME == PPM )

#  endif // #if ( FLU_SCHEME == MHM_RP )


// check for RTVD
// ------------------------------
#  if ( FLU_SCHEME == RTVD )

#  if ( FLU_GHOST_SIZE != 3 )
#     error : ERROR : please set FLU_GHOST_SIZE = 3 for the relaxing TVD scheme !!
#  endif

#  endif // if ( FLU_SCHEME == RTVD )


// check for MHD
// ------------------------------
#  ifdef MHD

#  if ( !defined SERIAL  &&  !defined LOAD_BALANCE )
#     error : ERROR : MHD must work with either SERIAL or LOAD_BALANCE !!
#  endif

#  if ( FLU_SCHEME != MHM_RP  &&  FLU_SCHEME != CTU )
#     error : ERROR : unsupported MHD scheme in the makefile (MHM_RP/CTU) !!
#  endif

#  if ( HLLE_WAVESPEED == HLL_WAVESPEED_PVRS )
#     error : ERROR : HLL_WAVESPEED_PVRS does not support MHD !!
#  endif

#  if ( HLLD_WAVESPEED != HLL_WAVESPEED_DAVIS )
#     error : ERROR : HLLD_WAVESPEED only supports HLL_WAVESPEED_DAVIS !!
#  endif

   if ( OPT__MAG_INT_SCHEME != INT_MINMOD1D  &&  OPT__MAG_INT_SCHEME != INT_VANLEER  &&
        OPT__MAG_INT_SCHEME != INT_CQUAD  &&  OPT__MAG_INT_SCHEME != INT_CQUAR )
      Aux_Error( ERROR_INFO, "unsupported interpolation scheme \"%s = %d\" (2,3,4,6 only) !!\n",
                 "OPT__MAG_INT_SCHEME", OPT__MAG_INT_SCHEME );

   if ( OPT__REF_MAG_INT_SCHEME != INT_MINMOD1D  &&  OPT__REF_MAG_INT_SCHEME != INT_VANLEER  &&
        OPT__REF_MAG_INT_SCHEME != INT_CQUAD  &&  OPT__REF_MAG_INT_SCHEME != INT_CQUAR )
      Aux_Error( ERROR_INFO, "unsupported interpolation scheme \"%s = %d\" (2,3,4,6 only) !!\n",
                 "OPT__REF_MAG_INT_SCHEME", OPT__REF_MAG_INT_SCHEME );

   if ( OPT__FIXUP_ELECTRIC  &&  !amr->WithElectric )
      Aux_Error( ERROR_INFO, "%s is enabled but amr->Electric is off !!\n", "OPT__FIXUP_ELECTRIC" );

   if ( OPT__OVERLAP_MPI )
      Aux_Error( ERROR_INFO, "\"OPT__OVERLAP_MPI\" is NOT supported for MHD !!\n" );

   if ( OPT__INIT == INIT_BY_FILE )
      Aux_Error( ERROR_INFO, "MHD does NOT currently support \"OPT__INIT=3\" !!\n" );

   if ( !OPT__FIXUP_RESTRICT )
      Aux_Message( stderr, "WARNING : disabling \"OPT__FIXUP_RESTRICT\" in MHD will break the divergence-free constraint !!\n" );

   if ( !OPT__FIXUP_ELECTRIC )
      Aux_Message( stderr, "WARNING : disabling \"OPT__FIXUP_ELECTRIC\" in MHD will break the divergence-free constraint !!\n" );

   if ( !OPT__OUTPUT_CC_MAG )
      Aux_Message( stderr, "WARNING : yt requires \"OPT__OUTPUT_CC_MAG\" for analyzing magnetic field !!\n" );

   if ( MINMOD_MAX_ITER != 0 )
      Aux_Message( stderr, "WARNING : MINMOD_MAX_ITER (%d) can break B field consistency --> use AUTO_REDUCE_MINMOD_FACTOR instead !!\n",
                   MINMOD_MAX_ITER );

#  endif // #ifdef MHD



// fluid solver in ELBDM
// =======================================================================================
#  elif ( MODEL == ELBDM )

// errors
// ------------------------------

#  if (  !defined( WAVE_SCHEME )  ||  ( WAVE_SCHEME != WAVE_FD && WAVE_SCHEME != WAVE_GRAMFE )  )
#     error : ERROR : WAVE_SCHEME not defined or unsupported in ELBDM !!
#  endif

#  if ( NCOMP_FLUID != 3 )
#     error : ERROR : NCOMP_FLUID != 3 in ELBDM !!
#  endif

#  if ( FLU_NIN < 2 )
#     error : ERROR : FLU_NIN < 2 in ELBDM !!
#  endif

#  if ( FLU_NOUT < 3 )
#     error : ERROR : FLU_NOUT < 3 in ELBDM !!
#  endif

#  ifdef QUARTIC_SELF_INTERACTION
#  ifndef GRAVITY
#     error : ERROR : currently QUARTIC_SELF_INTERACTION must work with GRAVITY !!
#  endif

#  ifdef COMOVING
#     error : ERROR : QUARTIC_SELF_INTERACTION does not work with COMOVING yet !!
#  endif
#  endif // ifdef QUARTIC_SELF_INTERACTION

#  ifdef TRACER
#     error : ERROR : ELBDM does not support TRACER yet !!
#  endif

   if ( ELBDM_PLANCK_CONST <= 0.0 )
      Aux_Error( ERROR_INFO, "%s (%14.7e) <= 0.0 !!\n", "ELBDM_PLANCK_CONST", ELBDM_PLANCK_CONST );

   if ( ELBDM_ETA <= 0.0 )
      Aux_Error( ERROR_INFO, "%s (%14.7e) <= 0.0 !!\n", "ELBDM_ETA", ELBDM_ETA );

   if ( OPT__INT_PHASE  &&  OPT__FLU_INT_SCHEME == INT_MINMOD1D )
      Aux_Error( ERROR_INFO, "unsupported interpolation scheme \"%s = %d\" when OPT__INT_PHASE is on !!\n",
                 "OPT__FLU_INT_SCHEME", OPT__FLU_INT_SCHEME );

   if ( MIN_DENS == 0.0  &&  MPI_Rank == 0 )
      Aux_Message( stderr, "WARNING : MIN_DENS == 0.0 could be dangerous and is mainly for debugging only !!\n" );
   else if ( MPI_Rank == 0 )
      Aux_Message( stderr, "WARNING : MIN_DENS (%13.7e) is on --> please ensure that this value is reasonable !!\n", MIN_DENS );

   if ( ELBDM_REMOVE_MOTION_CM != ELBDM_REMOVE_MOTION_CM_NONE  &&  !OPT__CK_CONSERVATION )
      Aux_Error( ERROR_INFO, "\"%s\" must work with \"%s\" !!\n", "ELBDM_REMOVE_MOTION_CM", "OPT__CK_CONSERVATION" );

#  ifdef BITWISE_REPRODUCIBILITY
   if ( ELBDM_REMOVE_MOTION_CM != ELBDM_REMOVE_MOTION_CM_NONE )
      Aux_Error( ERROR_INFO, "\"%s\" does NOT support \"%s\" !!\n", "ELBDM_REMOVE_MOTION_CM", "BITWISE_REPRODUCIBILITY" );
#  endif

   for (int f=0; f<6; f++)
      if ( ELBDM_BASE_SPECTRAL  &&  OPT__BC_FLU[f] != BC_FLU_PERIODIC )
         Aux_Error( ERROR_INFO, "ELBDM_BASE_SPECTRAL only works with periodic boundary condition (OPT__BC_FLU=1) !!\n" );

#  ifndef SUPPORT_FFTW
   if ( ELBDM_BASE_SPECTRAL )
      Aux_Error( ERROR_INFO, "ELBDM_BASE_SPECTRAL must work with SUPPORT_FFTW !!\n" );
#  endif

<<<<<<< HEAD
#  if ( MODEL == ELBDM && ELBDM_SCHEME == HYBRID )

#  if ( FLU_GHOST_SIZE < HYB_GHOST_SIZE )
#  error : ERROR : FLU_GHOST_SIZE needs to be bigger than HYB_GHOST_SIZE !!
#  endif // # if ( FLU_GHOST_SIZE < HYB_GHOST_SIZE )

#  if ( defined(HYBRID_IGNORE_FLUID_FAILURE) && (HYBRID_SCHEME != HYBRID_MUSCL) )
#  error : ERROR : Hybrid scheme with HYBRID_IGNORE_FLUID_FAILURE requires HYBRID_SCHEME = HYBRID_MUSCL!
#  endif

   if ( ELBDM_BASE_SPECTRAL )
      Aux_Error( ERROR_INFO, "ELBDM_BASE_SPECTRAL incompatible with ELBDM_SCHEME == HYBRID !!\n" );

   if ( MAX_LEVEL > 0 && FLAG_BUFFER_SIZE != PATCH_SIZE )
      Aux_Error(  ERROR_INFO, "ERROR : hybrid scheme with AMR requires that the flag buffer size equals the patch size!!\n");

   if ( MAX_LEVEL > 0 && !OPT__FIXUP_RESTRICT )
      Aux_Error(  ERROR_INFO, "ERROR : hybrid scheme with AMR requires the restrict operation OPT__FIXUP_RESTRICT !!\n");

#  ifdef LOAD_BALANCE
   if ( !OPT__LB_EXCHANGE_FATHER )
      Aux_Error(  ERROR_INFO, "ERROR : hybrid scheme requires the option OPT__LB_EXCHANGE_FATHER for load balancing !!\n");
#  endif // # ifdef LOAD_BALANCE

#  endif // # if ( MODEL == ELBDM && ELBDM_SCHEME == HYBRID )

#  if ( WAVE_SCHEME == WAVE_GRAMFE && ( !defined(GPU) || ( defined(GPU) && !defined(GRAMFE_ENABLE_GPU) ) ) && !defined(SUPPORT_FFTW) )
#  error : ERROR : CPU Gram-Fourier extension scheme requires SUPPORT_FFTW flag!
#  endif // #  if ( WAVE_SCHEME == WAVE_GRAMFE && ( !defined(GPU) || ( defined(GPU) && !defined(GRAMFE_ENABLE_GPU) ) ) && !defined(SUPPORT_FFTW) )

// warnings
// ------------------------------
   if ( MPI_Rank == 0 ) {

#  if ( NCOMP_PASSIVE > 0 )
   Aux_Message( stderr, "WARNING : NCOMP_PASSIVE (%d) > 0 but ELBDM does not really support passive scalars !!\n",
                NCOMP_PASSIVE );
#  endif

=======
>>>>>>> 8146fcd0
#  if ( WAVE_SCHEME == WAVE_FD )

   if ( !ELBDM_TAYLOR3_AUTO  &&  ELBDM_TAYLOR3_COEFF < 1.0/8.0 )
      Aux_Error( ERROR_INFO, "ELBDM_TAYLOR3_COEFF (%13.7e) < 0.125 is unconditionally unstable !!\n",
                   ELBDM_TAYLOR3_COEFF );

#  ifdef LAPLACIAN_4TH
   const double dt_fluid_max = 3.0*M_PI/16.0;
#  else
   const double dt_fluid_max = 0.25*M_PI;
#  endif
   if ( DT__FLUID > dt_fluid_max )
      Aux_Error( ERROR_INFO, "DT__FLUID (%13.7e) > %13.7e is unconditionally unstable (even with %s) !!\n",
                   DT__FLUID, dt_fluid_max, "ELBDM_TAYLOR3_AUTO" );

   if ( DT__FLUID_INIT > dt_fluid_max )
      Aux_Error( ERROR_INFO, "DT__FLUID_INIT (%13.7e) > %13.7e is unconditionally unstable (even with %s) !!\n",
                   DT__FLUID_INIT, dt_fluid_max, "ELBDM_TAYLOR3_AUTO" );

   if ( !ELBDM_TAYLOR3_AUTO )
   {
//    stability limit for ELBDM_TAYLOR3_COEFF == 1.0/6.0
#     ifdef LAPLACIAN_4TH
      const double dt_fluid_max_normal = SQRT(27.0)*M_PI/32.0;
#     else
      const double dt_fluid_max_normal = SQRT(3.0)*M_PI/8.0;
#     endif

      if ( DT__FLUID > dt_fluid_max_normal  &&  ELBDM_TAYLOR3_COEFF <= 1.0/6.0 )
      {
         Aux_Error( ERROR_INFO, "DT__FLUID (%13.7e) > stability limit (%13.7e) for ELBDM_TAYLOR3_COEFF <= 1/6\n",
                      DT__FLUID, dt_fluid_max_normal );
         Aux_Error( ERROR_INFO, "          --> Please either (a) set ELBDM_TAYLOR3_COEFF (%13.7e) > 1/6\n",
                      ELBDM_TAYLOR3_COEFF );
         Aux_Error( ERROR_INFO, "                            (b) set DT__FLUID smaller (c) turn on ELBDM_TAYLOR3_AUTO\n" );
      }

      if ( DT__FLUID_INIT > dt_fluid_max_normal  &&  ELBDM_TAYLOR3_COEFF <= 1.0/6.0 )
      {
         Aux_Error( ERROR_INFO, "DT__FLUID_INIT (%13.7e) > stability limit (%13.7e) for ELBDM_TAYLOR3_COEFF <= 1/6\n",
                      DT__FLUID_INIT, dt_fluid_max_normal );
         Aux_Error( ERROR_INFO, "          --> Please either (a) set ELBDM_TAYLOR3_COEFF (%13.7e) > 1/6\n",
                      ELBDM_TAYLOR3_COEFF );
         Aux_Error( ERROR_INFO, "                            (b) set DT__FLUID_INIT smaller (c) turn on ELBDM_TAYLOR3_AUTO\n" );
      }
   }

#  elif ( WAVE_SCHEME == WAVE_GRAMFE )

   const double dt_fluid_max = 0.35;

   if ( DT__FLUID > dt_fluid_max )
      Aux_Error( ERROR_INFO, "%s solver with DT__FLUID (%13.7e) > %13.7e is unstable !!\n",
                   "WAVE_GRAMFE", DT__FLUID, dt_fluid_max );

#  ifndef GRAMFE_FLOAT8
#  error : ERROR : WAVE_GRAMFE solver requires GRAMFE_FLOAT8 for stability !!
#  endif // # ifndef GRAMFE_FLOAT8

#  if ( FLU_GHOST_SIZE < 6 )
#  error : ERROR : WAVE_GRAMFE is only stable (empirically) for FLU_GHOST_SIZE >= 6!
#  endif // #  if ( FLU_GHOST_SIZE < 6 )

#  if ( !defined(GPU) && defined(GRAMFE_ENABLE_GPU) )
#  error : ERROR : Gram-Fourier extension scheme GRAMFE_ENABLE_GPU option requires GPU flag!
#  endif // #  if ( !defined(GPU) && defined(GRAMFE_ENABLE_GPU) )

#  if ( ( !defined(GPU) || ( defined(GPU) && !defined(GRAMFE_ENABLE_GPU) ) ) && !defined(SUPPORT_FFTW) )
#  error : ERROR : CPU Gram-Fourier extension scheme requires SUPPORT_FFTW flag!
#  endif // #  if ( ( !defined(GPU) || ( defined(GPU) && !defined(GRAMFE_ENABLE_GPU) ) ) && !defined(SUPPORT_FFTW) )

#  if ( ( !defined(GPU) || ( defined(GPU) && !defined(GRAMFE_ENABLE_GPU) ) ) && SUPPORT_FFTW == FFTW2 && !defined(FLOAT8) )
#  error : ERROR : CPU Gram-Fourier extension scheme using FFTW2 requires FLOAT8!
#  endif // #  if ( ( !defined(GPU) || ( defined(GPU) && !defined(GRAMFE_ENABLE_GPU) ) ) && SUPPORT_FFTW == FFTW2 && !defined(FLOAT8) )

#  endif // #  if ( WAVE_SCHEME == WAVE_GRAMFE )

// warnings
// ------------------------------
   if ( MPI_Rank == 0 ) {

#  if ( NCOMP_PASSIVE > 0 )
   Aux_Message( stderr, "WARNING : NCOMP_PASSIVE (%d) > 0 but ELBDM does not really support passive scalars !!\n",
                NCOMP_PASSIVE );
#  endif

#  if ( WAVE_SCHEME == WAVE_FD )
   if ( DT__PHASE > 1.0 )
      Aux_Message( stderr, "WARNING : DT__PHASE (%13.7e) is not within the normal range [0...1] !!\n", DT__PHASE );

#  if ( ELBDM_SCHEME == HYBRID )
   if ( DT__HYBRID < 0.0  ||  DT__HYBRID > 0.49 )
      Aux_Message( stderr, "WARNING : DT__HYBRID (%14.7e) is not within the normal range [0...0.49] !!\n",
                   DT__HYBRID );
   if ( DT__VELOCITY < 0.0  ||  DT__VELOCITY > 3.5 )
      Aux_Message( stderr, "WARNING : DT__VELOCITY (%14.7e) is not within the normal range [0...3.5] !!\n",
                   DT__VELOCITY );

#  endif // # if ( ELBDM_SCHEME == HYBRID )

   if ( OPT__CK_FLUX_ALLOCATE  &&  !OPT__FIXUP_FLUX )
      Aux_Message( stderr, "WARNING : %s is useless since %s is off !!\n",
                   "OPT__CK_FLUX_ALLOCATE", "OPT__FIXUP_FLUX" );

#  ifdef CONSERVE_MASS
   if ( !OPT__FIXUP_FLUX )
      Aux_Message( stderr, "WARNING : %s is disabled in ELBDM even though CONSERVE_MASS is on !!\n",
                   "OPT__FIXUP_FLUX" );
   if ( ELBDM_BASE_SPECTRAL )
      Aux_Message( stderr, "WARNING : mass may not conserve with the %s solver even though CONSERVE_MASS is on !!\n",
                   "ELBDM_BASE_SPECTRAL" );
   if ( ELBDM_BASE_SPECTRAL && OPT__FIXUP_FLUX )
      Aux_Message( stderr, "WARNING : OPT__FIXUP_FLUX will not be applied to the base level when %s is on !!\n",
                   "ELBDM_BASE_SPECTRAL" );

#  if ( WAVE_SCHEME == WAVE_GRAMFE )
   if ( OPT__FIXUP_FLUX )
      Aux_Message( stderr, "WARNING : OPT__FIXUP_FLUX will not be applied when %s is on !!\n",
                   "WAVE_SCHEME == WAVE_GRAMFE" );
#  endif // # if ( WAVE_SCHEME == WAVE_GRAMFE )

#  else
   if ( OPT__FIXUP_FLUX )
      Aux_Message( stderr, "WARNING : %s is useless in ELBDM when CONSERVE_MASS is off !!\n", "OPT__FIXUP_FLUX" );
#  endif

   if ( OPT__INIT == INIT_BY_FILE )
      Aux_Message( stderr, "WARNING : currently we don't check MIN_DENS for the initial data loaded from UM_IC !!\n" );

#  elif ( WAVE_SCHEME == WAVE_GRAMFE ) // #  if ( WAVE_SCHEME == WAVE_FD )

#  ifdef CONSERVE_MASS
   Aux_Message( stderr, "WARNING : mass is not conserved with the %s solver even though CONSERVE_MASS is on !!\n",
                  "WAVE_GRAMFE" );
#  endif // #  ifdef CONSERVE_MASS

#  endif // #  if ( WAVE_SCHEME == WAVE_FD ) ... # else

   } // if ( MPI_Rank == 0 )
#  else
#  error : ERROR : unsupported MODEL !!
#  endif // MODEL



// Poisson and Gravity solvers
// =======================================================================================
#ifdef GRAVITY

// errors
// ------------------------------
#  ifndef SUPPORT_FFTW
#     error : ERROR : SUPPORT_FFTW must be enabled in the makefile when GRAVITY is on !!
#  endif

#  if (  defined SUPPORT_FFTW  &&  ( SUPPORT_FFTW != FFTW2 && SUPPORT_FFTW != FFTW3 )  )
#     error : ERROR : SUPPORT_FFTW != FFTW2/FFTW3 !!
#  endif

#  if ( POT_SCHEME != SOR  &&  POT_SCHEME != MG )
#     error : ERROR : unsupported Poisson solver in the makefile (SOR/MG) !!
#  endif

#  if ( POT_GHOST_SIZE <= GRA_GHOST_SIZE )
      #error : ERROR : POT_GHOST_SIZE <= GRA_GHOST_SIZE !!
#  endif

#  if ( POT_GHOST_SIZE < 1 )
#     error : ERROR : POT_GHOST_SIZE < 1 !!
#  endif

#  ifdef GPU
#     if ( POT_GHOST_SIZE > 5 )
#        error : ERROR : POT_GHOST_SIZE must <= 5 for the GPU Poisson solver !!
#     endif

   if ( OPT__SELF_GRAVITY  &&  PATCH_SIZE != 8 )
      Aux_Error( ERROR_INFO, "PATCH_SIZE must == 8 for the GPU Poisson solver (OPT__SELF_GRAVITY) !!\n" );
#  endif // GPU

#  ifndef LOAD_BALANCE
   if ( NX0_TOT[2]%MPI_NRank != 0 )
   {
      Aux_Message( stderr, "ERROR : NX0_TOT[2] %% MPI_NRank != 0 !!\n" );
      Aux_Message( stderr, "--> All MPI processes must have the same number of cells in the z direction for " );
      Aux_Message( stderr,     "the slab decomposition in FFTW 2.1.5 if LOAD_BALANCE is off !!\n" );
      MPI_Exit();
   }
#  endif

   if ( Pot_ParaBuf > PATCH_SIZE )
      Aux_Error( ERROR_INFO, "Pot_ParaBuf (%d) > PATCH_SIZE (%d) !!\n", Pot_ParaBuf, PATCH_SIZE );

   if ( Rho_ParaBuf > PATCH_SIZE )
      Aux_Error( ERROR_INFO, "Rho_ParaBuf (%d) > PATCH_SIZE (%d) !!\n", Rho_ParaBuf, PATCH_SIZE );

#  if ( POT_SCHEME == SOR )
   if ( SOR_OMEGA < 0.0 )     Aux_Error( ERROR_INFO, "SOR_OMEGA (%14.7e) < 0.0 !!\n", SOR_OMEGA );
   if ( SOR_MAX_ITER < 0 )    Aux_Error( ERROR_INFO, "SOR_MAX_ITER (%d) < 0 !!\n", SOR_MAX_ITER );
   if ( SOR_MIN_ITER < 3 )    Aux_Error( ERROR_INFO, "SOR_MIN_ITER (%d) < 3 !!\n", SOR_MIN_ITER );
#  endif

#  if ( POT_SCHEME == MG )
   if ( MG_MAX_ITER < 0 )              Aux_Error( ERROR_INFO, "MG_MAX_ITER (%d) < 0 !!\n", MG_MAX_ITER );
   if ( MG_NPRE_SMOOTH < 0 )           Aux_Error( ERROR_INFO, "MG_NPRE_SMOOTH (%d) < 0 !!\n", MG_NPRE_SMOOTH );
   if ( MG_NPOST_SMOOTH < 0 )          Aux_Error( ERROR_INFO, "MG_NPOST_SMOOTH (%d) < 0 !!\n", MG_NPOST_SMOOTH );
   if ( MG_TOLERATED_ERROR < 0.0 )     Aux_Error( ERROR_INFO, "MG_TOLERATED_ERROR (%14.7e) < 0.0 !!\n", MG_TOLERATED_ERROR );
#  endif

#  if ( NLEVEL > 1 )
   int Trash_RefPot, NGhost_RefPot;
   Int_Table( OPT__REF_POT_INT_SCHEME, Trash_RefPot, NGhost_RefPot );
   if ( Pot_ParaBuf < NGhost_RefPot )
      Aux_Error( ERROR_INFO, "Pot_ParaBuf (%d) < NGhost_RefPot (%d) --> refinement will fail !!\n",
                 Pot_ParaBuf, NGhost_RefPot );
#  endif

   if ( OPT__BC_POT != BC_POT_PERIODIC  &&  OPT__BC_POT != BC_POT_ISOLATED )
      Aux_Error( ERROR_INFO, "unsupported option \"OPT__BC_POT = %d\" [1/2] !!\n", OPT__BC_POT );

   if ( NEWTON_G <= 0.0 )     Aux_Error( ERROR_INFO, "NEWTON_G (%14.7e) <= 0.0 !!\n", NEWTON_G );


// warnings
// ------------------------------
   if ( MPI_Rank == 0 ) {

#  if ( POT_SCHEME == MG  &&  PATCH_SIZE <= 8 )
   {
      Aux_Message( stderr, "WARNING : multigrid scheme gives lower performance than SOR for " );
      Aux_Message( stderr, "PATCH_SIZE <= 8 and hence is not recommended !!\n" );
   }
#  endif

   if ( DT__GRAVITY < 0.0  ||  DT__GRAVITY > 1.0 )
      Aux_Message( stderr, "WARNING : DT__GRAVITY (%14.7e) is not within the normal range [0...1] !!\n",
                   DT__GRAVITY );

   if ( !OPT__SELF_GRAVITY  &&  !OPT__EXT_ACC  &&  !OPT__EXT_POT )
      Aux_Message( stderr, "WARNING : all gravity options are disabled (OPT__SELF_GRAVITY, OPT__EXT_ACC, OPT__EXT_POT) !!\n" );

   } // if ( MPI_Rank == 0 )



// gravity solver in HYDRO
// =======================================================================================
#  if   ( MODEL == HYDRO )

// errors
// ------------------------------
#  if ( GRA_GHOST_SIZE < 1 )
#     error : ERROR : GRA_GHOST_SIZE must >= 1
#  endif

   if ( OPT__GRA_P5_GRADIENT  &&  GRA_GHOST_SIZE == 1 )
      Aux_Error( ERROR_INFO, "\"%s\" requires \"%s\" !!\n",
                 "OPT__GRA_P5_GRADIENT", "GRA_GHOST_SIZE == 2" );

#  ifdef UNSPLIT_GRAVITY
   if ( OPT__GRA_P5_GRADIENT &&  USG_GHOST_SIZE_G == 1 )
      Aux_Error( ERROR_INFO, "\"%s\" requires \"%s\" for UNSPLIT_GRAVITY !!\n",
                 "OPT__GRA_P5_GRADIENT", "USG_GHOST_SIZE_G == 2" );
#  endif


// warnings
// ------------------------------
   if ( MPI_Rank == 0 ) {

#  ifndef STORE_POT_GHOST
   if ( !OPT__GRA_P5_GRADIENT  &&  GRA_GHOST_SIZE == 2 )
   {
      Aux_Message( stderr, "WARNING : \"%s\" is useless when \"%s\" is disabled !!\n",
                   "GRA_GHOST_SIZE == 2", "OPT__GRA_P5_GRADIENT" );
   }
#  endif

   if ( GRA_GHOST_SIZE > 2 )  Aux_Message( stderr, "WARNING : \"GRA_GHOST_SIZE > 2\" !?\n" );

   } // if ( MPI_Rank == 0 )



// gravity solver in ELBDM
// =======================================================================================
#  elif ( MODEL == ELBDM )

// errors
// ------------------------------
   if ( OPT__EXT_ACC )
      Aux_Error( ERROR_INFO, "ELBDM does NOT support OPT__EXT_ACC --> use OPT__EXT_POT instead !!\n" );


// warnings
// ------------------------------
#  if ( GRA_GHOST_SIZE != 0  &&  !defined STORE_POT_GHOST )
#     warning : WARNING : GRA_GHOST_SIZE != 0 in ELBDM when STORE_POT_GHOST is off !!
#  endif


#  else
#  error : unsupported MODEL !!
#  endif // MODEL

#endif // #ifdef GRAVITY



// particle
// =======================================================================================
#ifdef PARTICLE

// errors
// ------------------------------
#  if ( ! defined MASSIVE_PARTICLES  &&  ! defined TRACER )
#     error : ERROR : both MASSIVE_PARTICLES (GRAVITY) and TRACER are disabled for PARTICLE !!
#  endif

#  if ( !defined SERIAL  &&  !defined LOAD_BALANCE )
#     error : ERROR : PARTICLE must work with either SERIAL or LOAD_BALANCE !!
#  endif

   if ( OPT__INIT != INIT_BY_RESTART )
   {
      if ( amr->Par->Init == PAR_INIT_BY_RESTART )    Aux_Error( ERROR_INFO, "PAR_INIT == RESTART but OPT__INIT != RESTART !!\n" );

      if ( amr->Par->NPar_Active_AllRank < 0 )
         Aux_Error( ERROR_INFO, "total number of particles in all MPI ranks = %ld < 0 !!\n",
                    amr->Par->NPar_Active_AllRank );

      if ( amr->Par->NPar_AcPlusInac < 0  ||  amr->Par->NPar_AcPlusInac > amr->Par->NPar_Active_AllRank )
         Aux_Error( ERROR_INFO, "incorrect total number of particles (%ld) in MPI rank %d !!\n",
                    amr->Par->NPar_AcPlusInac, MPI_Rank );
   }

#  ifdef GRAVITY
#  ifndef STORE_POT_GHOST
   if ( amr->Par->ImproveAcc )
      Aux_Error( ERROR_INFO, "PAR_IMPROVE_ACC must work with STORE_POT_GHOST !!\n" );
#  endif

   if ( amr->Par->ImproveAcc  &&  amr->Par->Interp == 1 )
      Aux_Error( ERROR_INFO, "PAR_IMPROVE_ACC does NOT work with PAR_INTERP == 1 (NGP) !!\n" );

   if ( amr->Par->TracerVelCorr  &&  amr->Par->InterpTracer == 1 )
      Aux_Error( ERROR_INFO, "PAR_TR_VEL_CORR does NOT work with PAR_TR_INTERP == 1 (NGP) !!\n" );

#  ifndef STORE_PAR_ACC
   if ( DT__PARACC != 0.0 )
      Aux_Error( ERROR_INFO, "DT__PARACC (%14.7e) is NOT supported when STORE_PAR_ACC is off !!\n", DT__PARACC );
#  endif

   for (int d=0; d<3; d++)
   {
//    we have assumed that OPT__BC_FLU[2*d] == OPT__BC_FLU[2*d+1] when adopting the periodic BC
      if ( OPT__BC_FLU[2*d] == BC_FLU_PERIODIC  &&  NX0_TOT[d]/PS2 == 1 )
         Aux_Error( ERROR_INFO, "\"%s\" does NOT work for NX0_TOT[%d] = 2*PATCH_SIZE when periodic BC is adopted !!\n",
                    "Par_MassAssignment()", d );
   }
#  endif // #ifdef GRAVITY


// warning
// ------------------------------
   if ( MPI_Rank == 0 ) {

   if ( DT__PARVEL > 1.0 )
      Aux_Message( stderr, "WARNING : DT__PARVEL (%13.7e) is not within the normal range [0.0~~1.0] !!\n", DT__PARVEL );

   if ( DT__PARACC > 1.0 )
      Aux_Message( stderr, "WARNING : DT__PARACC (%13.7e) is not within the normal range [0.0~1.0] !!\n", DT__PARACC );

   if ( OPT__OVERLAP_MPI )
      Aux_Message( stderr, "WARNING : PARTICLE does not support OPT__OVERLAP_MPI !!\n" );

#  ifdef STORE_POT_GHOST
   if ( !amr->Par->ImproveAcc )
      Aux_Message( stderr, "WARNING : STORE_POT_GHOST is useless when PAR_IMPROVE_ACC is disabled !!\n" );
#  endif

#  ifdef GRAVITY
   if ( OPT__GRA_P5_GRADIENT )
      Aux_Message( stderr, "WARNING : currently \"%s\" is not applied to particle update !!\n", "OPT__GRA_P5_GRADIENT" );
#  endif

#  ifdef TRACER
   if ( OPT__FLAG_NPAR_PATCH )
      Aux_Message( stderr, "WARNING : OPT__FLAG_NPAR_PATCH includes tracers and thus may affect the results of grid refinement !!\n" );

   if ( OPT__FLAG_NPAR_CELL )
      Aux_Message( stderr, "WARNING : OPT__FLAG_NPAR_CELL excludes tracers !!\n" );
#  endif

   if ( OPT__FREEZE_PAR )
      Aux_Message( stderr, "REMINDER : \"%s\" will prevent particles from being updated\n", "OPT__FREEZE_PAR" );

   } // if ( MPI_Rank == 0 )


#else // #ifdef PARTICLE


// warning
// ------------------------------
   if ( MPI_Rank == 0 ) {

#  ifdef STORE_POT_GHOST
   Aux_Message( stderr, "WARNING : currently STORE_POT_GHOST is useless when PARTICLE is disabled !!\n" );
#  endif

   }


#endif // #ifdef PARTICLE



// Grackle
// =======================================================================================
#ifdef SUPPORT_GRACKLE

// errors
// ------------------------------
#  if ( EOS != EOS_GAMMA )
#     error : ERROR : SUPPORT_GRACKLE must work with EOS_GAMMA !!
#  endif

// warning
// ------------------------------
   if ( MPI_Rank == 0 ) {

   if ( OPT__OVERLAP_MPI )
      Aux_Message( stderr, "WARNING : currently SUPPORT_GRACKLE does not support \"%s\" !!\n", "OPT__OVERLAP_MPI" );

   if ( GRACKLE_PRIMORDIAL > 0 )
      Aux_Message( stderr, "WARNING : adiabatic index gamma is currently fixed to %13.7e for Grackle !!\n", GAMMA );

   } // if ( MPI_Rank == 0 )

#endif // #ifdef SUPPORT_GRACKLE



// source terms
// =======================================================================================

// errors
// ------------------------------
#  if ( SRC_GHOST_SIZE != 0 )
#     error : ERROR : SRC_GHOST_SIZE must be zero for now !!
#  endif

#  if ( MODEL != HYDRO )
   if ( SrcTerms.Deleptonization )
      Aux_Error( ERROR_INFO, "SRC_DELEPTONIZATION is only supported in HYDRO !!\n" );
#  endif

// warning
// ------------------------------
   if ( MPI_Rank == 0 ) {

   } // if ( MPI_Rank == 0 )



// star formation
// =======================================================================================
#ifdef STAR_FORMATION

// errors
// ------------------------------
#  ifndef PARTICLE
#     error : STAR_FORMATION must work with PARTICLE !!
#  endif

#  if ( defined STORE_PAR_ACC  &&  !defined STORE_POT_GHOST )
#     error : STAR_FORMATION + STORE_PAR_ACC must work with STORE_POT_GHOST !!
#  endif

// warning
// ------------------------------
   if ( MPI_Rank == 0 ) {

   if ( SF_CREATE_STAR_MIN_LEVEL > MAX_LEVEL )
      Aux_Message( stderr, "WARNING : SF_CREATE_STAR_MIN_LEVEL (%d) > MAX_LEVEL (%d) --> no star particles will form !!\n",
                   SF_CREATE_STAR_MIN_LEVEL, MAX_LEVEL );

   if ( SF_CREATE_STAR_SCHEME == SF_CREATE_STAR_SCHEME_AGORA  &&  !SF_CREATE_STAR_DET_RANDOM )
   {
      Aux_Message( stderr, "WARNING : SF_CREATE_STAR_SCHEME == 1 will break bitwise reproducibility due to the \n" );
      Aux_Message( stderr, "          random values used for the stochastic star formation !!\n" );
      Aux_Message( stderr, "          --> Enable \"SF_CREATE_STAR_DET_RANDOM\" if reproducibility is of great concern\n" );
   }

   } // if ( MPI_Rank == 0 )

#endif // #ifdef STAR_FORMATION



// feedback
// =======================================================================================
#ifdef FEEDBACK

// errors
// ------------------------------
#  ifndef PARTICLE
#     error : FEEDBACK must work with PARTICLE !!
#  endif

   if ( FB_LEVEL != MAX_LEVEL )  Aux_Error( ERROR_INFO, "FB_LEVEL (%d) != MAX_LEVEL (%d) !!\n", FB_LEVEL, MAX_LEVEL );

   for (int d=0; d<3; d++)
   {
//    we have assumed that OPT__BC_FLU[2*d] == OPT__BC_FLU[2*d+1] when adopting the periodic BC
      if ( OPT__BC_FLU[2*d] == BC_FLU_PERIODIC  &&  NX0_TOT[d]/PS2 == 1 )
         Aux_Error( ERROR_INFO, "\"%s\" does NOT work for NX0_TOT[%d] = 2*PATCH_SIZE when periodic BC is adopted !!\n",
                    "FB_AdvanceDt()", d );
   }

   if ( FB_ParaBuf > PATCH_SIZE )
      Aux_Error( ERROR_INFO, "FB_ParaBuf (%d) > PATCH_SIZE (%d) !!\n", FB_ParaBuf, PATCH_SIZE );

// warning
// ------------------------------
   if ( MPI_Rank == 0 ) {

   } // if ( MPI_Rank == 0 )

#endif // #ifdef FEEDBACK


   if ( MPI_Rank == 0 )    Aux_Message( stdout, "Aux_Check_Parameter ... done\n" );

} // FUNCTION : Aux_Check_Parameter<|MERGE_RESOLUTION|>--- conflicted
+++ resolved
@@ -1086,7 +1086,6 @@
       Aux_Error( ERROR_INFO, "ELBDM_BASE_SPECTRAL must work with SUPPORT_FFTW !!\n" );
 #  endif
 
-<<<<<<< HEAD
 #  if ( MODEL == ELBDM && ELBDM_SCHEME == HYBRID )
 
 #  if ( FLU_GHOST_SIZE < HYB_GHOST_SIZE )
@@ -1126,8 +1125,6 @@
                 NCOMP_PASSIVE );
 #  endif
 
-=======
->>>>>>> 8146fcd0
 #  if ( WAVE_SCHEME == WAVE_FD )
 
    if ( !ELBDM_TAYLOR3_AUTO  &&  ELBDM_TAYLOR3_COEFF < 1.0/8.0 )
