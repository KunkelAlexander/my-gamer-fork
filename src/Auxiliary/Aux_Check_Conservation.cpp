--- conflicted
+++ resolved
@@ -13,15 +13,7 @@
 //-------------------------------------------------------------------------------------------------------
 // Function    :  Aux_Check_Conservation
 // Description :  Verify the conservation laws
-//                --> HYDRO    : check mass, momentum, and energy
-<<<<<<< HEAD
-//                    MHD      : check mass, momentum, and energy
-//                    ELBDM    : check mass, momentum, and energy
-=======
-//                    ELBDM    : check mass and energy
->>>>>>> 7ef41848
-//                    PAR_ONLY : check mass, momentum, and energy
-//                    Passive scalars
+//                --> Mass, momentum, energy, passive scalars, ...
 //
 // Note        :  1. This check only works with the models HYDRO, ELBDM, and PAR_ONLY
 //                2. The values measured during the first function call will be taken as the reference values
@@ -32,15 +24,10 @@
 //                3. For simulations with particles (i.e., when PARTICLE is on), the total conserved variables
 //                   (e.g., total energy of gas and particles) will also be recorded
 //
-<<<<<<< HEAD
-// Parameter   :  comment  : You can put the location where this function is invoked in this string
+// Parameter   :  comment : You can put the location where this function is invoked in this string
 //                           (not used currently)
 //
-// Return      :  log file "Record__Conservation"
-=======
-// Parameter   :  comment : You can put the location where this function is invoked in this string
-//                          (not used currently)
->>>>>>> 7ef41848
+// Return      :  Log file "Record__Conservation"
 //-------------------------------------------------------------------------------------------------------
 void Aux_Check_Conservation( const char *comment )
 {
@@ -71,16 +58,6 @@
 
 
 #  if   ( MODEL == HYDRO )
-<<<<<<< HEAD
-   const int    NVar_NoPassive    = 8;    // 8: mass, momentum (x/y/z), kinetic/thermal/potential/total energies
-                                          // --> note that **total energy** is put in the last element ==> [7] instead of [ENGY==4]
-#  elif ( MODEL == MHD )
-#  warning : WAIT MHD !!!
-
-#  elif ( MODEL == ELBDM )
-   const int    NVar_NoPassive    = 8;    // 8: mass, momentum (x/y/z), kinetic/gravitational/self-interaction/total energies
-   const IntScheme_t IntScheme    = INT_CQUAR;
-=======
 #  ifdef MHD
    const int    NVar_NoPassive    = 9;    // 9: mass, momentum (x/y/z), kinetic/thermal/potential/magnetic/total energies
                                           // --> note that **total energy** is put in the last element
@@ -91,9 +68,8 @@
    const int    idx_etot          = NVar_NoPassive - 1;
 
 #  elif ( MODEL == ELBDM )
-   const int    NVar_NoPassive    = 5;    // 5: mass, kinetic/gravitational/self-interaction/total energies
+   const int    NVar_NoPassive    = 8;    // 8: mass, momentum (x/y/z), kinetic/gravitational/self-interaction/total energies
    const int    idx_etot          = NVar_NoPassive - 1;
->>>>>>> 7ef41848
    const bool   IntPhase_No       = false;
    const bool   DE_Consistency_No = false;
    const int    NGhost            = 1;    // number of ghost zones for calculating the gradient of wave function
@@ -230,10 +206,6 @@
 #                 endif
                }
 
-<<<<<<< HEAD
-=======
-//             [1] kinetic energy in ELBDM
->>>>>>> 7ef41848
                const int t = PID - PID0;
 
                for (int k=NGhost; k<Size_Flu-NGhost; k++)   { kp = k+1; km = k-1;
@@ -289,11 +261,7 @@
       Fluid_lv[idx_etot] = Fluid_lv[4] + Fluid_lv[5] + Fluid_lv[6];
 #     endif
 #     elif ( MODEL == ELBDM )
-<<<<<<< HEAD
-      Fluid_lv[7] = Fluid_lv[4] + Fluid_lv[5] + Fluid_lv[6];
-=======
-      Fluid_lv[idx_etot] = Fluid_lv[1] + Fluid_lv[2] + Fluid_lv[3];
->>>>>>> 7ef41848
+      Fluid_lv[idx_etot] = Fluid_lv[4] + Fluid_lv[5] + Fluid_lv[6];
 #     else
 #     error : ERROR : unsupported MODEL !!
 #     endif
@@ -349,19 +317,19 @@
          Etot_Par_Ref = Etot_Par;
 
 #        if ( MODEL != PAR_ONLY )
-#        if   ( MODEL == HYDRO  ||  MODEL == MHD )
-         Mass_All_Ref = Fluid_Ref[0] + Mass_Par_Ref;
-         MomX_All_Ref = Fluid_Ref[1] + MomX_Par_Ref;
-         MomY_All_Ref = Fluid_Ref[2] + MomY_Par_Ref;
-         MomZ_All_Ref = Fluid_Ref[3] + MomZ_Par_Ref;
-         Etot_All_Ref = Fluid_Ref[7] + Etot_Par_Ref;  // for HYDRO/MHD, total energy is stored in the 7th element
+#        if   ( MODEL == HYDRO )
+         Mass_All_Ref = Fluid_Ref[       0] + Mass_Par_Ref;
+         MomX_All_Ref = Fluid_Ref[       1] + MomX_Par_Ref;
+         MomY_All_Ref = Fluid_Ref[       2] + MomY_Par_Ref;
+         MomZ_All_Ref = Fluid_Ref[       3] + MomZ_Par_Ref;
+         Etot_All_Ref = Fluid_Ref[idx_etot] + Etot_Par_Ref; // for HYDRO, total energy is stored in the last element
 
 #        elif ( MODEL == ELBDM )
-         Mass_All_Ref = Fluid_Ref[0] + Mass_Par_Ref;
-         MomX_All_Ref = Fluid_Ref[1] + MomX_Par_Ref;
-         MomY_All_Ref = Fluid_Ref[2] + MomY_Par_Ref;
-         MomZ_All_Ref = Fluid_Ref[3] + MomZ_Par_Ref;
-         Etot_All_Ref = Fluid_Ref[7] + Etot_Par_Ref;  // for ELBDM, total energy is stored in the 7th element
+         Mass_All_Ref = Fluid_Ref[       0] + Mass_Par_Ref;
+         MomX_All_Ref = Fluid_Ref[       1] + MomX_Par_Ref;
+         MomY_All_Ref = Fluid_Ref[       2] + MomY_Par_Ref;
+         MomZ_All_Ref = Fluid_Ref[       3] + MomZ_Par_Ref;
+         Etot_All_Ref = Fluid_Ref[idx_etot] + Etot_Par_Ref;  // for ELBDM, total energy is stored in the last element
 
 #        else
 #        error : ERROR : unsupported MODEL !!
@@ -378,19 +346,6 @@
          Aux_Message( File, "# Ref step     : %ld\n",    Step    );
          Aux_Message( File, "\n" );
 
-<<<<<<< HEAD
-#        if   ( MODEL == HYDRO  ||  MODEL == MHD )
-         Aux_Message( File, "# Mass_Gas     : total HYDRO/MHD mass\n" );
-         Aux_Message( File, "# MomX/Y/Z_Gas : total HYDRO/MHD momentum\n" );
-         Aux_Message( File, "# Ekin_Gas     : total HYDRO/MHD kinetic energy\n" );
-         Aux_Message( File, "# Ethe_Gas     : total HYDRO/MHD thermal energy\n" );
-         Aux_Message( File, "# Epot_Gas     : total HYDRO/MHD potential energy\n" );
-         Aux_Message( File, "# Etot_Gas     : total HYDRO/MHD energy\n" );
-
-#        elif ( MODEL == ELBDM )
-         Aux_Message( File, "# Mass_Psi     : total ELBDM mass\n" );
-         Aux_Message( File, "# MomX/Y/Z_Psi : total ELBDM momentum\n" );
-=======
 #        if   ( MODEL == HYDRO )
          Aux_Message( File, "# Mass_Gas     : total HYDRO mass\n" );
          Aux_Message( File, "# MomX/Y/Z_Gas : total HYDRO momentum\n" );
@@ -404,7 +359,7 @@
 
 #        elif ( MODEL == ELBDM )
          Aux_Message( File, "# Mass_Psi     : total ELBDM mass\n" );
->>>>>>> 7ef41848
+         Aux_Message( File, "# MomX/Y/Z_Psi : total ELBDM momentum\n" );
          Aux_Message( File, "# Ekin_Psi     : total ELBDM kinetic energy\n" );
          Aux_Message( File, "# Epot_Psi     : total ELBDM potential energy\n" );
          Aux_Message( File, "# Esel_Psi     : total ELBDM self-interaction energy\n" );
@@ -425,23 +380,12 @@
          Aux_Message( File, "# Etot_Par     : total PARTICLE energy\n" );
 
 #        if ( MODEL != PAR_ONLY )
-<<<<<<< HEAD
-         Aux_Message( File, "# Mass_All     : sum of the total HYDRO/MHD/ELBDM + PARTICLE mass\n" );
-         Aux_Message( File, "# MomX_All     : sum of the total HYDRO/MHD/ELBDM + PARTICLE momentum x\n" );
-         Aux_Message( File, "# MomY_All     : sum of the total HYDRO/MHD/ELBDM + PARTICLE momentum y\n" );
-         Aux_Message( File, "# MomZ_All     : sum of the total HYDRO/MHD/ELBDM + PARTICLE momentum z\n" );
-         Aux_Message( File, "# Etot_All     : sum of the total HYDRO/MHD/ELBDM + PARTICLE energy\n" );
-#        endif
-=======
          Aux_Message( File, "# Mass_All     : sum of the total HYDRO/ELBDM + PARTICLE mass\n" );
-#        if ( MODEL == HYDRO )
          Aux_Message( File, "# MomX_All     : sum of the total HYDRO/ELBDM + PARTICLE momentum x\n" );
          Aux_Message( File, "# MomY_All     : sum of the total HYDRO/ELBDM + PARTICLE momentum y\n" );
          Aux_Message( File, "# MomZ_All     : sum of the total HYDRO/ELBDM + PARTICLE momentum z\n" );
-#        endif
          Aux_Message( File, "# Etot_All     : sum of the total HYDRO/ELBDM + PARTICLE energy\n" );
 #        endif // if ( MODEL != PAR_ONLY )
->>>>>>> 7ef41848
 #        endif // #ifdef PARTICLE
 
          Aux_Message( File, "\n" );
@@ -502,10 +446,6 @@
 
 #        if ( MODEL != PAR_ONLY )
          Aux_Message( File, "  %14s  %14s  %14s", "Mass_All", "Mass_All_AErr", "Mass_All_RErr" );
-<<<<<<< HEAD
-=======
-#        if ( MODEL == HYDRO )
->>>>>>> 7ef41848
          Aux_Message( File, "  %14s  %14s  %14s", "MomX_All", "MomX_All_AErr", "MomX_All_RErr" );
          Aux_Message( File, "  %14s  %14s  %14s", "MomY_All", "MomY_All_AErr", "MomY_All_RErr" );
          Aux_Message( File, "  %14s  %14s  %14s", "MomZ_All", "MomZ_All_AErr", "MomZ_All_RErr" );
@@ -528,44 +468,19 @@
 
 //    calculate the sum of conserved quantities in different models
 #     if ( defined PARTICLE  &&  MODEL != PAR_ONLY )
-<<<<<<< HEAD
-#     if   ( MODEL == HYDRO  ||  MODEL == MHD )
-      const double Mass_All = Fluid_AllRank[0] + Mass_Par;
-      const double MomX_All = Fluid_AllRank[1] + MomX_Par;
-      const double MomY_All = Fluid_AllRank[2] + MomY_Par;
-      const double MomZ_All = Fluid_AllRank[3] + MomZ_Par;
-      const double Etot_All = Fluid_AllRank[7] + Etot_Par;  // for HYDRO/MHD, total energy is stored in the 7th element
+#     if   ( MODEL == HYDRO )
+      const double Mass_All = Fluid_AllRank[       0] + Mass_Par;
+      const double MomX_All = Fluid_AllRank[       1] + MomX_Par;
+      const double MomY_All = Fluid_AllRank[       2] + MomY_Par;
+      const double MomZ_All = Fluid_AllRank[       3] + MomZ_Par;
+      const double Etot_All = Fluid_AllRank[idx_etot] + Etot_Par;    // for HYDRO, total energy is stored in the last element
 
 #     elif ( MODEL == ELBDM )
-      const double Mass_All = Fluid_AllRank[0] + Mass_Par;
-      const double MomX_All = Fluid_AllRank[1] + MomX_Par;
-      const double MomY_All = Fluid_AllRank[2] + MomY_Par;
-      const double MomZ_All = Fluid_AllRank[3] + MomZ_Par;
-      const double Etot_All = Fluid_AllRank[7] + Etot_Par;  // for ELBDM, total energy is stored in the 7th element
-
-#     else
-#     error : ERROR : unsupported MODEL !!
-=======
-#     if   ( MODEL == HYDRO )
-      const double Mass_All     = Fluid_AllRank[       0] + Mass_Par;
-      const double MomX_All     = Fluid_AllRank[       1] + MomX_Par;
-      const double MomY_All     = Fluid_AllRank[       2] + MomY_Par;
-      const double MomZ_All     = Fluid_AllRank[       3] + MomZ_Par;
-      const double Etot_All     = Fluid_AllRank[idx_etot] + Etot_Par;      // for HYDRO, total energy is stored in the last element
-
-      const double Mass_All_Ref = Fluid_Ref    [       0] + Mass_Par_Ref;
-      const double MomX_All_Ref = Fluid_Ref    [       1] + MomX_Par_Ref;
-      const double MomY_All_Ref = Fluid_Ref    [       2] + MomY_Par_Ref;
-      const double MomZ_All_Ref = Fluid_Ref    [       3] + MomZ_Par_Ref;
-      const double Etot_All_Ref = Fluid_Ref    [idx_etot] + Etot_Par_Ref;
-
-#     elif ( MODEL == ELBDM )
-      const double Mass_All     = Fluid_AllRank[       0] + Mass_Par;
-      const double Etot_All     = Fluid_AllRank[idx_etot] + Etot_Par;      // for ELBDM, total energy is stored in the last element
-
-      const double Mass_All_Ref = Fluid_Ref    [       0] + Mass_Par_Ref;
-      const double Etot_All_Ref = Fluid_Ref    [idx_etot] + Etot_Par_Ref;
->>>>>>> 7ef41848
+      const double Mass_All = Fluid_AllRank[       0] + Mass_Par;
+      const double MomX_All = Fluid_AllRank[       1] + MomX_Par;
+      const double MomY_All = Fluid_AllRank[       2] + MomY_Par;
+      const double MomZ_All = Fluid_AllRank[       3] + MomZ_Par;
+      const double Etot_All = Fluid_AllRank[idx_etot] + Etot_Par;    // for ELBDM, total energy is stored in the last element
 #     endif // MODEL
 #     endif // if ( defined PARTICLE  &&  MODEL != PAR_ONLY )
 
@@ -589,10 +504,6 @@
 
 #     if ( MODEL != PAR_ONLY )
       Aux_Message( File, "  %14.7e  %14.7e  %14.7e", Mass_All, Mass_All-Mass_All_Ref, (Mass_All-Mass_All_Ref)/fabs(Mass_All_Ref) );
-<<<<<<< HEAD
-=======
-#     if ( MODEL == HYDRO )
->>>>>>> 7ef41848
       Aux_Message( File, "  %14.7e  %14.7e  %14.7e", MomX_All, MomX_All-MomX_All_Ref, (MomX_All-MomX_All_Ref)/fabs(MomX_All_Ref) );
       Aux_Message( File, "  %14.7e  %14.7e  %14.7e", MomY_All, MomY_All-MomY_All_Ref, (MomY_All-MomY_All_Ref)/fabs(MomY_All_Ref) );
       Aux_Message( File, "  %14.7e  %14.7e  %14.7e", MomZ_All, MomZ_All-MomZ_All_Ref, (MomZ_All-MomZ_All_Ref)/fabs(MomZ_All_Ref) );
