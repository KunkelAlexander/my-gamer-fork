#include "GAMER.h"

extern void SetTempIntPara( const int lv, const int Sg_Current, const double PrepTime, const double Time0, const double Time1,
                            bool &IntTime, int &Sg, int &Sg_IntT, real &Weighting, real &Weighting_IntT );



//-------------------------------------------------------------------------------------------------------
// Function    :  Aux_ComputeProfile
// Description :  Compute the average radial profile of target field(s)
//
// Note        :  1. Results will be stored in the input "Prof" object
//                   --> Prof->Radius[]: Radial coordinate at each bin
//                       Prof->Data  []: Profile data at each bin
//                       Prof->Weight[]: Total weighting at each bin
//                       Prof->NCell []: Number of cells at each bin
//                       Prof->NBin    : Total number of bins
//                   --> See the "Profile_t" structure defined in "include/Profile.h" for details
//                   --> These arrays will be free'd when deleting "Prof"
//                2. Maximum radius adopted when actually computing the profile may be larger than the input "r_max"
//                   --> Because "r_max" in general does not coincide with the right edge of the maximum bin
//                3. Support hybrid OpenMP/MPI parallelization
//                   --> All ranks will share the same profile data after invoking this function
//                4. Use cell volume as the weighting of each cell
//                   --> Will support other weighting functions in the future
//                5. Support computing multiple fields
//                   --> The order of fields to be returned follows TVarBitIdx[]
//
// Parameter   :  Prof        : Profile_t object array to store the results
//                Center      : Target center coordinates
//                r_max_input : Maximum radius for computing the profile
//                              --> See also "Note-2" above
//                dr_min      : Minimum bin size
//                              --> For linear bin, this is the size of all bins
//                                  For log    bin, this is the size of the 0th bin
//                LogBin      : true/false --> log/linear bins
//                LogBinRatio : Ratio of adjacent log bins
//                              --> Right edge of log bin n = dr_min*LogBinRatio^n
//                RemoveEmpty : true  --> remove empty bins from the data
//                              false --> these empty bins will still be in the profile arrays with
//                                        Data[empty_bin]=Weight[empty_bin]=NCell[empty_bin]=0
//                TVarBitIdx  : Bitwise indices of target variables for computing the profiles
//                              --> Supported indices (defined in Macro.h):
//                                     HYDRO : _DENS, _MOMX, _MOMY, _MOMZ, _ENGY, _VELR, _PRES, _EINT_DER
//                                             [, _ENPY, _EINT, _POTE]
//                                     ELBDM : _DENS, _REAL, _IMAG [, _POTE]
//                              --> For a passive scalar with an integer field index FieldIdx returned by AddField(),
//                                  one can convert it to a bitwise field index by BIDX(FieldIdx)
//                NProf       : Number of Profile_t objects in Prof
//                SingleLv    : Only consider patches on the specified level
//                              --> If SingleLv<0, loop over all levels
//                MaxLv       : Consider patches on levels equal/below MaxLv if SingleLv<0
//                              --> If MaxLv<0, loop over all levels
//                PatchType   : Only consider patches of the specified type
//                              --> Supported types: PATCH_LEAF, PATCH_NONLEAF, PATCH_BOTH
//                PrepTime    : Target physical time to prepare data
//                              --> If PrepTime<0, turn off temporal interpolation and always use the most recent data
//
// Example     :  const double      Center[3]      = { amr->BoxCenter[0], amr->BoxCenter[1], amr->BoxCenter[2] };
//                const double      MaxRadius      = 0.5*amr->BoxSize[0];
//                const double      MinBinSize     = amr->dh[MAX_LEVEL];
//                const bool        LogBin         = true;
//                const double      LogBinRatio    = 1.25;
//                const bool        RemoveEmptyBin = true;
//                const long        TVar[]         = { _DENS, _PRES };
//                const int         NProf          = 2;
//                const int         SingleLv       = -1;
//                const int         MaxLv          = -1;
//                const PatchType_t PatchType      = PATCH_LEAF;
//                const double      PrepTime       = -1.0;
//
//                Profile_t Prof_Dens, Prof_Pres;
//                Profile_t *Prof[] = { &Prof_Dens, &Prof_Pres };
//
//                Aux_ComputeProfile( Prof, Center, MaxRadius, MinBinSize, LogBin, LogBinRatio, RemoveEmptyBin,
//                                    TVar, NProf, SingleLv, MaxLv, PatchType, PrepTime );
//
//                if ( MPI_Rank == 0 )
//                {
//                   for (int p=0; p<NProf; p++)
//                   {
//                      char Filename[MAX_STRING];
//                      sprintf( Filename, "Profile%d.txt", p );
//                      FILE *File = fopen( Filename, "w" );
//                      fprintf( File, "#%19s  %21s  %21s  %10s\n", "Radius", "Data", "Weight", "Cells" );
//                      for (int b=0; b<Prof[p]->NBin; b++)
//                         fprintf( File, "%20.14e  %21.14e  %21.14e  %10ld\n",
//                                  Prof[p]->Radius[b], Prof[p]->Data[b], Prof[p]->Weight[b], Prof[p]->NCell[b] );
//                      fclose( File );
//                   }
//                }
//
// Return      :  Prof
//-------------------------------------------------------------------------------------------------------
void Aux_ComputeProfile( Profile_t *Prof[], const double Center[], const double r_max_input, const double dr_min,
                         const bool LogBin, const double LogBinRatio, const bool RemoveEmpty, const long TVarBitIdx[],
                         const int NProf, const int SingleLv, const int MaxLv, const PatchType_t PatchType,
                         const double PrepTime )
{

// check
#  ifdef GAMER_DEBUG
   if ( r_max_input <= 0.0 )
      Aux_Error( ERROR_INFO, "r_max_input (%14.7e) <= 0.0 !!\n", r_max_input );

   if ( dr_min <= 0.0 )
      Aux_Error( ERROR_INFO, "dr_min (%14.7e) <= 0.0 !!\n", dr_min );

   if ( LogBin  &&  LogBinRatio <= 1.0 )
      Aux_Error( ERROR_INFO, "LogBinRatio (%14.7e) <= 1.0 !!\n", LogBinRatio );

   if ( ( SingleLv >= 0 )  &&  ( MaxLv >= 0 ) )
      Aux_Error( ERROR_INFO, "SingleLv (%d) and MaxLv (%d) cannot be both >= 0 !!\n", SingleLv, MaxLv );
#  endif


// precompute the integer indices of intrinsic fluid fields for better performance
   const int IdxUndef = -1;
   int TFluIntIdx[NProf];

   for (int p=0; p<NProf; p++)
   {
      TFluIntIdx[p] = IdxUndef;

      for (int v=0; v<NCOMP_TOTAL; v++)
         if ( TVarBitIdx[p] & (1L<<v) )   TFluIntIdx[p] = v;
   }


//###REVISE: update/remove InclPot in the future version where GREP is treated as external potential.
// check whether _POTE is in TVarBitIdx since the potential array may have not been computed during initialization
#  ifdef GRAVITY
   bool InclPot = false;

   for (int p=0; p<NProf; p++)
      if ( TVarBitIdx[p] & _POTE )   InclPot = true;
#  endif


// initialize the profile objects
   for (int p=0; p<NProf; p++)
   {
//    get the total number of radial bins and the corresponding maximum radius
      if ( LogBin )
      {
         Prof[p]->NBin      = int( log(r_max_input/dr_min)/log(LogBinRatio) ) + 2;
         Prof[p]->MaxRadius = dr_min*pow( LogBinRatio, Prof[p]->NBin-1 );
      }

      else // linear bin
      {
         Prof[p]->NBin      = (int)ceil( r_max_input / dr_min );
         Prof[p]->MaxRadius = dr_min*Prof[p]->NBin;
      }


//    record profile parameters
      for (int d=0; d<3; d++)    Prof[p]->Center[d] = Center[d];

      Prof[p]->LogBin = LogBin;

      if ( LogBin )  Prof[p]->LogBinRatio = LogBinRatio;


//    allocate all member arrays of Prof
      Prof[p]->AllocateMemory();


//    record radial coordinates
      if ( LogBin )
         for (int b=0; b<Prof[0]->NBin; b++)    Prof[p]->Radius[b] = dr_min*pow( LogBinRatio, b-0.5 );
      else
         for (int b=0; b<Prof[0]->NBin; b++)    Prof[p]->Radius[b] = (b+0.5)*dr_min;

   } // for (int p=0; p<NProf; p++)


// allocate memory for the per-thread arrays
#  ifdef OPENMP
   const int NT = OMP_NTHREAD;   // number of OpenMP threads
#  else
   const int NT = 1;
#  endif

   double ***OMP_Data=NULL, ***OMP_Weight=NULL;
   long   ***OMP_NCell=NULL;

   Aux_AllocateArray3D( OMP_Data,   NProf, NT, Prof[0]->NBin );
   Aux_AllocateArray3D( OMP_Weight, NProf, NT, Prof[0]->NBin );
   Aux_AllocateArray3D( OMP_NCell,  NProf, NT, Prof[0]->NBin );


// collect profile data in this rank
   const double r_max2      = SQR( Prof[0]->MaxRadius );
   const double HalfBox[3]  = { 0.5*amr->BoxSize[0], 0.5*amr->BoxSize[1], 0.5*amr->BoxSize[2] };
   const bool   Periodic[3] = { OPT__BC_FLU[0] == BC_FLU_PERIODIC,
                                OPT__BC_FLU[2] == BC_FLU_PERIODIC,
                                OPT__BC_FLU[4] == BC_FLU_PERIODIC };

#  pragma omp parallel
   {
#     ifdef OPENMP
      const int TID = omp_get_thread_num();
#     else
      const int TID = 0;
#     endif

//    initialize arrays
      for (int p=0; p<NProf; p++)
      for (int b=0; b<Prof[0]->NBin; b++)
      {
         OMP_Data  [p][TID][b] = 0.0;
         OMP_Weight[p][TID][b] = 0.0;
         OMP_NCell [p][TID][b] = 0;
      }

//    determine which levels to be considered
      const int lv_min = ( SingleLv < 0 ) ? 0                                     : SingleLv;
      const int lv_max = ( SingleLv < 0 ) ? ( ( MaxLv < 0 ) ? TOP_LEVEL : MaxLv ) : SingleLv;

      for (int lv=lv_min; lv<=lv_max; lv++)
      {
         const double dh = amr->dh[lv];
         const double dv = CUBE( dh );


//       determine temporal interpolation parameters
         bool FluIntTime = false;
         int  FluSg      = amr->FluSg[lv];
         int  FluSg_IntT;
         real FluWeighting, FluWeighting_IntT;

#        ifdef MHD
         bool MagIntTime = false;
         int  MagSg      = amr->MagSg[lv];
         int  MagSg_IntT;
         real MagWeighting, MagWeighting_IntT;
#        endif

#        ifdef GRAVITY
         bool PotIntTime = false;
         int  PotSg      = amr->PotSg[lv];
         int  PotSg_IntT;
         real PotWeighting, PotWeighting_IntT;
#        endif

         if ( PrepTime >= 0.0 )
         {
//          fluid
            SetTempIntPara( lv, amr->FluSg[lv], PrepTime, amr->FluSgTime[lv][0], amr->FluSgTime[lv][1],
                            FluIntTime, FluSg, FluSg_IntT, FluWeighting, FluWeighting_IntT );

//          magnetic field
#           ifdef MHD
            SetTempIntPara( lv, amr->MagSg[lv], PrepTime, amr->MagSgTime[lv][0], amr->MagSgTime[lv][1],
                            MagIntTime, MagSg, MagSg_IntT, MagWeighting, MagWeighting_IntT );
#           endif

//          potential
#           ifdef GRAVITY
            if ( InclPot )
               SetTempIntPara( lv, amr->PotSg[lv], PrepTime, amr->PotSgTime[lv][0], amr->PotSgTime[lv][1],
                               PotIntTime, PotSg, PotSg_IntT, PotWeighting, PotWeighting_IntT );
#           endif
         }


#        pragma omp for schedule( runtime )
         for (int PID=0; PID<amr->NPatchComma[lv][1]; PID++)
         {
//          determine which type of patches to be looped
            if (  ( amr->patch[0][lv][PID]->son != -1 && PatchType == PATCH_LEAF    )  ||
                  ( amr->patch[0][lv][PID]->son == -1 && PatchType == PATCH_NONLEAF )  )
               continue;


            const real (*FluidPtr)[PS1][PS1][PS1] = amr->patch[ FluSg ][lv][PID]->fluid;
#           ifdef GRAVITY
            const real (*PotPtr  )[PS1][PS1]      = amr->patch[ PotSg ][lv][PID]->pot;
#           endif

//          pointer for temporal interpolation
            const real (*FluidPtr_IntT)[PS1][PS1][PS1] = ( FluIntTime ) ? amr->patch[ FluSg_IntT ][lv][PID]->fluid : NULL;
#           ifdef GRAVITY
            const real (*PotPtr_IntT  )[PS1][PS1]      = ( PotIntTime ) ? amr->patch[ PotSg_IntT ][lv][PID]->pot   : NULL;
#           endif


            const double x0 = amr->patch[0][lv][PID]->EdgeL[0] + 0.5*dh - Center[0];
            const double y0 = amr->patch[0][lv][PID]->EdgeL[1] + 0.5*dh - Center[1];
            const double z0 = amr->patch[0][lv][PID]->EdgeL[2] + 0.5*dh - Center[2];

            for (int k=0; k<PS1; k++)  {  double dz = z0 + k*dh;
                                          if ( Periodic[2] ) {
                                             if      ( dz > +HalfBox[2] )  {  dz -= amr->BoxSize[2];  }
                                             else if ( dz < -HalfBox[2] )  {  dz += amr->BoxSize[2];  }
                                          }
            for (int j=0; j<PS1; j++)  {  double dy = y0 + j*dh;
                                          if ( Periodic[1] ) {
                                             if      ( dy > +HalfBox[1] )  {  dy -= amr->BoxSize[1];  }
                                             else if ( dy < -HalfBox[1] )  {  dy += amr->BoxSize[1];  }
                                          }
            for (int i=0; i<PS1; i++)  {  double dx = x0 + i*dh;
                                          if ( Periodic[0] ) {
                                             if      ( dx > +HalfBox[0] )  {  dx -= amr->BoxSize[0];  }
                                             else if ( dx < -HalfBox[0] )  {  dx += amr->BoxSize[0];  }
                                          }

               const double r2 = SQR(dx) + SQR(dy) + SQR(dz);

               if ( r2 < r_max2 )
               {
                  const double r   = sqrt( r2 );
                  const int    bin = ( LogBin ) ? (  (r<dr_min) ? 0 : int( log(r/dr_min)/log(LogBinRatio) ) + 1  )
                                                : int( r/dr_min );
//                prevent from round-off errors
                  if ( bin >= Prof[0]->NBin )   continue;

//                check
#                 ifdef GAMER_DEBUG
                  if ( bin < 0 )    Aux_Error( ERROR_INFO, "bin (%d) < 0 !!\n", bin );
#                 endif

                  for (int p=0; p<NProf; p++)
                  {
//                   intrinsic fluid fields
                     if ( TFluIntIdx[p] != IdxUndef )
                     {
                        const real Weight = dv;

                        OMP_Data  [p][TID][bin] += ( FluIntTime )
                                                 ? ( FluWeighting     *FluidPtr     [ TFluIntIdx[p] ][k][j][i]
                                                   + FluWeighting_IntT*FluidPtr_IntT[ TFluIntIdx[p] ][k][j][i] )*Weight
                                                 :                     FluidPtr     [ TFluIntIdx[p] ][k][j][i]  *Weight;
                        OMP_Weight[p][TID][bin] += Weight;
                        OMP_NCell [p][TID][bin] ++;
                     }

//                   other fields
                     else
                     {
                        switch ( TVarBitIdx[p] )
                        {
//                         gravitational potential
#                          ifdef GRAVITY
                           case _POTE:
                           {
                              const real Weight = ( FluIntTime )    // weighted by cell mass
                                                ? ( FluWeighting     *FluidPtr     [DENS][k][j][i]
                                                  + FluWeighting_IntT*FluidPtr_IntT[DENS][k][j][i] )*dv
                                                :                     FluidPtr     [DENS][k][j][i]  *dv;

                              OMP_Data  [p][TID][bin] += ( PotIntTime )
                                                       ? ( PotWeighting     *PotPtr     [k][j][i]
                                                         + PotWeighting_IntT*PotPtr_IntT[k][j][i] )*Weight
                                                       :                     PotPtr     [k][j][i]  *Weight;
                              OMP_Weight[p][TID][bin] += Weight;
                              OMP_NCell [p][TID][bin] ++;
                           }
                           break;
#                          endif

//                         derived fields
#                          if ( MODEL == HYDRO )
                           case _VELR:
                           {
                              const real Weight = ( FluIntTime )    // weighted by cell mass
                                                ? ( FluWeighting     *FluidPtr     [DENS][k][j][i]
                                                  + FluWeighting_IntT*FluidPtr_IntT[DENS][k][j][i] )*dv
                                                :                     FluidPtr     [DENS][k][j][i]  *dv;

                              const real MomR   = ( FluIntTime )
                                                ? ( FluWeighting     *( FluidPtr     [MOMX][k][j][i]*dx +
                                                                        FluidPtr     [MOMY][k][j][i]*dy +
                                                                        FluidPtr     [MOMZ][k][j][i]*dz )
                                                  + FluWeighting_IntT*( FluidPtr_IntT[MOMX][k][j][i]*dx +
                                                                        FluidPtr_IntT[MOMY][k][j][i]*dy +
                                                                        FluidPtr_IntT[MOMZ][k][j][i]*dz ) ) / r
                                                :                     ( FluidPtr     [MOMX][k][j][i]*dx +
                                                                        FluidPtr     [MOMY][k][j][i]*dy +
                                                                        FluidPtr     [MOMZ][k][j][i]*dz )   / r;

                              OMP_Data  [p][TID][bin] += MomR*dv;    // vr*(rho*dv)
                              OMP_Weight[p][TID][bin] += Weight;
                              OMP_NCell [p][TID][bin] ++;
                           }
                           break;

                           case _PRES:
                           {
                              const real Weight = dv;
#                             ifdef MHD
                              const real EngyB      = MHD_GetCellCenteredBEnergyInPatch( lv, PID, i, j, k, MagSg      );
                              const real EngyB_IntT = ( MagIntTime )
                                                    ? MHD_GetCellCenteredBEnergyInPatch( lv, PID, i, j, k, MagSg_IntT )
                                                    : NULL_REAL;
#                             else
                              const real EngyB      = NULL_REAL;
                              const real EngyB_IntT = NULL_REAL;
#                             endif
<<<<<<< HEAD
                              const real Pres   = Hydro_Fluid2Pres( FluidPtr[DENS][k][j][i], FluidPtr[MOMX][k][j][i], FluidPtr[MOMY][k][j][i],
                                                                    FluidPtr[MOMZ][k][j][i], FluidPtr[ENGY][k][j][i],
                                                                    false, NULL_REAL, EngyB,
                                                                    EoS_DensEint2Pres_CPUPtr, EoS_AuxArray );
=======
                              const real Pres = ( FluIntTime )
                                              ?   FluWeighting     *Hydro_GetPressure( FluidPtr     [DENS][k][j][i],
                                                                                       FluidPtr     [MOMX][k][j][i],
                                                                                       FluidPtr     [MOMY][k][j][i],
                                                                                       FluidPtr     [MOMZ][k][j][i],
                                                                                       FluidPtr     [ENGY][k][j][i],
                                                                                       Gamma_m1, false, NULL_REAL, EngyB )
                                                + FluWeighting_IntT*Hydro_GetPressure( FluidPtr_IntT[DENS][k][j][i],
                                                                                       FluidPtr_IntT[MOMX][k][j][i],
                                                                                       FluidPtr_IntT[MOMY][k][j][i],
                                                                                       FluidPtr_IntT[MOMZ][k][j][i],
                                                                                       FluidPtr_IntT[ENGY][k][j][i],
                                                                                       Gamma_m1, false, NULL_REAL, EngyB_IntT )
                                              :                     Hydro_GetPressure( FluidPtr     [DENS][k][j][i],
                                                                                       FluidPtr     [MOMX][k][j][i],
                                                                                       FluidPtr     [MOMY][k][j][i],
                                                                                       FluidPtr     [MOMZ][k][j][i],
                                                                                       FluidPtr     [ENGY][k][j][i],
                                                                                       Gamma_m1, false, NULL_REAL, EngyB );
>>>>>>> 1c1cb536

                              OMP_Data  [p][TID][bin] += Pres*Weight;
                              OMP_Weight[p][TID][bin] += Weight;
                              OMP_NCell [p][TID][bin] ++;
                           }
                           break;

                           case _EINT_DER:
                           {
                              const real Weight = dv;
                              const real Dens   = FluidPtr[DENS][k][j][i];

//                            use the dual-energy variable to calculate the internal energy directly, if applicable
#                             ifdef DUAL_ENERGY

#                             if   ( DUAL_ENERGY == DE_ENPY )
                              const bool CheckMinPres_No = false;
                              const real Enpy = FluidPtr[ENPY][k][j][i];
                              const real Pres = Hydro_DensEntropy2Pres( Dens, Enpy, GAMMA-1.0, CheckMinPres_No, NULL_REAL );
                              const real Eint = EoS_DensPres2Eint_CPUPtr( Dens, Pres, EoS_AuxArray );
#                             elif ( DUAL_ENERGY == DE_EINT )
#                             error : DE_EINT is NOT supported yet !!
#                             endif

#                             else // #ifdef DUAL_ENERGY

                              const bool CheckMinEint_No = false;
                              const real MomX = FluidPtr[MOMX][k][j][i];
                              const real MomY = FluidPtr[MOMY][k][j][i];
                              const real MomZ = FluidPtr[MOMZ][k][j][i];
                              const real Etot = FluidPtr[ENGY][k][j][i];
#                             ifdef MHD
<<<<<<< HEAD
                              const real Emag = MHD_GetCellCenteredBEnergyInPatch( lv, PID, i, j, k, amr->MagSg[lv] );
#                             else
                              const real Emag = (real)0.0;
#                             endif
                              const real Eint = Hydro_Fluid2Eint( Dens, MomX, MomY, MomZ, Etot, CheckMinEint_No, NULL_REAL, Emag );

#                             endif // #ifdef DUAL_ENERGY ... else
=======
                              const real EngyB      = MHD_GetCellCenteredBEnergyInPatch( lv, PID, i, j, k, MagSg      );
                              const real EngyB_IntT = ( MagIntTime )
                                                    ? MHD_GetCellCenteredBEnergyInPatch( lv, PID, i, j, k, MagSg_IntT )
                                                    : NULL_REAL;
#                             else
                              const real EngyB      = NULL_REAL;
                              const real EngyB_IntT = NULL_REAL;
#                             endif
                              const real Pres = ( FluIntTime )
                                              ?   FluWeighting     *Hydro_GetPressure( FluidPtr     [DENS][k][j][i],
                                                                                       FluidPtr     [MOMX][k][j][i],
                                                                                       FluidPtr     [MOMY][k][j][i],
                                                                                       FluidPtr     [MOMZ][k][j][i],
                                                                                       FluidPtr     [ENGY][k][j][i],
                                                                                       Gamma_m1, false, NULL_REAL, EngyB )
                                                + FluWeighting_IntT*Hydro_GetPressure( FluidPtr_IntT[DENS][k][j][i],
                                                                                       FluidPtr_IntT[MOMX][k][j][i],
                                                                                       FluidPtr_IntT[MOMY][k][j][i],
                                                                                       FluidPtr_IntT[MOMZ][k][j][i],
                                                                                       FluidPtr_IntT[ENGY][k][j][i],
                                                                                       Gamma_m1, false, NULL_REAL, EngyB_IntT )
                                              :                     Hydro_GetPressure( FluidPtr     [DENS][k][j][i],
                                                                                       FluidPtr     [MOMX][k][j][i],
                                                                                       FluidPtr     [MOMY][k][j][i],
                                                                                       FluidPtr     [MOMZ][k][j][i],
                                                                                       FluidPtr     [ENGY][k][j][i],
                                                                                       Gamma_m1, false, NULL_REAL, EngyB );
                              const real Eint = Pres/Gamma_m1;  // assuming gamma law for now; will be replaced by a general EoS
>>>>>>> 1c1cb536

                              OMP_Data  [p][TID][bin] += Eint*Weight;
                              OMP_Weight[p][TID][bin] += Weight;
                              OMP_NCell [p][TID][bin] ++;
                           }
                           break;
#                          endif // HYDRO

                           default:
                              Aux_Error( ERROR_INFO, "unsupported field (%ld) !!\n", TVarBitIdx[p] );
                              exit( 1 );
                        } // switch ( TVarBitIdx[p] )
                     } // if ( TFluIntIdx[p] != IdxUndef ) ... else ...
                  } // for (int p=0; p<NProf; p++)
               } // if ( r2 < r_max2 )
            }}} // i,j,k
         } // for (int PID=0; PID<amr->NPatchComma[lv][1]; PID++)
      } // for (int lv=lv_min; lv<=lv_max; lv++)
   } // OpenMP parallel region


// sum over all OpenMP threads
   for (int p=0; p<NProf; p++)
   {
      for (int b=0; b<Prof[0]->NBin; b++)
      {
         Prof[p]->Data  [b]  = OMP_Data  [p][0][b];
         Prof[p]->Weight[b]  = OMP_Weight[p][0][b];
         Prof[p]->NCell [b]  = OMP_NCell [p][0][b];
      }

      for (int t=1; t<NT; t++)
      for (int b=0; b<Prof[0]->NBin; b++)
      {
         Prof[p]->Data  [b] += OMP_Data  [p][t][b];
         Prof[p]->Weight[b] += OMP_Weight[p][t][b];
         Prof[p]->NCell [b] += OMP_NCell [p][t][b];
      }
   }

// free per-thread arrays
   Aux_DeallocateArray3D( OMP_Data );
   Aux_DeallocateArray3D( OMP_Weight );
   Aux_DeallocateArray3D( OMP_NCell );


// collect data from all ranks (in-place reduction)
#  ifndef SERIAL
   for (int p=0; p<NProf; p++)
   {
      if ( MPI_Rank == 0 )
      {
         MPI_Reduce( MPI_IN_PLACE,    Prof[p]->Data,   Prof[p]->NBin, MPI_DOUBLE, MPI_SUM, 0, MPI_COMM_WORLD );
         MPI_Reduce( MPI_IN_PLACE,    Prof[p]->Weight, Prof[p]->NBin, MPI_DOUBLE, MPI_SUM, 0, MPI_COMM_WORLD );
         MPI_Reduce( MPI_IN_PLACE,    Prof[p]->NCell , Prof[p]->NBin, MPI_LONG,   MPI_SUM, 0, MPI_COMM_WORLD );
      }

      else
      {
         MPI_Reduce( Prof[p]->Data,   NULL,            Prof[p]->NBin, MPI_DOUBLE, MPI_SUM, 0, MPI_COMM_WORLD );
         MPI_Reduce( Prof[p]->Weight, NULL,            Prof[p]->NBin, MPI_DOUBLE, MPI_SUM, 0, MPI_COMM_WORLD );
         MPI_Reduce( Prof[p]->NCell,  NULL,            Prof[p]->NBin, MPI_LONG,   MPI_SUM, 0, MPI_COMM_WORLD );
      }
   }
#  endif


// compute profile by the root rank
   if ( MPI_Rank == 0 )
   {
      for (int p=0; p<NProf; p++)
      for (int b=0; b<Prof[0]->NBin; b++)
      {
//       skip empty bins since both their data and weight are zero
         if ( Prof[p]->NCell[b] > 0L )    Prof[p]->Data[b] /= Prof[p]->Weight[b];
      }
   }


// broadcast data to all ranks
   for (int p=0; p<NProf; p++)
   {
      MPI_Bcast( Prof[p]->Data,   Prof[p]->NBin, MPI_DOUBLE, 0, MPI_COMM_WORLD );
      MPI_Bcast( Prof[p]->Weight, Prof[p]->NBin, MPI_DOUBLE, 0, MPI_COMM_WORLD );
      MPI_Bcast( Prof[p]->NCell,  Prof[p]->NBin, MPI_LONG,   0, MPI_COMM_WORLD );
   }


// remove the empty bins
// --> all ranks do the same work so that no data broadcast is required
   if ( RemoveEmpty )
   {
      for (int b=0; b<Prof[0]->NBin; b++)
      {
         if ( Prof[0]->NCell[b] != 0L )   continue;

//       remove consecutive empty bins at the same time for better performance
         int b_up;
         for (b_up=b+1; b_up<Prof[0]->NBin; b_up++)
            if ( Prof[0]->NCell[b_up] != 0L )   break;

         const int stride = b_up - b;

         for (b_up=b+stride; b_up<Prof[0]->NBin; b_up++)
         {
            const int b_up_ms = b_up - stride;

            for (int p=0; p<NProf; p++)
            {
               Prof[p]->Radius[b_up_ms] = Prof[p]->Radius[b_up];
               Prof[p]->Data  [b_up_ms] = Prof[p]->Data  [b_up];
               Prof[p]->Weight[b_up_ms] = Prof[p]->Weight[b_up];
               Prof[p]->NCell [b_up_ms] = Prof[p]->NCell [b_up];
            }
         }

//       reset the total number of bins
         for (int p=0; p<NProf; p++)
            Prof[p]->NBin -= stride;
      } // for (int b=0; b<Prof->NBin; b++)

//    update the maximum radius since the last bin may have been removed
      for (int p=0; p<NProf; p++)
      {
         const int LastBin = Prof[p]->NBin-1;

         Prof[p]->MaxRadius = ( LogBin ) ? Prof[p]->Radius[LastBin]*sqrt( LogBinRatio )
                                         : Prof[p]->Radius[LastBin] + 0.5*dr_min;
      }
   } // if ( RemoveEmpty )

} // FUNCTION : Aux_ComputeProfile<|MERGE_RESOLUTION|>--- conflicted
+++ resolved
@@ -388,42 +388,39 @@
 
                            case _PRES:
                            {
-                              const real Weight = dv;
+                              const bool CheckMinPres_No = false;
+                              const real Weight          = dv;
 #                             ifdef MHD
-                              const real EngyB      = MHD_GetCellCenteredBEnergyInPatch( lv, PID, i, j, k, MagSg      );
-                              const real EngyB_IntT = ( MagIntTime )
-                                                    ? MHD_GetCellCenteredBEnergyInPatch( lv, PID, i, j, k, MagSg_IntT )
-                                                    : NULL_REAL;
+                              const real Emag            = MHD_GetCellCenteredBEnergyInPatch( lv, PID, i, j, k, MagSg      );
+                              const real Emag_IntT       = ( MagIntTime )
+                                                         ? MHD_GetCellCenteredBEnergyInPatch( lv, PID, i, j, k, MagSg_IntT )
+                                                         : NULL_REAL;
 #                             else
-                              const real EngyB      = NULL_REAL;
-                              const real EngyB_IntT = NULL_REAL;
+                              const real Emag            = NULL_REAL;
+                              const real Emag_IntT       = NULL_REAL;
 #                             endif
-<<<<<<< HEAD
-                              const real Pres   = Hydro_Fluid2Pres( FluidPtr[DENS][k][j][i], FluidPtr[MOMX][k][j][i], FluidPtr[MOMY][k][j][i],
-                                                                    FluidPtr[MOMZ][k][j][i], FluidPtr[ENGY][k][j][i],
-                                                                    false, NULL_REAL, EngyB,
-                                                                    EoS_DensEint2Pres_CPUPtr, EoS_AuxArray );
-=======
                               const real Pres = ( FluIntTime )
-                                              ?   FluWeighting     *Hydro_GetPressure( FluidPtr     [DENS][k][j][i],
-                                                                                       FluidPtr     [MOMX][k][j][i],
-                                                                                       FluidPtr     [MOMY][k][j][i],
-                                                                                       FluidPtr     [MOMZ][k][j][i],
-                                                                                       FluidPtr     [ENGY][k][j][i],
-                                                                                       Gamma_m1, false, NULL_REAL, EngyB )
-                                                + FluWeighting_IntT*Hydro_GetPressure( FluidPtr_IntT[DENS][k][j][i],
-                                                                                       FluidPtr_IntT[MOMX][k][j][i],
-                                                                                       FluidPtr_IntT[MOMY][k][j][i],
-                                                                                       FluidPtr_IntT[MOMZ][k][j][i],
-                                                                                       FluidPtr_IntT[ENGY][k][j][i],
-                                                                                       Gamma_m1, false, NULL_REAL, EngyB_IntT )
-                                              :                     Hydro_GetPressure( FluidPtr     [DENS][k][j][i],
-                                                                                       FluidPtr     [MOMX][k][j][i],
-                                                                                       FluidPtr     [MOMY][k][j][i],
-                                                                                       FluidPtr     [MOMZ][k][j][i],
-                                                                                       FluidPtr     [ENGY][k][j][i],
-                                                                                       Gamma_m1, false, NULL_REAL, EngyB );
->>>>>>> 1c1cb536
+                                              ?   FluWeighting     *Hydro_Fluid2Pres( FluidPtr     [DENS][k][j][i],
+                                                                                      FluidPtr     [MOMX][k][j][i],
+                                                                                      FluidPtr     [MOMY][k][j][i],
+                                                                                      FluidPtr     [MOMZ][k][j][i],
+                                                                                      FluidPtr     [ENGY][k][j][i],
+                                                                                      CheckMinPres_No, NULL_REAL, Emag,
+                                                                                      EoS_DensEint2Pres_CPUPtr, EoS_AuxArray )
+                                                + FluWeighting_IntT*Hydro_Fluid2Pres( FluidPtr_IntT[DENS][k][j][i],
+                                                                                      FluidPtr_IntT[MOMX][k][j][i],
+                                                                                      FluidPtr_IntT[MOMY][k][j][i],
+                                                                                      FluidPtr_IntT[MOMZ][k][j][i],
+                                                                                      FluidPtr_IntT[ENGY][k][j][i],
+                                                                                      CheckMinPres_No, NULL_REAL, Emag_IntT,
+                                                                                      EoS_DensEint2Pres_CPUPtr, EoS_AuxArray )
+                                              :                     Hydro_Fluid2Pres( FluidPtr     [DENS][k][j][i],
+                                                                                      FluidPtr     [MOMX][k][j][i],
+                                                                                      FluidPtr     [MOMY][k][j][i],
+                                                                                      FluidPtr     [MOMZ][k][j][i],
+                                                                                      FluidPtr     [ENGY][k][j][i],
+                                                                                      CheckMinPres_No, NULL_REAL, Emag,
+                                                                                      EoS_DensEint2Pres_CPUPtr, EoS_AuxArray );
 
                               OMP_Data  [p][TID][bin] += Pres*Weight;
                               OMP_Weight[p][TID][bin] += Weight;
@@ -451,49 +448,39 @@
 #                             else // #ifdef DUAL_ENERGY
 
                               const bool CheckMinEint_No = false;
-                              const real MomX = FluidPtr[MOMX][k][j][i];
-                              const real MomY = FluidPtr[MOMY][k][j][i];
-                              const real MomZ = FluidPtr[MOMZ][k][j][i];
-                              const real Etot = FluidPtr[ENGY][k][j][i];
+                              const real MomX            = FluidPtr[MOMX][k][j][i];
+                              const real MomY            = FluidPtr[MOMY][k][j][i];
+                              const real MomZ            = FluidPtr[MOMZ][k][j][i];
+                              const real Etot            = FluidPtr[ENGY][k][j][i];
 #                             ifdef MHD
-<<<<<<< HEAD
-                              const real Emag = MHD_GetCellCenteredBEnergyInPatch( lv, PID, i, j, k, amr->MagSg[lv] );
+                              const real Emag            = MHD_GetCellCenteredBEnergyInPatch( lv, PID, i, j, k, MagSg      );
+                              const real Emag_IntT       = ( MagIntTime )
+                                                         ? MHD_GetCellCenteredBEnergyInPatch( lv, PID, i, j, k, MagSg_IntT )
+                                                         : NULL_REAL;
 #                             else
-                              const real Emag = (real)0.0;
+                              const real Emag            = NULL_REAL;
+                              const real Emag_IntT       = NULL_REAL;
 #                             endif
-                              const real Eint = Hydro_Fluid2Eint( Dens, MomX, MomY, MomZ, Etot, CheckMinEint_No, NULL_REAL, Emag );
-
+                              const real Eint = ( FluIntTime )
+                                              ?   FluWeighting     *Hydro_Fluid2Eint( FluidPtr     [DENS][k][j][i],
+                                                                                      FluidPtr     [MOMX][k][j][i],
+                                                                                      FluidPtr     [MOMY][k][j][i],
+                                                                                      FluidPtr     [MOMZ][k][j][i],
+                                                                                      FluidPtr     [ENGY][k][j][i],
+                                                                                      CheckMinEint_No, NULL_REAL, Emag )
+                                                + FluWeighting_IntT*Hydro_Fluid2Eint( FluidPtr_IntT[DENS][k][j][i],
+                                                                                      FluidPtr_IntT[MOMX][k][j][i],
+                                                                                      FluidPtr_IntT[MOMY][k][j][i],
+                                                                                      FluidPtr_IntT[MOMZ][k][j][i],
+                                                                                      FluidPtr_IntT[ENGY][k][j][i],
+                                                                                      CheckMinEint_No, NULL_REAL, Emag_IntT )
+                                              :                     Hydro_Fluid2Eint( FluidPtr     [DENS][k][j][i],
+                                                                                      FluidPtr     [MOMX][k][j][i],
+                                                                                      FluidPtr     [MOMY][k][j][i],
+                                                                                      FluidPtr     [MOMZ][k][j][i],
+                                                                                      FluidPtr     [ENGY][k][j][i],
+                                                                                      CheckMinEint_No, NULL_REAL, Emag );
 #                             endif // #ifdef DUAL_ENERGY ... else
-=======
-                              const real EngyB      = MHD_GetCellCenteredBEnergyInPatch( lv, PID, i, j, k, MagSg      );
-                              const real EngyB_IntT = ( MagIntTime )
-                                                    ? MHD_GetCellCenteredBEnergyInPatch( lv, PID, i, j, k, MagSg_IntT )
-                                                    : NULL_REAL;
-#                             else
-                              const real EngyB      = NULL_REAL;
-                              const real EngyB_IntT = NULL_REAL;
-#                             endif
-                              const real Pres = ( FluIntTime )
-                                              ?   FluWeighting     *Hydro_GetPressure( FluidPtr     [DENS][k][j][i],
-                                                                                       FluidPtr     [MOMX][k][j][i],
-                                                                                       FluidPtr     [MOMY][k][j][i],
-                                                                                       FluidPtr     [MOMZ][k][j][i],
-                                                                                       FluidPtr     [ENGY][k][j][i],
-                                                                                       Gamma_m1, false, NULL_REAL, EngyB )
-                                                + FluWeighting_IntT*Hydro_GetPressure( FluidPtr_IntT[DENS][k][j][i],
-                                                                                       FluidPtr_IntT[MOMX][k][j][i],
-                                                                                       FluidPtr_IntT[MOMY][k][j][i],
-                                                                                       FluidPtr_IntT[MOMZ][k][j][i],
-                                                                                       FluidPtr_IntT[ENGY][k][j][i],
-                                                                                       Gamma_m1, false, NULL_REAL, EngyB_IntT )
-                                              :                     Hydro_GetPressure( FluidPtr     [DENS][k][j][i],
-                                                                                       FluidPtr     [MOMX][k][j][i],
-                                                                                       FluidPtr     [MOMY][k][j][i],
-                                                                                       FluidPtr     [MOMZ][k][j][i],
-                                                                                       FluidPtr     [ENGY][k][j][i],
-                                                                                       Gamma_m1, false, NULL_REAL, EngyB );
-                              const real Eint = Pres/Gamma_m1;  // assuming gamma law for now; will be replaced by a general EoS
->>>>>>> 1c1cb536
 
                               OMP_Data  [p][TID][bin] += Eint*Weight;
                               OMP_Weight[p][TID][bin] += Weight;
