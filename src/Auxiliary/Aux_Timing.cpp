--- conflicted
+++ resolved
@@ -652,27 +652,16 @@
    if ( OPT__TIMING_BALANCE )
    {
 //    _P : percentage; _IM : imbalance
-<<<<<<< HEAD
-      double Everything[3], MPI_Grid[3], Aux[3], Corr[3], Output[3], LB[3], Par[3], MPI_Par[3];
-      double dt_P, Flu_P, Gra_P, Src_P, Che_P, SF_P, FB_P, FixUp_P, Flag_P, Refine_P, Sum_P, MPI_Grid_P, Aux_P, Corr_P, Output_P, LB_P, Par_P, MPI_Par_P;
-      double dt_IB, Flu_IB, Gra_IB, Src_IB, Che_IB, SF_IB, FB_IB, FixUp_IB, Flag_IB, Refine_IB, Sum_IB, MPI_Grid_IB, Aux_IB, Corr_IB, Output_IB, LB_IB, Par_IB, MPI_Par_IB;
-=======
       double Everything[3], MPI_Grid[3], Aux[3], Corr[3], Output[3], LB[3], Par[3], MPI_Par[3], libyt[3];
-      double dt_P, Flu_P, Gra_P, Src_P, Che_P, SF_P, FixUp_P, Flag_P, Refine_P, Sum_P, MPI_Grid_P, Aux_P, Corr_P, Output_P, LB_P, Par_P, MPI_Par_P, libyt_P;
-      double dt_IB, Flu_IB, Gra_IB, Src_IB, Che_IB, SF_IB, FixUp_IB, Flag_IB, Refine_IB, Sum_IB, MPI_Grid_IB, Aux_IB, Corr_IB, Output_IB, LB_IB, Par_IB, MPI_Par_IB, libyt_IB;
->>>>>>> 49fbd8cb
+      double dt_P, Flu_P, Gra_P, Src_P, Che_P, SF_P, FB_P, FixUp_P, Flag_P, Refine_P, Sum_P, MPI_Grid_P, Aux_P, Corr_P, Output_P, LB_P, Par_P, MPI_Par_P, libyt_P;
+      double dt_IB, Flu_IB, Gra_IB, Src_IB, Che_IB, SF_IB, FB_IB, FixUp_IB, Flag_IB, Refine_IB, Sum_IB, MPI_Grid_IB, Aux_IB, Corr_IB, Output_IB, LB_IB, Par_IB, MPI_Par_IB, libyt_IB;
 
       fprintf( File, "Summary\n" );
       fprintf( File, "---------------------------------------------------------------------------------------" );
       fprintf( File, "---------------------------------------\n" );
-      fprintf( File, "%3s%5s %11s%9s%9s%9s%9s%9s%9s%9s%9s%9s%9s%9s%9s%9s%9s%9s%9s%12s\n",
-<<<<<<< HEAD
+      fprintf( File, "%3s%5s %11s%9s%9s%9s%9s%9s%9s%9s%9s%9s%9s%9s%9s%9s%9s%9s%9s%9s%12s\n",
                "", "", "dt", "Flu_Adv", "Gra_Adv", "Src_Adv", "Che_Adv", "SF", "FB_Adv", "FixUp", "Flag", "Refine",
-               "MPI_Grid", "Output", "Aux", "LB", "CorrSync", "Par", "-MPI_Par", "Sum" );
-=======
-               "", "", "dt", "Flu_Adv", "Gra_Adv", "Src_Adv", "Che_Adv", "SF", "FixUp", "Flag", "Refine", "MPI_Grid", "Output", "Aux", "LB",
-               "CorrSync", "Par", "-MPI_Par", "libyt", "Sum" );
->>>>>>> 49fbd8cb
+               "MPI_Grid", "Output", "Aux", "LB", "CorrSync", "Par", "-MPI_Par", "libyt", "Sum" );
 
       for (int v=0; v<3; v++)
       {
@@ -697,15 +686,9 @@
 
 //       2.1 time
          fprintf( File, "%3s%5s %11.4f%9.4f%9.4f%9.4f%9.4f%9.4f%9.4f%9.4f%9.4f%9.4f%9.4f%9.4f%9.4f%9.4f%9.4f%9.4f%9.4f%12.4f\n",
-<<<<<<< HEAD
                   Comment_LB[v], "Time", Time_LB[0][27][v], Time_LB[0][1][v], Time_LB[0][2][v], Time_LB[0][29][v],
                   Time_LB[0][3][v], Time_LB[0][28][v], Time_LB[0][30][v], Time_LB[0][4][v], Time_LB[0][5][v], Time_LB[0][6][v],
-                  MPI_Grid[v], Output[v], Aux[v], LB[v], Corr[v], Par[v], MPI_Par[v], Sum_LB[0][v] );
-=======
-                  Comment_LB[v], "Time", Time_LB[0][27][v], Time_LB[0][1][v], Time_LB[0][2][v], Time_LB[0][29][v], Time_LB[0][3][v], Time_LB[0][28][v],
-                  Time_LB[0][4][v], Time_LB[0][5][v], Time_LB[0][6][v], MPI_Grid[v], Output[v], Aux[v], LB[v], Corr[v],
-                  Par[v], MPI_Par[v], libyt[v], Sum_LB[0][v] );
->>>>>>> 49fbd8cb
+                  MPI_Grid[v], Output[v], Aux[v], LB[v], Corr[v], Par[v], MPI_Par[v], libyt[v], Sum_LB[0][v] );
       } // for (int v=0; v<3; v++)
 
       fprintf( File, "\n" );
@@ -732,14 +715,9 @@
       libyt_IB    = 100.0*( libyt         [0] - libyt         [2] ) / ((libyt         [2]==0.0)?1.0:libyt         [2]);
       Sum_IB      = 100.0*( Sum_LB [0]    [0] - Sum_LB [0]    [2] ) / ((Sum_LB [0]    [2]==0.0)?1.0:Sum_LB [0]    [2]);
 
-      fprintf( File, "%9s%10.3f%%%8.3f%%%8.3f%%%8.3f%%%8.3f%%%8.3f%%%8.3f%%%8.3f%%%8.3f%%%8.3f%%%8.3f%%%8.3f%%%8.3f%%%8.3f%%%8.3f%%%8.3f%%%8.3f%%%11.3f%%\n",
-<<<<<<< HEAD
+      fprintf( File, "%9s%10.3f%%%8.3f%%%8.3f%%%8.3f%%%8.3f%%%8.3f%%%8.3f%%%8.3f%%%8.3f%%%8.3f%%%8.3f%%%8.3f%%%8.3f%%%8.3f%%%8.3f%%%8.3f%%%8.3f%%%8.3f%%%11.3f%%\n",
                "Imbalance", dt_IB, Flu_IB, Gra_IB, Src_IB, Che_IB, SF_IB, FB_IB, FixUp_IB, Flag_IB, Refine_IB,
-               MPI_Grid_IB, Output_IB, Aux_IB, LB_IB, Corr_IB, Par_IB, MPI_Par_IB, Sum_IB );
-=======
-               "Imbalance", dt_IB, Flu_IB, Gra_IB, Src_IB, Che_IB, SF_IB, FixUp_IB, Flag_IB, Refine_IB, MPI_Grid_IB, Output_IB, Aux_IB, LB_IB,
-               Corr_IB, Par_IB, MPI_Par_IB, libyt_IB, Sum_IB );
->>>>>>> 49fbd8cb
+               MPI_Grid_IB, Output_IB, Aux_IB, LB_IB, Corr_IB, Par_IB, MPI_Par_IB, libyt_IB, Sum_IB );
 
 
 //    2.3 "max" percentage
@@ -763,14 +741,9 @@
       libyt_P    = 100.0*libyt         [0]/Everything[0];
       Sum_P      = 100.0*Sum_LB [0]    [0]/Everything[0];
 
-      fprintf( File, "%3s%5s %10.3f%%%8.3f%%%8.3f%%%8.3f%%%8.3f%%%8.3f%%%8.3f%%%8.3f%%%8.3f%%%8.3f%%%8.3f%%%8.3f%%%8.3f%%%8.3f%%%8.3f%%%8.3f%%%8.3f%%%11.3f%%\n",
-<<<<<<< HEAD
+      fprintf( File, "%3s%5s %10.3f%%%8.3f%%%8.3f%%%8.3f%%%8.3f%%%8.3f%%%8.3f%%%8.3f%%%8.3f%%%8.3f%%%8.3f%%%8.3f%%%8.3f%%%8.3f%%%8.3f%%%8.3f%%%8.3f%%%8.3f%%%11.3f%%\n",
                "Max", "Frac", dt_P, Flu_P, Gra_P, Src_P, Che_P, SF_P, FB_P, FixUp_P, Flag_P, Refine_P,
-               MPI_Grid_P, Output_P, Aux_P, LB_P, Corr_P, Par_P, MPI_Par_P, Sum_P );
-=======
-               "Max", "Frac", dt_P, Flu_P, Gra_P, Src_P, Che_P, SF_P, FixUp_P, Flag_P, Refine_P, MPI_Grid_P, Output_P, Aux_P, LB_P,
-               Corr_P, Par_P, MPI_Par_P, libyt_P, Sum_P );
->>>>>>> 49fbd8cb
+               MPI_Grid_P, Output_P, Aux_P, LB_P, Corr_P, Par_P, MPI_Par_P, libyt_P, Sum_P );
 
       fprintf( File, "\n" );
 
@@ -802,14 +775,9 @@
 
    else
    {
-<<<<<<< HEAD
-      double Everything, MPI_Grid, Aux, Corr, Output, LB, Par, MPI_Par;
+      double Everything, MPI_Grid, Aux, Corr, Output, LB, Par, MPI_Par, libyt;
       double dt_P, Flu_P, Gra_P, Src_P, Che_P, SF_P, FB_P, FixUp_P, Flag_P, Refine_P, Sum_P, MPI_Grid_P;
-      double Aux_P, Corr_P, Output_P, LB_P, Par_P, MPI_Par_P;
-=======
-      double Everything, MPI_Grid, Aux, Corr, Output, LB, Par, MPI_Par, libyt;
-      double dt_P, Flu_P, Gra_P, Src_P, Che_P, SF_P, FixUp_P, Flag_P, Refine_P, Sum_P, MPI_Grid_P, Aux_P, Corr_P, Output_P, LB_P, Par_P, MPI_Par_P, libyt_P;
->>>>>>> 49fbd8cb
+      double Aux_P, Corr_P, Output_P, LB_P, Par_P, MPI_Par_P, libyt_P;
 
       Everything = Timer_Main[0]->GetValue();
       Output     = Timer_Main[3]->GetValue();
@@ -854,33 +822,18 @@
       fprintf( File, "---------------------------------------------------------------------------------------" );
       fprintf( File, "---------------------------------------\n" );
       fprintf( File, "%3s%5s %11s%9s%9s%9s%9s%9s%9s%9s%9s%9s%9s%9s%9s%9s%9s%9s%9s%12s\n",
-<<<<<<< HEAD
                "", "", "dt", "Flu_Adv", "Gra_Adv", "Src_Adv", "Che_Adv", "SF", "FB_Adv", "FixUp", "Flag", "Refine",
-               "MPI_Grid", "Output", "Aux", "LB", "CorrSync", "Par", "-MPI_Par", "Sum" );
+               "MPI_Grid", "Output", "Aux", "LB", "CorrSync", "Par", "-MPI_Par", "libyt", "Sum" );
 
 //    2.1 time
-      fprintf( File, "%3s%5s %11.4f%9.4f%9.4f%9.4f%9.4f%9.4f%9.4f%9.4f%9.4f%9.4f%9.4f%9.4f%9.4f%9.4f%9.4f%9.4f%9.4f%12.4f\n",
+      fprintf( File, "%3s%5s %11.4f%9.4f%9.4f%9.4f%9.4f%9.4f%9.4f%9.4f%9.4f%9.4f%9.4f%9.4f%9.4f%9.4f%9.4f%9.4f%9.4f%9.4f%12.4f\n",
                "", "Time", dt[0], Flu_Advance[0], Gra_Advance[0], Src_Advance[0], Che_Advance[0], SF[0], FB_Advance[0],
-               FixUp[0], Flag[0], Refine[0], MPI_Grid, Output, Aux, LB, Corr, Par, MPI_Par, Sum[0] );
+               FixUp[0], Flag[0], Refine[0], MPI_Grid, Output, Aux, LB, Corr, Par, MPI_Par, libyt, Sum[0] );
 
 //    2.2 percentage
-      fprintf( File, "%3s%5s %10.3f%%%8.3f%%%8.3f%%%8.3f%%%8.3f%%%8.3f%%%8.3f%%%8.3f%%%8.3f%%%8.3f%%%8.3f%%%8.3f%%%8.3f%%%8.3f%%%8.3f%%%8.3f%%%8.3f%%%11.3f%%\n",
+      fprintf( File, "%3s%5s %10.3f%%%8.3f%%%8.3f%%%8.3f%%%8.3f%%%8.3f%%%8.3f%%%8.3f%%%8.3f%%%8.3f%%%8.3f%%%8.3f%%%8.3f%%%8.3f%%%8.3f%%%8.3f%%%8.3f%%%8.3f%%%11.3f%%\n",
                "", "Frac", dt_P, Flu_P, Gra_P, Src_P, Che_P, SF_P, FB_P, FixUp_P, Flag_P, Refine_P,
-               MPI_Grid_P, Output_P, Aux_P, LB_P, Corr_P, Par_P, MPI_Par_P, Sum_P );
-=======
-               "", "", "dt", "Flu_Adv", "Gra_Adv", "Src_Adv", "Che_Adv", "SF", "FixUp", "Flag", "Refine", "MPI_Grid", "Output", "Aux", "LB",
-               "CorrSync", "Par", "-MPI_Par", "libyt", "Sum" );
-
-//    2.1 time
-      fprintf( File, "%3s%5s %11.4f%9.4f%9.4f%9.4f%9.4f%9.4f%9.4f%9.4f%9.4f%9.4f%9.4f%9.4f%9.4f%9.4f%9.4f%9.4f%9.4f%12.4f\n",
-               "", "Time", dt[0], Flu_Advance[0], Gra_Advance[0], Src_Advance[0], Che_Advance[0], SF[0], FixUp[0], Flag[0], Refine[0], MPI_Grid,
-               Output, Aux, LB, Corr, Par, MPI_Par, libyt, Sum[0] );
-
-//    2.2 percentage
-      fprintf( File, "%3s%5s %10.3f%%%8.3f%%%8.3f%%%8.3f%%%8.3f%%%8.3f%%%8.3f%%%8.3f%%%8.3f%%%8.3f%%%8.3f%%%8.3f%%%8.3f%%%8.3f%%%8.3f%%%8.3f%%%8.3f%%%11.3f%%\n",
-               "", "Frac", dt_P, Flu_P, Gra_P, Src_P, Che_P, SF_P, FixUp_P, Flag_P, Refine_P, MPI_Grid_P, Output_P, Aux_P, LB_P,
-               Corr_P, Par_P, MPI_Par_P, libyt_P, Sum_P );
->>>>>>> 49fbd8cb
+               MPI_Grid_P, Output_P, Aux_P, LB_P, Corr_P, Par_P, MPI_Par_P, libyt_P, Sum_P );
       fprintf( File, "\n" );
 
 
@@ -1037,17 +990,10 @@
    const char Comment_LB[][4] = { "Max", "Min", "Ave" };
    const int  NNewTimer       = 2;
 
-<<<<<<< HEAD
    double dt_P, Flu_P, Gra_P, Src_P, Che_P, SF_P, FB_P, FixUp_P, Flag_P, Refine_P, Sum_P, MPI_Grid_P;
-   double Aux_P, Corr_P, Output_P, LB_P, Par_P, MPI_Par_P, Init_P, Other_P;
+   double Aux_P, Corr_P, Output_P, LB_P, Par_P, MPI_Par_P, libyt_P, Init_P, Other_P;
    double dt_IB, Flu_IB, Gra_IB, Src_IB, Che_IB, SF_IB, FB_IB, FixUp_IB, Flag_IB, Refine_IB, Sum_IB, MPI_Grid_IB;
-   double Aux_IB, Corr_IB, Output_IB, LB_IB, Par_IB, MPI_Par_IB, Init_IB, Other_IB;
-=======
-   double dt_P, Flu_P, Gra_P, Src_P, Che_P, SF_P, FixUp_P, Flag_P, Refine_P, Sum_P, MPI_Grid_P, Aux_P, Corr_P, Output_P, LB_P;
-   double Par_P, MPI_Par_P, libyt_P, Init_P, Other_P;
-   double dt_IB, Flu_IB, Gra_IB, Src_IB, Che_IB, SF_IB, FixUp_IB, Flag_IB, Refine_IB, Sum_IB, MPI_Grid_IB, Aux_IB, Corr_IB, Output_IB, LB_IB;
-   double Par_IB, MPI_Par_IB, libyt_IB, Init_IB, Other_IB;
->>>>>>> 49fbd8cb
+   double Aux_IB, Corr_IB, Output_IB, LB_IB, Par_IB, MPI_Par_IB, libyt_IB, Init_IB, Other_IB;
    double NewTimer_Acc[NNewTimer][3], Send[NNewTimer];
 
    double (*Recv)[NNewTimer] = new double [MPI_NRank][NNewTimer];
@@ -1134,28 +1080,17 @@
    fprintf( File, "Timing Diagnosis      :\n" );
    fprintf( File, "----------------------------------------------------------------------------------------" );
    fprintf( File, "--------------------------------------\n" );
-   fprintf( File, "%3s%5s %9s%9s%9s%9s%9s%9s%9s%9s%9s%9s%9s%9s%9s%9s%9s%9s%9s%9s%9s%9s\n",
-<<<<<<< HEAD
+   fprintf( File, "%3s%5s %9s%9s%9s%9s%9s%9s%9s%9s%9s%9s%9s%9s%9s%9s%9s%9s%9s%9s%9s%9s%9s\n",
             "", "", "dt", "Flu_Adv", "Gra_Adv", "Src_Adv", "Che_Adv", "SF", "FB_Adv", "FixUp", "Flag", "Refine",
-            "MPI_Grid", "Output", "Aux", "LB", "CorrSync", "Par", "-MPI_Par", "Init", "Other", "Sum" );
-=======
-            "", "", "dt", "Flu_Adv", "Gra_Adv", "Src_Adv", "Che_Adv", "SF", "FixUp", "Flag", "Refine", "MPI_Grid", "Output", "Aux", "LB",
-            "CorrSync", "Par", "-MPI_Par", "libyt", "Init", "Other", "Sum" );
->>>>>>> 49fbd8cb
+            "MPI_Grid", "Output", "Aux", "LB", "CorrSync", "Par", "-MPI_Par", "libyt", "Init", "Other", "Sum" );
 
    if ( OPT__TIMING_BALANCE )
    {
       for (int v=0; v<3; v++)
-      fprintf( File, "%3s%5s %9.2f%9.2f%9.2f%9.2f%9.2f%9.2f%9.2f%9.2f%9.2f%9.2f%9.2f%9.2f%9.2f%9.2f%9.2f%9.2f%9.2f%9.2f%9.2f%9.2f\n",
-<<<<<<< HEAD
+      fprintf( File, "%3s%5s %9.2f%9.2f%9.2f%9.2f%9.2f%9.2f%9.2f%9.2f%9.2f%9.2f%9.2f%9.2f%9.2f%9.2f%9.2f%9.2f%9.2f%9.2f%9.2f%9.2f%9.2f\n",
                Comment_LB[v], "Time", dt_Acc[v], Flu_Acc[v], Gra_Acc[v], Src_Acc[v], Che_Acc[v], SF_Acc[v], FB_Acc[v],
                FixUp_Acc[v], Flag_Acc[v], Refine_Acc[v], MPI_Grid_Acc[v], Output_Acc[v], Aux_Acc[v], LB_Acc[v],
-               Corr_Acc[v], Par_Acc[v], MPI_Par_Acc[v], Init_Acc[v], Other_Acc[v], Sum_Acc[v] );
-=======
-               Comment_LB[v], "Time", dt_Acc[v], Flu_Acc[v], Gra_Acc[v], Src_Acc[v], Che_Acc[v], SF_Acc[v], FixUp_Acc[v], Flag_Acc[v], Refine_Acc[v],
-               MPI_Grid_Acc[v], Output_Acc[v], Aux_Acc[v], LB_Acc[v], Corr_Acc[v], Par_Acc[v], MPI_Par_Acc[v], libyt_Acc[v], Init_Acc[v], Other_Acc[v],
-               Sum_Acc[v] );
->>>>>>> 49fbd8cb
+               Corr_Acc[v], Par_Acc[v], MPI_Par_Acc[v], libyt_Acc[v], Init_Acc[v], Other_Acc[v], Sum_Acc[v] );
 
 //    "max" imbalance = (Max-Ave)/Ave
       dt_IB       = 100.0*( dt_Acc      [0] - dt_Acc      [2] ) / ( (dt_Acc      [2]==0.0) ? 1.0 : dt_Acc      [2] );
@@ -1181,39 +1116,23 @@
       Sum_IB      = 100.0*( Sum_Acc     [0] - Sum_Acc     [2] ) / ( (Sum_Acc     [2]==0.0) ? 1.0 : Sum_Acc     [2] );
 
       fprintf( File, "\n" );
-      fprintf( File, "%9s%8.3f%%%8.3f%%%8.3f%%%8.3f%%%8.3f%%%8.3f%%%8.3f%%%8.3f%%%8.3f%%%8.3f%%%8.3f%%%8.3f%%%8.3f%%%8.3f%%%8.3f%%%8.3f%%%8.3f%%%8.3f%%%8.3f%%%8.3f%%\n",
-<<<<<<< HEAD
+      fprintf( File, "%9s%8.3f%%%8.3f%%%8.3f%%%8.3f%%%8.3f%%%8.3f%%%8.3f%%%8.3f%%%8.3f%%%8.3f%%%8.3f%%%8.3f%%%8.3f%%%8.3f%%%8.3f%%%8.3f%%%8.3f%%%8.3f%%%8.3f%%%8.3f%%%8.3f%%\n",
                "Imbalance", dt_IB, Flu_IB, Gra_IB, Src_IB, Che_IB, SF_IB, FB_IB, FixUp_IB, Flag_IB, Refine_IB,
-               MPI_Grid_IB, Output_IB, Aux_IB, LB_IB, Corr_IB, Par_IB, MPI_Par_IB, Init_IB, Other_IB, Sum_IB );
-      fprintf( File, "%3s%5s %8.3f%%%8.3f%%%8.3f%%%8.3f%%%8.3f%%%8.3f%%%8.3f%%%8.3f%%%8.3f%%%8.3f%%%8.3f%%%8.3f%%%8.3f%%%8.3f%%%8.3f%%%8.3f%%%8.3f%%%8.3f%%%8.3f%%%8.3f%%\n",
+               MPI_Grid_IB, Output_IB, Aux_IB, LB_IB, Corr_IB, Par_IB, MPI_Par_IB, libyt_IB, Init_IB, Other_IB, Sum_IB );
+      fprintf( File, "%3s%5s %8.3f%%%8.3f%%%8.3f%%%8.3f%%%8.3f%%%8.3f%%%8.3f%%%8.3f%%%8.3f%%%8.3f%%%8.3f%%%8.3f%%%8.3f%%%8.3f%%%8.3f%%%8.3f%%%8.3f%%%8.3f%%%8.3f%%%8.3f%%%8.3f%%\n",
                Comment_LB[0], "Frac", dt_P, Flu_P, Gra_P, Src_P, Che_P, SF_P, FB_P, FixUp_P, Flag_P, Refine_P,
-               MPI_Grid_P, Output_P, Aux_P, LB_P, Corr_P, Par_P, MPI_Par_P, Init_P, Other_P, Sum_P );
-=======
-               "Imbalance", dt_IB, Flu_IB, Gra_IB, Src_IB, Che_IB, SF_IB, FixUp_IB, Flag_IB, Refine_IB, MPI_Grid_IB, Output_IB, Aux_IB, LB_IB,
-               Corr_IB, Par_IB, MPI_Par_IB, libyt_IB, Init_IB, Other_IB, Sum_IB );
-      fprintf( File, "%3s%5s %8.3f%%%8.3f%%%8.3f%%%8.3f%%%8.3f%%%8.3f%%%8.3f%%%8.3f%%%8.3f%%%8.3f%%%8.3f%%%8.3f%%%8.3f%%%8.3f%%%8.3f%%%8.3f%%%8.3f%%%8.3f%%%8.3f%%%8.3f%%\n",
-               Comment_LB[0], "Frac", dt_P, Flu_P, Gra_P, Src_P, Che_P, SF_P, FixUp_P, Flag_P, Refine_P, MPI_Grid_P, Output_P, Aux_P, LB_P,
-               Corr_P, Par_P, MPI_Par_P, libyt_P, Init_P, Other_P, Sum_P );
->>>>>>> 49fbd8cb
+               MPI_Grid_P, Output_P, Aux_P, LB_P, Corr_P, Par_P, MPI_Par_P, libyt_P, Init_P, Other_P, Sum_P );
    } // if ( OPT__TIMING_BALANCE )
 
    else
    {
-      fprintf( File, "%3s%5s %9.2f%9.2f%9.2f%9.2f%9.2f%9.2f%9.2f%9.2f%9.2f%9.2f%9.2f%9.2f%9.2f%9.2f%9.2f%9.2f%9.2f%9.2f%9.2f%9.2f\n",
-<<<<<<< HEAD
+      fprintf( File, "%3s%5s %9.2f%9.2f%9.2f%9.2f%9.2f%9.2f%9.2f%9.2f%9.2f%9.2f%9.2f%9.2f%9.2f%9.2f%9.2f%9.2f%9.2f%9.2f%9.2f%9.2f%9.2f\n",
                "", "Time", dt_Acc[0], Flu_Acc[0], Gra_Acc[0], Src_Acc[0], Che_Acc[0], SF_Acc[0], FB_Acc[0],
                FixUp_Acc[0], Flag_Acc[0], Refine_Acc[0], MPI_Grid_Acc[0], Output_Acc[0], Aux_Acc[0], LB_Acc[0],
-               Corr_Acc[0], Par_Acc[0], MPI_Par_Acc[0], Init_Acc[0], Other_Acc[0], Sum_Acc[0] );
-      fprintf( File, "%3s%5s %8.3f%%%8.3f%%%8.3f%%%8.3f%%%8.3f%%%8.3f%%%8.3f%%%8.3f%%%8.3f%%%8.3f%%%8.3f%%%8.3f%%%8.3f%%%8.3f%%%8.3f%%%8.3f%%%8.3f%%%8.3f%%%8.3f%%%8.3f%%\n",
+               Corr_Acc[0], Par_Acc[0], MPI_Par_Acc[0], libyt_Acc[0], Init_Acc[0], Other_Acc[0], Sum_Acc[0] );
+      fprintf( File, "%3s%5s %8.3f%%%8.3f%%%8.3f%%%8.3f%%%8.3f%%%8.3f%%%8.3f%%%8.3f%%%8.3f%%%8.3f%%%8.3f%%%8.3f%%%8.3f%%%8.3f%%%8.3f%%%8.3f%%%8.3f%%%8.3f%%%8.3f%%%8.3f%%%8.3f%%\n",
                "", "Frac", dt_P, Flu_P, Gra_P, Src_P, Che_P, SF_P, FB_P, FixUp_P, Flag_P, Refine_P, MPI_Grid_P,
-               Output_P, Aux_P, LB_P, Corr_P, Par_P, MPI_Par_P, Init_P, Other_P, Sum_P );
-=======
-               "", "Time", dt_Acc[0], Flu_Acc[0], Gra_Acc[0], Src_Acc[0], Che_Acc[0], SF_Acc[0], FixUp_Acc[0], Flag_Acc[0], Refine_Acc[0], MPI_Grid_Acc[0],
-               Output_Acc[0], Aux_Acc[0], LB_Acc[0], Corr_Acc[0], Par_Acc[0], MPI_Par_Acc[0], libyt_Acc[0], Init_Acc[0], Other_Acc[0], Sum_Acc[0] );
-      fprintf( File, "%3s%5s %8.3f%%%8.3f%%%8.3f%%%8.3f%%%8.3f%%%8.3f%%%8.3f%%%8.3f%%%8.3f%%%8.3f%%%8.3f%%%8.3f%%%8.3f%%%8.3f%%%8.3f%%%8.3f%%%8.3f%%%8.3f%%%8.3f%%%8.3f%%\n",
-               "", "Frac", dt_P, Flu_P, Gra_P, Src_P, Che_P, SF_P, FixUp_P, Flag_P, Refine_P, MPI_Grid_P, Output_P, Aux_P, LB_P,
-               Corr_P, Par_P, MPI_Par_P, libyt_P, Init_P, Other_P, Sum_P );
->>>>>>> 49fbd8cb
+               Output_P, Aux_P, LB_P, Corr_P, Par_P, MPI_Par_P, libyt_P, Init_P, Other_P, Sum_P );
    } // if ( OPT__TIMING_BALANCE ) .. else ...
 
    fprintf( File, "****************************************************************************************" );
