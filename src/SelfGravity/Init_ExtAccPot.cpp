#include "GAMER.h"

#ifdef GRAVITY


// prototypes of built-in ExtPot
#ifdef GREP
extern void Init_ExtPot_GREP();
#endif

// these function pointers must be set by a test problem initializer
void (*Init_ExtAcc_Ptr)() = NULL;
void (*Init_ExtPot_Ptr)() = NULL;

// default initialization function of the tabular external potential
void Init_ExtPot_Tabular();




//-------------------------------------------------------------------------------------------------------
// Function    :  Init_ExtAccPot
// Description :  Initialize external acceleration and potential
//
// Note        :  1. Invoked by Init_GAMER()
//                2. Enabled by the runtime options "OPT__EXT_ACC" and "OPT__EXT_POT"
//                3. Function pointers Init_ExtAcc_Ptr and Init_ExtPot_Ptr must be set in advance by a
//                   test problem initializer
//                4. Must invoke either CUAPI_SetConstMemory() or CUAPI_SetConstMemory_ExtAccPot() afterward
//                   to set the GPU constant memory
//
// Parameter   :  None
//
// Return      :  None
//-------------------------------------------------------------------------------------------------------
void Init_ExtAccPot()
{

   if ( MPI_Rank == 0 )    Aux_Message( stdout, "%s ...\n", __FUNCTION__ );


// external acceleration
   if ( OPT__EXT_ACC )
   {
      if ( Init_ExtAcc_Ptr != NULL )   Init_ExtAcc_Ptr();
      else                             Aux_Error( ERROR_INFO, "Init_ExtAcc_Ptr == NULL !!\n" );
   }

// external potential
   if ( OPT__EXT_POT )
   {
<<<<<<< HEAD
//    set the initialization function pointer for the built-in GREP
#     ifdef GREP
      Init_ExtPot_Ptr = Init_ExtPot_GREP;
#     endif
=======
//    set the default function pointer of the tabular external potential
//    --> necessary only if it has not been overwritten by a test problem initializer
      if ( OPT__EXT_POT == EXT_POT_TABLE  &&  Init_ExtPot_Ptr == NULL )    Init_ExtPot_Ptr = Init_ExtPot_Tabular;
>>>>>>> 7c4e5900

      if ( Init_ExtPot_Ptr != NULL )   Init_ExtPot_Ptr();
      else                             Aux_Error( ERROR_INFO, "Init_ExtPot_Ptr == NULL !!\n" );
   }


   if ( MPI_Rank == 0 )    Aux_Message( stdout, "%s ... done\n", __FUNCTION__ );

} // FUNCTION : Init_ExtAccPot



#endif // #ifdef GRAVITY<|MERGE_RESOLUTION|>--- conflicted
+++ resolved
@@ -4,16 +4,14 @@
 
 
 // prototypes of built-in ExtPot
+void Init_ExtPot_Tabular();
 #ifdef GREP
-extern void Init_ExtPot_GREP();
+void Init_ExtPot_GREP();
 #endif
 
 // these function pointers must be set by a test problem initializer
 void (*Init_ExtAcc_Ptr)() = NULL;
 void (*Init_ExtPot_Ptr)() = NULL;
-
-// default initialization function of the tabular external potential
-void Init_ExtPot_Tabular();
 
 
 
@@ -49,16 +47,15 @@
 // external potential
    if ( OPT__EXT_POT )
    {
-<<<<<<< HEAD
-//    set the initialization function pointer for the built-in GREP
+//    set the default function pointer of the built-in external potential
+//    --> necessary only if it has not been overwritten by a test problem initializer
+//    (1) tabular
+      if ( OPT__EXT_POT == EXT_POT_TABLE  &&  Init_ExtPot_Ptr == NULL )    Init_ExtPot_Ptr = Init_ExtPot_Tabular;
+
+//    (2) GREP
 #     ifdef GREP
-      Init_ExtPot_Ptr = Init_ExtPot_GREP;
+      if ( OPT__EXT_POT == EXT_POT_GREP  &&  Init_ExtPot_Ptr == NULL )     Init_ExtPot_Ptr = Init_ExtPot_GREP;
 #     endif
-=======
-//    set the default function pointer of the tabular external potential
-//    --> necessary only if it has not been overwritten by a test problem initializer
-      if ( OPT__EXT_POT == EXT_POT_TABLE  &&  Init_ExtPot_Ptr == NULL )    Init_ExtPot_Ptr = Init_ExtPot_Tabular;
->>>>>>> 7c4e5900
 
       if ( Init_ExtPot_Ptr != NULL )   Init_ExtPot_Ptr();
       else                             Aux_Error( ERROR_INFO, "Init_ExtPot_Ptr == NULL !!\n" );
