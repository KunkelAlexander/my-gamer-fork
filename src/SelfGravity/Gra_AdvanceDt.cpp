#include "GAMER.h"

#ifdef GRAVITY

#ifdef TIMING
extern Timer_t *Timer_Gra_Advance[NLEVEL];
extern Timer_t *Timer_GetBuf     [NLEVEL][8];
extern Timer_t *Timer_Par_Collect[NLEVEL];
#endif

extern void (*Flu_ResetByUser_API_Ptr)( const int lv, const int FluSg, const double TTime );




//-------------------------------------------------------------------------------------------------------
// Function    :  Gra_AdvanceDt
// Description :  Solve the Poisson equation and advance the fluid variables by the gravitational acceleration
//
// Note        :  1. Poisson solver : lv = 0 : invoke CPU_PoissonSolver_FFT()
//                                    lv > 0 : invoke InvokeSolver()
//                2. Gravity solver : invoke InvokeSolver()
//                3. The updated potential and fluid variables will be stored in the same sandglass
//                4. PotSg at lv=0 will be updated here, but PotSg at at lv>0 and FluSg at lv>=0 will NOT be updated
//                   (they will be updated in EvolveLevel instead)
//                   --> It is because the lv-0 Poisson and Gravity solvers are invoked separately, and Gravity solver
//                       needs to call Prepare_PatchData to get the updated potential
//
// Parameter   :  lv           : Target refinement level
//                TimeNew      : Target physical time to reach
//                TimeOld      : Physical time before update
//                               --> For Gravity solver, this function updates physical time from TimeOld to TimeNew
//                                   For Poisson solver, this function calculates potential at **TimeNew**
//                dt           : Time interval to advance solution (can be different from TimeNew-TimeOld if COMOVING is on)
//                SaveSg_Flu   : Sandglass to store the updated fluid data (for the gravity solver)
//                SaveSg_Pot   : Sandglass to store the updated potential data  (for the Poisson solver)
//                Poisson      : true --> invoke the Poisson solver to evaluate the gravitational potential
<<<<<<< HEAD
//                                        (including both self-gravity potential and external potential)
//                Gravity      : true --> invoke the Gravity solver to evolve fluid by the gravitational acceleration
//                                        (including self-gravity, external potentional, and external acceleration)
=======
//                Gravity      : true --> invoke the Gravity solver to evolve fluid by the gravitational acceleration
>>>>>>> cff886ba
//                OverlapMPI   : true --> Overlap MPI time with CPU/GPU computation
//                Overlap_Sync : true  --> Advance the patches which cannot be overlapped with MPI communication
//                               false --> Advance the patches which can    be overlapped with MPI communication
//                               (useful only if "OverlapMPI == true")
<<<<<<< HEAD
=======
//                Timing       : enable timing --> disable it in Flu_CorrAfterAllSync()
>>>>>>> cff886ba
//-------------------------------------------------------------------------------------------------------
void Gra_AdvanceDt( const int lv, const double TimeNew, const double TimeOld, const double dt,
                    const int SaveSg_Flu, const int SaveSg_Pot, const bool Poisson, const bool Gravity,
                    const bool OverlapMPI, const bool Overlap_Sync, const bool Timing )
{

// check
   if ( Poisson  &&  ( SaveSg_Pot != 0 &&  SaveSg_Pot != 1 )  )
      Aux_Error( ERROR_INFO, "incorrect SaveSg_Pot (%d) !!\n", SaveSg_Pot );

   if ( Gravity  &&  ( SaveSg_Flu != 0 &&  SaveSg_Flu != 1 )  )
      Aux_Error( ERROR_INFO, "incorrect SaveSg_Flu (%d) !!\n", SaveSg_Flu );

   if ( !Poisson  &&  !Gravity )
   {
      Aux_Message( stderr, "WARNING : nothing to do in %s !!\n", __FUNCTION__ );
      return;
   }

   if (  !Poisson  &&  Gravity  &&  ( OPT__SELF_GRAVITY || OPT__EXT_POT )  )
      Aux_Message( stderr, "WARNING : Poisson=off but Gravity=on --> ARE YOU SURE ?!\n" );


// coefficient in front of the RHS in the Poisson eq.
#  ifdef COMOVING
   const double Poi_Coeff = 4.0*M_PI*NEWTON_G*TimeNew;   // use TimeNew for calculating potential
#  else
   const double Poi_Coeff = 4.0*M_PI*NEWTON_G;
#  endif


// initialize the particle density array (rho_ext) and collect particles to the target level
#  ifdef PARTICLE
   const bool TimingSendPar_Yes = Timing;
   const bool JustCountNPar_No  = false;
#  ifdef LOAD_BALANCE
   const bool PredictPos        = amr->Par->PredictPos;
   const bool SibBufPatch       = true;
   const bool FaSibBufPatch     = true;
#  else
   const bool PredictPos        = false;
   const bool SibBufPatch       = NULL_BOOL;
   const bool FaSibBufPatch     = NULL_BOOL;
#  endif

   if ( Poisson )
   {
      TIMING_FUNC(   Prepare_PatchData_InitParticleDensityArray( lv ),
                     Timer_Par_Collect[lv],   Timing   );

      TIMING_FUNC(   Par_CollectParticle2OneLevel( lv, PredictPos, TimeNew, SibBufPatch, FaSibBufPatch,
                                                   JustCountNPar_No, TimingSendPar_Yes ),
                     Timer_Par_Collect[lv],   Timing   );
   }
#  endif // #ifdef PARTICLE


// the base-level Poisson solver is implemented using the FFTW library (with CPUs only)
   if ( lv == 0 )
   {
//    do not need to calculate the gravitational potential if self-gravity is disabled
      if ( Poisson )
      {
         TIMING_FUNC(   CPU_PoissonSolver_FFT( Poi_Coeff, SaveSg_Pot, TimeNew ),
                        Timer_Gra_Advance[lv],   Timing   );

         amr->PotSg    [lv]             = SaveSg_Pot;
         amr->PotSgTime[lv][SaveSg_Pot] = TimeNew;

//       note that the MPI bandwidth achieved in the following command may be much lower than normal
//       because of switching back from the MPI buffer used by FFTW
         TIMING_FUNC(   Buf_GetBufferData( lv, NULL_INT, NULL_INT, SaveSg_Pot, POT_FOR_POISSON, _POTE, _NONE, Pot_ParaBuf, USELB_YES ),
                        Timer_GetBuf[lv][1],   Timing  );

//       must call Poi_StorePotWithGhostZone AFTER collecting potential for buffer patches
#        ifdef STORE_POT_GHOST
         TIMING_FUNC(   Poi_StorePotWithGhostZone( lv, SaveSg_Pot, true ),
                        Timer_Gra_Advance[lv],   Timing   );
#        endif
      }

      if ( Gravity )
      {
//       TIMING_FUNC(   InvokeSolver( GRAVITY_SOLVER, lv, TimeNew, TimeOld, dt, NULL_REAL, SaveSg_Flu, NULL_INT, NULL_INT,
//                                    OverlapMPI, Overlap_Sync ),
//                      Timer_Gra_Advance[lv],   Timing  );

         TIMING_FUNC(   InvokeSolver( GRAVITY_SOLVER, lv, TimeNew, TimeOld, dt, NULL_REAL, SaveSg_Flu, NULL_INT, NULL_INT,
                                      false, false ),
                        Timer_Gra_Advance[lv],   Timing   );

//       call Flu_ResetByUser_API_Ptr() here only if GRACKLE is disabled
#        ifdef SUPPORT_GRACKLE
         if ( !GRACKLE_ACTIVATE )
#        endif
         if ( OPT__RESET_FLUID )
         {
            if ( Flu_ResetByUser_API_Ptr != NULL )
            {
               TIMING_FUNC(   Flu_ResetByUser_API_Ptr( lv, SaveSg_Flu, TimeNew ),
                              Timer_Gra_Advance[lv],   Timing   );
            }

            else
               Aux_Error( ERROR_INFO, "Flu_ResetByUser_API_Ptr == NULL for OPT__RESET_FLUID !!\n" );
         }

         amr->FluSg[0] = SaveSg_Flu;
      } // if ( Gravity )
   } // if ( lv == 0 )


   else // lv > 0
   {
      if      (  Poisson  &&  !Gravity )
         InvokeSolver( POISSON_SOLVER,             lv, TimeNew, TimeOld, NULL_REAL, Poi_Coeff, NULL_INT,   NULL_INT, SaveSg_Pot,
                       OverlapMPI, Overlap_Sync );

      else if ( !Poisson  &&   Gravity )
         InvokeSolver( GRAVITY_SOLVER,             lv, TimeNew, TimeOld, dt,        NULL_REAL, SaveSg_Flu, NULL_INT, NULL_INT,
                       OverlapMPI, Overlap_Sync );

      else if (  Poisson  &&   Gravity )
         InvokeSolver( POISSON_AND_GRAVITY_SOLVER, lv, TimeNew, TimeOld, dt,        Poi_Coeff, SaveSg_Flu, NULL_INT, SaveSg_Pot,
                       OverlapMPI, Overlap_Sync );

//    call Flu_ResetByUser_API_Ptr() here only if GRACKLE is disabled
#     ifdef SUPPORT_GRACKLE
      if ( !GRACKLE_ACTIVATE )
#     endif
      if ( Gravity  &&  OPT__RESET_FLUID )
      {
         if ( Flu_ResetByUser_API_Ptr != NULL )
            Flu_ResetByUser_API_Ptr( lv, SaveSg_Flu, TimeNew );

         else
            Aux_Error( ERROR_INFO, "Flu_ResetByUser_API_Ptr == NULL for OPT__RESET_FLUID !!\n" );
      }
   }


// free memory for collecting particles from other ranks and levels, and free density arrays with ghost zones (rho_ext)
#  ifdef PARTICLE
   if ( Poisson )
   {
//    don't use the TIMING_FUNC macro since we don't want to call MPI_Barrier here even when OPT__TIMING_BARRIER is on
//    --> otherwise OPT__TIMING_BALANCE will fail because all ranks are synchronized before and after Gra_AdvanceDt
#     ifdef TIMING
      if ( Timing )  Timer_Par_Collect[lv]->Start();
#     endif

      Par_CollectParticle2OneLevel_FreeMemory( lv, SibBufPatch, FaSibBufPatch );
      Prepare_PatchData_FreeParticleDensityArray( lv );

#     ifdef TIMING
      if ( Timing )  Timer_Par_Collect[lv]->Stop();
#     endif
   }
#  endif

} // FUNCTION : Gra_AdvanceDt



#endif // #ifdef GRAVITY<|MERGE_RESOLUTION|>--- conflicted
+++ resolved
@@ -35,21 +35,14 @@
 //                SaveSg_Flu   : Sandglass to store the updated fluid data (for the gravity solver)
 //                SaveSg_Pot   : Sandglass to store the updated potential data  (for the Poisson solver)
 //                Poisson      : true --> invoke the Poisson solver to evaluate the gravitational potential
-<<<<<<< HEAD
 //                                        (including both self-gravity potential and external potential)
 //                Gravity      : true --> invoke the Gravity solver to evolve fluid by the gravitational acceleration
 //                                        (including self-gravity, external potentional, and external acceleration)
-=======
-//                Gravity      : true --> invoke the Gravity solver to evolve fluid by the gravitational acceleration
->>>>>>> cff886ba
 //                OverlapMPI   : true --> Overlap MPI time with CPU/GPU computation
 //                Overlap_Sync : true  --> Advance the patches which cannot be overlapped with MPI communication
 //                               false --> Advance the patches which can    be overlapped with MPI communication
 //                               (useful only if "OverlapMPI == true")
-<<<<<<< HEAD
-=======
 //                Timing       : enable timing --> disable it in Flu_CorrAfterAllSync()
->>>>>>> cff886ba
 //-------------------------------------------------------------------------------------------------------
 void Gra_AdvanceDt( const int lv, const double TimeNew, const double TimeOld, const double dt,
                     const int SaveSg_Flu, const int SaveSg_Pot, const bool Poisson, const bool Gravity,
