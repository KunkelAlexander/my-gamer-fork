#include "GAMER.h"

#ifdef GRAVITY




//-------------------------------------------------------------------------------------------------------
// Function    :  Gra_Prepare_Corner
<<<<<<< HEAD
// Description :  Prepare h_Corner_Array_G[] for the gravity solver
//
// Note        :  1. Corner coordinates are used for calculating external gravity and/or potential
=======
// Description :  Prepare the input array h_Corner_Array_PGT[] for the Poisson, Gravity, and dt solvers
//                --> NOT just gravity solver (so the function name is a bit misleading)
//
// Note        :  1. For calculating the external acceleration and/or potential
>>>>>>> e1b52f99
//                2. Corner coordinates are defined as the central coordinates of the first cell located
//                   at the bottom left corner
//                   --> Excluding ghost zones
//
// Parameter   :  lv                 : Target refinement level
//                h_Corner_Array_PGT : Host array to store the prepared data
//                NPG                : Number of patch groups prepared at a time
//                PID0_List          : List recording the patch indices with LocalID==0 to be udpated
//-------------------------------------------------------------------------------------------------------
void Gra_Prepare_Corner( const int lv, double h_Corner_Array_PGT[][3], const int NPG, const int *PID0_List )
{

   const double dh_half = 0.5*amr->dh[lv];

#  pragma omp parallel for schedule( static )
   for (int TID=0; TID<NPG; TID++)
   {
      const int PID0 = PID0_List[TID];

      for (int LocalID=0; LocalID<8; LocalID++)
      {
         const int PID = PID0 + LocalID;
         const int N   = 8*TID + LocalID;

         for (int d=0; d<3; d++)    h_Corner_Array_PGT[N][d] = amr->patch[0][lv][PID]->EdgeL[d] + dh_half;
      }
   } // for (int TID=0; TID<NPG; TID++)

} // FUNCTION : Gra_Prepare_Corner



#endif // #ifdef GRAVITY<|MERGE_RESOLUTION|>--- conflicted
+++ resolved
@@ -7,16 +7,10 @@
 
 //-------------------------------------------------------------------------------------------------------
 // Function    :  Gra_Prepare_Corner
-<<<<<<< HEAD
-// Description :  Prepare h_Corner_Array_G[] for the gravity solver
-//
-// Note        :  1. Corner coordinates are used for calculating external gravity and/or potential
-=======
-// Description :  Prepare the input array h_Corner_Array_PGT[] for the Poisson, Gravity, and dt solvers
+// Description :  Prepare h_Corner_Array_PGT[] for the Poisson, Gravity, and dt solvers
 //                --> NOT just gravity solver (so the function name is a bit misleading)
 //
 // Note        :  1. For calculating the external acceleration and/or potential
->>>>>>> e1b52f99
 //                2. Corner coordinates are defined as the central coordinates of the first cell located
 //                   at the bottom left corner
 //                   --> Excluding ghost zones
