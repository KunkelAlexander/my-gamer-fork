#include "GAMER.h"

#if ( defined GRAVITY  &&  !defined GPU )



#include "CUPOT.h"
extern double ExtPot_AuxArray[EXT_POT_NAUX_MAX];
extern double ExtAcc_AuxArray[EXT_ACC_NAUX_MAX];


// Poisson solver prototypes
#if   ( POT_SCHEME == SOR )
void CPU_PoissonSolver_SOR( const real Rho_Array    [][RHO_NXT][RHO_NXT][RHO_NXT],
                            const real Pot_Array_In [][POT_NXT][POT_NXT][POT_NXT],
                                  real Pot_Array_Out[][GRA_NXT][GRA_NXT][GRA_NXT],
                            const int NPatchGroup, const real dh, const int Min_Iter, const int Max_Iter,
                            const real Omega, const real Poi_Coeff, const IntScheme_t IntScheme );

#elif ( POT_SCHEME == MG  )
void CPU_PoissonSolver_MG( const real Rho_Array    [][RHO_NXT][RHO_NXT][RHO_NXT],
                           const real Pot_Array_In [][POT_NXT][POT_NXT][POT_NXT],
                                 real Pot_Array_Out[][GRA_NXT][GRA_NXT][GRA_NXT],
                           const int NPatchGroup, const real dh_Min, const int Max_Iter, const int NPre_Smooth,
                           const int NPost_Smooth, const real Tolerated_Error, const real Poi_Coeff,
                           const IntScheme_t IntScheme );
#endif // POT_SCHEME


// Gravity solver prototypes
#if   ( MODEL == HYDRO )
void CPU_HydroGravitySolver(
         real   g_Flu_Array_New[][GRA_NIN][ CUBE(PS1) ],
   const real   g_Pot_Array_New[][ CUBE(GRA_NXT) ],
   const double g_Corner_Array [][3],
   const real   g_Pot_Array_USG[][ CUBE(USG_NXT_G) ],
   const real   g_Flu_Array_USG[][GRA_NIN-1][ CUBE(PS1) ],
         char   g_DE_Array     [][ CUBE(PS1) ],
   const int NPatchGroup,
   const real dt, const real dh, const bool P5_Gradient,
   const OptGravityType_t GravityType, const double c_ExtAcc_AuxArray[],
   const double TimeNew, const double TimeOld, const real MinEint );

#elif ( MODEL == MHD )
#warning : WAIT MHD !!!

#elif ( MODEL == ELBDM )
void CPU_ELBDMGravitySolver(       real Flu_Array[][GRA_NIN][PATCH_SIZE][PATCH_SIZE][PATCH_SIZE],
                             const real Pot_Array[][GRA_NXT][GRA_NXT][GRA_NXT],
                             const double Corner_Array[][3],
                             const int NPatchGroup, const real EtaDt, const real dh, const real Lambda,
                             const bool ExtPot, const double Time, const double ExtPot_AuxArray[] );

#else
#error : ERROR : unsupported MODEL !!
#endif // MODEL




//-------------------------------------------------------------------------------------------------------
// Function    :  CPU_PoissonGravitySolver
// Description :  Invoke the CPU_PoissonSolver and/or CPU_GravitySolver to evaluate the potential and/or
//                advance the fluid variables by the gravitational acceleration for a group of patches
//
// Parameter   :  h_Rho_Array          : Host array storing the input density
//                h_Pot_Array_In       : Host array storing the input "coarse-grid" potential for interpolation
//                h_Pot_Array_Out      : Host array to store the output potential
//                h_Flu_Array          : Host array to store the fluid variables for the Gravity solver
//                h_Corner_Array       : Host array storing the physical corner coordinates of each patch
//                h_Pot_Array_USG      : Host array storing the prepared potential for UNSPLIT_GRAVITY
//                h_Flu_Array_USG      : Host array storing the prepared density + momentum for UNSPLIT_GRAVITY
//                h_DE_Array           : Host array storing the dual-energy status (for both input and output)
//                NPatchGroup          : Number of patch groups evaluated simultaneously by GPU
//                dt                   : Time interval to advance solution
//                dh                   : Cell size
//                SOR_Min_Iter         : Minimum number of iterations for SOR
//                SOR_Max_Iter         : Maximum number of iterations for SOR
//                SOR_Omega            : Over-relaxation parameter
//                MG_Max_Iter          : Maximum number of iterations for multigrid
//                MG_NPre_Smooth       : Number of pre-smoothing steps for multigrid
//                MG_NPos_tSmooth      : Number of post-smoothing steps for multigrid
//                MG_Tolerated_Error   : Maximum tolerated error for multigrid
//                Poi_Coeff            : Coefficient in front of the RHS in the Poisson eq.
//                IntScheme            : Interpolation scheme for potential
//                                       --> currently supported schemes include
//                                           INT_CQUAD : conservative quadratic interpolation
//                                           INT_QUAD  : quadratic interpolation
//                P5_Gradient          : Use 5-points stencil to evaluate the potential gradient
//                ELBDM_Eta            : Particle mass / Planck constant in ELBDM
//                ELBDM_Lambda         : Quartic self-interaction coefficient in ELBDM
//                Poisson              : true --> invoke the Poisson solver
//                GraAcc               : true --> invoke the Gravity solver
//                GravityType          : Types of gravity --> self-gravity, external gravity, both
//                TimeNew              : Physical time at the current  step (for the external gravity solver)
//                TimeOld              : Physical time at the previous step (for the external gravity solver in UNSPLIT_GRAVITY)
//                ExtPot               : Add the external potential
//                MinEint              : Minimum allowed internal energy (== MIN_PRES / (GAMMA-1))
//
// Useless parameters in HYDRO : ELBDM_Eta, ELBDM_Lambda
// Useless parameters in ELBDM : P5_Gradient
//
// Return      :  h_Pot_Array_Out, h_Flu_Array
//-------------------------------------------------------------------------------------------------------
void CPU_PoissonGravitySolver( const real h_Rho_Array    [][RHO_NXT][RHO_NXT][RHO_NXT],
                               const real h_Pot_Array_In [][POT_NXT][POT_NXT][POT_NXT],
                                     real h_Pot_Array_Out[][GRA_NXT][GRA_NXT][GRA_NXT],
                                     real h_Flu_Array    [][GRA_NIN][PS1][PS1][PS1],
                               const double h_Corner_Array[][3],
                               const real h_Pot_Array_USG[][USG_NXT_G][USG_NXT_G][USG_NXT_G],
                               const real h_Flu_Array_USG[][GRA_NIN-1][PS1][PS1][PS1],
                                     char h_DE_Array     [][PS1][PS1][PS1],
                               const int NPatchGroup, const real dt, const real dh[], const int SOR_Min_Iter,
                               const int SOR_Max_Iter, const real SOR_Omega, const int MG_Max_Iter,
                               const int MG_NPre_Smooth, const int MG_NPost_Smooth, const real MG_Tolerated_Error,
                               const real Poi_Coeff, const IntScheme_t IntScheme, const bool P5_Gradient,
                               const real ELBDM_Eta, const real ELBDM_Lambda, const bool Poisson, const bool GraAcc,
                               const OptGravityType_t GravityType, const double TimeNew, const double TimeOld,
                               const bool ExtPot, const real MinEint )
{

// check
#  ifdef GAMER_DEBUG
   if ( Poisson  &&  ( IntScheme != INT_CQUAD  &&  IntScheme != INT_QUAD )  )
   Aux_Error( ERROR_INFO, "incorrect parameter %s = %d !!\n", "IntScheme", IntScheme );

   if ( GraAcc )
   {
      if (  ( GravityType == GRAVITY_EXTERNAL || GravityType == GRAVITY_BOTH || ExtPot )  &&  h_Corner_Array == NULL  )
      Aux_Error( ERROR_INFO, "h_Corner_Array == NULL !!\n" );

#     ifdef UNSPLIT_GRAVITY
      if (  ( GravityType == GRAVITY_SELF || GravityType == GRAVITY_BOTH )  &&  h_Pot_Array_USG == NULL  )
      Aux_Error( ERROR_INFO, "h_Pot_Array_USG == NULL !!\n" );

      if ( h_Flu_Array_USG == NULL )
      Aux_Error( ERROR_INFO, "h_Flu_Array_USG == NULL !!\n" );
#     endif

#     ifdef DUAL_ENERGY
      if ( h_DE_Array == NULL )
      Aux_Error( ERROR_INFO, "h_DE_Array == NULL !!\n" );
#     endif
   }
#  endif // #ifdef GAMER_DEBUG

#  if ( COORDINATE == CARTESIAN )
   if (  !Mis_CompareRealValue( dh[0], dh[1], NULL, false )  ||
         !Mis_CompareRealValue( dh[0], dh[2], NULL, false )    )
      Aux_Error( ERROR_INFO, "currently the Cartesian coordinates only work with cubic cells --> dh = (%20.14e, %20.14e, %20.14e) !!\n",
                 dh[0], dh[1], dh[2] );
#  else
   Aux_Error( ERROR_INFO, "non-Cartesian coordinates do not support %s() yet !!\n", __FUNCTION__ );
#  endif


// Poisson solver
   if ( Poisson )
   {
#     if   ( POT_SCHEME == SOR )

//###: COORD-FIX: use dh instead of dh[0]
      CPU_PoissonSolver_SOR( h_Rho_Array, h_Pot_Array_In, h_Pot_Array_Out, NPatchGroup, dh[0],
                             SOR_Min_Iter, SOR_Max_Iter, SOR_Omega,
                             Poi_Coeff, IntScheme );

#     elif ( POT_SCHEME == MG  )

//###: COORD-FIX: use dh instead of dh[0]
      CPU_PoissonSolver_MG ( h_Rho_Array, h_Pot_Array_In, h_Pot_Array_Out, NPatchGroup, dh[0],
                             MG_Max_Iter, MG_NPre_Smooth, MG_NPost_Smooth, MG_Tolerated_Error,
                             Poi_Coeff, IntScheme );

#     else

#     error : ERROR : unsupported CPU Poisson solver !!

#     endif
   } // if ( Poisson )


// Gravity solver
   if ( GraAcc )
   {
#     if   ( MODEL == HYDRO )
<<<<<<< HEAD
//###: COORD-FIX: use dh instead of dh[0]
      CPU_HydroGravitySolver( h_Flu_Array, h_Pot_Array_Out, h_Corner_Array, h_Pot_Array_USG, h_Flu_Array_USG, h_DE_Array,
                              NPatchGroup, dt, dh[0], P5_Gradient, GravityType, ExtAcc_AuxArray, TimeNew, TimeOld, MinEint );
=======
      CPU_HydroGravitySolver( (real(*)[GRA_NIN][ CUBE(PS1) ])   h_Flu_Array,
                              (real(*)[ CUBE(GRA_NXT) ])        h_Pot_Array_Out,
                                                                h_Corner_Array,
                              (real(*)[ CUBE(USG_NXT_G) ])      h_Pot_Array_USG,
                              (real(*)[GRA_NIN-1][ CUBE(PS1) ]) h_Flu_Array_USG,
                              (char(*)[ CUBE(PS1) ])            h_DE_Array,
                              NPatchGroup, dt, dh, P5_Gradient, GravityType,
                              ExtAcc_AuxArray, TimeNew, TimeOld, MinEint );
>>>>>>> 023513cc

#     elif ( MODEL == MHD )
#     error : WAIT MHD !!!

#     elif ( MODEL == ELBDM )
//###: COORD-FIX: use dh instead of dh[0]
      CPU_ELBDMGravitySolver( h_Flu_Array, h_Pot_Array_Out, h_Corner_Array, NPatchGroup, ELBDM_Eta*dt, dh[0], ELBDM_Lambda,
                              ExtPot, TimeNew, ExtPot_AuxArray );

#     else
#     error : ERROR : unsupported MODEL !!
#     endif // MODEL
   } // if ( GraAcc )

} // FUNCTION : CPU_PoissonGravitySolver



#endif // #if ( defined GRAVITY  &&  !defined GPU )<|MERGE_RESOLUTION|>--- conflicted
+++ resolved
@@ -183,20 +183,15 @@
    if ( GraAcc )
    {
 #     if   ( MODEL == HYDRO )
-<<<<<<< HEAD
-//###: COORD-FIX: use dh instead of dh[0]
-      CPU_HydroGravitySolver( h_Flu_Array, h_Pot_Array_Out, h_Corner_Array, h_Pot_Array_USG, h_Flu_Array_USG, h_DE_Array,
-                              NPatchGroup, dt, dh[0], P5_Gradient, GravityType, ExtAcc_AuxArray, TimeNew, TimeOld, MinEint );
-=======
+//###: COORD-FIX: use dh instead of dh[0]
       CPU_HydroGravitySolver( (real(*)[GRA_NIN][ CUBE(PS1) ])   h_Flu_Array,
                               (real(*)[ CUBE(GRA_NXT) ])        h_Pot_Array_Out,
                                                                 h_Corner_Array,
                               (real(*)[ CUBE(USG_NXT_G) ])      h_Pot_Array_USG,
                               (real(*)[GRA_NIN-1][ CUBE(PS1) ]) h_Flu_Array_USG,
                               (char(*)[ CUBE(PS1) ])            h_DE_Array,
-                              NPatchGroup, dt, dh, P5_Gradient, GravityType,
+                              NPatchGroup, dt, dh[0], P5_Gradient, GravityType,
                               ExtAcc_AuxArray, TimeNew, TimeOld, MinEint );
->>>>>>> 023513cc
 
 #     elif ( MODEL == MHD )
 #     error : WAIT MHD !!!
