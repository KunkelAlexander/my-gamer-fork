#include "GAMER.h"

#if ( defined GRAVITY  &&  !defined GPU )



// Poisson solver prototypes
#if   ( POT_SCHEME == SOR )
void CPU_PoissonSolver_SOR( const real Rho_Array    [][RHO_NXT][RHO_NXT][RHO_NXT],
                            const real Pot_Array_In [][POT_NXT][POT_NXT][POT_NXT],
                                  real Pot_Array_Out[][GRA_NXT][GRA_NXT][GRA_NXT],
                            const int NPatchGroup, const real dh, const int Min_Iter, const int Max_Iter,
                            const real Omega, const real Poi_Coeff, const IntScheme_t IntScheme );

#elif ( POT_SCHEME == MG  )
void CPU_PoissonSolver_MG( const real Rho_Array    [][RHO_NXT][RHO_NXT][RHO_NXT],
                           const real Pot_Array_In [][POT_NXT][POT_NXT][POT_NXT],
                                 real Pot_Array_Out[][GRA_NXT][GRA_NXT][GRA_NXT],
                           const int NPatchGroup, const real dh_Min, const int Max_Iter, const int NPre_Smooth,
                           const int NPost_Smooth, const real Tolerated_Error, const real Poi_Coeff,
                           const IntScheme_t IntScheme );
#endif // POT_SCHEME


// Gravity solver prototypes
#if   ( MODEL == HYDRO )
void CPU_HydroGravitySolver(
         real   g_Flu_Array_New[][GRA_NIN][ CUBE(PS1) ],
   const real   g_Pot_Array_New[][ CUBE(GRA_NXT) ],
   const double g_Corner_Array [][3],
   const real   g_Pot_Array_USG[][ CUBE(USG_NXT_G) ],
   const real   g_Flu_Array_USG[][GRA_NIN-1][ CUBE(PS1) ],
         char   g_DE_Array     [][ CUBE(PS1) ],
   const real   g_EngyB_Array  [][ CUBE(PS1) ],
   const int NPatchGroup,
   const real dt, const real dh, const bool P5_Gradient,
   const OptGravityType_t GravityType, ExtAcc_t ExtAcc_Func,
   const double c_ExtAcc_AuxArray[],
   const double TimeNew, const double TimeOld, const real MinEint );

#elif ( MODEL == ELBDM )
void CPU_ELBDMGravitySolver  (       real   g_Flu_Array[][GRA_NIN][ CUBE(PS1) ],
                               const real   g_Pot_Array[][ CUBE(GRA_NXT) ],
                               const double g_Corner_Array[][3],
                               const int NPatchGroup,
                               const real EtaDt, const real dh, const real Lambda,
<<<<<<< HEAD
                               const bool ExtPot, const double Time,
=======
                               const bool ExtPot, ExtPot_t ExtPot_Func, const double Time,
>>>>>>> d54b2e7a
                               const double c_ExtPot_AuxArray[] );

#else
#error : ERROR : unsupported MODEL !!
#endif // MODEL




//-------------------------------------------------------------------------------------------------------
// Function    :  CPU_PoissonGravitySolver
// Description :  Invoke the CPU_PoissonSolver and/or CPU_GravitySolver to evaluate the potential and/or
//                advance the fluid variables by the gravitational acceleration for a group of patches
//
// Parameter   :  h_Rho_Array          : Host array storing the input density
//                h_Pot_Array_In       : Host array storing the input "coarse-grid" potential for interpolation
//                h_Pot_Array_Out      : Host array to store the output potential
//                h_Flu_Array          : Host array to store the fluid variables for the Gravity solver
//                h_Corner_Array       : Host array storing the physical corner coordinates of each patch
//                h_Pot_Array_USG      : Host array storing the prepared potential for UNSPLIT_GRAVITY
//                h_Flu_Array_USG      : Host array storing the prepared density + momentum for UNSPLIT_GRAVITY
//                h_DE_Array           : Host array storing the dual-energy status (for both input and output)
//                h_EngyB_Array        : Host array storing the cell-centered magnetic energy (MHD only)
//                NPatchGroup          : Number of patch groups evaluated simultaneously by GPU
//                dt                   : Time interval to advance solution
//                dh                   : Cell size
//                SOR_Min_Iter         : Minimum number of iterations for SOR
//                SOR_Max_Iter         : Maximum number of iterations for SOR
//                SOR_Omega            : Over-relaxation parameter
//                MG_Max_Iter          : Maximum number of iterations for multigrid
//                MG_NPre_Smooth       : Number of pre-smoothing steps for multigrid
//                MG_NPos_tSmooth      : Number of post-smoothing steps for multigrid
//                MG_Tolerated_Error   : Maximum tolerated error for multigrid
//                Poi_Coeff            : Coefficient in front of the RHS in the Poisson eq.
//                IntScheme            : Interpolation scheme for potential
//                                       --> currently supported schemes include
//                                           INT_CQUAD : conservative quadratic interpolation
//                                           INT_QUAD  : quadratic interpolation
//                P5_Gradient          : Use 5-points stencil to evaluate the potential gradient
//                ELBDM_Eta            : Particle mass / Planck constant in ELBDM
//                ELBDM_Lambda         : Quartic self-interaction coefficient in ELBDM
//                Poisson              : true --> invoke the Poisson solver
//                GraAcc               : true --> invoke the Gravity solver
//                GravityType          : Types of gravity --> self-gravity, external gravity, both
//                TimeNew              : Physical time at the current  step (for the external gravity solver)
//                TimeOld              : Physical time at the previous step (for the external gravity solver in UNSPLIT_GRAVITY)
//                ExtPot               : Add the external potential
//                MinEint              : Minimum allowed internal energy (== MIN_PRES / (GAMMA-1))
//
// Useless parameters in HYDRO : ELBDM_Eta, ELBDM_Lambda
// Useless parameters in ELBDM : P5_Gradient
//
// Return      :  h_Pot_Array_Out, h_Flu_Array
//-------------------------------------------------------------------------------------------------------
void CPU_PoissonGravitySolver( const real h_Rho_Array    [][RHO_NXT][RHO_NXT][RHO_NXT],
                               const real h_Pot_Array_In [][POT_NXT][POT_NXT][POT_NXT],
                                     real h_Pot_Array_Out[][GRA_NXT][GRA_NXT][GRA_NXT],
                                     real h_Flu_Array    [][GRA_NIN][PS1][PS1][PS1],
                               const double h_Corner_Array[][3],
                               const real h_Pot_Array_USG[][USG_NXT_G][USG_NXT_G][USG_NXT_G],
                               const real h_Flu_Array_USG[][GRA_NIN-1][PS1][PS1][PS1],
                                     char h_DE_Array     [][PS1][PS1][PS1],
                               const real h_EngyB_Array  [][PS1][PS1][PS1],
                               const int NPatchGroup, const real dt, const real dh, const int SOR_Min_Iter,
                               const int SOR_Max_Iter, const real SOR_Omega, const int MG_Max_Iter,
                               const int MG_NPre_Smooth, const int MG_NPost_Smooth, const real MG_Tolerated_Error,
                               const real Poi_Coeff, const IntScheme_t IntScheme, const bool P5_Gradient,
                               const real ELBDM_Eta, const real ELBDM_Lambda, const bool Poisson, const bool GraAcc,
                               const OptGravityType_t GravityType, const double TimeNew, const double TimeOld,
                               const bool ExtPot, const real MinEint )
{

// check
#  ifdef GAMER_DEBUG
   if (  Poisson  &&  ( IntScheme != INT_CQUAD && IntScheme != INT_QUAD )  )
      Aux_Error( ERROR_INFO, "incorrect parameter %s = %d !!\n", "IntScheme", IntScheme );

   if ( GraAcc )
   {
      if (  ( GravityType == GRAVITY_EXTERNAL || GravityType == GRAVITY_BOTH || ExtPot )  &&  h_Corner_Array == NULL  )
         Aux_Error( ERROR_INFO, "h_Corner_Array == NULL !!\n" );

#     ifdef UNSPLIT_GRAVITY
      if (  ( GravityType == GRAVITY_SELF || GravityType == GRAVITY_BOTH )  &&  h_Pot_Array_USG == NULL  )
         Aux_Error( ERROR_INFO, "h_Pot_Array_USG == NULL !!\n" );

      if ( h_Flu_Array_USG == NULL )
         Aux_Error( ERROR_INFO, "h_Flu_Array_USG == NULL !!\n" );
#     endif

#     ifdef DUAL_ENERGY
      if ( h_DE_Array == NULL )
         Aux_Error( ERROR_INFO, "h_DE_Array == NULL !!\n" );
#     endif

#     ifdef MHD
      if ( h_EngyB_Array == NULL )
         Aux_Error( ERROR_INFO, "h_EngyB_Array == NULL !!\n" );
#     endif
   }
#  endif // #ifdef GAMER_DEBUG


// Poisson solver
   if ( Poisson )
   {
#     if   ( POT_SCHEME == SOR )

      CPU_PoissonSolver_SOR( h_Rho_Array, h_Pot_Array_In, h_Pot_Array_Out, NPatchGroup, dh,
                             SOR_Min_Iter, SOR_Max_Iter, SOR_Omega,
                             Poi_Coeff, IntScheme );

#     elif ( POT_SCHEME == MG  )

      CPU_PoissonSolver_MG ( h_Rho_Array, h_Pot_Array_In, h_Pot_Array_Out, NPatchGroup, dh,
                             MG_Max_Iter, MG_NPre_Smooth, MG_NPost_Smooth, MG_Tolerated_Error,
                             Poi_Coeff, IntScheme );

#     else

#     error : ERROR : unsupported CPU Poisson solver !!

#     endif
   } // if ( Poisson )


// Gravity solver
   if ( GraAcc )
   {
#     if   ( MODEL == HYDRO )
      CPU_HydroGravitySolver( (real(*)[GRA_NIN][ CUBE(PS1) ])   h_Flu_Array,
                              (real(*)[ CUBE(GRA_NXT) ])        h_Pot_Array_Out,
                                                                h_Corner_Array,
                              (real(*)[ CUBE(USG_NXT_G) ])      h_Pot_Array_USG,
                              (real(*)[GRA_NIN-1][ CUBE(PS1) ]) h_Flu_Array_USG,
                              (char(*)[ CUBE(PS1) ])            h_DE_Array,
                              (real(*)[ CUBE(PS1) ])            h_EngyB_Array,
                              NPatchGroup, dt, dh, P5_Gradient, GravityType, CPUExtAcc_Ptr,
                              ExtAcc_AuxArray, TimeNew, TimeOld, MinEint );

#     elif ( MODEL == ELBDM )
      CPU_ELBDMGravitySolver( (real(*)[GRA_NIN][ CUBE(PS1) ]) h_Flu_Array,
                              (real(*)[ CUBE(GRA_NXT) ])      h_Pot_Array_Out,
                                                              h_Corner_Array,
                              NPatchGroup, ELBDM_Eta*dt, dh, ELBDM_Lambda,
<<<<<<< HEAD
                              ExtPot, TimeNew, ExtPot_AuxArray );
=======
                              ExtPot, CPUExtPot_Ptr, TimeNew, ExtPot_AuxArray );
>>>>>>> d54b2e7a

#     else
#     error : ERROR : unsupported MODEL !!
#     endif // MODEL
   } // if ( GraAcc )

} // FUNCTION : CPU_PoissonGravitySolver



#endif // #if ( defined GRAVITY  &&  !defined GPU )<|MERGE_RESOLUTION|>--- conflicted
+++ resolved
@@ -44,11 +44,7 @@
                                const double g_Corner_Array[][3],
                                const int NPatchGroup,
                                const real EtaDt, const real dh, const real Lambda,
-<<<<<<< HEAD
-                               const bool ExtPot, const double Time,
-=======
                                const bool ExtPot, ExtPot_t ExtPot_Func, const double Time,
->>>>>>> d54b2e7a
                                const double c_ExtPot_AuxArray[] );
 
 #else
@@ -194,11 +190,7 @@
                               (real(*)[ CUBE(GRA_NXT) ])      h_Pot_Array_Out,
                                                               h_Corner_Array,
                               NPatchGroup, ELBDM_Eta*dt, dh, ELBDM_Lambda,
-<<<<<<< HEAD
-                              ExtPot, TimeNew, ExtPot_AuxArray );
-=======
                               ExtPot, CPUExtPot_Ptr, TimeNew, ExtPot_AuxArray );
->>>>>>> d54b2e7a
 
 #     else
 #     error : ERROR : unsupported MODEL !!
