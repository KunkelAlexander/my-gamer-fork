#include "GAMER.h"

#if ( defined GRAVITY  &&  !defined GPU )



#include "CUPOT.h"
extern double ExtAcc_AuxArray[EXT_ACC_NAUX_MAX];
extern double ExtPot_AuxArray[EXT_POT_NAUX_MAX];
extern ExtAcc_t CPUExtAcc_Ptr;
extern ExtPot_t CPUExtPot_Ptr;


// Poisson solver prototypes
#if   ( POT_SCHEME == SOR )
void CPU_PoissonSolver_SOR( const real Rho_Array    [][RHO_NXT][RHO_NXT][RHO_NXT],
                            const real Pot_Array_In [][POT_NXT][POT_NXT][POT_NXT],
                                  real Pot_Array_Out[][GRA_NXT][GRA_NXT][GRA_NXT],
                            const int NPatchGroup, const real dh, const int Min_Iter, const int Max_Iter,
                            const real Omega, const real Poi_Coeff, const IntScheme_t IntScheme );

#elif ( POT_SCHEME == MG  )
void CPU_PoissonSolver_MG( const real Rho_Array    [][RHO_NXT][RHO_NXT][RHO_NXT],
                           const real Pot_Array_In [][POT_NXT][POT_NXT][POT_NXT],
                                 real Pot_Array_Out[][GRA_NXT][GRA_NXT][GRA_NXT],
                           const int NPatchGroup, const real dh_Min, const int Max_Iter, const int NPre_Smooth,
                           const int NPost_Smooth, const real Tolerated_Error, const real Poi_Coeff,
                           const IntScheme_t IntScheme );
#endif // POT_SCHEME


// Gravity solver prototypes
#if   ( MODEL == HYDRO )
void CPU_HydroGravitySolver(
         real   g_Flu_Array_New[][GRA_NIN][ CUBE(PS1) ],
   const real   g_Pot_Array_New[][ CUBE(GRA_NXT) ],
   const double g_Corner_Array [][3],
   const real   g_Pot_Array_USG[][ CUBE(USG_NXT_G) ],
   const real   g_Flu_Array_USG[][GRA_NIN-1][ CUBE(PS1) ],
         char   g_DE_Array     [][ CUBE(PS1) ],
   const real   g_EngyB_Array  [][ CUBE(PS1) ],
   const int NPatchGroup,
   const real dt, const real dh, const bool P5_Gradient,
   const OptGravityType_t GravityType, ExtAcc_t ExtAcc_Func,
   const double c_ExtAcc_AuxArray[],
   const double TimeNew, const double TimeOld, const real MinEint );

#elif ( MODEL == ELBDM )
<<<<<<< HEAD
void CPU_ELBDMGravitySolver  (       real   g_Flu_Array[][GRA_NIN][ CUBE(PS1) ],
                               const real   g_Pot_Array[][ CUBE(GRA_NXT) ],
                               const double g_Corner_Array[][3],
                               const int NPatchGroup,
                               const real EtaDt, const real dh, const real Lambda,
                               const bool ExtPot, const double Time,
                               const double c_ExtPot_AuxArray[] );
=======
void CPU_ELBDMGravitySolver(       real Flu_Array[][GRA_NIN][PATCH_SIZE][PATCH_SIZE][PATCH_SIZE],
                             const real Pot_Array[][GRA_NXT][GRA_NXT][GRA_NXT],
                             const double Corner_Array[][3],
                             const int NPatchGroup, const real EtaDt, const real dh, const real Lambda,
                             const bool ExtPot, ExtPot_t ExtPot_Func, const double Time, const double c_ExtPot_AuxArray[] );
>>>>>>> 31f6e8bc

#else
#error : ERROR : unsupported MODEL !!
#endif // MODEL




//-------------------------------------------------------------------------------------------------------
// Function    :  CPU_PoissonGravitySolver
// Description :  Invoke the CPU_PoissonSolver and/or CPU_GravitySolver to evaluate the potential and/or
//                advance the fluid variables by the gravitational acceleration for a group of patches
//
// Parameter   :  h_Rho_Array          : Host array storing the input density
//                h_Pot_Array_In       : Host array storing the input "coarse-grid" potential for interpolation
//                h_Pot_Array_Out      : Host array to store the output potential
//                h_Flu_Array          : Host array to store the fluid variables for the Gravity solver
//                h_Corner_Array       : Host array storing the physical corner coordinates of each patch
//                h_Pot_Array_USG      : Host array storing the prepared potential for UNSPLIT_GRAVITY
//                h_Flu_Array_USG      : Host array storing the prepared density + momentum for UNSPLIT_GRAVITY
//                h_DE_Array           : Host array storing the dual-energy status (for both input and output)
//                h_EngyB_Array        : Host array storing the cell-centered magnetic energy (MHD only)
//                NPatchGroup          : Number of patch groups evaluated simultaneously by GPU
//                dt                   : Time interval to advance solution
//                dh                   : Cell size
//                SOR_Min_Iter         : Minimum number of iterations for SOR
//                SOR_Max_Iter         : Maximum number of iterations for SOR
//                SOR_Omega            : Over-relaxation parameter
//                MG_Max_Iter          : Maximum number of iterations for multigrid
//                MG_NPre_Smooth       : Number of pre-smoothing steps for multigrid
//                MG_NPos_tSmooth      : Number of post-smoothing steps for multigrid
//                MG_Tolerated_Error   : Maximum tolerated error for multigrid
//                Poi_Coeff            : Coefficient in front of the RHS in the Poisson eq.
//                IntScheme            : Interpolation scheme for potential
//                                       --> currently supported schemes include
//                                           INT_CQUAD : conservative quadratic interpolation
//                                           INT_QUAD  : quadratic interpolation
//                P5_Gradient          : Use 5-points stencil to evaluate the potential gradient
//                ELBDM_Eta            : Particle mass / Planck constant in ELBDM
//                ELBDM_Lambda         : Quartic self-interaction coefficient in ELBDM
//                Poisson              : true --> invoke the Poisson solver
//                GraAcc               : true --> invoke the Gravity solver
//                GravityType          : Types of gravity --> self-gravity, external gravity, both
//                TimeNew              : Physical time at the current  step (for the external gravity solver)
//                TimeOld              : Physical time at the previous step (for the external gravity solver in UNSPLIT_GRAVITY)
//                ExtPot               : Add the external potential
//                MinEint              : Minimum allowed internal energy (== MIN_PRES / (GAMMA-1))
//
// Useless parameters in HYDRO : ELBDM_Eta, ELBDM_Lambda
// Useless parameters in ELBDM : P5_Gradient
//
// Return      :  h_Pot_Array_Out, h_Flu_Array
//-------------------------------------------------------------------------------------------------------
void CPU_PoissonGravitySolver( const real h_Rho_Array    [][RHO_NXT][RHO_NXT][RHO_NXT],
                               const real h_Pot_Array_In [][POT_NXT][POT_NXT][POT_NXT],
                                     real h_Pot_Array_Out[][GRA_NXT][GRA_NXT][GRA_NXT],
                                     real h_Flu_Array    [][GRA_NIN][PS1][PS1][PS1],
                               const double h_Corner_Array[][3],
                               const real h_Pot_Array_USG[][USG_NXT_G][USG_NXT_G][USG_NXT_G],
                               const real h_Flu_Array_USG[][GRA_NIN-1][PS1][PS1][PS1],
                                     char h_DE_Array     [][PS1][PS1][PS1],
                               const real h_EngyB_Array  [][PS1][PS1][PS1],
                               const int NPatchGroup, const real dt, const real dh, const int SOR_Min_Iter,
                               const int SOR_Max_Iter, const real SOR_Omega, const int MG_Max_Iter,
                               const int MG_NPre_Smooth, const int MG_NPost_Smooth, const real MG_Tolerated_Error,
                               const real Poi_Coeff, const IntScheme_t IntScheme, const bool P5_Gradient,
                               const real ELBDM_Eta, const real ELBDM_Lambda, const bool Poisson, const bool GraAcc,
                               const OptGravityType_t GravityType, const double TimeNew, const double TimeOld,
                               const bool ExtPot, const real MinEint )
{

// check
#  ifdef GAMER_DEBUG
   if (  Poisson  &&  ( IntScheme != INT_CQUAD && IntScheme != INT_QUAD )  )
      Aux_Error( ERROR_INFO, "incorrect parameter %s = %d !!\n", "IntScheme", IntScheme );

   if ( GraAcc )
   {
      if (  ( GravityType == GRAVITY_EXTERNAL || GravityType == GRAVITY_BOTH || ExtPot )  &&  h_Corner_Array == NULL  )
         Aux_Error( ERROR_INFO, "h_Corner_Array == NULL !!\n" );

#     ifdef UNSPLIT_GRAVITY
      if (  ( GravityType == GRAVITY_SELF || GravityType == GRAVITY_BOTH )  &&  h_Pot_Array_USG == NULL  )
         Aux_Error( ERROR_INFO, "h_Pot_Array_USG == NULL !!\n" );

      if ( h_Flu_Array_USG == NULL )
         Aux_Error( ERROR_INFO, "h_Flu_Array_USG == NULL !!\n" );
#     endif

#     ifdef DUAL_ENERGY
      if ( h_DE_Array == NULL )
         Aux_Error( ERROR_INFO, "h_DE_Array == NULL !!\n" );
#     endif

#     ifdef MHD
      if ( h_EngyB_Array == NULL )
         Aux_Error( ERROR_INFO, "h_EngyB_Array == NULL !!\n" );
#     endif
   }
#  endif // #ifdef GAMER_DEBUG


// Poisson solver
   if ( Poisson )
   {
#     if   ( POT_SCHEME == SOR )

      CPU_PoissonSolver_SOR( h_Rho_Array, h_Pot_Array_In, h_Pot_Array_Out, NPatchGroup, dh,
                             SOR_Min_Iter, SOR_Max_Iter, SOR_Omega,
                             Poi_Coeff, IntScheme );

#     elif ( POT_SCHEME == MG  )

      CPU_PoissonSolver_MG ( h_Rho_Array, h_Pot_Array_In, h_Pot_Array_Out, NPatchGroup, dh,
                             MG_Max_Iter, MG_NPre_Smooth, MG_NPost_Smooth, MG_Tolerated_Error,
                             Poi_Coeff, IntScheme );

#     else

#     error : ERROR : unsupported CPU Poisson solver !!

#     endif
   } // if ( Poisson )


// Gravity solver
   if ( GraAcc )
   {
#     if   ( MODEL == HYDRO )
      CPU_HydroGravitySolver( (real(*)[GRA_NIN][ CUBE(PS1) ])   h_Flu_Array,
                              (real(*)[ CUBE(GRA_NXT) ])        h_Pot_Array_Out,
                                                                h_Corner_Array,
                              (real(*)[ CUBE(USG_NXT_G) ])      h_Pot_Array_USG,
                              (real(*)[GRA_NIN-1][ CUBE(PS1) ]) h_Flu_Array_USG,
                              (char(*)[ CUBE(PS1) ])            h_DE_Array,
                              (real(*)[ CUBE(PS1) ])            h_EngyB_Array,
                              NPatchGroup, dt, dh, P5_Gradient, GravityType, CPUExtAcc_Ptr,
                              ExtAcc_AuxArray, TimeNew, TimeOld, MinEint );

#     elif ( MODEL == ELBDM )
<<<<<<< HEAD
      CPU_ELBDMGravitySolver( (real(*)[GRA_NIN][ CUBE(PS1) ]) h_Flu_Array,
                              (real(*)[ CUBE(GRA_NXT) ])      h_Pot_Array_Out,
                                                              h_Corner_Array,
                              NPatchGroup, ELBDM_Eta*dt, dh, ELBDM_Lambda,
                              ExtPot, TimeNew, ExtPot_AuxArray );
=======
      CPU_ELBDMGravitySolver( h_Flu_Array, h_Pot_Array_Out, h_Corner_Array, NPatchGroup, ELBDM_Eta*dt, dh, ELBDM_Lambda,
                              ExtPot, CPUExtPot_Ptr, TimeNew, ExtPot_AuxArray );
>>>>>>> 31f6e8bc

#     else
#     error : ERROR : unsupported MODEL !!
#     endif // MODEL
   } // if ( GraAcc )

} // FUNCTION : CPU_PoissonGravitySolver



#endif // #if ( defined GRAVITY  &&  !defined GPU )<|MERGE_RESOLUTION|>--- conflicted
+++ resolved
@@ -46,21 +46,13 @@
    const double TimeNew, const double TimeOld, const real MinEint );
 
 #elif ( MODEL == ELBDM )
-<<<<<<< HEAD
 void CPU_ELBDMGravitySolver  (       real   g_Flu_Array[][GRA_NIN][ CUBE(PS1) ],
                                const real   g_Pot_Array[][ CUBE(GRA_NXT) ],
                                const double g_Corner_Array[][3],
                                const int NPatchGroup,
                                const real EtaDt, const real dh, const real Lambda,
-                               const bool ExtPot, const double Time,
+                               const bool ExtPot, ExtPot_t ExtPot_Func, const double Time,
                                const double c_ExtPot_AuxArray[] );
-=======
-void CPU_ELBDMGravitySolver(       real Flu_Array[][GRA_NIN][PATCH_SIZE][PATCH_SIZE][PATCH_SIZE],
-                             const real Pot_Array[][GRA_NXT][GRA_NXT][GRA_NXT],
-                             const double Corner_Array[][3],
-                             const int NPatchGroup, const real EtaDt, const real dh, const real Lambda,
-                             const bool ExtPot, ExtPot_t ExtPot_Func, const double Time, const double c_ExtPot_AuxArray[] );
->>>>>>> 31f6e8bc
 
 #else
 #error : ERROR : unsupported MODEL !!
@@ -201,16 +193,11 @@
                               ExtAcc_AuxArray, TimeNew, TimeOld, MinEint );
 
 #     elif ( MODEL == ELBDM )
-<<<<<<< HEAD
       CPU_ELBDMGravitySolver( (real(*)[GRA_NIN][ CUBE(PS1) ]) h_Flu_Array,
                               (real(*)[ CUBE(GRA_NXT) ])      h_Pot_Array_Out,
                                                               h_Corner_Array,
                               NPatchGroup, ELBDM_Eta*dt, dh, ELBDM_Lambda,
-                              ExtPot, TimeNew, ExtPot_AuxArray );
-=======
-      CPU_ELBDMGravitySolver( h_Flu_Array, h_Pot_Array_Out, h_Corner_Array, NPatchGroup, ELBDM_Eta*dt, dh, ELBDM_Lambda,
                               ExtPot, CPUExtPot_Ptr, TimeNew, ExtPot_AuxArray );
->>>>>>> 31f6e8bc
 
 #     else
 #     error : ERROR : unsupported MODEL !!
