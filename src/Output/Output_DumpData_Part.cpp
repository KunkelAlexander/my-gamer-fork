#include "GAMER.h"

static void WriteFile( FILE *File, const int lv, const int PID, const int i, const int j, const int k,
                       const int ii, const int jj, const int kk );




//-------------------------------------------------------------------------------------------------------
// Function    :  Output_DumpData_Part
// Description :  Output part of data in the ASCII form
//
<<<<<<< HEAD
// Parameter   :  Part     : OUTPUT_XY   : XY plane
//                           OUTPUT_YZ   : YZ plane
//                           OUTPUT_XZ   : XZ plane
//                           OUTPUT_X    : X  line
//                           OUTPUT_Y    : Y  line
//                           OUTPUT_Z    : Z  line
=======
// Parameter   :  Part     : OUTPUT_XY   : xy plane
//                           OUTPUT_YZ   : yz plane
//                           OUTPUT_XZ   : xz plane
//                           OUTPUT_X    : x  line
//                           OUTPUT_Y    : y  line
//                           OUTPUT_Z    : z  line
>>>>>>> 19162aca
//                           OUTPUT_DIAG : diagonal along (+1,+1,+1)
//
//                BaseOnly : Only output the base-level data
//
//                X        : X coordinate in the adopted coordinate system
//                Y        : Y coordinate in the adopted coordinate system
//                Z        : Z coordinate in the adopted coordinate system
//
//                FileName : Name of the output file
//-------------------------------------------------------------------------------------------------------
<<<<<<< HEAD
void Output_DumpData_Part( const OptOutputPart_t Part, const bool BaseOnly, const double X, const double Y,
                           const double Z, const char *FileName )
=======
void Output_DumpData_Part( const OptOutputPart_t Part, const bool BaseOnly, const double x, const double y,
                           const double z, const char *FileName )
>>>>>>> 19162aca
{

   if ( MPI_Rank == 0 )    Aux_Message( stdout, "%s (DumpID = %d) ...\n", __FUNCTION__, DumpID );


// check the input parameters
   if ( Part != OUTPUT_XY  &&  Part != OUTPUT_YZ  &&  Part != OUTPUT_XZ  &&
        Part != OUTPUT_X   &&  Part != OUTPUT_Y   &&  Part != OUTPUT_Z   &&  Part != OUTPUT_DIAG )
      Aux_Error( ERROR_INFO, "unsupported option \"Part = %d\" [0 ~ 6] !!\n", Part );

   if (  ( Part == OUTPUT_YZ  ||  Part == OUTPUT_Y  ||  Part == OUTPUT_Z )  &&
         ( X < amr->BoxEdgeL[0] ||  X >= amr->BoxEdgeR[0] )  )
      Aux_Error( ERROR_INFO, "incorrect X (out of range [%lf<=X<%lf]) !!\n", amr->BoxEdgeL[0], amr->BoxEdgeR[0] );

   if (  ( Part == OUTPUT_XZ  ||  Part == OUTPUT_X  ||  Part == OUTPUT_Z )  &&
<<<<<<< HEAD
         ( Y < amr->BoxEdgeL[1]  ||  Y >= amr->BoxEdgeR[1] )  )
      Aux_Error( ERROR_INFO, "incorrect Y (out of range [%lf<=Y<%lf]) !!\n", amr->BoxEdgeL[1], amr->BoxEdgeR[1] );
=======
         ( y < 0.0  ||  y >= amr->BoxSize[1] )  )
      Aux_Error( ERROR_INFO, "incorrect y (out of range [0<=Y<%lf]) !!\n", amr->BoxSize[1] );
>>>>>>> 19162aca

   if (  ( Part == OUTPUT_XY  ||  Part == OUTPUT_X  ||  Part == OUTPUT_Y )  &&
         ( Z < amr->BoxEdgeL[2]  ||  Z >= amr->BoxEdgeR[2] )  )
      Aux_Error( ERROR_INFO, "incorrect Z (out of range [%lf<=Z<%lf]) !!\n", amr->BoxEdgeL[2], amr->BoxEdgeR[2] );

   if ( Part == OUTPUT_DIAG )
   {
#     if ( COORDINATE == CARTESIAN )
      if (  !Mis_CompareRealValue( amr->BoxSize[0], amr->BoxSize[1], NULL, false ) ||
            !Mis_CompareRealValue( amr->BoxSize[0], amr->BoxSize[2], NULL, false )  )
         Aux_Error( ERROR_INFO, "simulation domain must be cubic for \"OUTPUT_DIAG\" !!\n" );

      if (  !Mis_CompareRealValue( amr->dh[0][0], amr->dh[0][1], NULL, false )  ||
            !Mis_CompareRealValue( amr->dh[0][0], amr->dh[0][2], NULL, false )    )
         Aux_Error( ERROR_INFO, "currently the Cartesian coordinates only work with cubic cells --> dh[lv=0] = (%20.14e, %20.14e, %20.14e) !!\n",
                    amr->dh[0][0], amr->dh[0][1], amr->dh[0][2] );
#     else
      Aux_Error( ERROR_INFO, "non-Cartesian coordinates do not support %s() !!\n", __FUNCTION__ );
#     endif
   }


// check the synchronization
   for (int lv=1; lv<NLEVEL; lv++)
      if ( NPatchTotal[lv] != 0 )   Mis_CompareRealValue( Time[0], Time[lv], __FUNCTION__, true );


// check if the file already exists
   if ( MPI_Rank == 0 )
   {
      if ( Aux_CheckFileExist(FileName) )
      {
         Aux_Message( stderr, "WARNING : file \"%s\" already exists and will be overwritten !!\n", FileName );

         FILE *Temp = fopen( FileName, "w" );
         fclose( Temp );
      }
   }


   const int NLv = ( BaseOnly ) ? 1 : NLEVEL;

   int     ii, jj, kk, scale;
<<<<<<< HEAD
   double *dh, XX, YY, ZZ;    // XX,YY,ZZ => physical coordinates of cell left edge
=======
   double  dh, xx, yy, zz;    // xx,yy,zz => physical coordinates of cell left edge
>>>>>>> 19162aca
   int    *Corner  = NULL;    // patch corner in scale
   double *EdgeL   = NULL;    // patch corner in physical coord.
   double *EdgeR   = NULL;
   bool    Check_X = false;
   bool    Check_Y = false;
   bool    Check_Z = false;

   switch ( Part )
   {
      case OUTPUT_XY :                                      Check_Z = true;   break;
      case OUTPUT_YZ :  Check_X = true;                                       break;
      case OUTPUT_XZ :                    Check_Y = true;                     break;
      case OUTPUT_X  :                    Check_Y = true;   Check_Z = true;   break;
      case OUTPUT_Y  :  Check_X = true;                     Check_Z = true;   break;
      case OUTPUT_Z  :  Check_X = true;   Check_Y = true;                     break;

      case OUTPUT_DIAG :
      case OUTPUT_PART_NONE : break; // do nothing
   }


   for (int TargetMPIRank=0; TargetMPIRank<MPI_NRank; TargetMPIRank++)
   {
      if ( MPI_Rank == TargetMPIRank )
      {
         FILE *File = fopen( FileName, "a" );

//       output header
         if ( TargetMPIRank == 0 )
         {
            fprintf( File, "#%10s %10s %10s %20s %20s %20s", "i", "j", "k", "X", "Y", "Z" );

#           if   ( MODEL == HYDRO )
<<<<<<< HEAD
            fprintf( File, "%14s%14s%14s%14s%14s%14s", "Density", "Momentum X", "Momentum Y", "Momentum Z", "Energy",
=======
            fprintf( File, "%14s%14s%14s%14s%14s%14s", "Density", "Momentum x", "Momentum y", "Momentum z", "Energy",
>>>>>>> 19162aca
                                                       "Pressure" );

#           elif ( MODEL == MHD )
#           warning : WAIT MHD !!!

#           elif ( MODEL == ELBDM )
            fprintf( File, "%14s%14s%14s", "Density", "Real", "Imag" );

#           else
#           error : ERROR : unsupported MODEL !!
#           endif // MODEL

            for (int v=0; v<NCOMP_PASSIVE; v++)
            fprintf( File, "%14s", PassiveFieldName_Grid[v] );

#           ifdef GRAVITY
            if ( OPT__OUTPUT_POT )
            fprintf( File, "%14s", "Potential" );
#           endif // GRAVITY

            fprintf( File, "\n" );
         } // if ( TargetMPIRank == 0 )


//       output data
         for (int lv=0; lv<NLv; lv++)
         {
            dh    = amr->dh   [lv];
            scale = amr->scale[lv];

            for (int PID=0; PID<amr->NPatchComma[lv][1]; PID++)
            {
//             output the patch data only if it has no son (if the option "BaseOnly" is turned off)
               if ( amr->patch[0][lv][PID]->son == -1  ||  BaseOnly )
               {
                  Corner = amr->patch[0][lv][PID]->corner;
                  EdgeL  = amr->patch[0][lv][PID]->EdgeL;
                  EdgeR  = amr->patch[0][lv][PID]->EdgeR;

                  if ( Part == OUTPUT_DIAG ) // (+1,+1,+1) diagonal
                  {
                     if ( Corner[0] == Corner[1]  &&  Corner[0] == Corner[2] )
                     {
                        for (int k=0; k<PS1; k++)
                        {
                           kk = Corner[2] + k*scale;

                           WriteFile( File, lv, PID, k, k, k, kk, kk, kk );
                        }
                     }
                  } // if ( Part == OUTPUT_DIAG )


                  else // x/y/z lines || xy/yz/xz slices
                  {
//                   check whether the patch corner is within the target range
                     if (  !Check_X  ||  ( EdgeL[0]<=X && EdgeR[0]>X )  )
                     if (  !Check_Y  ||  ( EdgeL[1]<=Y && EdgeR[1]>Y )  )
                     if (  !Check_Z  ||  ( EdgeL[2]<=Z && EdgeR[2]>Z )  )
                     {
//                      check whether the cell is within the target range
                        for (int k=0; k<PS1; k++)  {  kk = Corner[2] + k*scale;  ZZ = EdgeL[2] + k*dh[2];
                                                      if ( Check_Z && ( ZZ>Z || ZZ+dh[2]<=Z ) )    continue;

                        for (int j=0; j<PS1; j++)  {  jj = Corner[1] + j*scale;  YY = EdgeL[1] + j*dh[1];
                                                      if ( Check_Y && ( YY>Y || YY+dh[1]<=Y ) )    continue;

                        for (int i=0; i<PS1; i++)  {  ii = Corner[0] + i*scale;  XX = EdgeL[0] + i*dh[0];
                                                      if ( Check_X && ( XX>X || XX+dh[0]<=X ) )    continue;

                           WriteFile( File, lv, PID, i, j, k, ii, jj, kk );

                        }}}
                     } // if patch corner is within the target range

                  } // if ( Part == OUTPUT_DIAG ... else ... )
               } // if ( amr->patch[0][lv][PID]->son == -1 )
            } // for (int PID=0; PID<amr->NPatchComma[lv][1]; PID++)
         } // for (int lv=0; lv<NLv; lv++)

         fclose( File );

      } // if ( MPI_Rank == TargetMPIRank )

      MPI_Barrier( MPI_COMM_WORLD );

   } // for (int TargetMPIRank=0; TargetMPIRank<MPI_NRank; TargetMPIRank++)


   if ( MPI_Rank == 0 )    Aux_Message( stdout, "%s (DumpID = %d) ... done\n", __FUNCTION__, DumpID );

} // FUNCTION : Output_DumpData_Part



//-------------------------------------------------------------------------------------------------------
// Function    :  WriteFile
// Description :  Output data to file
//
// Parameter   :  File     : File pointer
//                lv       : Target refinement level
//                PID      : Patch ID
//                i/j/k    : Cell indices within the patch
//                ii/jj/kk : Cell scale indices in the simulation domain
//-------------------------------------------------------------------------------------------------------
void WriteFile( FILE *File, const int lv, const int PID, const int i, const int j, const int k,
                const int ii, const int jj, const int kk )
{

   real u[NCOMP_FLUID];

   for (int v=0; v<NCOMP_FLUID; v++)   u[v] = amr->patch[ amr->FluSg[lv] ][lv][PID]->fluid[v][k][j][i];

// output cell indices and coordinates
   fprintf( File, " %10d %10d %10d %20.14e %20.14e %20.14e",
<<<<<<< HEAD
            ii, jj, kk, Aux_Coord_CellIdx2AdoptedCoord( lv, PID, 0, i ),
                        Aux_Coord_CellIdx2AdoptedCoord( lv, PID, 1, j ),
                        Aux_Coord_CellIdx2AdoptedCoord( lv, PID, 2, k ) );
=======
            ii, jj, kk, (ii+scale_2)*dh_min, (jj+scale_2)*dh_min, (kk+scale_2)*dh_min );
>>>>>>> 19162aca

// output all active variables in the fluid array
   for (int v=0; v<NCOMP_FLUID; v++)   fprintf( File, " %13.6e", u[v] );

// output pressure in HYDRO
#  if   ( MODEL == HYDRO )
   const bool CheckMinPres_Yes = true;
   fprintf( File, " %13.6e", CPU_GetPressure(u[DENS], u[MOMX], u[MOMY], u[MOMZ], u[ENGY], GAMMA-1.0, CheckMinPres_Yes, MIN_PRES) );
#  elif ( MODEL == MHD )
#  warning : WAIT MHD !!!
#  endif // MODEL

// output all passive scalars
   for (int v=NCOMP_FLUID; v<NCOMP_TOTAL; v++)  fprintf( File, " %13.6e", amr->patch[ amr->FluSg[lv] ][lv][PID]->fluid[v][k][j][i] );

// output potential
#  ifdef GRAVITY
   if ( OPT__OUTPUT_POT )
   fprintf( File, " %13.6e", amr->patch[ amr->PotSg[lv] ][lv][PID]->pot[k][j][i] );
#  endif // gravity

   fprintf( File, "\n" );

} // FUNCTION : WriteFile<|MERGE_RESOLUTION|>--- conflicted
+++ resolved
@@ -10,21 +10,12 @@
 // Function    :  Output_DumpData_Part
 // Description :  Output part of data in the ASCII form
 //
-<<<<<<< HEAD
 // Parameter   :  Part     : OUTPUT_XY   : XY plane
 //                           OUTPUT_YZ   : YZ plane
 //                           OUTPUT_XZ   : XZ plane
 //                           OUTPUT_X    : X  line
 //                           OUTPUT_Y    : Y  line
 //                           OUTPUT_Z    : Z  line
-=======
-// Parameter   :  Part     : OUTPUT_XY   : xy plane
-//                           OUTPUT_YZ   : yz plane
-//                           OUTPUT_XZ   : xz plane
-//                           OUTPUT_X    : x  line
-//                           OUTPUT_Y    : y  line
-//                           OUTPUT_Z    : z  line
->>>>>>> 19162aca
 //                           OUTPUT_DIAG : diagonal along (+1,+1,+1)
 //
 //                BaseOnly : Only output the base-level data
@@ -35,13 +26,8 @@
 //
 //                FileName : Name of the output file
 //-------------------------------------------------------------------------------------------------------
-<<<<<<< HEAD
 void Output_DumpData_Part( const OptOutputPart_t Part, const bool BaseOnly, const double X, const double Y,
                            const double Z, const char *FileName )
-=======
-void Output_DumpData_Part( const OptOutputPart_t Part, const bool BaseOnly, const double x, const double y,
-                           const double z, const char *FileName )
->>>>>>> 19162aca
 {
 
    if ( MPI_Rank == 0 )    Aux_Message( stdout, "%s (DumpID = %d) ...\n", __FUNCTION__, DumpID );
@@ -53,17 +39,12 @@
       Aux_Error( ERROR_INFO, "unsupported option \"Part = %d\" [0 ~ 6] !!\n", Part );
 
    if (  ( Part == OUTPUT_YZ  ||  Part == OUTPUT_Y  ||  Part == OUTPUT_Z )  &&
-         ( X < amr->BoxEdgeL[0] ||  X >= amr->BoxEdgeR[0] )  )
+         ( X < amr->BoxEdgeL[0]  ||  X >= amr->BoxEdgeR[0] )  )
       Aux_Error( ERROR_INFO, "incorrect X (out of range [%lf<=X<%lf]) !!\n", amr->BoxEdgeL[0], amr->BoxEdgeR[0] );
 
    if (  ( Part == OUTPUT_XZ  ||  Part == OUTPUT_X  ||  Part == OUTPUT_Z )  &&
-<<<<<<< HEAD
          ( Y < amr->BoxEdgeL[1]  ||  Y >= amr->BoxEdgeR[1] )  )
       Aux_Error( ERROR_INFO, "incorrect Y (out of range [%lf<=Y<%lf]) !!\n", amr->BoxEdgeL[1], amr->BoxEdgeR[1] );
-=======
-         ( y < 0.0  ||  y >= amr->BoxSize[1] )  )
-      Aux_Error( ERROR_INFO, "incorrect y (out of range [0<=Y<%lf]) !!\n", amr->BoxSize[1] );
->>>>>>> 19162aca
 
    if (  ( Part == OUTPUT_XY  ||  Part == OUTPUT_X  ||  Part == OUTPUT_Y )  &&
          ( Z < amr->BoxEdgeL[2]  ||  Z >= amr->BoxEdgeR[2] )  )
@@ -107,11 +88,7 @@
    const int NLv = ( BaseOnly ) ? 1 : NLEVEL;
 
    int     ii, jj, kk, scale;
-<<<<<<< HEAD
    double *dh, XX, YY, ZZ;    // XX,YY,ZZ => physical coordinates of cell left edge
-=======
-   double  dh, xx, yy, zz;    // xx,yy,zz => physical coordinates of cell left edge
->>>>>>> 19162aca
    int    *Corner  = NULL;    // patch corner in scale
    double *EdgeL   = NULL;    // patch corner in physical coord.
    double *EdgeR   = NULL;
@@ -145,11 +122,7 @@
             fprintf( File, "#%10s %10s %10s %20s %20s %20s", "i", "j", "k", "X", "Y", "Z" );
 
 #           if   ( MODEL == HYDRO )
-<<<<<<< HEAD
             fprintf( File, "%14s%14s%14s%14s%14s%14s", "Density", "Momentum X", "Momentum Y", "Momentum Z", "Energy",
-=======
-            fprintf( File, "%14s%14s%14s%14s%14s%14s", "Density", "Momentum x", "Momentum y", "Momentum z", "Energy",
->>>>>>> 19162aca
                                                        "Pressure" );
 
 #           elif ( MODEL == MHD )
@@ -265,13 +238,9 @@
 
 // output cell indices and coordinates
    fprintf( File, " %10d %10d %10d %20.14e %20.14e %20.14e",
-<<<<<<< HEAD
             ii, jj, kk, Aux_Coord_CellIdx2AdoptedCoord( lv, PID, 0, i ),
                         Aux_Coord_CellIdx2AdoptedCoord( lv, PID, 1, j ),
                         Aux_Coord_CellIdx2AdoptedCoord( lv, PID, 2, k ) );
-=======
-            ii, jj, kk, (ii+scale_2)*dh_min, (jj+scale_2)*dh_min, (kk+scale_2)*dh_min );
->>>>>>> 19162aca
 
 // output all active variables in the fluid array
    for (int v=0; v<NCOMP_FLUID; v++)   fprintf( File, " %13.6e", u[v] );
