#include "GAMER.h"




//-------------------------------------------------------------------------------------------------------
// Function    :  Output_Patch
// Description :  Output the data of a single patch
//
// Example     :  const int lv  = 2;
//                const int PID = 20;
//                char comment[10];
//                sprintf( comment, "Step%ld", AdvanceCounter[lv] );
//                Output_Patch( lv, PID, amr->FluSg[lv], amr->MagSg[lv], amr->PotSg[lv], comment );
//
// Parameter   :  lv      : Target refinement level
//                PID     : Target patch index
//                FluSg   : Sandglass of the fluid data
//                MagSg   : Sandglass of the magnetic field data
//                PotSg   : Sandglass of the potential data
//                comment : String to attach to the end of the file name
//-------------------------------------------------------------------------------------------------------
void Output_Patch( const int lv, const int PID, const int FluSg, const int MagSg, const int PotSg, const char *comment )
{

// check
   if ( lv < 0  ||  lv >= NLEVEL )
      Aux_Error( ERROR_INFO, "incorrect parameter %s = %d !!\n", "lv", lv );

   if ( PID < 0  ||  PID >= MAX_PATCH )
      Aux_Error( ERROR_INFO, "incorrect parameter %s = %d (MAX_PATCH = %d) !!\n", "PID", PID, MAX_PATCH );

   if ( FluSg < 0  ||  FluSg >= 2 )
      Aux_Error( ERROR_INFO, "incorrect parameter %s = %d !!\n", "FluSg", FluSg );

#  ifdef MHD
   if ( MagSg < 0  ||  MagSg >= 2 )
      Aux_Error( ERROR_INFO, "incorrect parameter %s = %d !!\n", "MagSg", MagSg );
#  endif

#  ifdef GRAVITY
   if ( PotSg < 0  ||  PotSg >= 2 )
      Aux_Error( ERROR_INFO, "incorrect parameter %s = %d !!\n", "PotSg", PotSg );
#  endif

   if ( amr->patch[0][lv][PID] == NULL )
   {
      Aux_Message( stderr, "WARNING : level = %d, PID = %d does NOT exist !!\n", lv, PID );
      return;
   }


   patch_t *Relation                  = amr->patch[    0][lv][PID];
   real    (*fluid)[PS1][PS1][PS1]    = amr->patch[FluSg][lv][PID]->fluid;
#  ifdef MHD
   real    (*magnetic)[PS1P1*PS1*PS1] = amr->patch[MagSg][lv][PID]->magnetic;
#  endif
#  ifdef GRAVITY
   real    (*pot)[PS1][PS1]           = amr->patch[PotSg][lv][PID]->pot;
#  endif

   char FileName[100];
   sprintf( FileName, "Patch_r%d_lv%d_p%d", MPI_Rank, lv, PID );
   if ( comment != NULL )
   {
      strcat( FileName, "_" );
      strcat( FileName, comment );
   }

   if ( Aux_CheckFileExist(FileName) )
      Aux_Message( stderr, "WARNING : file \"%s\" already exists and will be overwritten !!\n", FileName );


// 1. output patch information
   FILE *File = fopen( FileName, "w" );

   fprintf( File, "Rank %d  Lv %d  PID %d  Local ID %d  FluSg %d  PotSg %d  Time %13.7e  Step %ld  Counter %ld\n",
            MPI_Rank, lv, PID, PID%8, FluSg, PotSg, Time[lv], Step, AdvanceCounter[lv] );

   fprintf( File, "Father %d  Son %d  Corner (%10d,%10d,%10d)  Size %13.7e", Relation->father, Relation->son,
            Relation->corner[0], Relation->corner[1], Relation->corner[2], PS1*amr->dh[lv] );
#  ifdef LOAD_BALANCE
   fprintf( File, "  LB_Idx %ld  PaddedCr1D %lu", Relation->LB_Idx, Relation->PaddedCr1D );
#  endif
   fprintf( File, "\n" );
   fprintf( File, "EdgeL = (%20.14e, %20.14e, %20.14e)\n", Relation->EdgeL[0], Relation->EdgeL[1], Relation->EdgeL[2] );
   fprintf( File, "EdgeR = (%20.14e, %20.14e, %20.14e)\n", Relation->EdgeR[0], Relation->EdgeR[1], Relation->EdgeR[2] );

#  ifdef PARTICLE
   fprintf( File, "NPar = %5d  ParListSize = %5d\n", Relation->NPar, Relation->ParListSize );
#  endif


   fprintf( File, "\nSibling, Sibling->Son, and Father->Sibling Lists :\n" );

   int Sib, FaSib, SibSon, Fa;
   for (int S=0; S<26; S++)
   {
      Fa     = Relation->father;
      Sib    = Relation->sibling[S];
      FaSib  = ( Fa == -1 ) ? -1 : ( amr->patch[0][lv-1][Fa] != NULL ) ?
                                     amr->patch[0][lv-1][Fa]->sibling[S] : -999;
      SibSon = ( Sib < 0 )  ? Sib : amr->patch[0][lv][Sib]->son;

      fprintf( File, "Sib[%2d] = %6d     Sib_Son = %6d     Fa_Sib[%2d] = %6d\n",
               S, Sib, SibSon, S, FaSib );
   }
   fprintf( File, "\n" );



// check whether or not the target patch stores physical data
   if ( fluid == NULL )
      Aux_Message( stderr, "WARNING : Lv = %d, PID = %d does NOT store fluid data !!\n", lv, PID );
#  ifdef MHD
   if ( magnetic == NULL )
      Aux_Message( stderr, "WARNING : Lv = %d, PID = %d does NOT store magnetic field data !!\n", lv, PID );
#  endif
#  ifdef GRAVITY
   if ( pot == NULL )
      Aux_Message( stderr, "WARNING : Lv = %d, PID = %d does NOT store potential data !!\n", lv, PID );
#  endif



// 2. output physical data
// header
   fprintf( File, "(%2s,%2s,%2s)", "i", "j", "k" );

   for (int v=0; v<NCOMP_TOTAL; v++)   fprintf( File, "%14s", FieldLabel[v] );

#  if   ( MODEL == HYDRO )
#  ifdef MHD
   for (int v=0; v<NCOMP_MAG; v++)     fprintf( File, "%14s", MagLabel[v] );
   fprintf( File, "%14s", "MagEngy" );
#  endif
   fprintf( File, "%14s", "Pressure" );
#  ifdef DUAL_ENERGY
   fprintf( File, "%14s", "DE-status" );
#  endif

#  elif ( MODEL == ELBDM )

#  else
#  warning : WARNING : DO YOU WANT TO ADD THE FILE HEADER HERE FOR THE NEW MODEL ??
#  endif // MODEL

#  ifdef GRAVITY
   fprintf( File, "%14s", PotLabel );
#  endif

   fprintf( File, "\n" );


// output data
   real u[NCOMP_TOTAL];

   for (int k=0; k<PS1; k++)
   for (int j=0; j<PS1; j++)
   for (int i=0; i<PS1; i++)
   {
//    cell indices
      fprintf( File, "(%2d,%2d,%2d)", i, j, k );

      if ( fluid != NULL )
      {
//       output all variables in the fluid array
         for (int v=0; v<NCOMP_TOTAL; v++)
         {
            u[v] = fluid[v][k][j][i];
            fprintf( File, " %13.6e", u[v] );
         }

#        if   ( MODEL == HYDRO )
//       magnetic field
#        ifdef MHD
         const real Emag = ( magnetic == NULL ) ?
                           NULL_REAL :
                           MHD_GetCellCenteredBEnergyInPatch( lv, PID, i, j, k, MagSg );
         real B[3] = { NULL_REAL, NULL_REAL, NULL_REAL };
         if ( magnetic != NULL )    MHD_GetCellCenteredBFieldInPatch( B, lv, PID, i, j, k, MagSg );
         fprintf( File, " %13.6e %13.6e %13.6e %13.6e", B[MAGX], B[MAGY], B[MAGZ], Emag );
#        endif

//       pressure
         const bool CheckMinPres_No = false;
#        ifdef MHD
//       set pressure to NULL_REAL if somehow magnetic[] is not allocated (likely due to a bug)
         const real Pres = ( magnetic == NULL ) ?
                           NULL_REAL :
<<<<<<< HEAD
                           Hydro_Fluid2Pres( u[DENS], u[MOMX], u[MOMY], u[MOMZ], u[ENGY],
                                             CheckMinPres_No, NULL_REAL, EngyB,
                                             EoS_DensEint2Pres_CPUPtr, EoS_AuxArray );
=======
                           Hydro_GetPressure( u[DENS], u[MOMX], u[MOMY], u[MOMZ], u[ENGY],
                                              GAMMA-1.0, CheckMinPres_No, NULL_REAL, Emag );
>>>>>>> d99f52ce
#        else
         const real Pres = Hydro_Fluid2Pres( u[DENS], u[MOMX], u[MOMY], u[MOMZ], u[ENGY],
                                             CheckMinPres_No, NULL_REAL, NULL_REAL,
                                             EoS_DensEint2Pres_CPUPtr, EoS_AuxArray );
#        endif
         fprintf( File, " %13.6e", Pres );

//       dual-energy variable
#        ifdef DUAL_ENERGY
         fprintf( File, " %13c", Relation->de_status[k][j][i] );
#        endif

#        elif ( MODEL == ELBDM )

#        else
#        warning : WARNING : DO YOU WANT TO ADD THE MODEL-SPECIFIC FIELD HERE FOR THE NEW MODEL ??
#        endif // MODEL
      } // if ( fluid != NULL )

      else
      {
//       output empty strings if the fluid array is not allocated
         for (int v=0; v<NCOMP_TOTAL; v++)   fprintf( File, " %13s", "" );

#        if ( MODEL == HYDRO )
#        ifdef MHD
         fprintf( File, " %13s %13s %13s %13s", "", "", "", "" );
#        endif
         fprintf( File, " %13s", "" );
#        ifdef DUAL_ENERGY
         fprintf( File, " %13s", "" );
#        endif

#        elif ( MODEL == ELBDM )

#        else
#        warning : WARNING : DO YOU WANT TO ADD THE MODEL-SPECIFIC FIELD HERE FOR THE NEW MODEL ??
#        endif // MODEL
      } // if ( fluid != NULL ) ... else ...

//    potential
#     ifdef GRAVITY
      if ( pot != NULL )   fprintf( File, " %13.6e", pot[k][j][i] );
      else                 fprintf( File, " %13s", "" );
#     endif

      fprintf( File, "\n" );
   } // i,j,k



// 3. output face-centered magnetic field
#  ifdef MHD
   fprintf( File, "\n" );
   fprintf( File, "====================================\n" );
   fprintf( File, "== MAGNETIC FIELD (face-centered) == \n" );
   fprintf( File, "====================================\n" );
   fprintf( File, "\n" );

   if ( magnetic != NULL )
   {
//    header
      fprintf( File, "(%2s,%2s,%2s)%14s%14s%14s\n", "i", "j", "k", MagLabel[MAGX], MagLabel[MAGY], MagLabel[MAGZ] );

      for (int k=0; k<PS1P1; k++)
      for (int j=0; j<PS1P1; j++)
      for (int i=0; i<PS1P1; i++)
      {
//       cell indices
         fprintf( File, "(%2d,%2d,%2d)", i, j, k );

//       B_X
         if ( j < PS1  &&  k < PS1 )   fprintf( File, " %13.6e", magnetic[MAGX][ IDX321_BX(i,j,k,PS1,PS1) ] );
         else                          fprintf( File, " %13s", "" );

//       B_Y
         if ( i < PS1  &&  k < PS1 )   fprintf( File, " %13.6e", magnetic[MAGY][ IDX321_BY(i,j,k,PS1,PS1) ] );
         else                          fprintf( File, " %13s", "" );

//       B_Z
         if ( i < PS1  &&  j < PS1 )   fprintf( File, " %13.6e", magnetic[MAGZ][ IDX321_BZ(i,j,k,PS1,PS1) ] );
         else                          fprintf( File, " %13s", "" );

         fprintf( File, "\n" );
      } // i,j,k
   } // if ( magnetic != NULL )
#  endif // #ifdef MHD



// 4. output particles
#  ifdef PARTICLE
   long ParID;
   fprintf( File, "\n" );
   fprintf( File, "===================\n" );
   fprintf( File, "== PARTICLE DATA == \n" );
   fprintf( File, "===================\n" );
   fprintf( File, "\n" );
   fprintf( File, "%5s  %10s", "No.", "ParID" );
   for (int v=0; v<PAR_NATT_TOTAL; v++)   fprintf( File, "  %13s", ParAttLabel[v] );
   fprintf( File, "\n" );

   for (int p=0; p<Relation->NPar; p++)
   {
      ParID = Relation->ParList[p];

      fprintf( File, "%5d  %10ld", p, ParID );
      for (int v=0; v<PAR_NATT_TOTAL; v++)   fprintf( File, "  %13.6e", amr->Par->Attribute[v][ParID] );

      fprintf( File, "\n" );
   }
#  endif // #ifdef PARTICLE


   fclose( File );

} // FUNCTION : Output_Patch
<|MERGE_RESOLUTION|>--- conflicted
+++ resolved
@@ -188,14 +188,9 @@
 //       set pressure to NULL_REAL if somehow magnetic[] is not allocated (likely due to a bug)
          const real Pres = ( magnetic == NULL ) ?
                            NULL_REAL :
-<<<<<<< HEAD
                            Hydro_Fluid2Pres( u[DENS], u[MOMX], u[MOMY], u[MOMZ], u[ENGY],
-                                             CheckMinPres_No, NULL_REAL, EngyB,
+                                             CheckMinPres_No, NULL_REAL, Emag,
                                              EoS_DensEint2Pres_CPUPtr, EoS_AuxArray );
-=======
-                           Hydro_GetPressure( u[DENS], u[MOMX], u[MOMY], u[MOMZ], u[ENGY],
-                                              GAMMA-1.0, CheckMinPres_No, NULL_REAL, Emag );
->>>>>>> d99f52ce
 #        else
          const real Pres = Hydro_Fluid2Pres( u[DENS], u[MOMX], u[MOMY], u[MOMZ], u[ENGY],
                                              CheckMinPres_No, NULL_REAL, NULL_REAL,
