#include "GAMER.h"




//-------------------------------------------------------------------------------------------------------
// Function    :  Output_Patch
// Description :  Output the data of a single patch
//
// Example     :  char comment[10];
//                sprintf( comment, "Step%d", AdvanceCounter[6] );
//                Output_Patch( 6, 5560, comment );
//
// Parameter   :  lv      : Target refinement level
//                PID     : Target patch index
//                FluSg   : Sandglass of the fluid data
//                PotSg   : Sandglass of the potential data
//                comment : String to attach to the end of the file name
//-------------------------------------------------------------------------------------------------------
void Output_Patch( const int lv, const int PID, const int FluSg, const int PotSg, const char *comment )
{

// check
   if ( lv < 0  ||  lv >= NLEVEL )
      Aux_Error( ERROR_INFO, "incorrect parameter %s = %d !!\n", "lv", lv );

   if ( PID < 0  ||  PID >= MAX_PATCH )
      Aux_Error( ERROR_INFO, "incorrect parameter %s = %d (MAX_PATCH = %d) !!\n", "PID", PID, MAX_PATCH );

   if ( FluSg < 0  ||  FluSg >= 2 )
      Aux_Error( ERROR_INFO, "incorrect parameter %s = %d !!\n", "FluSg", FluSg );

#  ifdef GRAVITY
   if ( PotSg < 0  ||  PotSg >= 2 )
      Aux_Error( ERROR_INFO, "incorrect parameter %s = %d !!\n", "PotSg", PotSg );
#  endif

   if ( amr->patch[0][lv][PID] == NULL )
   {
      Aux_Message( stderr, "WARNING : level = %d, PID = %d does NOT exist !!\n", lv, PID );
      return;
   }


   patch_t *Relation = amr->patch[    0][lv][PID];
   patch_t *FluData  = amr->patch[FluSg][lv][PID];
#  ifdef GRAVITY
   patch_t *PotData  = amr->patch[PotSg][lv][PID];
#  endif

   char FileName[100];
   sprintf( FileName, "Patch_r%d_lv%d_p%d", MPI_Rank, lv, PID );
   if ( comment != NULL )
   {
      strcat( FileName, "_" );
      strcat( FileName, comment );
   }

   if ( Aux_CheckFileExist(FileName) )
      Aux_Message( stderr, "WARNING : file \"%s\" already exists and will be overwritten !!\n", FileName );


// output patch information
   FILE *File = fopen( FileName, "w" );

   fprintf( File, "Rank %d  Lv %d  PID %d  Local ID %d  FluSg %d  PotSg %d  Time %13.7e  Step %ld  Counter %ld\n",
            MPI_Rank, lv, PID, PID%8, FluSg, PotSg, Time[lv], Step, AdvanceCounter[lv] );

<<<<<<< HEAD
   fprintf( File, "Father %d  Son %d  Corner (%10d, %10d, %10d)  Size (%13.7e, %13.7e, %13.7e)",
            Relation->father, Relation->son, Relation->corner[0], Relation->corner[1], Relation->corner[2],
            PS1*amr->dh[lv][0], PS1*amr->dh[lv][1], PS1*amr->dh[lv][2] );
=======
   fprintf( File, "Father %d  Son %d  Corner (%10d,%10d,%10d)  Size %13.7e", Relation->father, Relation->son,
            Relation->corner[0], Relation->corner[1], Relation->corner[2], PS1*amr->dh[lv] );
>>>>>>> 19162aca
#  ifdef LOAD_BALANCE
   fprintf( File, "  LB_Idx %ld  PaddedCr1D %lu", Relation->LB_Idx, Relation->PaddedCr1D );
#  endif
   fprintf( File, "\n" );
   fprintf( File, "EdgeL = (%20.14e, %20.14e, %20.14e)\n", Relation->EdgeL[0], Relation->EdgeL[1], Relation->EdgeL[2] );
   fprintf( File, "EdgeR = (%20.14e, %20.14e, %20.14e)\n", Relation->EdgeR[0], Relation->EdgeR[1], Relation->EdgeR[2] );

#  ifdef PARTICLE
   fprintf( File, "NPar = %5d  ParListSize = %5d\n", Relation->NPar, Relation->ParListSize );
#  endif


   fprintf( File, "\nSibling, Sibling->Son, and Father->Sibling Lists :\n" );

   int Sib, FaSib, SibSon, Fa;
   for (int S=0; S<26; S++)
   {
      Fa     = Relation->father;
      Sib    = Relation->sibling[S];
      FaSib  = ( Fa == -1 ) ? -1 : ( amr->patch[0][lv-1][Fa] != NULL ) ?
                                     amr->patch[0][lv-1][Fa]->sibling[S] : -999;
      SibSon = ( Sib < 0 )  ? Sib : amr->patch[0][lv][Sib]->son;

      fprintf( File, "Sib[%2d] = %6d     Sib_Son = %6d     Fa_Sib[%2d] = %6d\n",
               S, Sib, SibSon, S, FaSib );
   }
   fprintf( File, "\n" );



// check whether or not the target patch stores physical data
   if ( FluData->fluid == NULL )
      Aux_Message( stderr, "WARNING : Lv = %d, PID = %d does NOT store fluid data !!\n", lv, PID );
#  ifdef GRAVITY
   if ( PotData->pot == NULL )
      Aux_Message( stderr, "WARNING : Lv = %d, PID = %d does NOT store potential data !!\n", lv, PID );
#  endif


// output header
   fprintf( File, "(%2s,%2s,%2s)", "i", "j", "k" );

#  if   ( MODEL == HYDRO )
   fprintf( File, "%14s%14s%14s%14s%14s%14s", "Density", "Px", "Py", "Pz", "Energy", "Pressure" );

#  ifdef DUAL_ENERGY
   fprintf( File, "%14s", "DE-status" );
#  endif

#  elif ( MODEL == MHD )
#  warning : WAIT MHD !!!

#  elif ( MODEL == ELBDM )
   fprintf( File, "%14s%14s%14s", "Density", "Real", "Imag" );

#  else
#  warning : WARNING : DO YOU WANT TO ADD the FILE HEADER HERE FOR THE NEW MODEL ??
#  endif // MODEL

   for (int v=0; v<NCOMP_PASSIVE; v++)
   fprintf( File, "%14s", PassiveFieldName_Grid[v] );

#  ifdef GRAVITY
   fprintf( File, "%14s", "Potential" );
#  endif

   fprintf( File, "\n" );


// output data
   real u[NCOMP_FLUID];

   for (int k=0; k<PATCH_SIZE; k++)
   for (int j=0; j<PATCH_SIZE; j++)
   for (int i=0; i<PATCH_SIZE; i++)
   {
//    output cell indices
      fprintf( File, "(%2d,%2d,%2d)", i, j, k );

      if ( FluData->fluid != NULL )
      {
//       output all variables in the fluid array
         for (int v=0; v<NCOMP_FLUID; v++)
         {
            u[v] = FluData->fluid[v][k][j][i];
            fprintf( File, " %13.6e", u[v] );
         }

//       output pressure and dual-energy status in HYDRO
#        if   ( MODEL == HYDRO )
         fprintf( File, " %13.6e", ( u[ENGY]-0.5*(u[MOMX]*u[MOMX]+u[MOMY]*u[MOMY]+u[MOMZ]*u[MOMZ])/u[DENS] )*
                                   (GAMMA-1.0) );
#        ifdef DUAL_ENERGY
         fprintf( File, " %13c", Relation->de_status[k][j][i] );
#        endif

#        elif ( MODEL == MHD )
#        warning : WAIT MHD !!!
#        endif // MODEL

//       output the passive variables
         for (int v=NCOMP_FLUID; v<NCOMP_TOTAL; v++)
         fprintf( File, " %13.6e", FluData->fluid[v][k][j][i] );
      } // if ( FluData->fluid != NULL )

      else
      {
//       output empty strings if the fluid array is not allocated
         for (int v=0; v<NCOMP_FLUID; v++)   fprintf( File, " %13s", "" );

#        if   ( MODEL == HYDRO )
         fprintf( File, " %13s", "" );
#        elif ( MODEL == MHD )
#        warning : WAIT MHD !!!
#        endif // MODEL

         for (int v=NCOMP_FLUID; v<NCOMP_TOTAL; v++)
         fprintf( File, " %13s", "" );
      } // if ( FluData->fluid != NULL ) ... else ...

//    output potential
#     ifdef GRAVITY
      if ( PotData->pot != NULL )   fprintf( File, " %13.6e",  PotData->pot[k][j][i]);
#     endif

      fprintf( File, "\n" );
   } // i,j,k


// output the particle data
#  ifdef PARTICLE
   long ParID;
   fprintf( File, "\n" );
   fprintf( File, "===================\n" );
   fprintf( File, "== PARTICLE DATA == \n" );
   fprintf( File, "===================\n" );
   fprintf( File, "\n" );
   fprintf( File, "%5s  %10s  %13s  %13s  %13s  %13s  %13s  %13s  %13s  %13s",
            "No.", "ParID", "Mass", "X", "Y", "Z", "Vx", "Vy", "Vz", "Time" );
#  ifdef STORE_PAR_ACC
   fprintf( File, "  %13s  %13s  %13s", "AccX", "AccY", "AccZ" );
#  endif
   for (int v=0; v<PAR_NPASSIVE; v++)
   fprintf( File, "  %13s", PassiveFieldName_Par[v] );
   fprintf( File, "\n" );

   for (int p=0; p<Relation->NPar; p++)
   {
      ParID = Relation->ParList[p];

      fprintf( File, "%5d  %10ld  %13.6e  %13.6e  %13.6e  %13.6e  %13.6e  %13.6e  %13.6e  %13.6e",
               p, ParID, amr->Par->Mass[ParID],
               amr->Par->PosX[ParID], amr->Par->PosY[ParID], amr->Par->PosZ[ParID],
               amr->Par->VelX[ParID], amr->Par->VelY[ParID], amr->Par->VelZ[ParID],
               amr->Par->Time[ParID] );
#     ifdef STORE_PAR_ACC
      fprintf( File, "  %13.6e  %13.6e  %13.6e",
               amr->Par->AccX[ParID], amr->Par->AccY[ParID], amr->Par->AccZ[ParID] );
#     endif
      for (int v=0; v<PAR_NPASSIVE; v++)
      fprintf( File, "  %13.6e", amr->Par->Passive[v][ParID] );

      fprintf( File, "\n" );
   }
#  endif // #ifdef PARTICLE


   fclose( File );

} // FUNCTION : Output_Patch
<|MERGE_RESOLUTION|>--- conflicted
+++ resolved
@@ -66,14 +66,9 @@
    fprintf( File, "Rank %d  Lv %d  PID %d  Local ID %d  FluSg %d  PotSg %d  Time %13.7e  Step %ld  Counter %ld\n",
             MPI_Rank, lv, PID, PID%8, FluSg, PotSg, Time[lv], Step, AdvanceCounter[lv] );
 
-<<<<<<< HEAD
    fprintf( File, "Father %d  Son %d  Corner (%10d, %10d, %10d)  Size (%13.7e, %13.7e, %13.7e)",
             Relation->father, Relation->son, Relation->corner[0], Relation->corner[1], Relation->corner[2],
             PS1*amr->dh[lv][0], PS1*amr->dh[lv][1], PS1*amr->dh[lv][2] );
-=======
-   fprintf( File, "Father %d  Son %d  Corner (%10d,%10d,%10d)  Size %13.7e", Relation->father, Relation->son,
-            Relation->corner[0], Relation->corner[1], Relation->corner[2], PS1*amr->dh[lv] );
->>>>>>> 19162aca
 #  ifdef LOAD_BALANCE
    fprintf( File, "  LB_Idx %ld  PaddedCr1D %lu", Relation->LB_Idx, Relation->PaddedCr1D );
 #  endif
