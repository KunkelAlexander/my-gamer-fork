#include "GAMER.h"




//-------------------------------------------------------------------------------------------------------
// Function    :  Output_PreparedPatch_Fluid
// Description :  Output the fluid data of a "single patch" plus its ghost zones prepared by Flu_Prepare()
//
// Note        :  This function should be placed after invoking Prepare_PatchData() in Flu_Prepare()
//
//                Example:
//                Prepare_PatchData( ... );
//
//                const int TLv  = 1;
//                const int TPID = 12;
//                char comment[10];
//                sprintf( comment, "Step%ld", AdvanceCounter[TLv] );
//                Output_PreparedPatch_Fluid( TLv, TPID, h_Flu_Array_F_In, h_Mag_Array_F_In,
//                                            NPG, PID0_List, lv, comment );
//
// Paremeter   :  TLv         : Level you want to output the prepared patch
//                TPID        : Target patch ID
//                h_Flu_Array : Input fluid array
//                h_Mag_Array : Input B field array (for MHD onlhy)
//                NPG         : Number of patch groups to be prepared at a time
//                PID0_List   : List recording the patch indices with LocalID==0 to be udpated
//                CLv         : Level of data currently stored in h_Flu_Array
//                comment     : String to attach to the end of the file name
//-------------------------------------------------------------------------------------------------------
void Output_PreparedPatch_Fluid( const int TLv, const int TPID,
                                 const real h_Flu_Array[][FLU_NIN][ CUBE(FLU_NXT) ],
                                 const real h_Mag_Array[][NCOMP_MAG][ FLU_NXT_P1*SQR(FLU_NXT) ],
                                 const int NPG, const int *PID0_List, const int CLv, const char *comment )
{

// nothing to do if the current level is not the target level
   if ( TLv != CLv )    return;


   const int LocalID = TPID % 8;
   const int TPID0   = TPID - LocalID;

   for (int TID=0; TID<NPG; TID++)
   {
//    check if the target patch is within the current patch group
      if ( TPID0 != PID0_List[TID] )   continue;


//    begin to output the prepared data
      patch_t *Relation = amr->patch[0][TLv][TPID];

      char FileName[100];
      sprintf( FileName, "PrePatch_Fluid_r%d_lv%d_p%d", MPI_Rank, TLv, TPID );
      if ( comment != NULL )
      {
         strcat( FileName, "_" );
         strcat( FileName, comment );
      }

      if ( Aux_CheckFileExist(FileName) )
         Aux_Message( stderr, "WARNING : file \"%s\" already exists and will be overwritten !!\n", FileName );


//    header
      FILE *File = fopen( FileName, "w" );

      fprintf( File, "Rank %d  Lv %d  PID %d  Local ID %d  Time %13.7e  Step %ld  Counter %ld\n",
               MPI_Rank, TLv, TPID, LocalID, Time[TLv], Step, AdvanceCounter[TLv] );

      fprintf( File, "Father  %d     Son  %d     Corner  (%10d,%10d,%10d)\n\n", Relation->father, Relation->son,
               Relation->corner[0], Relation->corner[1], Relation->corner[2] );

      fprintf( File, "Sibling, Sibling->Son, and Father->Sibling Lists :\n" );

      int Sib, FaSib, SibSon;
      for (int S=0; S<26; S++)
      {
         Sib    = Relation->sibling[S];
         FaSib  = ( TLv ==  0 ) ? -1 : amr->patch[0][TLv-1][Relation->father]->sibling[S];
         SibSon = ( Sib < 0 )   ? Sib : amr->patch[0][TLv][Sib]->son;

         fprintf( File, "Sib[%2d] = %6d     Sib_Son = %6d     Fa_Sib[%2d] = %6d\n",
                  S, Sib, SibSon, S, FaSib );
      }
      fprintf( File, "\n" );



//    output cell-centered fluid data
      fprintf( File, "\n" );
      fprintf( File, "===========================\n" );
      fprintf( File, "== FLUID (cell-centered) ==\n" );
      fprintf( File, "===========================\n" );
      fprintf( File, "\n" );

//    header
      fprintf( File, "(%3s,%3s,%3s )", "i", "j", "k" );

#     if ( MODEL == ELBDM )
<<<<<<< HEAD
#     if ( ELBDM_SCHEME == ELBDM_HYBRID )
      if ( amr->use_wave_flag[TLv] ) {
#     endif // #if ( ELBDM_SCHEME == ELBDM_HYBRID )
      fprintf( File, "%16s%16s", FieldLabel[REAL], FieldLabel[IMAG] );
#     if ( ELBDM_SCHEME == ELBDM_HYBRID )
      } else { //if ( amr->use_wave_flag[TLv] )
      fprintf( File, "%16s%16s", FieldLabel[DENS], FieldLabel[PHAS] );
      } //if ( amr->use_wave_flag[TLv] ) ... else
#     endif // #if ( ELBDM_SCHEME == ELBDM_HYBRID )
=======
      fprintf( File, " %*s %*s", StrLen_Flt, FieldLabel[REAL], StrLen_Flt, FieldLabel[IMAG] );
>>>>>>> cb735af5

#     else
      for (int v=0; v<FLU_NIN; v++)    fprintf( File, " %*s", StrLen_Flt, FieldLabel[v] );

#     if ( MODEL == HYDRO )
      fprintf( File, " %*s", StrLen_Flt, "Pressure" );
#     endif
#     endif // MODEL

      fprintf( File, "\n" );


      const int Disp_i  = TABLE_02( LocalID, 'x', FLU_GHOST_SIZE, FLU_GHOST_SIZE+PS1 );
      const int Disp_j  = TABLE_02( LocalID, 'y', FLU_GHOST_SIZE, FLU_GHOST_SIZE+PS1 );
      const int Disp_k  = TABLE_02( LocalID, 'z', FLU_GHOST_SIZE, FLU_GHOST_SIZE+PS1 );
      int  K, J, I, Idx;
      real u[FLU_NIN];

      for (int k=-FLU_GHOST_SIZE; k<FLU_GHOST_SIZE+PS1; k++)  {  K = k + Disp_k;
      for (int j=-FLU_GHOST_SIZE; j<FLU_GHOST_SIZE+PS1; j++)  {  J = j + Disp_j;
      for (int i=-FLU_GHOST_SIZE; i<FLU_GHOST_SIZE+PS1; i++)  {  I = i + Disp_i;

#        if ( ELBDM_SCHEME == ELBDM_HYBRID )
         if ( amr->use_wave_flag[TLv] ) {
#        endif // # if ( ELBDM_SCHEME == ELBDM_HYBRID )

         Idx = K*FLU_NXT*FLU_NXT + J*FLU_NXT + I;

         for (int v=0; v<FLU_NIN; v++)    u[v] = h_Flu_Array[TID][v][Idx];

#        if ( ELBDM_SCHEME == ELBDM_HYBRID )
      } else { // if ( amr->use_wave_flag[lv] ) {

         real (*smaller_h_Flu_Array)[FLU_NIN ][CUBE(HYB_NXT)] = (real (*)[FLU_NIN][CUBE(HYB_NXT)]) h_Flu_Array;
         Idx = K*HYB_NXT*HYB_NXT + J*HYB_NXT + I;

         for (int v=0; v<FLU_NIN; v++)    u[v] = smaller_h_Flu_Array[TID][v][Idx];

         } // if ( amr->use_wave_flag[lv] ) { ... else
#        endif // # if ( ELBDM_SCHEME == ELBDM_HYBRID )

//       cell indices
         fprintf( File, "(%3d,%3d,%3d )", i, j, k );

//       all variables in the prepared fluid array
         for (int v=0; v<FLU_NIN; v++)   fprintf( File, BlankPlusFormat_Flt, u[v] );

//       pressure in HYDRO
#        if ( MODEL == HYDRO )
         const bool CheckMinPres_No = false;
#        ifdef MHD
         const real Emag = MHD_GetCellCenteredBEnergy( h_Mag_Array[TID][MAGX],
                                                       h_Mag_Array[TID][MAGY],
                                                       h_Mag_Array[TID][MAGZ],
                                                       FLU_NXT, FLU_NXT, FLU_NXT, I, J, K );
#        else
         const real Emag = NULL_REAL;
#        endif
         fprintf( File, BlankPlusFormat_Flt, Hydro_Con2Pres(u[DENS],u[MOMX],u[MOMY],u[MOMZ],u[ENGY],u+NCOMP_FLUID,
                                                            CheckMinPres_No,NULL_REAL,Emag,
                                                            EoS_DensEint2Pres_CPUPtr, EoS_AuxArray_Flt, EoS_AuxArray_Int,
                                                            h_EoS_Table, NULL) );
#        endif // #if ( MODEL == HYDRO )

         fprintf( File, "\n" );
      }}}


//    output face-centered magnetic field
#     ifdef MHD
      fprintf( File, "\n" );
      fprintf( File, "====================================\n" );
      fprintf( File, "== MAGNETIC FIELD (face-centered) ==\n" );
      fprintf( File, "====================================\n" );
      fprintf( File, "\n" );

//    header
      fprintf( File, "(%3s,%3s,%3s )", "i", "j", "k" );
      for (int v=0; v<NCOMP_MAG; v++)  fprintf( File, " %*s", StrLen_Flt, MagLabel[v] );
      fprintf( File, "\n" );

      for (int k=-FLU_GHOST_SIZE; k<FLU_GHOST_SIZE+PS1P1; k++)  {  K = k + Disp_k;
      for (int j=-FLU_GHOST_SIZE; j<FLU_GHOST_SIZE+PS1P1; j++)  {  J = j + Disp_j;
      for (int i=-FLU_GHOST_SIZE; i<FLU_GHOST_SIZE+PS1P1; i++)  {  I = i + Disp_i;

//       cell indices
         fprintf( File, "(%3d,%3d,%3d )", i, j, k );

//       B_X
         if ( j != FLU_GHOST_SIZE+PS1  &&  k != FLU_GHOST_SIZE+PS1 )
            fprintf( File, BlankPlusFormat_Flt, h_Mag_Array[TID][MAGX][ IDX321_BX(I,J,K,FLU_NXT,FLU_NXT) ] );
         else
            fprintf( File, " %*s", StrLen_Flt, "" );

//       B_Y
         if ( i != FLU_GHOST_SIZE+PS1  &&  k != FLU_GHOST_SIZE+PS1 )
            fprintf( File, BlankPlusFormat_Flt, h_Mag_Array[TID][MAGY][ IDX321_BY(I,J,K,FLU_NXT,FLU_NXT) ] );
         else
            fprintf( File, " %*s", StrLen_Flt, "" );

//       B_Z
         if ( i != FLU_GHOST_SIZE+PS1  &&  j != FLU_GHOST_SIZE+PS1 )
            fprintf( File, BlankPlusFormat_Flt, h_Mag_Array[TID][MAGZ][ IDX321_BZ(I,J,K,FLU_NXT,FLU_NXT) ] );
         else
            fprintf( File, " %*s", StrLen_Flt, "" );

         fprintf( File, "\n" );
      }}} // i,j,k
#     endif // #ifdef MHD


      fclose( File );
      break;

   } // for (int TID=0; TID<NPG; TID++)

} // FUNCTION : Output_PreparedPatch_Fluid<|MERGE_RESOLUTION|>--- conflicted
+++ resolved
@@ -98,19 +98,15 @@
       fprintf( File, "(%3s,%3s,%3s )", "i", "j", "k" );
 
 #     if ( MODEL == ELBDM )
-<<<<<<< HEAD
 #     if ( ELBDM_SCHEME == ELBDM_HYBRID )
       if ( amr->use_wave_flag[TLv] ) {
 #     endif // #if ( ELBDM_SCHEME == ELBDM_HYBRID )
-      fprintf( File, "%16s%16s", FieldLabel[REAL], FieldLabel[IMAG] );
-#     if ( ELBDM_SCHEME == ELBDM_HYBRID )
+      fprintf( File, " %*s %*s", StrLen_Flt, FieldLabel[REAL], StrLen_Flt, FieldLabel[IMAG] );
+      #     if ( ELBDM_SCHEME == ELBDM_HYBRID )
       } else { //if ( amr->use_wave_flag[TLv] )
-      fprintf( File, "%16s%16s", FieldLabel[DENS], FieldLabel[PHAS] );
+      fprintf( File, " %*s %*s", StrLen_Flt, FieldLabel[DENS], StrLen_Flt, FieldLabel[PHAS] );
       } //if ( amr->use_wave_flag[TLv] ) ... else
 #     endif // #if ( ELBDM_SCHEME == ELBDM_HYBRID )
-=======
-      fprintf( File, " %*s %*s", StrLen_Flt, FieldLabel[REAL], StrLen_Flt, FieldLabel[IMAG] );
->>>>>>> cb735af5
 
 #     else
       for (int v=0; v<FLU_NIN; v++)    fprintf( File, " %*s", StrLen_Flt, FieldLabel[v] );
