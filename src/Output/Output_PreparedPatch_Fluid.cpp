#include "GAMER.h"




//-------------------------------------------------------------------------------------------------------
// Function    :  Output_PreparedPatch_Fluid
// Description :  Output the fluid data of a "single patch" plus its ghost zones prepared by Flu_Prepare()
//
// Note        :  This function should be placed after invoking Prepare_PatchData() in Flu_Prepare()
//
//                Example:
//                Prepare_PatchData( ... );
//
//                const int TLv  = 1;
//                const int TPID = 12;
//                char comment[10];
//                sprintf( comment, "Step%ld", AdvanceCounter[TLv] );
//                Output_PreparedPatch_Fluid( TLv, TPID, ( real (*)[FLU_NIN][FLU_NXT*FLU_NXT*FLU_NXT] )h_Flu_Array_F_In,
//                                            NPG, PID0_List, lv, comment );
//
// Paremeter   :  TLv         : Level you want to output the prepared patch
//                TPID        : Target patch ID
//                h_Flu_Array : Input fluid array for the fluid solver
//                NPG         : Number of patch groups to be prepared at a time
//                PID0_List   : List recording the patch indicies with LocalID==0 to be udpated
//                CLv         : Level of data currently stored in h_Flu_Array
//                comment     : String to attach to the end of the file name
//-------------------------------------------------------------------------------------------------------
void Output_PreparedPatch_Fluid( const int TLv, const int TPID,
                                 const real h_Flu_Array[][FLU_NIN][FLU_NXT*FLU_NXT*FLU_NXT],
                                 const int NPG, const int *PID0_List, const int CLv, const char *comment )
{

// nothing to do if the current level is not the target level
   if ( TLv != CLv )    return;


   const int LocalID = TPID % 8;
   const int TPID0   = TPID - LocalID;

   for (int TID=0; TID<NPG; TID++)
   {
//    check if the target patch is within the current patch group
      if ( TPID0 != PID0_List[TID] )   continue;


//    begin to output the prepared data
      patch_t *Relation = amr->patch[0][TLv][TPID];

      char FileName[100];
      sprintf( FileName, "PrePatch_Fluid_r%d_lv%d_p%d", MPI_Rank, TLv, TPID );
      if ( comment != NULL )
      {
         strcat( FileName, "_" );
         strcat( FileName, comment );
      }

      if ( Aux_CheckFileExist(FileName) )
         Aux_Message( stderr, "WARNING : file \"%s\" already exists and will be overwritten !!\n", FileName );


//    output header
      FILE *File = fopen( FileName, "w" );

      fprintf( File, "Rank %d  Lv %d  PID %d  Local ID %d  Time %13.7e  Step %ld  Counter %ld\n",
               MPI_Rank, TLv, TPID, LocalID, Time[TLv], Step, AdvanceCounter[TLv] );

      fprintf( File, "Father  %d     Son  %d     Corner  (%10d,%10d,%10d)\n\n", Relation->father, Relation->son,
               Relation->corner[0], Relation->corner[1], Relation->corner[2] );

      fprintf( File, "Sibling, Sibling->Son, and Father->Sibling Lists :\n" );

      int Sib, FaSib, SibSon;
      for (int S=0; S<26; S++)
      {
         Sib    = Relation->sibling[S];
         FaSib  = ( TLv ==  0 ) ? -1 : amr->patch[0][TLv-1][Relation->father]->sibling[S];
         SibSon = ( Sib < 0 )   ? Sib : amr->patch[0][TLv][Sib]->son;

         fprintf( File, "Sib[%2d] = %6d     Sib_Son = %6d     Fa_Sib[%2d] = %6d\n",
                  S, Sib, SibSon, S, FaSib );
      }
      fprintf( File, "\n" );


<<<<<<< HEAD
#     if   ( MODEL == HYDRO )
      fprintf( File, "(%3s,%3s,%3s )%16s%16s%16s%16s%16s", "i", "j", "k", "Density", "Px", "Py", "Pz", "Energy" );
#     if ( NCOMP_PASSIVE > 0 )
      for (int v=0; v<NCOMP_PASSIVE; v++)    fprintf( File, "%16s", PassiveFieldName_Grid[v] );
#     endif
      fprintf( File, "%16s", "Pressure" );

#     elif ( MODEL == ELBDM )
      fprintf( File, "(%3s,%3s,%3s )%16s%16s",                 "i", "j", "k", "Real", "Imag" );
=======
      fprintf( File, "(%3s,%3s,%3s )", "i", "j", "k" );

#     if ( MODEL == ELBDM )
      fprintf( File, "%16s%16s", "Real", "Imag" );
>>>>>>> 75d245ae

#     else
      for (int v=0; v<FLU_NIN; v++)    fprintf( File, "%16s", FieldLabel[v] );

#     if ( MODEL == HYDRO )
      fprintf( File, "%16s", "Pressure" );
#     endif
#     endif // MODEL

      fprintf( File, "\n" );


      const int Disp_i  = TABLE_02( LocalID, 'x', FLU_GHOST_SIZE, FLU_GHOST_SIZE+PATCH_SIZE );
      const int Disp_j  = TABLE_02( LocalID, 'y', FLU_GHOST_SIZE, FLU_GHOST_SIZE+PATCH_SIZE );
      const int Disp_k  = TABLE_02( LocalID, 'z', FLU_GHOST_SIZE, FLU_GHOST_SIZE+PATCH_SIZE );
      int  K, J, I, Idx;
      real u[FLU_NIN];

      for (int k=-FLU_GHOST_SIZE; k<FLU_GHOST_SIZE+PATCH_SIZE; k++)   {  K = k + Disp_k;
      for (int j=-FLU_GHOST_SIZE; j<FLU_GHOST_SIZE+PATCH_SIZE; j++)   {  J = j + Disp_j;
      for (int i=-FLU_GHOST_SIZE; i<FLU_GHOST_SIZE+PATCH_SIZE; i++)   {  I = i + Disp_i;

         Idx = K*FLU_NXT*FLU_NXT + J*FLU_NXT + I;

         for (int v=0; v<FLU_NIN; v++)    u[v] = h_Flu_Array[TID][v][Idx];

//       output cell indices
         fprintf( File, "(%3d,%3d,%3d )", i, j, k );

//       output all variables in the prepared fluid array
         for (int v=0; v<FLU_NIN; v++)    fprintf( File, "  %14.7e", u[v] );

//       output pressure in HYDRO
<<<<<<< HEAD
#        if ( MODEL == HYDRO )
#        ifdef MHD
=======
#        if   ( MODEL == HYDRO )
         const bool CheckMinPres_No = false;
         fprintf( File, "  %14.7e", Hydro_GetPressure(u[DENS],u[MOMX],u[MOMY],u[MOMZ],u[ENGY],GAMMA-1.0,CheckMinPres_No,NULL_REAL) );

#        elif ( MODEL == MHD )
>>>>>>> 75d245ae
#        warning : WAIT MHD !!!
         const real EngyB = NULL_REAL;
#        else
         const real EngyB = NULL_REAL;
#        endif
         fprintf( File, "  %14.7e", CPU_GetPressure(u[DENS],u[MOMX],u[MOMY],u[MOMZ],u[ENGY],GAMMA-1.0,false,NULL_REAL,EngyB) );
#        endif

         fprintf( File, "\n" );
      }}}

      fclose( File );
      break;

   } // for (int TID=0; TID<NPG; TID++)

} // FUNCTION : Output_PreparedPatch_Fluid<|MERGE_RESOLUTION|>--- conflicted
+++ resolved
@@ -84,22 +84,10 @@
       fprintf( File, "\n" );
 
 
-<<<<<<< HEAD
-#     if   ( MODEL == HYDRO )
-      fprintf( File, "(%3s,%3s,%3s )%16s%16s%16s%16s%16s", "i", "j", "k", "Density", "Px", "Py", "Pz", "Energy" );
-#     if ( NCOMP_PASSIVE > 0 )
-      for (int v=0; v<NCOMP_PASSIVE; v++)    fprintf( File, "%16s", PassiveFieldName_Grid[v] );
-#     endif
-      fprintf( File, "%16s", "Pressure" );
-
-#     elif ( MODEL == ELBDM )
-      fprintf( File, "(%3s,%3s,%3s )%16s%16s",                 "i", "j", "k", "Real", "Imag" );
-=======
       fprintf( File, "(%3s,%3s,%3s )", "i", "j", "k" );
 
 #     if ( MODEL == ELBDM )
-      fprintf( File, "%16s%16s", "Real", "Imag" );
->>>>>>> 75d245ae
+      fprintf( File, "%16s%16s", FieldLabel[REAL], FieldLabel[IMAG] );
 
 #     else
       for (int v=0; v<FLU_NIN; v++)    fprintf( File, "%16s", FieldLabel[v] );
@@ -133,23 +121,16 @@
          for (int v=0; v<FLU_NIN; v++)    fprintf( File, "  %14.7e", u[v] );
 
 //       output pressure in HYDRO
-<<<<<<< HEAD
 #        if ( MODEL == HYDRO )
+         const bool CheckMinPres_No = false;
 #        ifdef MHD
-=======
-#        if   ( MODEL == HYDRO )
-         const bool CheckMinPres_No = false;
-         fprintf( File, "  %14.7e", Hydro_GetPressure(u[DENS],u[MOMX],u[MOMY],u[MOMZ],u[ENGY],GAMMA-1.0,CheckMinPres_No,NULL_REAL) );
-
-#        elif ( MODEL == MHD )
->>>>>>> 75d245ae
 #        warning : WAIT MHD !!!
          const real EngyB = NULL_REAL;
 #        else
          const real EngyB = NULL_REAL;
 #        endif
-         fprintf( File, "  %14.7e", CPU_GetPressure(u[DENS],u[MOMX],u[MOMY],u[MOMZ],u[ENGY],GAMMA-1.0,false,NULL_REAL,EngyB) );
-#        endif
+         fprintf( File, "  %14.7e", Hydro_GetPressure(u[DENS],u[MOMX],u[MOMY],u[MOMZ],u[ENGY],GAMMA-1.0,CheckMinPres_No,NULL_REAL,EngyB) );
+#        endif // #if ( MODEL == HYDRO )
 
          fprintf( File, "\n" );
       }}}
