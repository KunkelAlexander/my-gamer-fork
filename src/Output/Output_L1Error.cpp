#include "GAMER.h"

static void WriteFile( void (*AnalFunc_Flu)( real fluid[], const double x, const double y, const double z, const double Time,
                                             const int lv, double AuxArray[] ),
                       void (*AnalFunc_Mag)( real magnetic[], const double x, const double y, const double z, const double Time,
                                             const int lv, double AuxArray[] ),
                       FILE *File[], const int lv, const int PID, const int i, const int j, const int k,
                       double L1_Err[], const OptOutputPart_t Part );




//-------------------------------------------------------------------------------------------------------
// Function    :  Output_L1Error
// Description :  Compare the numerical and analytical solutions and output the L1 errors
//
// Note        :  1. Mainly invoked by various test problems
//                2. Similar to Output_DumpData_Part()
//                3. L1 errors are recorded in "Record__L1Err"
//                4. For MHD, this function uses the average **cell-centered** magnetic field to compute errors
//                5. Errors of passive scalars are NOT computed
//
// Parameter   :  AnalFunc_Flu : Function pointer to return the analytical solution of the fluid variables
//                               --> Usually set to the same function pointer for initializing grids
//                                   (e.g., SetGridIC() in various test problems)
//                               --> For MHD, the total energy set by this function must NOT include magnetic energy
//                AnalFunc_Mag : Function pointer to return the analytical solution of the magnetic field (MHD only)
//                               --> Usually set to the same function pointer for initializing B field
//                                   (e.g., SetBFieldIC() in various test problems)
//                Prefix       : Prefix of the output filename
//                Part         : OUTPUT_X    : x line
//                               OUTPUT_Y    : y line
//                               OUTPUT_Z    : z line
//                               OUTPUT_DIAG : diagonal along (+1,+1,+1)
//                x/y/z        : spatial coordinates for Part
//
// Return      :  None
//-------------------------------------------------------------------------------------------------------
void Output_L1Error( void (*AnalFunc_Flu)( real fluid[], const double x, const double y, const double z, const double Time,
                                           const int lv, double AuxArray[] ),
                     void (*AnalFunc_Mag)( real magnetic[], const double x, const double y, const double z, const double Time,
                                           const int lv, double AuxArray[] ),
                     const char *Prefix, const OptOutputPart_t Part, const double x, const double y, const double z )
{

   if ( MPI_Rank == 0 )    Aux_Message( stdout, "%s (DumpID = %d) ...\n", __FUNCTION__, DumpID );


// check
   if ( Part == OUTPUT_DIAG  &&  ( amr->BoxSize[0] != amr->BoxSize[1] || amr->BoxSize[0] != amr->BoxSize[2] )  )
      Aux_Error( ERROR_INFO, "simulation domain must be cubic for \"OUTPUT_DIAG\" !!\n" );

   for (int lv=1; lv<NLEVEL; lv++)
      if ( NPatchTotal[lv] != 0 )   Mis_CompareRealValue( Time[0], Time[lv], __FUNCTION__, true );

   if ( AnalFunc_Flu == NULL )   Aux_Error( ERROR_INFO, "AnalyFunc_Flu == NULL !!\n" );

#  ifdef MHD
   if ( AnalFunc_Mag == NULL )   Aux_Error( ERROR_INFO, "AnalyFunc_Mag == NULL !!\n" );
#  endif


// output filename
   const int NErr = NCOMP_FLUID + NCOMP_MAG;
   char FileName[NErr][MAX_STRING];

#  if   ( MODEL == HYDRO )
   sprintf( FileName[0], "%s_Dens_%06d", Prefix, DumpID );
   sprintf( FileName[1], "%s_MomX_%06d", Prefix, DumpID );
   sprintf( FileName[2], "%s_MomY_%06d", Prefix, DumpID );
   sprintf( FileName[3], "%s_MomZ_%06d", Prefix, DumpID );
   sprintf( FileName[4], "%s_Pres_%06d", Prefix, DumpID );
#  ifdef MHD
   sprintf( FileName[5], "%s_MagX_%06d", Prefix, DumpID );
   sprintf( FileName[6], "%s_MagY_%06d", Prefix, DumpID );
   sprintf( FileName[7], "%s_MagZ_%06d", Prefix, DumpID );
#  endif

#  elif ( MODEL == ELBDM )
   sprintf( FileName[0], "%s_Dens_%06d", Prefix, DumpID );
   sprintf( FileName[1], "%s_Real_%06d", Prefix, DumpID );
   sprintf( FileName[2], "%s_Imag_%06d", Prefix, DumpID );

#  else
#  error : unsupported MODEL !!
#  endif // MODEL


// check if the output files already exist
   if ( MPI_Rank == 0 )
   {
      for (int v=0; v<NErr; v++)
      {
         FILE *File_Check = fopen( FileName[v], "r" );

         if ( File_Check != NULL )
         {
            Aux_Message( stderr, "WARNING : file \"%s\" already exists and will be overwritten !!\n",
                         FileName[v] );
            fclose( File_Check );

            FILE *Temp = fopen( FileName[v], "w" );
            fclose( Temp );
         }
      }
   }


// prepare to output errors
   double  dh, xx, yy, zz;
   int    *Corner  = NULL;
   double *EdgeL   = NULL;
   double *EdgeR   = NULL;
   bool    Check_x = false;
   bool    Check_y = false;
   bool    Check_z = false;

   double L1_Err[NErr];
   static bool FirstTime = true;

   for (int v=0; v<NErr; v++)    L1_Err[v] = 0.0;

   switch ( Part )
   {
      case OUTPUT_X    :                    Check_y = true;   Check_z = true;   break;
      case OUTPUT_Y    :  Check_x = true;                     Check_z = true;   break;
      case OUTPUT_Z    :  Check_x = true;   Check_y = true;                     break;
      case OUTPUT_DIAG :  Check_x = false;  Check_y = false;  Check_z = false;  break;
      default          :  Aux_Error( ERROR_INFO, "unsupported option \"Part = %d\" [4/5/6/7] !!\n", Part );
   }


// output one MPI rank at a time
   for (int TRank=0; TRank<MPI_NRank; TRank++)
   {
      if ( MPI_Rank == TRank )
      {
         FILE *File[NErr];
         for (int v=0; v<NErr; v++)    File[v] = fopen( FileName[v], "a" );

//       output header
         if ( TRank == 0 )
         {
            for (int v=0; v<NErr; v++)
               fprintf( File[v], "#%20s %20s %20s %20s\n", "Coord.", "Numerical", "Analytical", "Error" );
         }


//       output data
         for (int lv=0; lv<NLEVEL; lv++)
         {
            dh = amr->dh[lv];

            for (int PID=0; PID<amr->NPatchComma[lv][1]; PID++)
            {
//             only check the leaf patches
               if ( amr->patch[0][lv][PID]->son == -1 )
               {
                  Corner = amr->patch[0][lv][PID]->corner;
                  EdgeL  = amr->patch[0][lv][PID]->EdgeL;
                  EdgeR  = amr->patch[0][lv][PID]->EdgeR;

                  if ( Part == OUTPUT_DIAG ) // (+1,+1,+1) diagonal
                  {
                     if ( Corner[0] == Corner[1]  &&  Corner[0] == Corner[2] )
                     {
                        for (int k=0; k<PS1; k++)
                        {
                           WriteFile( AnalFunc_Flu, AnalFunc_Mag, File, lv, PID, k, k, k, L1_Err, Part );
                        }
                     }
                  } // if ( Part == OUTPUT_DIAG )


                  else // x/y/z lines || xy/yz/xz slices
                  {
//                   check whether the patch corner is within the target range
                     if (  !Check_x  ||  ( EdgeL[0] <= x && EdgeR[0] > x )  )
                     if (  !Check_y  ||  ( EdgeL[1] <= y && EdgeR[1] > y )  )
                     if (  !Check_z  ||  ( EdgeL[2] <= z && EdgeR[2] > z )  )
                     {
//                      check whether the cell is within the target range
                        for (int k=0; k<PS1; k++)  {  zz = EdgeL[2] + k*dh;
                                                      if ( Check_z && ( zz>z || zz+dh<=z ) )    continue;

                        for (int j=0; j<PS1; j++)  {  yy = EdgeL[1] + j*dh;
                                                      if ( Check_y && ( yy>y || yy+dh<=y ) )    continue;

                        for (int i=0; i<PS1; i++)  {  xx = EdgeL[0] + i*dh;
                                                      if ( Check_x && ( xx>x || xx+dh<=x ) )    continue;

                           WriteFile( AnalFunc_Flu, AnalFunc_Mag, File, lv, PID, i, j, k, L1_Err, Part );

                        }}}
                     }
                  } // if ( Part == OUTPUT_DIAG ... else ... )
               } // if ( amr->patch[0][lv][PID]->son == -1 )
            } // for (int PID=0; PID<amr->NPatchComma[lv][1]; PID++)
         } // for (int lv=0; lv<NLEVEL; lv++)

         for (int v=0; v<NErr; v++)    fclose( File[v] );

      } // if ( MPI_Rank == TRank )

      MPI_Barrier( MPI_COMM_WORLD );

   } // for (int TRank=0; TRank<MPI_NRank; TRank++)


// gather the L1 error from all ranks and output the results
   double L1_Err_Sum[NErr], Norm;
   MPI_Reduce( L1_Err, L1_Err_Sum, NErr, MPI_DOUBLE, MPI_SUM, 0, MPI_COMM_WORLD );

   if ( MPI_Rank == 0 )
   {
      switch ( Part )
      {
         case OUTPUT_X    :  Norm = amr->BoxSize[0];  break;
         case OUTPUT_Y    :  Norm = amr->BoxSize[1];  break;
         case OUTPUT_Z    :  Norm = amr->BoxSize[2];  break;
         case OUTPUT_DIAG :  Norm = amr->BoxSize[0];  break;
         default          :  Aux_Error( ERROR_INFO, "unsupported option \"Part = %d\" [4/5/6/7] !!\n", Part );
      }

      for (int v=0; v<NErr; v++)    L1_Err_Sum[v] /= Norm;

      FILE *File_L1 = fopen( "Record__L1Err", "a" );

//    output header
      if ( FirstTime )
      {
#        if   ( MODEL == HYDRO )
         fprintf( File_L1, "#%5s %13s %19s %19s %19s %19s %19s",
                  "NGrid", "Time", "Error(Dens)", "Error(MomX)", "Error(MomY)", "Error(MomZ)", "Error(Pres)" );
#        ifdef MHD
         fprintf( File_L1, " %19s %19s %19s",
                  "Error(MagX)", "Error(MagY)", "Error(MagZ)" );
#        endif
         fprintf( File_L1, "\n" );

#        elif ( MODEL == ELBDM )
         fprintf( File_L1, "#%5s %13s %19s %19s %19s\n",
                  "NGrid", "Time", "Error(Dens)", "Error(Real)", "Error(Imag)" );

#        else
#        error : unsupported MODEL !!
#        endif // MODEL

         FirstTime = false;
      } // if ( FirstTime )

//    output data
      fprintf( File_L1, "%6d %13.7e", NX0_TOT[0], Time[0] );

      for (int v=0; v<NErr; v++)
      fprintf( File_L1, " %19.12e", L1_Err_Sum[v] );

      fprintf( File_L1, "\n" );

      fclose( File_L1 );
   } // if ( MPI_Rank == 0 )


   if ( MPI_Rank == 0 )    Aux_Message( stdout, "%s (DumpID = %d) ... done\n", __FUNCTION__, DumpID );

} // FUNCTION : Output_L1Error



//-------------------------------------------------------------------------------------------------------
// Function    :  WriteFile
// Description :  Write the data of a single cell
//
// Note        :  1. Invoked by Output_L1Error()
//
// Parameter   :  AnalFunc_Flu : Function pointer to return the analytical solution of the fluid variables
//                               --> For MHD, the total energy set by this function must NOT include magnetic energy
//                AnalFunc_Mag : Function pointer to return the analytical solution of the magnetic field (MHD only)
//                File         : File pointer
//                lv           : Target refinement level
//                PID          : Patch ID
//                i/j/k        : Cell indices within the patch
//                L1_Err       : Array to record the L1 errors of all variables
//                Part         : OUTPUT_X    : x line
//                               OUTPUT_Y    : y line
//                               OUTPUT_Z    : z line
//                               OUTPUT_DIAG : diagonal along (+1,+1,+1)
//
// Return      :  L1_Err
//-------------------------------------------------------------------------------------------------------
void WriteFile( void (*AnalFunc_Flu)( real fluid[], const double x, const double y, const double z, const double Time,
                                      const int lv, double AuxArray[] ),
                void (*AnalFunc_Mag)( real magnetic[], const double x, const double y, const double z, const double Time,
                                      const int lv, double AuxArray[] ),
                FILE *File[], const int lv, const int PID, const int i, const int j, const int k,
                double L1_Err[], const OptOutputPart_t Part )
{

   const int NErr = NCOMP_FLUID + NCOMP_MAG;

// Anal[] should have the size of NCOMP_TOTAL+NCOMP_MAG instead of NErr since AnalFunc_Flu()
// may return passive scalars too
   real Nume[NErr], Anal[NCOMP_TOTAL+NCOMP_MAG], Err[NErr];


// get the numerical solution
   for (int v=0; v<NCOMP_FLUID; v++)
      Nume[v] = amr->patch[ amr->FluSg[lv] ][lv][PID]->fluid[v][k][j][i];

// note that we use the cell-centered B field to compute errors
#  ifdef MHD
   MHD_GetCellCenteredBFieldInPatch( Nume+NCOMP_FLUID, lv, PID, i, j, k, amr->MagSg[lv] );
#  endif


// convert total energy to pressure
#  if ( MODEL == HYDRO )
   const bool  CheckMinPres_No = false;
#  ifdef MHD
<<<<<<< HEAD
   const real *B_Nume          = Nume + NCOMP_FLUID;
   const real  EngyB_Nume      = (real)0.5*( SQR(B_Nume[MAGX]) + SQR(B_Nume[MAGY]) + SQR(B_Nume[MAGZ]) );
#  else
   const real  EngyB_Nume      = NULL_REAL;
#  endif

   Nume[ENGY] = Hydro_Fluid2Pres( Nume[DENS], Nume[MOMX], Nume[MOMY], Nume[MOMZ], Nume[ENGY],
                                  CheckMinPres_No, NULL_REAL, EngyB_Nume,
                                  EoS_DensEint2Pres_CPUPtr, EoS_AuxArray );
=======
   const real  *B_Nume          = Nume + NCOMP_FLUID;
   const real   Emag_Nume       = (real)0.5*( SQR(B_Nume[MAGX]) + SQR(B_Nume[MAGY]) + SQR(B_Nume[MAGZ]) );
#  else
   const real   Emag_Nume       = NULL_REAL;
#  endif

   Nume[ENGY] = Hydro_GetPressure( Nume[DENS], Nume[MOMX], Nume[MOMY], Nume[MOMZ], Nume[ENGY],
                                   Gamma_m1, CheckMinPres_No, NULL_REAL, Emag_Nume );
>>>>>>> d99f52ce
#  endif // #if ( MODEL == HYDRO )


// get the analytical solution
   const double dh = amr->dh[lv];
   const double x  = amr->patch[0][lv][PID]->EdgeL[0] + (i+0.5)*dh;
   const double y  = amr->patch[0][lv][PID]->EdgeL[1] + (j+0.5)*dh;
   const double z  = amr->patch[0][lv][PID]->EdgeL[2] + (k+0.5)*dh;

   AnalFunc_Flu( Anal,             x, y, z, Time[0], lv, NULL );
#  ifdef MHD
   AnalFunc_Mag( Anal+NCOMP_FLUID, x, y, z, Time[0], lv, NULL );
#  endif


// convert total energy to pressure
#  if ( MODEL == HYDRO )
   const real Emag_Zero = 0.0;   // Anal[ENGY] set by AnalFunc_Flu() does NOT include magentic energy

<<<<<<< HEAD
   Anal[ENGY] = Hydro_Fluid2Pres( Anal[DENS], Anal[MOMX], Anal[MOMY], Anal[MOMZ], Anal[ENGY],
                                  CheckMinPres_No, NULL_REAL, EngyB_Zero,
                                  EoS_DensEint2Pres_CPUPtr, EoS_AuxArray );
=======
   Anal[ENGY] = Hydro_GetPressure( Anal[DENS], Anal[MOMX], Anal[MOMY], Anal[MOMZ], Anal[ENGY],
                                   Gamma_m1, CheckMinPres_No, NULL_REAL, Emag_Zero );
>>>>>>> d99f52ce
#  endif


// record the physical coordinate
   double r;

   switch ( Part )
   {
      case OUTPUT_X    : r = x;              break;
      case OUTPUT_Y    : r = y;              break;
      case OUTPUT_Z    : r = z;              break;
      case OUTPUT_DIAG : r = sqrt(3.0)*x;    break;
      default          : Aux_Error( ERROR_INFO, "unsupported option \"Part = %d\" [4/5/6/7] !!\n", Part );
   }


// estimate and output errors
   for (int v=0; v<NErr; v++)
   {
      Err   [v]  = FABS( Anal[v] - Nume[v] );
      L1_Err[v] += Err[v]*dh;

      fprintf( File[v], " %20.13e %20.13e %20.13e %20.13e\n", r, Nume[v], Anal[v], Err[v] );
   }

} // FUNCTION : WriteFile<|MERGE_RESOLUTION|>--- conflicted
+++ resolved
@@ -317,26 +317,15 @@
 #  if ( MODEL == HYDRO )
    const bool  CheckMinPres_No = false;
 #  ifdef MHD
-<<<<<<< HEAD
    const real *B_Nume          = Nume + NCOMP_FLUID;
-   const real  EngyB_Nume      = (real)0.5*( SQR(B_Nume[MAGX]) + SQR(B_Nume[MAGY]) + SQR(B_Nume[MAGZ]) );
+   const real  Emag_Nume       = (real)0.5*( SQR(B_Nume[MAGX]) + SQR(B_Nume[MAGY]) + SQR(B_Nume[MAGZ]) );
 #  else
-   const real  EngyB_Nume      = NULL_REAL;
+   const real  Emag_Nume       = NULL_REAL;
 #  endif
 
    Nume[ENGY] = Hydro_Fluid2Pres( Nume[DENS], Nume[MOMX], Nume[MOMY], Nume[MOMZ], Nume[ENGY],
-                                  CheckMinPres_No, NULL_REAL, EngyB_Nume,
+                                  CheckMinPres_No, NULL_REAL, Emag_Nume,
                                   EoS_DensEint2Pres_CPUPtr, EoS_AuxArray );
-=======
-   const real  *B_Nume          = Nume + NCOMP_FLUID;
-   const real   Emag_Nume       = (real)0.5*( SQR(B_Nume[MAGX]) + SQR(B_Nume[MAGY]) + SQR(B_Nume[MAGZ]) );
-#  else
-   const real   Emag_Nume       = NULL_REAL;
-#  endif
-
-   Nume[ENGY] = Hydro_GetPressure( Nume[DENS], Nume[MOMX], Nume[MOMY], Nume[MOMZ], Nume[ENGY],
-                                   Gamma_m1, CheckMinPres_No, NULL_REAL, Emag_Nume );
->>>>>>> d99f52ce
 #  endif // #if ( MODEL == HYDRO )
 
 
@@ -356,14 +345,9 @@
 #  if ( MODEL == HYDRO )
    const real Emag_Zero = 0.0;   // Anal[ENGY] set by AnalFunc_Flu() does NOT include magentic energy
 
-<<<<<<< HEAD
    Anal[ENGY] = Hydro_Fluid2Pres( Anal[DENS], Anal[MOMX], Anal[MOMY], Anal[MOMZ], Anal[ENGY],
-                                  CheckMinPres_No, NULL_REAL, EngyB_Zero,
+                                  CheckMinPres_No, NULL_REAL, Emag_Zero,
                                   EoS_DensEint2Pres_CPUPtr, EoS_AuxArray );
-=======
-   Anal[ENGY] = Hydro_GetPressure( Anal[DENS], Anal[MOMX], Anal[MOMY], Anal[MOMZ], Anal[ENGY],
-                                   Gamma_m1, CheckMinPres_No, NULL_REAL, Emag_Zero );
->>>>>>> d99f52ce
 #  endif
 
 
