#include "GAMER.h"

static void WriteFile( void (*AnalFunc_Flu)( real fluid[], const double x, const double y, const double z, const double Time,
                                             const int lv, double AuxArray[] ),
                       void (*AnalFunc_Mag)( real magnetic[], const double x, const double y, const double z, const double Time,
                                             const int lv, double AuxArray[] ),
                       FILE *File[], const int lv, const int PID, const int i, const int j, const int k,
                       double L1_Err[], const OptOutputPart_t Part );


// NEXTRA: number of extra fields for computing errors
#if ( MODEL == HYDRO )
#define NEXTRA       1     // temperature
#else
#define NEXTRA       0     // none
#endif

#define NBASIC    ( NCOMP_TOTAL + NCOMP_MAG )
#define NERR      ( NBASIC + NEXTRA )




//-------------------------------------------------------------------------------------------------------
// Function    :  Output_L1Error
// Description :  Compare the numerical and analytical solutions and output the L1 errors
//
// Note        :  1. Mainly invoked by various test problems
//                2. Similar to Output_DumpData_Part()
//                3. L1 errors are recorded in "Record__L1Err"
//                4. For MHD, this function uses the average **cell-centered** magnetic field to compute errors
//
// Parameter   :  AnalFunc_Flu : Function pointer to return the analytical solution of the fluid variables
//                               --> Usually set to the same function pointer for initializing grids
//                                   (e.g., SetGridIC() in various test problems)
//                               --> For MHD, the total energy set by this function must NOT include magnetic energy
//                AnalFunc_Mag : Function pointer to return the analytical solution of the magnetic field (MHD only)
//                               --> Usually set to the same function pointer for initializing B field
//                                   (e.g., SetBFieldIC() in various test problems)
//                Prefix       : Prefix of the output filename
//                Part         : OUTPUT_X    : x line
//                               OUTPUT_Y    : y line
//                               OUTPUT_Z    : z line
//                               OUTPUT_DIAG : diagonal along (+1,+1,+1)
//                x/y/z        : spatial coordinates for Part
//
// Return      :  None
//-------------------------------------------------------------------------------------------------------
void Output_L1Error( void (*AnalFunc_Flu)( real fluid[], const double x, const double y, const double z, const double Time,
                                           const int lv, double AuxArray[] ),
                     void (*AnalFunc_Mag)( real magnetic[], const double x, const double y, const double z, const double Time,
                                           const int lv, double AuxArray[] ),
                     const char *Prefix, const OptOutputPart_t Part, const double x, const double y, const double z )
{

   if ( MPI_Rank == 0 )    Aux_Message( stdout, "%s (DumpID = %d) ...\n", __FUNCTION__, DumpID );


// check
   if ( Part == OUTPUT_DIAG  &&  ( amr->BoxSize[0] != amr->BoxSize[1] || amr->BoxSize[0] != amr->BoxSize[2] )  )
      Aux_Error( ERROR_INFO, "simulation domain must be cubic for \"OUTPUT_DIAG\" !!\n" );

   for (int lv=1; lv<NLEVEL; lv++)
      if ( NPatchTotal[lv] != 0 )   Mis_CompareRealValue( Time[0], Time[lv], __FUNCTION__, true );

   if ( AnalFunc_Flu == NULL )   Aux_Error( ERROR_INFO, "AnalyFunc_Flu == NULL !!\n" );

#  ifdef MHD
   if ( AnalFunc_Mag == NULL )   Aux_Error( ERROR_INFO, "AnalyFunc_Mag == NULL !!\n" );
#  endif


// output filename
   char FileName[NERR][MAX_STRING];

#  if   ( MODEL == HYDRO )
   sprintf( FileName[            0], "%s_Dens_%06d", Prefix, DumpID );
   sprintf( FileName[            1], "%s_MomX_%06d", Prefix, DumpID );
   sprintf( FileName[            2], "%s_MomY_%06d", Prefix, DumpID );
   sprintf( FileName[            3], "%s_MomZ_%06d", Prefix, DumpID );
   sprintf( FileName[            4], "%s_Pres_%06d", Prefix, DumpID );

   for (int v=0; v<NCOMP_PASSIVE; v++)
   sprintf( FileName[NCOMP_FLUID+v], "%s_Passive%02d_%06d", Prefix, v, DumpID );

#  ifdef MHD
   sprintf( FileName[NCOMP_TOTAL+0], "%s_MagX_%06d", Prefix, DumpID );
   sprintf( FileName[NCOMP_TOTAL+1], "%s_MagY_%06d", Prefix, DumpID );
   sprintf( FileName[NCOMP_TOTAL+2], "%s_MagZ_%06d", Prefix, DumpID );
#  endif

   sprintf( FileName[     NBASIC+0], "%s_Temp_%06d", Prefix, DumpID );

#  elif ( MODEL == ELBDM )
   sprintf( FileName[            0], "%s_Dens_%06d", Prefix, DumpID );
   sprintf( FileName[            1], "%s_Real_%06d", Prefix, DumpID );
   sprintf( FileName[            2], "%s_Imag_%06d", Prefix, DumpID );

   for (int v=0; v<NCOMP_PASSIVE; v++)
   sprintf( FileName[NCOMP_FLUID+v], "%s_Passive%02d_%06d", Prefix, v, DumpID );

#  else
#  error : unsupported MODEL !!
#  endif // MODEL


// check if the output files already exist
   if ( MPI_Rank == 0 )
   {
      for (int v=0; v<NERR; v++)
      {
         FILE *File_Check = fopen( FileName[v], "r" );

         if ( File_Check != NULL )
         {
            Aux_Message( stderr, "WARNING : file \"%s\" already exists and will be overwritten !!\n",
                         FileName[v] );
            fclose( File_Check );

            FILE *Temp = fopen( FileName[v], "w" );
            fclose( Temp );
         }
      }
   }


// prepare to output errors
   double  dh, xx, yy, zz;
   int    *Corner  = NULL;
   double *EdgeL   = NULL;
   double *EdgeR   = NULL;
   bool    Check_x = false;
   bool    Check_y = false;
   bool    Check_z = false;

   double L1_Err[NERR];
   static bool FirstTime = true;

   for (int v=0; v<NERR; v++)    L1_Err[v] = 0.0;

   switch ( Part )
   {
      case OUTPUT_X    :                    Check_y = true;   Check_z = true;   break;
      case OUTPUT_Y    :  Check_x = true;                     Check_z = true;   break;
      case OUTPUT_Z    :  Check_x = true;   Check_y = true;                     break;
      case OUTPUT_DIAG :  Check_x = false;  Check_y = false;  Check_z = false;  break;
      default          :  Aux_Error( ERROR_INFO, "unsupported option \"Part = %d\" [4/5/6/7] !!\n", Part );
   }


// output one MPI rank at a time
   for (int TRank=0; TRank<MPI_NRank; TRank++)
   {
      if ( MPI_Rank == TRank )
      {
         FILE *File[NERR];
         for (int v=0; v<NERR; v++)    File[v] = fopen( FileName[v], "a" );

//       output header
         if ( TRank == 0 )
         {
            for (int v=0; v<NERR; v++)
               fprintf( File[v], "#%*s %*s %*s %*s\n", StrLen_Flt, "Coord.", StrLen_Flt, "Numerical",
                        StrLen_Flt, "Analytical", StrLen_Flt, "Error" );
         }


//       output data
         for (int lv=0; lv<NLEVEL; lv++)
         {
            dh = amr->dh[lv];

            for (int PID=0; PID<amr->NPatchComma[lv][1]; PID++)
            {
//             only check the leaf patches
               if ( amr->patch[0][lv][PID]->son == -1 )
               {
                  Corner = amr->patch[0][lv][PID]->corner;
                  EdgeL  = amr->patch[0][lv][PID]->EdgeL;
                  EdgeR  = amr->patch[0][lv][PID]->EdgeR;

                  if ( Part == OUTPUT_DIAG ) // (+1,+1,+1) diagonal
                  {
                     if ( Corner[0] == Corner[1]  &&  Corner[0] == Corner[2] )
                     {
                        for (int k=0; k<PS1; k++)
                        {
                           WriteFile( AnalFunc_Flu, AnalFunc_Mag, File, lv, PID, k, k, k, L1_Err, Part );
                        }
                     }
                  } // if ( Part == OUTPUT_DIAG )


                  else // x/y/z lines || xy/yz/xz slices
                  {
//                   check whether the patch corner is within the target range
                     if (  !Check_x  ||  ( EdgeL[0] <= x && EdgeR[0] > x )  )
                     if (  !Check_y  ||  ( EdgeL[1] <= y && EdgeR[1] > y )  )
                     if (  !Check_z  ||  ( EdgeL[2] <= z && EdgeR[2] > z )  )
                     {
//                      check whether the cell is within the target range
                        for (int k=0; k<PS1; k++)  {  zz = EdgeL[2] + k*dh;
                                                      if ( Check_z && ( zz>z || zz+dh<=z ) )    continue;

                        for (int j=0; j<PS1; j++)  {  yy = EdgeL[1] + j*dh;
                                                      if ( Check_y && ( yy>y || yy+dh<=y ) )    continue;

                        for (int i=0; i<PS1; i++)  {  xx = EdgeL[0] + i*dh;
                                                      if ( Check_x && ( xx>x || xx+dh<=x ) )    continue;

                           WriteFile( AnalFunc_Flu, AnalFunc_Mag, File, lv, PID, i, j, k, L1_Err, Part );

                        }}}
                     }
                  } // if ( Part == OUTPUT_DIAG ... else ... )
               } // if ( amr->patch[0][lv][PID]->son == -1 )
            } // for (int PID=0; PID<amr->NPatchComma[lv][1]; PID++)
         } // for (int lv=0; lv<NLEVEL; lv++)

         for (int v=0; v<NERR; v++)    fclose( File[v] );

      } // if ( MPI_Rank == TRank )

      MPI_Barrier( MPI_COMM_WORLD );

   } // for (int TRank=0; TRank<MPI_NRank; TRank++)


// gather the L1 error from all ranks and output the results
   double L1_Err_Sum[NERR], Norm;
   MPI_Reduce( L1_Err, L1_Err_Sum, NERR, MPI_DOUBLE, MPI_SUM, 0, MPI_COMM_WORLD );

   if ( MPI_Rank == 0 )
   {
      switch ( Part )
      {
         case OUTPUT_X    :  Norm = amr->BoxSize[0];  break;
         case OUTPUT_Y    :  Norm = amr->BoxSize[1];  break;
         case OUTPUT_Z    :  Norm = amr->BoxSize[2];  break;
         case OUTPUT_DIAG :  Norm = amr->BoxSize[0];  break;
         default          :  Aux_Error( ERROR_INFO, "unsupported option \"Part = %d\" [4/5/6/7] !!\n", Part );
      }

      for (int v=0; v<NERR; v++)    L1_Err_Sum[v] /= Norm;

      FILE *File_L1 = fopen( "Record__L1Err", "a" );

//    output header
      if ( FirstTime )
      {
#        if   ( MODEL == HYDRO )
         fprintf( File_L1, "#%5s %13s %*s %*s %*s %*s %*s", "NGrid", "Time", StrLen_Flt, "Error(Dens)",
                  StrLen_Flt, "Error(MomX)", StrLen_Flt, "Error(MomY)", StrLen_Flt, "Error(MomZ)", StrLen_Flt, "Error(Pres)" );

         for (int v=0; v<NCOMP_PASSIVE; v++) {
            char tmp_str[MAX_STRING];
            sprintf(tmp_str, "Error(Passive%02d)", v);
            fprintf( File_L1, " %*s", StrLen_Flt, tmp_str );
         }

#        ifdef MHD
         fprintf( File_L1, " %*s %*s %*s",
                  StrLen_Flt, "Error(MagX)", StrLen_Flt, "Error(MagY)", StrLen_Flt, "Error(MagZ)" );
#        endif

         fprintf( File_L1, " %*s", StrLen_Flt, "Error(Temp)" );

         fprintf( File_L1, "\n" );

#        elif ( MODEL == ELBDM )
<<<<<<< HEAD
         fprintf( File_L1, "#%5s %13s %19s %19s %19s",
                  "NGrid", "Time", "Error(Dens)", "Error(Real)", "Error(Imag)" );
=======
         fprintf( File_L1, "#%5s %13s %*s %*s %*s\n", "NGrid", "Time", StrLen_Flt, "Error(Dens)",
                  StrLen_Flt, "Error(Real)", StrLen_Flt, "Error(Imag)" );
>>>>>>> e45ac060

         for (int v=0; v<NCOMP_PASSIVE; v++)
         fprintf( File_L1, "    Error(Passive%02d)", v );

         fprintf( File_L1, "\n" );

#        else
#        error : unsupported MODEL !!
#        endif // MODEL

         FirstTime = false;
      } // if ( FirstTime )

//    output data
      fprintf( File_L1, "%6d %13.7e", (Part==OUTPUT_DIAG)?NX0_TOT[0]:NX0_TOT[Part-OUTPUT_X], Time[0] );

      for (int v=0; v<NERR; v++)   fprintf( File_L1, BlankPlusFormat_Flt, L1_Err_Sum[v] );

      fprintf( File_L1, "\n" );

      fclose( File_L1 );
   } // if ( MPI_Rank == 0 )


   if ( MPI_Rank == 0 )    Aux_Message( stdout, "%s (DumpID = %d) ... done\n", __FUNCTION__, DumpID );

} // FUNCTION : Output_L1Error



//-------------------------------------------------------------------------------------------------------
// Function    :  WriteFile
// Description :  Write the data of a single cell
//
// Note        :  1. Invoked by Output_L1Error()
//
// Parameter   :  AnalFunc_Flu : Function pointer to return the analytical solution of the fluid variables
//                               --> For MHD, the total energy set by this function must NOT include magnetic energy
//                AnalFunc_Mag : Function pointer to return the analytical solution of the magnetic field (MHD only)
//                File         : File pointer
//                lv           : Target refinement level
//                PID          : Patch ID
//                i/j/k        : Cell indices within the patch
//                L1_Err       : Array to record the L1 errors of all variables
//                Part         : OUTPUT_X    : x line
//                               OUTPUT_Y    : y line
//                               OUTPUT_Z    : z line
//                               OUTPUT_DIAG : diagonal along (+1,+1,+1)
//
// Return      :  L1_Err
//-------------------------------------------------------------------------------------------------------
void WriteFile( void (*AnalFunc_Flu)( real fluid[], const double x, const double y, const double z, const double Time,
                                      const int lv, double AuxArray[] ),
                void (*AnalFunc_Mag)( real magnetic[], const double x, const double y, const double z, const double Time,
                                      const int lv, double AuxArray[] ),
                FILE *File[], const int lv, const int PID, const int i, const int j, const int k,
                double L1_Err[], const OptOutputPart_t Part )
{

   real Nume[NERR], Anal[NERR], Err[NERR];


// get the numerical solution
   for (int v=0; v<NCOMP_TOTAL; v++)
      Nume[v] = amr->patch[ amr->FluSg[lv] ][lv][PID]->fluid[v][k][j][i];

// note that we use the cell-centered B field to compute errors
#  ifdef MHD
   MHD_GetCellCenteredBFieldInPatch( Nume+NCOMP_TOTAL, lv, PID, i, j, k, amr->MagSg[lv] );
#  endif

// get pressure and temperature
#  if ( MODEL == HYDRO )
   const bool  CheckMinPres_No = false;
   const bool  CheckMinTemp_No = false;
#  ifdef MHD
   const real *B_Nume          = Nume + NCOMP_TOTAL;
   const real  Emag_Nume       = (real)0.5*( SQR(B_Nume[MAGX]) + SQR(B_Nume[MAGY]) + SQR(B_Nume[MAGZ]) );
#  else
   const real  Emag_Nume       = NULL_REAL;
#  endif

   const real  Pres_Nume       = Hydro_Con2Pres( Nume[DENS], Nume[MOMX], Nume[MOMY], Nume[MOMZ], Nume[ENGY], Nume+NCOMP_FLUID,
                                                 CheckMinPres_No, NULL_REAL, Emag_Nume,
                                                 EoS_DensEint2Pres_CPUPtr, EoS_AuxArray_Flt, EoS_AuxArray_Int, h_EoS_Table, NULL );
   const real  Temp_Nume       = Hydro_Con2Temp( Nume[DENS], Nume[MOMX], Nume[MOMY], Nume[MOMZ], Nume[ENGY], Nume+NCOMP_FLUID,
                                                 CheckMinTemp_No, NULL_REAL, Emag_Nume,
                                                 EoS_DensEint2Temp_CPUPtr, EoS_AuxArray_Flt, EoS_AuxArray_Int, h_EoS_Table );
   Nume[ENGY    ] = Pres_Nume;
   Nume[NBASIC+0] = Temp_Nume;
#  endif // #if ( MODEL == HYDRO )


// get the analytical solution
   const double dh = amr->dh[lv];
   const double x  = amr->patch[0][lv][PID]->EdgeL[0] + (i+0.5)*dh;
   const double y  = amr->patch[0][lv][PID]->EdgeL[1] + (j+0.5)*dh;
   const double z  = amr->patch[0][lv][PID]->EdgeL[2] + (k+0.5)*dh;

   AnalFunc_Flu( Anal,             x, y, z, Time[0], lv, NULL );
#  ifdef MHD
   AnalFunc_Mag( Anal+NCOMP_TOTAL, x, y, z, Time[0], lv, NULL );
#  endif

// get pressure and temperature
#  if ( MODEL == HYDRO )
   const real Emag_Zero = 0.0;   // Anal[ENGY] set by AnalFunc_Flu() does NOT include magentic energy

   const real Pres_Anal = Hydro_Con2Pres( Anal[DENS], Anal[MOMX], Anal[MOMY], Anal[MOMZ], Anal[ENGY], Anal+NCOMP_FLUID,
                                          CheckMinPres_No, NULL_REAL, Emag_Zero,
                                          EoS_DensEint2Pres_CPUPtr, EoS_AuxArray_Flt, EoS_AuxArray_Int, h_EoS_Table, NULL );
   const real Temp_Anal = Hydro_Con2Temp( Anal[DENS], Anal[MOMX], Anal[MOMY], Anal[MOMZ], Anal[ENGY], Anal+NCOMP_FLUID,
                                          CheckMinTemp_No, NULL_REAL, Emag_Zero,
                                          EoS_DensEint2Temp_CPUPtr, EoS_AuxArray_Flt, EoS_AuxArray_Int, h_EoS_Table );
   Anal[ENGY    ] = Pres_Anal;
   Anal[NBASIC+0] = Temp_Anal;
#  endif


// record the physical coordinate
   double r;

   switch ( Part )
   {
      case OUTPUT_X    : r = x;              break;
      case OUTPUT_Y    : r = y;              break;
      case OUTPUT_Z    : r = z;              break;
      case OUTPUT_DIAG : r = sqrt(3.0)*x;    break;
      default          : Aux_Error( ERROR_INFO, "unsupported option \"Part = %d\" [4/5/6/7] !!\n", Part );
   }


// estimate and output errors
   for (int v=0; v<NERR; v++)
   {
      Err   [v]  = FABS( Anal[v] - Nume[v] );
      L1_Err[v] += Err[v]*dh;

      fprintf( File[v], BlankPlusFormat_Flt, r       );
      fprintf( File[v], BlankPlusFormat_Flt, Nume[v] );
      fprintf( File[v], BlankPlusFormat_Flt, Anal[v] );
      fprintf( File[v], BlankPlusFormat_Flt, Err[v]  );
      fprintf( File[v], "\n");
   }

} // FUNCTION : WriteFile<|MERGE_RESOLUTION|>--- conflicted
+++ resolved
@@ -268,13 +268,8 @@
          fprintf( File_L1, "\n" );
 
 #        elif ( MODEL == ELBDM )
-<<<<<<< HEAD
-         fprintf( File_L1, "#%5s %13s %19s %19s %19s",
-                  "NGrid", "Time", "Error(Dens)", "Error(Real)", "Error(Imag)" );
-=======
          fprintf( File_L1, "#%5s %13s %*s %*s %*s\n", "NGrid", "Time", StrLen_Flt, "Error(Dens)",
                   StrLen_Flt, "Error(Real)", StrLen_Flt, "Error(Imag)" );
->>>>>>> e45ac060
 
          for (int v=0; v<NCOMP_PASSIVE; v++)
          fprintf( File_L1, "    Error(Passive%02d)", v );
