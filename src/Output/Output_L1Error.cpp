#include "GAMER.h"

static void WriteFile( void (*AnalFunc)( real fluid[], const double x, const double y, const double z, const double Time,
                                         const int lv, double AuxArray[] ),
                       FILE *File[], const int lv, const int PID, const int i, const int j, const int k,
                       double L1_Err[], const OptOutputPart_t Part );




//-------------------------------------------------------------------------------------------------------
// Function    :  Output_L1Error
// Description :  Compare the numerical and analytical solutions and output the L1 errors
//
// Note        :  1. Mainly invoked by various test problems
//                2. Similar to Output_DumpData_Part()
//                3. L1 errors are recorded in "Record__L1Err"
//
// Parameter   :  AnalFunc : Function pointer to return the analytical solution
//                           --> Usually set to the same function pointer for initializing grids
//                               (e.g., SetGridIC() in various test problems)
//                Prefix   : Prefix of the output filename
//                Part     : OUTPUT_X    : x line
//                           OUTPUT_Y    : y line
//                           OUTPUT_Z    : z line
//                           OUTPUT_DIAG : diagonal along (+1,+1,+1)
//                x/y/z    : spatial coordinates for Part
//
// Return      :  None
//-------------------------------------------------------------------------------------------------------
void Output_L1Error( void (*AnalFunc)( real fluid[], const double x, const double y, const double z, const double Time,
                                       const int lv, double AuxArray[] ),
                     const char *Prefix, const OptOutputPart_t Part, const double x, const double y, const double z )
{

   if ( MPI_Rank == 0 )    Aux_Message( stdout, "%s (DumpID = %d) ...\n", __FUNCTION__, DumpID );


// check
   if ( Part == OUTPUT_DIAG  &&  ( amr->BoxSize[0] != amr->BoxSize[1] || amr->BoxSize[0] != amr->BoxSize[2] )  )
      Aux_Error( ERROR_INFO, "simulation domain must be cubic for \"OUTPUT_DIAG\" !!\n" );

   for (int lv=1; lv<NLEVEL; lv++)
      if ( NPatchTotal[lv] != 0 )   Mis_CompareRealValue( Time[0], Time[lv], __FUNCTION__, true );


// output filename
   char FileName[NCOMP_FLUID][200];

#  if   ( MODEL == HYDRO )
   sprintf( FileName[0], "%s_Dens_%06d", Prefix, DumpID );
   sprintf( FileName[1], "%s_MomX_%06d", Prefix, DumpID );
   sprintf( FileName[2], "%s_MomY_%06d", Prefix, DumpID );
   sprintf( FileName[3], "%s_MomZ_%06d", Prefix, DumpID );
   sprintf( FileName[4], "%s_Pres_%06d", Prefix, DumpID );

#  ifdef MHD
#  warning : WAIT MHD !!!
#  endif

#  elif ( MODEL == ELBDM )
   sprintf( FileName[0], "%s_Dens_%06d", Prefix, DumpID );
   sprintf( FileName[1], "%s_Real_%06d", Prefix, DumpID );
   sprintf( FileName[2], "%s_Imag_%06d", Prefix, DumpID );

#  else
#  error : unsupported MODEL !!
#  endif // MODEL


// check if the output files already exist
   if ( MPI_Rank == 0 )
   {
      for (int v=0; v<NCOMP_FLUID; v++)
      {
         FILE *File_Check = fopen( FileName[v], "r" );

         if ( File_Check != NULL )
         {
            Aux_Message( stderr, "WARNING : file \"%s\" already exists and will be overwritten !!\n",
                         FileName[v] );
            fclose( File_Check );

            FILE *Temp = fopen( FileName[v], "w" );
            fclose( Temp );
         }
      }
   }


// prepare to output errors
   double  dh, xx, yy, zz;
   int    *Corner  = NULL;
   double *EdgeL   = NULL;
   double *EdgeR   = NULL;
   bool    Check_x = false;
   bool    Check_y = false;
   bool    Check_z = false;

   double L1_Err[NCOMP_FLUID];
   static bool FirstTime = true;

   for (int v=0; v<NCOMP_FLUID; v++)   L1_Err[v] = 0.0;

   switch ( Part )
   {
      case OUTPUT_X    :                    Check_y = true;   Check_z = true;   break;
      case OUTPUT_Y    :  Check_x = true;                     Check_z = true;   break;
      case OUTPUT_Z    :  Check_x = true;   Check_y = true;                     break;
      case OUTPUT_DIAG :  Check_x = false;  Check_y = false;  Check_z = false;  break;
      default          :  Aux_Error( ERROR_INFO, "unsupported option \"Part = %d\" [4/5/6/7] !!\n", Part );
   }


// output one MPI rank at a time
   for (int TRank=0; TRank<MPI_NRank; TRank++)
   {
      if ( MPI_Rank == TRank )
      {
         FILE *File[NCOMP_FLUID];
         for (int v=0; v<NCOMP_FLUID; v++)   File[v] = fopen( FileName[v], "a" );

//       output header
         if ( TRank == 0 )
         {
            for (int v=0; v<NCOMP_FLUID; v++)
               fprintf( File[v], "#%20s %20s %20s %20s\n", "Coord.", "Numerical", "Analytical", "Error" );
         }


//       output data
         for (int lv=0; lv<NLEVEL; lv++)
         {
            dh = amr->dh[lv];

            for (int PID=0; PID<amr->NPatchComma[lv][1]; PID++)
            {
//             only check the leaf patches
               if ( amr->patch[0][lv][PID]->son == -1 )
               {
                  Corner = amr->patch[0][lv][PID]->corner;
                  EdgeL  = amr->patch[0][lv][PID]->EdgeL;
                  EdgeR  = amr->patch[0][lv][PID]->EdgeR;

                  if ( Part == OUTPUT_DIAG ) // (+1,+1,+1) diagonal
                  {
                     if ( Corner[0] == Corner[1]  &&  Corner[0] == Corner[2] )
                     {
                        for (int k=0; k<PS1; k++)
                        {
                           WriteFile( AnalFunc, File, lv, PID, k, k, k, L1_Err, Part );
                        }
                     }
                  } // if ( Part == OUTPUT_DIAG )


                  else // x/y/z lines || xy/yz/xz slices
                  {
//                   check whether the patch corner is within the target range
                     if (  !Check_x  ||  ( EdgeL[0] <= x && EdgeR[0] > x )  )
                     if (  !Check_y  ||  ( EdgeL[1] <= y && EdgeR[1] > y )  )
                     if (  !Check_z  ||  ( EdgeL[2] <= z && EdgeR[2] > z )  )
                     {
//                      check whether the cell is within the target range
                        for (int k=0; k<PS1; k++)  {  zz = EdgeL[2] + k*dh;
                                                      if ( Check_z && ( zz>z || zz+dh<=z ) )    continue;

                        for (int j=0; j<PS1; j++)  {  yy = EdgeL[1] + j*dh;
                                                      if ( Check_y && ( yy>y || yy+dh<=y ) )    continue;

                        for (int i=0; i<PS1; i++)  {  xx = EdgeL[0] + i*dh;
                                                      if ( Check_x && ( xx>x || xx+dh<=x ) )    continue;

                           WriteFile( AnalFunc, File, lv, PID, i, j, k, L1_Err, Part );

                        }}}
                     }
                  } // if ( Part == OUTPUT_DIAG ... else ... )
               } // if ( amr->patch[0][lv][PID]->son == -1 )
            } // for (int PID=0; PID<amr->NPatchComma[lv][1]; PID++)
         } // for (int lv=0; lv<NLEVEL; lv++)

         for (int v=0; v<NCOMP_FLUID; v++)   fclose( File[v] );

      } // if ( MPI_Rank == TRank )

      MPI_Barrier( MPI_COMM_WORLD );

   } // for (int TRank=0; TRank<MPI_NRank; TRank++)


// gather the L1 error from all ranks and output the results
   double L1_Err_Sum[NCOMP_FLUID], Norm;
   MPI_Reduce( L1_Err, L1_Err_Sum, NCOMP_FLUID, MPI_DOUBLE, MPI_SUM, 0, MPI_COMM_WORLD );

   if ( MPI_Rank == 0 )
   {
      switch ( Part )
      {
         case OUTPUT_X    :  Norm = amr->BoxSize[0];  break;
         case OUTPUT_Y    :  Norm = amr->BoxSize[1];  break;
         case OUTPUT_Z    :  Norm = amr->BoxSize[2];  break;
         case OUTPUT_DIAG :  Norm = amr->BoxSize[0];  break;
         default          :  Aux_Error( ERROR_INFO, "unsupported option \"Part = %d\" [4/5/6/7] !!\n", Part );
      }

      for (int v=0; v<NCOMP_FLUID; v++)   L1_Err_Sum[v] /= Norm;

      FILE *File_L1 = fopen( "Record__L1Err", "a" );

//    output header
      if ( FirstTime )
      {
#        if   ( MODEL == HYDRO )
         fprintf( File_L1, "#%5s %13s %19s %19s %19s %19s %19s\n",
                  "NGrid", "Time", "Error(Dens)", "Error(MomX)", "Error(MomY)", "Error(MomZ)", "Error(Pres)" );

#        ifdef MHD
#        warning : WAIT MHD !!!
#        endif

#        elif ( MODEL == ELBDM )
         fprintf( File_L1, "#%5s %13s %19s %19s %19s\n",
                  "NGrid", "Time", "Error(Dens)", "Error(Real)", "Error(Imag)" );

#        else
#        error : unsupported MODEL !!
#        endif // MODEL

         FirstTime = false;
      } // if ( FirstTime )

//    output data
      fprintf( File_L1, "%6d %13.7e", NX0_TOT[0], Time[0] );

      for (int v=0; v<NCOMP_FLUID; v++)
      fprintf( File_L1, " %19.12e", L1_Err_Sum[v] );

      fprintf( File_L1, "\n" );

      fclose( File_L1 );
   } // if ( MPI_Rank == 0 )


   if ( MPI_Rank == 0 )    Aux_Message( stdout, "%s (DumpID = %d) ... done\n", __FUNCTION__, DumpID );

} // FUNCTION : Output_L1Error



//-------------------------------------------------------------------------------------------------------
// Function    :  WriteFile
// Description :  WRite the data of a single cell
//
// Note        :  1. Invoked by Output_L1Error()
//
// Parameter   :  AnalFunc : Function pointer to return the analytical solution
//                File     : File pointer
//                lv       : Target refinement level
//                PID      : Patch ID
//                i/j/k    : Cell indices within the patch
//                L1_Err   : Array to record the L1 errors of all variables
//                Part     : OUTPUT_X    : x line
//                           OUTPUT_Y    : y line
//                           OUTPUT_Z    : z line
//                           OUTPUT_DIAG : diagonal along (+1,+1,+1)
//
// Return      :  L1_Err
//-------------------------------------------------------------------------------------------------------
void WriteFile( void (*AnalFunc)( real fluid[], const double x, const double y, const double z, const double Time,
                                  const int lv, double AuxArray[] ),
                FILE *File[], const int lv, const int PID, const int i, const int j, const int k,
                double L1_Err[], const OptOutputPart_t Part )
{

   real fluid[NCOMP_FLUID], Anal[NCOMP_FLUID], Err[NCOMP_FLUID];


// get the numerical solution
   for (int v=0; v<NCOMP_FLUID; v++)   fluid[v] = amr->patch[ amr->FluSg[lv] ][lv][PID]->fluid[v][k][j][i];


// convert total energy to pressure
#  if ( MODEL == HYDRO )
   const bool   CheckMinPres_No = false;
   const double Gamma_m1        = GAMMA - 1.0;
#  ifdef MHD
#  warning : WAIT MHD !!!
   const real   EngyB           = NULL_REAL;
#  else
   const real   EngyB           = NULL_REAL;
#  endif

<<<<<<< HEAD
   fluid[ENGY] = CPU_GetPressure( fluid[DENS], fluid[MOMX], fluid[MOMY], fluid[MOMZ], fluid[ENGY],
                                  Gamma_m1, CheckMinPres_No, NULL_REAL, EngyB );
=======
   fluid[ENGY] = Hydro_GetPressure( fluid[DENS], fluid[MOMX], fluid[MOMY], fluid[MOMZ], fluid[ENGY],
                                    Gamma_m1, CheckMinPres_No, NULL_REAL );
>>>>>>> 75d245ae
#  endif


// get the analytical solution
   const double dh = amr->dh[lv];
   const double x  = amr->patch[0][lv][PID]->EdgeL[0] + (i+0.5)*dh;
   const double y  = amr->patch[0][lv][PID]->EdgeL[1] + (j+0.5)*dh;
   const double z  = amr->patch[0][lv][PID]->EdgeL[2] + (k+0.5)*dh;

   AnalFunc( Anal, x, y, z, Time[0], lv, NULL );


// convert total energy to pressure
#  if ( MODEL == HYDRO )
<<<<<<< HEAD
#  ifdef MHD
#  warning : WAIT MHD !!!
   const real EngyB_Anal = NULL_REAL;
#  else
   const real EngyB_Anal = NULL_REAL;
#  endif
   Anal[ENGY] = CPU_GetPressure( Anal[DENS], Anal[MOMX], Anal[MOMY], Anal[MOMZ], Anal[ENGY],
                                 Gamma_m1, CheckMinPres_No, NULL_REAL, EngyB_Anal );
=======
   Anal[ENGY] = Hydro_GetPressure( Anal[DENS], Anal[MOMX], Anal[MOMY], Anal[MOMZ], Anal[ENGY],
                                   Gamma_m1, CheckMinPres_No, NULL_REAL );
>>>>>>> 75d245ae
#  endif


// record the physical coordinate
   double r;

   switch ( Part )
   {
      case OUTPUT_X    : r = x;              break;
      case OUTPUT_Y    : r = y;              break;
      case OUTPUT_Z    : r = z;              break;
      case OUTPUT_DIAG : r = sqrt(3.0)*x;    break;
      default          : Aux_Error( ERROR_INFO, "unsupported option \"Part = %d\" [4/5/6/7] !!\n", Part );
   }


// estimate and output errors
   for (int v=0; v<NCOMP_FLUID; v++)
   {
      Err   [v]  = FABS( Anal[v] - fluid[v] );
      L1_Err[v] += Err[v]*dh;

      fprintf( File[v], " %20.13e %20.13e %20.13e %20.13e\n", r, fluid[v], Anal[v], Err[v] );
   }

} // FUNCTION : WriteFile<|MERGE_RESOLUTION|>--- conflicted
+++ resolved
@@ -291,13 +291,8 @@
    const real   EngyB           = NULL_REAL;
 #  endif
 
-<<<<<<< HEAD
-   fluid[ENGY] = CPU_GetPressure( fluid[DENS], fluid[MOMX], fluid[MOMY], fluid[MOMZ], fluid[ENGY],
-                                  Gamma_m1, CheckMinPres_No, NULL_REAL, EngyB );
-=======
    fluid[ENGY] = Hydro_GetPressure( fluid[DENS], fluid[MOMX], fluid[MOMY], fluid[MOMZ], fluid[ENGY],
-                                    Gamma_m1, CheckMinPres_No, NULL_REAL );
->>>>>>> 75d245ae
+                                    Gamma_m1, CheckMinPres_No, NULL_REAL, EngyB );
 #  endif
 
 
@@ -312,19 +307,14 @@
 
 // convert total energy to pressure
 #  if ( MODEL == HYDRO )
-<<<<<<< HEAD
 #  ifdef MHD
 #  warning : WAIT MHD !!!
    const real EngyB_Anal = NULL_REAL;
 #  else
    const real EngyB_Anal = NULL_REAL;
 #  endif
-   Anal[ENGY] = CPU_GetPressure( Anal[DENS], Anal[MOMX], Anal[MOMY], Anal[MOMZ], Anal[ENGY],
-                                 Gamma_m1, CheckMinPres_No, NULL_REAL, EngyB_Anal );
-=======
    Anal[ENGY] = Hydro_GetPressure( Anal[DENS], Anal[MOMX], Anal[MOMY], Anal[MOMZ], Anal[ENGY],
-                                   Gamma_m1, CheckMinPres_No, NULL_REAL );
->>>>>>> 75d245ae
+                                   Gamma_m1, CheckMinPres_No, NULL_REAL, EngyB_Anal );
 #  endif
 
 
