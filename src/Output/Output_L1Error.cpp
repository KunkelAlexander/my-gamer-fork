#include "GAMER.h"

static void WriteFile( void (*AnalFunc_Flu)( real fluid[], const double x, const double y, const double z, const double Time,
                                             const int lv, double AuxArray[] ),
                       void (*AnalFunc_Mag)( real magnetic[], const double x, const double y, const double z, const double Time,
                                             const int lv, double AuxArray[] ),
                       FILE *File[], const int lv, const int PID, const int i, const int j, const int k,
                       double L1_Err[], const OptOutputPart_t Part );


// NEXTRA: number of extra fields for computing errors
#if ( MODEL == HYDRO )
#define NEXTRA       1     // temperature
#else
#define NEXTRA       0     // none
#endif

#define NBASIC    ( NCOMP_TOTAL + NCOMP_MAG )
#define NERR      ( NBASIC + NEXTRA )




//-------------------------------------------------------------------------------------------------------
// Function    :  Output_L1Error
// Description :  Compare the numerical and analytical solutions and output the L1 errors
//
// Note        :  1. Mainly invoked by various test problems
//                2. Similar to Output_DumpData_Part()
//                3. L1 errors are recorded in "Record__L1Err"
//                4. For MHD, this function uses the average **cell-centered** magnetic field to compute errors
//
// Parameter   :  AnalFunc_Flu : Function pointer to return the analytical solution of the fluid variables
//                               --> Usually set to the same function pointer for initializing grids
//                                   (e.g., SetGridIC() in various test problems)
//                               --> For MHD, the total energy set by this function must NOT include magnetic energy
//                AnalFunc_Mag : Function pointer to return the analytical solution of the magnetic field (MHD only)
//                               --> Usually set to the same function pointer for initializing B field
//                                   (e.g., SetBFieldIC() in various test problems)
//                Prefix       : Prefix of the output filename
//                Part         : OUTPUT_X    : x line
//                               OUTPUT_Y    : y line
//                               OUTPUT_Z    : z line
//                               OUTPUT_DIAG : diagonal along (+1,+1,+1)
//                x/y/z        : spatial coordinates for Part
//
// Return      :  None
//-------------------------------------------------------------------------------------------------------
void Output_L1Error( void (*AnalFunc_Flu)( real fluid[], const double x, const double y, const double z, const double Time,
                                           const int lv, double AuxArray[] ),
                     void (*AnalFunc_Mag)( real magnetic[], const double x, const double y, const double z, const double Time,
                                           const int lv, double AuxArray[] ),
                     const char *Prefix, const OptOutputPart_t Part, const double x, const double y, const double z )
{

   if ( MPI_Rank == 0 )    Aux_Message( stdout, "%s (DumpID = %d) ...\n", __FUNCTION__, DumpID );


// check
   if ( Part == OUTPUT_DIAG  &&  ( amr->BoxSize[0] != amr->BoxSize[1] || amr->BoxSize[0] != amr->BoxSize[2] )  )
      Aux_Error( ERROR_INFO, "simulation domain must be cubic for \"OUTPUT_DIAG\" !!\n" );

   for (int lv=1; lv<NLEVEL; lv++)
      if ( NPatchTotal[lv] != 0 )   Mis_CompareRealValue( Time[0], Time[lv], __FUNCTION__, true );

   if ( AnalFunc_Flu == NULL )   Aux_Error( ERROR_INFO, "AnalyFunc_Flu == NULL !!\n" );

#  ifdef MHD
   if ( AnalFunc_Mag == NULL )   Aux_Error( ERROR_INFO, "AnalyFunc_Mag == NULL !!\n" );
#  endif


// output filename
   char FileName[NERR][MAX_STRING];

#  if   ( MODEL == HYDRO )
   sprintf( FileName[            0], "%s_Dens_%06d", Prefix, DumpID );
   sprintf( FileName[            1], "%s_MomX_%06d", Prefix, DumpID );
   sprintf( FileName[            2], "%s_MomY_%06d", Prefix, DumpID );
   sprintf( FileName[            3], "%s_MomZ_%06d", Prefix, DumpID );
   sprintf( FileName[            4], "%s_Pres_%06d", Prefix, DumpID );

   for (int v=0; v<NCOMP_PASSIVE; v++)
   sprintf( FileName[NCOMP_FLUID+v], "%s_Passive%02d_%06d", Prefix, v, DumpID );

#  ifdef MHD
   sprintf( FileName[NCOMP_TOTAL+0], "%s_MagX_%06d", Prefix, DumpID );
   sprintf( FileName[NCOMP_TOTAL+1], "%s_MagY_%06d", Prefix, DumpID );
   sprintf( FileName[NCOMP_TOTAL+2], "%s_MagZ_%06d", Prefix, DumpID );
#  endif

   sprintf( FileName[     NBASIC+0], "%s_Temp_%06d", Prefix, DumpID );

#  elif ( MODEL == ELBDM )
   sprintf( FileName[            0], "%s_Dens_%06d", Prefix, DumpID );
   sprintf( FileName[            1], "%s_Real_%06d", Prefix, DumpID );
   sprintf( FileName[            2], "%s_Imag_%06d", Prefix, DumpID );

#  else
#  error : unsupported MODEL !!
#  endif // MODEL


// check if the output files already exist
   if ( MPI_Rank == 0 )
   {
      for (int v=0; v<NERR; v++)
      {
         FILE *File_Check = fopen( FileName[v], "r" );

         if ( File_Check != NULL )
         {
            Aux_Message( stderr, "WARNING : file \"%s\" already exists and will be overwritten !!\n",
                         FileName[v] );
            fclose( File_Check );

            FILE *Temp = fopen( FileName[v], "w" );
            fclose( Temp );
         }
      }
   }


// prepare to output errors
   double  dh, xx, yy, zz;
   int    *Corner  = NULL;
   double *EdgeL   = NULL;
   double *EdgeR   = NULL;
   bool    Check_x = false;
   bool    Check_y = false;
   bool    Check_z = false;

   double L1_Err[NERR];
   static bool FirstTime = true;

   for (int v=0; v<NERR; v++)    L1_Err[v] = 0.0;

   switch ( Part )
   {
      case OUTPUT_X    :                    Check_y = true;   Check_z = true;   break;
      case OUTPUT_Y    :  Check_x = true;                     Check_z = true;   break;
      case OUTPUT_Z    :  Check_x = true;   Check_y = true;                     break;
      case OUTPUT_DIAG :  Check_x = false;  Check_y = false;  Check_z = false;  break;
      default          :  Aux_Error( ERROR_INFO, "unsupported option \"Part = %d\" [4/5/6/7] !!\n", Part );
   }


// output one MPI rank at a time
   for (int TRank=0; TRank<MPI_NRank; TRank++)
   {
      if ( MPI_Rank == TRank )
      {
         FILE *File[NERR];
         for (int v=0; v<NERR; v++)    File[v] = fopen( FileName[v], "a" );

//       output header
         if ( TRank == 0 )
         {
            for (int v=0; v<NERR; v++)
               fprintf( File[v], "#%*s %*s %*s %*s\n", StrLen_Flt, "Coord.", StrLen_Flt, "Numerical",
                        StrLen_Flt, "Analytical", StrLen_Flt, "Error" );
         }


//       output data
         for (int lv=0; lv<NLEVEL; lv++)
         {
            dh = amr->dh[lv];

            for (int PID=0; PID<amr->NPatchComma[lv][1]; PID++)
            {
//             only check the leaf patches
               if ( amr->patch[0][lv][PID]->son == -1 )
               {
                  Corner = amr->patch[0][lv][PID]->corner;
                  EdgeL  = amr->patch[0][lv][PID]->EdgeL;
                  EdgeR  = amr->patch[0][lv][PID]->EdgeR;

                  if ( Part == OUTPUT_DIAG ) // (+1,+1,+1) diagonal
                  {
                     if ( Corner[0] == Corner[1]  &&  Corner[0] == Corner[2] )
                     {
                        for (int k=0; k<PS1; k++)
                        {
                           WriteFile( AnalFunc_Flu, AnalFunc_Mag, File, lv, PID, k, k, k, L1_Err, Part );
                        }
                     }
                  } // if ( Part == OUTPUT_DIAG )


                  else // x/y/z lines || xy/yz/xz slices
                  {
//                   check whether the patch corner is within the target range
                     if (  !Check_x  ||  ( EdgeL[0] <= x && EdgeR[0] > x )  )
                     if (  !Check_y  ||  ( EdgeL[1] <= y && EdgeR[1] > y )  )
                     if (  !Check_z  ||  ( EdgeL[2] <= z && EdgeR[2] > z )  )
                     {
//                      check whether the cell is within the target range
                        for (int k=0; k<PS1; k++)  {  zz = EdgeL[2] + k*dh;
                                                      if ( Check_z && ( zz>z || zz+dh<=z ) )    continue;

                        for (int j=0; j<PS1; j++)  {  yy = EdgeL[1] + j*dh;
                                                      if ( Check_y && ( yy>y || yy+dh<=y ) )    continue;

                        for (int i=0; i<PS1; i++)  {  xx = EdgeL[0] + i*dh;
                                                      if ( Check_x && ( xx>x || xx+dh<=x ) )    continue;

                           WriteFile( AnalFunc_Flu, AnalFunc_Mag, File, lv, PID, i, j, k, L1_Err, Part );

                        }}}
                     }
                  } // if ( Part == OUTPUT_DIAG ... else ... )
               } // if ( amr->patch[0][lv][PID]->son == -1 )
            } // for (int PID=0; PID<amr->NPatchComma[lv][1]; PID++)
         } // for (int lv=0; lv<NLEVEL; lv++)

         for (int v=0; v<NERR; v++)    fclose( File[v] );

      } // if ( MPI_Rank == TRank )

      MPI_Barrier( MPI_COMM_WORLD );

   } // for (int TRank=0; TRank<MPI_NRank; TRank++)


// gather the L1 error from all ranks and output the results
   double L1_Err_Sum[NERR], Norm;
   MPI_Reduce( L1_Err, L1_Err_Sum, NERR, MPI_DOUBLE, MPI_SUM, 0, MPI_COMM_WORLD );

   if ( MPI_Rank == 0 )
   {
      switch ( Part )
      {
         case OUTPUT_X    :  Norm = amr->BoxSize[0];  break;
         case OUTPUT_Y    :  Norm = amr->BoxSize[1];  break;
         case OUTPUT_Z    :  Norm = amr->BoxSize[2];  break;
         case OUTPUT_DIAG :  Norm = amr->BoxSize[0];  break;
         default          :  Aux_Error( ERROR_INFO, "unsupported option \"Part = %d\" [4/5/6/7] !!\n", Part );
      }

      for (int v=0; v<NERR; v++)    L1_Err_Sum[v] /= Norm;

      FILE *File_L1 = fopen( "Record__L1Err", "a" );

//    output header
      if ( FirstTime )
      {
#        if   ( MODEL == HYDRO )
         fprintf( File_L1, "#%5s %13s %*s %*s %*s %*s %*s", "NGrid", "Time", StrLen_Flt, "Error(Dens)",
                  StrLen_Flt, "Error(MomX)", StrLen_Flt, "Error(MomY)", StrLen_Flt, "Error(MomZ)", StrLen_Flt, "Error(Pres)" );

         for (int v=0; v<NCOMP_PASSIVE; v++) {
            char tmp_str[MAX_STRING];
            sprintf(tmp_str, "Error(Passive%02d)", v);
            fprintf( File_L1, " %*s", StrLen_Flt, tmp_str );
         }

#        ifdef MHD
         fprintf( File_L1, " %*s %*s %*s",
                  StrLen_Flt, "Error(MagX)", StrLen_Flt, "Error(MagY)", StrLen_Flt, "Error(MagZ)" );
#        endif

         fprintf( File_L1, " %*s", StrLen_Flt, "Error(Temp)" );

         fprintf( File_L1, "\n" );

#        elif ( MODEL == ELBDM )
         fprintf( File_L1, "#%5s %13s %*s %*s %*s\n", "NGrid", "Time", StrLen_Flt, "Error(Dens)",
                  StrLen_Flt, "Error(Real)", StrLen_Flt, "Error(Imag)" );

#        else
#        error : unsupported MODEL !!
#        endif // MODEL

         FirstTime = false;
      } // if ( FirstTime )

//    output data
      fprintf( File_L1, "%6d %13.7e", (Part==OUTPUT_DIAG)?NX0_TOT[0]:NX0_TOT[Part-OUTPUT_X], Time[0] );

      for (int v=0; v<NERR; v++)   fprintf( File_L1, BlankPlusFormat_Flt, L1_Err_Sum[v] );

      fprintf( File_L1, "\n" );

      fclose( File_L1 );
   } // if ( MPI_Rank == 0 )


   if ( MPI_Rank == 0 )    Aux_Message( stdout, "%s (DumpID = %d) ... done\n", __FUNCTION__, DumpID );

} // FUNCTION : Output_L1Error



//-------------------------------------------------------------------------------------------------------
// Function    :  WriteFile
// Description :  Write the data of a single cell
//
// Note        :  1. Invoked by Output_L1Error()
//
// Parameter   :  AnalFunc_Flu : Function pointer to return the analytical solution of the fluid variables
//                               --> For MHD, the total energy set by this function must NOT include magnetic energy
//                AnalFunc_Mag : Function pointer to return the analytical solution of the magnetic field (MHD only)
//                File         : File pointer
//                lv           : Target refinement level
//                PID          : Patch ID
//                i/j/k        : Cell indices within the patch
//                L1_Err       : Array to record the L1 errors of all variables
//                Part         : OUTPUT_X    : x line
//                               OUTPUT_Y    : y line
//                               OUTPUT_Z    : z line
//                               OUTPUT_DIAG : diagonal along (+1,+1,+1)
//
// Return      :  L1_Err
//-------------------------------------------------------------------------------------------------------
void WriteFile( void (*AnalFunc_Flu)( real fluid[], const double x, const double y, const double z, const double Time,
                                      const int lv, double AuxArray[] ),
                void (*AnalFunc_Mag)( real magnetic[], const double x, const double y, const double z, const double Time,
                                      const int lv, double AuxArray[] ),
                FILE *File[], const int lv, const int PID, const int i, const int j, const int k,
                double L1_Err[], const OptOutputPart_t Part )
{

   real Nume[NERR], Anal[NERR], Err[NERR];


// get the numerical solution
   for (int v=0; v<NCOMP_TOTAL; v++)
      Nume[v] = amr->patch[ amr->FluSg[lv] ][lv][PID]->fluid[v][k][j][i];

// note that we use the cell-centered B field to compute errors
#  ifdef MHD
   MHD_GetCellCenteredBFieldInPatch( Nume+NCOMP_TOTAL, lv, PID, i, j, k, amr->MagSg[lv] );
#  endif

// get pressure and temperature
#  if ( MODEL == HYDRO )
   const bool  CheckMinPres_No = false;
   const bool  CheckMinTemp_No = false;
#  ifdef MHD
   const real *B_Nume          = Nume + NCOMP_TOTAL;
   const real  Emag_Nume       = (real)0.5*( SQR(B_Nume[MAGX]) + SQR(B_Nume[MAGY]) + SQR(B_Nume[MAGZ]) );
#  else
   const real  Emag_Nume       = NULL_REAL;
#  endif

   const real  Pres_Nume       = Hydro_Con2Pres( Nume[DENS], Nume[MOMX], Nume[MOMY], Nume[MOMZ],
                                                 Nume[ENGY], Nume+NCOMP_FLUID,
                                                 CheckMinPres_No, NULL_REAL, Emag_Nume,
                                                 EoS_DensEint2Pres_CPUPtr,
                                                 EoS_GuessHTilde_CPUPtr, EoS_HTilde2Temp_CPUPtr,EoS_AuxArray_Flt, EoS_AuxArray_Int, h_EoS_Table, NULL );
   const real  Temp_Nume       = Hydro_Con2Temp( Nume[DENS], Nume[MOMX], Nume[MOMY], Nume[MOMZ],
                                                 Nume[ENGY], Nume+NCOMP_FLUID,
                                                 CheckMinTemp_No, NULL_REAL, Emag_Nume,
                                                 EoS_DensEint2Temp_CPUPtr,
                                                 EoS_GuessHTilde_CPUPtr, EoS_HTilde2Temp_CPUPtr,
                                                 EoS_AuxArray_Flt, EoS_AuxArray_Int, h_EoS_Table );
   Nume[ENGY    ] = Pres_Nume;
   Nume[NBASIC+0] = Temp_Nume;
#  endif // #if ( MODEL == HYDRO )


// get the analytical solution
   const double dh = amr->dh[lv];
   const double x  = amr->patch[0][lv][PID]->EdgeL[0] + (i+0.5)*dh;
   const double y  = amr->patch[0][lv][PID]->EdgeL[1] + (j+0.5)*dh;
   const double z  = amr->patch[0][lv][PID]->EdgeL[2] + (k+0.5)*dh;

   AnalFunc_Flu( Anal,             x, y, z, Time[0], lv, NULL );
#  ifdef MHD
   AnalFunc_Mag( Anal+NCOMP_TOTAL, x, y, z, Time[0], lv, NULL );
#  endif

// get pressure and temperature
#  if ( MODEL == HYDRO )
   const real Emag_Zero = 0.0;   // Anal[ENGY] set by AnalFunc_Flu() does NOT include magnetic energy

<<<<<<< HEAD
   const real Pres_Anal = Hydro_Con2Pres( Anal[DENS], Anal[MOMX], Anal[MOMY], Anal[MOMZ], Anal[ENGY], 
                                          Anal+NCOMP_FLUID, CheckMinPres_No, NULL_REAL, Emag_Zero,
                                          EoS_DensEint2Pres_CPUPtr, EoS_GuessHTilde_CPUPtr, EoS_HTilde2Temp_CPUPtr, 
                                          EoS_AuxArray_Flt, EoS_AuxArray_Int, h_EoS_Table, NULL );

   const real Temp_Anal = Hydro_Con2Temp( Anal[DENS], Anal[MOMX], Anal[MOMY], Anal[MOMZ], Anal[ENGY], 
                                          Anal+NCOMP_FLUID, CheckMinTemp_No, NULL_REAL, Emag_Zero,
                                          EoS_DensEint2Temp_CPUPtr, EoS_GuessHTilde_CPUPtr, EoS_HTilde2Temp_CPUPtr, 
                                          EoS_AuxArray_Flt, EoS_AuxArray_Int, h_EoS_Table );

   Anal[ENGY    ] = Pres_Anal;
   Anal[NBASIC+0] = Temp_Anal;
=======
   Anal[ENGY] = Hydro_Con2Pres( Anal[DENS], Anal[MOMX], Anal[MOMY], Anal[MOMZ], Anal[ENGY],
                                Anal+NCOMP_FLUID, CheckMinPres_No, NULL_REAL, Emag_Zero,
                                EoS_DensEint2Pres_CPUPtr, EoS_GuessHTilde_CPUPtr, EoS_HTilde2Temp_CPUPtr, EoS_AuxArray_Flt, EoS_AuxArray_Int,
                                h_EoS_Table, NULL );

   Anal[NBASIC+0] = Hydro_Con2Temp( Anal[DENS], Anal[MOMX], Anal[MOMY], Anal[MOMZ], Anal[ENGY],
                                    Anal+NCOMP_FLUID, CheckMinTemp_No, NULL_REAL, Emag_Zero,
                                    EoS_DensEint2Temp_CPUPtr, EoS_GuessHTilde_CPUPtr, EoS_HTilde2Temp_CPUPtr, EoS_AuxArray_Flt, EoS_AuxArray_Int,
                                    h_EoS_Table );
>>>>>>> 8d72d8ec

#  endif


// record the physical coordinate
   double r;

   switch ( Part )
   {
      case OUTPUT_X    : r = x;              break;
      case OUTPUT_Y    : r = y;              break;
      case OUTPUT_Z    : r = z;              break;
      case OUTPUT_DIAG : r = sqrt(3.0)*x;    break;
      default          : Aux_Error( ERROR_INFO, "unsupported option \"Part = %d\" [4/5/6/7] !!\n", Part );
   }


// estimate and output errors
   for (int v=0; v<NERR; v++)
   {
      Err   [v]  = FABS( Anal[v] - Nume[v] );
      L1_Err[v] += Err[v]*dh;

      fprintf( File[v], BlankPlusFormat_Flt, r       );
      fprintf( File[v], BlankPlusFormat_Flt, Nume[v] );
      fprintf( File[v], BlankPlusFormat_Flt, Anal[v] );
      fprintf( File[v], BlankPlusFormat_Flt, Err[v]  );
      fprintf( File[v], "\n");
   }

} // FUNCTION : WriteFile<|MERGE_RESOLUTION|>--- conflicted
+++ resolved
@@ -374,32 +374,18 @@
 // get pressure and temperature
 #  if ( MODEL == HYDRO )
    const real Emag_Zero = 0.0;   // Anal[ENGY] set by AnalFunc_Flu() does NOT include magnetic energy
-
-<<<<<<< HEAD
-   const real Pres_Anal = Hydro_Con2Pres( Anal[DENS], Anal[MOMX], Anal[MOMY], Anal[MOMZ], Anal[ENGY], 
+   const real Pres_Anal = Hydro_Con2Pres( Anal[DENS], Anal[MOMX], Anal[MOMY], Anal[MOMZ], Anal[ENGY],
                                           Anal+NCOMP_FLUID, CheckMinPres_No, NULL_REAL, Emag_Zero,
-                                          EoS_DensEint2Pres_CPUPtr, EoS_GuessHTilde_CPUPtr, EoS_HTilde2Temp_CPUPtr, 
+                                          EoS_DensEint2Pres_CPUPtr, EoS_GuessHTilde_CPUPtr, EoS_HTilde2Temp_CPUPtr,
                                           EoS_AuxArray_Flt, EoS_AuxArray_Int, h_EoS_Table, NULL );
 
-   const real Temp_Anal = Hydro_Con2Temp( Anal[DENS], Anal[MOMX], Anal[MOMY], Anal[MOMZ], Anal[ENGY], 
+   const real Temp_Anal = Hydro_Con2Temp( Anal[DENS], Anal[MOMX], Anal[MOMY], Anal[MOMZ], Anal[ENGY],
                                           Anal+NCOMP_FLUID, CheckMinTemp_No, NULL_REAL, Emag_Zero,
-                                          EoS_DensEint2Temp_CPUPtr, EoS_GuessHTilde_CPUPtr, EoS_HTilde2Temp_CPUPtr, 
+                                          EoS_DensEint2Temp_CPUPtr, EoS_GuessHTilde_CPUPtr, EoS_HTilde2Temp_CPUPtr,
                                           EoS_AuxArray_Flt, EoS_AuxArray_Int, h_EoS_Table );
 
    Anal[ENGY    ] = Pres_Anal;
    Anal[NBASIC+0] = Temp_Anal;
-=======
-   Anal[ENGY] = Hydro_Con2Pres( Anal[DENS], Anal[MOMX], Anal[MOMY], Anal[MOMZ], Anal[ENGY],
-                                Anal+NCOMP_FLUID, CheckMinPres_No, NULL_REAL, Emag_Zero,
-                                EoS_DensEint2Pres_CPUPtr, EoS_GuessHTilde_CPUPtr, EoS_HTilde2Temp_CPUPtr, EoS_AuxArray_Flt, EoS_AuxArray_Int,
-                                h_EoS_Table, NULL );
-
-   Anal[NBASIC+0] = Hydro_Con2Temp( Anal[DENS], Anal[MOMX], Anal[MOMY], Anal[MOMZ], Anal[ENGY],
-                                    Anal+NCOMP_FLUID, CheckMinTemp_No, NULL_REAL, Emag_Zero,
-                                    EoS_DensEint2Temp_CPUPtr, EoS_GuessHTilde_CPUPtr, EoS_HTilde2Temp_CPUPtr, EoS_AuxArray_Flt, EoS_AuxArray_Int,
-                                    h_EoS_Table );
->>>>>>> 8d72d8ec
-
 #  endif
 
 
