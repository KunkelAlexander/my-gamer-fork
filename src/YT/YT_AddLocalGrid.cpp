--- conflicted
+++ resolved
@@ -154,19 +154,7 @@
       }
    }
 
-<<<<<<< HEAD
-   if ( yt_commit_grids( ) != YT_SUCCESS )  Aux_Error( ERROR_INFO, "yt_commit_grids() failed !!\n" );
-=======
-   // free resources
-   for (int lv=0; lv<NLEVEL; lv++)
-   {
-      delete [] LBIdxList_Local        [lv];
-      delete [] LBIdxList_Sort         [lv];
-      delete [] LBIdxList_Sort_IdxTable[lv];
-   }
-
-   if ( yt_commit() != YT_SUCCESS )  Aux_Error( ERROR_INFO, "yt_commit() failed !!\n" );
->>>>>>> cf645ac5
+   if ( yt_commit( ) != YT_SUCCESS )  Aux_Error( ERROR_INFO, "yt_commit() failed !!\n" );
 
    if ( OPT__VERBOSE  &&  MPI_Rank == 0 )   Aux_Message( stdout, "%s ... done\n", __FUNCTION__ );
 
