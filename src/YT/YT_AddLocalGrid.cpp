--- conflicted
+++ resolved
@@ -13,10 +13,7 @@
 // Parameter   :  NField        : Number of fields loaded to YT.
 //                FieldList     : List of field_name, field_define_type.
 //                pc            : Patch count object with information about the number of patches on all ranks
-<<<<<<< HEAD
-=======
 //
->>>>>>> 0d401124
 // Return      :  None
 //-------------------------------------------------------------------------------------------------------
 void YT_AddLocalGrid( int NField, yt_field *FieldList, LB_PatchCount& pc)
@@ -31,19 +28,11 @@
 // record local grids index and patched grids index if LIBYT_USE_PATCH_GROUP
    int LID = 0;
 
-<<<<<<< HEAD
-   LB_LocalPatchExchangeList lel; 
-
-// sync load balance ids 
-   LB_AllgatherLBIdx(pc, lel);
-   LB_FillLocalPatchExchangeList(pc, lel); 
-=======
    LB_LocalPatchExchangeList lel;
 
 // sync load balance ids
    LB_AllgatherLBIdx( pc, lel );
    LB_FillLocalPatchExchangeList( pc, lel );
->>>>>>> 0d401124
 
 // loop over local patches at all levels
    for (int lv=0; lv<NLEVEL; lv++)
@@ -104,11 +93,7 @@
          long FaGID = lel.FaList_Local[lv][PID];
 
 #        ifdef LIBYT_USE_PATCH_GROUP
-<<<<<<< HEAD
-         if ( FaGID != -1 ) FaGID = (long) (FaGID / 8); 
-=======
          if ( FaGID != -1 ) FaGID = (long) (FaGID / 8);
->>>>>>> 0d401124
 #        endif // #ifdef LIBYT_USE_PATCH_GROUP
 
          YT_Grids[LID].parent_id = FaGID;
