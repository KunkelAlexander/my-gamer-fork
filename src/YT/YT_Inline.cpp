--- conflicted
+++ resolved
@@ -243,14 +243,6 @@
 // 4. prepare local patches for libyt
    YT_AddLocalGrid( NField, FieldList, pc);
 
-<<<<<<< HEAD
-// 5. perform yt inline analysis
-   if ( yt_inline_argument( "yt_inline_argument", 1, "\'Dens\'" ) != YT_SUCCESS )   Aux_Error( ERROR_INFO, "yt_inline_argument() failed !!\n" );
-   if ( yt_inline( "yt_inline" ) != YT_SUCCESS )   Aux_Error( ERROR_INFO, "yt_inline() failed !!\n" );
-
-// 6. free resource
-   if ( yt_free_gridsPtr() != YT_SUCCESS )    Aux_Error( ERROR_INFO, "yt_free_gridsPtr() failed !!\n" );
-=======
 // 5-1. perform yt inline analysis
    if ( yt_run_FunctionArguments( "yt_inline_inputArg", 1, "\'Dens\'" ) != YT_SUCCESS )
        Aux_Error( ERROR_INFO, "yt_run_FunctionArguments() failed !!\n" );
@@ -265,8 +257,6 @@
 
 // 6. free resource
    if ( yt_free() != YT_SUCCESS )    Aux_Error( ERROR_INFO, "yt_free() failed !!\n" );
-   delete [] NPatchAllRank;
->>>>>>> cf645ac5
 
    if ( OPT__VERBOSE  &&  MPI_Rank == 0 )    Aux_Message( stdout, "%s ... done\n", __FUNCTION__ );
 
