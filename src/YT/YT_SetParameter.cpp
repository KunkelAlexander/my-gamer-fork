#include "GAMER.h"

#ifdef SUPPORT_LIBYT




//-------------------------------------------------------------------------------------------------------
// Function    :  YT_SetParameter
// Description :  Set YT-specific parameters for the inline analysis
//
// Note        :  1. This function must be called in advance **every time** we invoke the inline analysis
//                2. Invoked by YT_Inline().
//                3. Set up num_species, species_list for supporting PARTICLE.
//
// Parameter   :  NPatchAllLv : Total number of patches at all levels
//                NField      : Total number of fields
//                NPatchLocal : Number of local patches at all levels
//
// Return      :  None
//-------------------------------------------------------------------------------------------------------
void YT_SetParameter( const int NPatchAllLv, const int NField, const int NPatchLocalAllLv )
{

   if ( OPT__VERBOSE  &&  MPI_Rank == 0 )    Aux_Message( stdout, "%s ...\n", __FUNCTION__ );


// 1. prepare the simulation information for libyt
   yt_param_yt param_yt;

   param_yt.frontend                = "gamer";           // simulation frontend
   if ( strcmp(YT_FIG_BASENAME, "") != 0 )
       param_yt.fig_basename = YT_FIG_BASENAME;          // figure base name, use default if not set (default=Fig%09d)

   param_yt.length_unit             = UNIT_L;            // units are in cgs
   param_yt.mass_unit               = UNIT_M;
   param_yt.time_unit               = UNIT_T;

#  ifdef MHD
   param_yt.magnetic_unit           = UNIT_B;
#  endif

   param_yt.current_time            = Time[0];
   param_yt.dimensionality          = 3;
   param_yt.refine_by               = 2;
   param_yt.num_fields              = NField;

#  ifdef LIBYT_USE_PATCH_GROUP
   if ( NPatchAllLv % 8 != 0 || NPatchLocalAllLv % 8 != 0 ) Aux_Error( ERROR_INFO, "Using patch group in libyt failed !!\n" );
   param_yt.num_grids               = NPatchAllLv / 8;
   param_yt.num_grids_local         = NPatchLocalAllLv / 8;
#  else
   param_yt.num_grids               = NPatchAllLv;
   param_yt.num_grids_local         = NPatchLocalAllLv;
#  endif

#  ifdef PARTICLE
   yt_par_type par_type_list[1];
   par_type_list[0].par_type = "io";
   par_type_list[0].num_attr = PAR_NATT_TOTAL;

   param_yt.num_par_types = 1;
   param_yt.par_type_list = par_type_list;
#  endif

   for (int d=0; d<3; d++)
   {
      param_yt.domain_dimensions[d] = NX0_TOT[d];
      param_yt.domain_left_edge [d] = 0.0;
      param_yt.domain_right_edge[d] = amr->BoxSize[d];
      param_yt.periodicity      [d] = ( OPT__BC_FLU[0] == BC_FLU_PERIODIC ) ? 1 : 0;
   }

#  ifdef COMOVING
   param_yt.cosmological_simulation = 1;
   param_yt.current_redshift        = 1.0/Time[0] - 1.0;
   param_yt.omega_lambda            = 1.0 - OMEGA_M0;
   param_yt.omega_matter            = OMEGA_M0;
   param_yt.hubble_constant         = HUBBLE0;
#  else
   param_yt.cosmological_simulation = 0;
   param_yt.current_redshift        = 0.0;
   param_yt.omega_lambda            = 0.0;
   param_yt.omega_matter            = 0.0;
   param_yt.hubble_constant         = 0.0;
#  endif


// 2. transfer simulation information to libyt
   if ( yt_set_Parameters( &param_yt ) != YT_SUCCESS )    Aux_Error( ERROR_INFO, "yt_set_Parameters() failed !!\n" );

// 3. set code specific parameter
#  ifdef MHD
   const int mhd = 1;
#  else
   const int mhd = 0;
#  endif
   if (yt_set_UserParameterInt("mhd", 1, &mhd) != YT_SUCCESS)  Aux_Error( ERROR_INFO, "yt_set_UserParameterInt() set mhd failed !!\n" );

#  if ( MODEL == HYDRO )
   const double gamma = (double) GAMMA;
   const double mu = (double) MOLECULAR_WEIGHT;
#  ifdef SRHD
   const int srhd = 1;
#  else
   const int srhd = 0;
#  endif
<<<<<<< HEAD
   if (yt_set_UserParameterDouble("gamma", 1, &gamma) != YT_SUCCESS )  Aux_Error( ERROR_INFO, "yt_set_UserParameterDouble() set GAMMA failed !!\n" );
   if (yt_set_UserParameterDouble("mu", 1, &mu) != YT_SUCCESS )        Aux_Error( ERROR_INFO, "yt_set_UserParameterDouble() set MOLECULAR_WEIGHT failed !!\n" );
   if (yt_set_UserParameterInt("srhd", 1, &srhd) != YT_SUCCESS )       Aux_Error( ERROR_INFO, "yt_set_UserParameterInt() set srhd failed !!\n" );

#  elif ( MODEL == ELBDM )
   const int srhd = 0;
   if (yt_set_UserParameterInt("srhd", 1, &srhd) != YT_SUCCESS )       Aux_Error( ERROR_INFO, "yt_set_UserParameterInt() set srhd failed !!\n" );
=======
   if ( yt_set_UserParameterDouble("gamma",    1, &gamma   ) != YT_SUCCESS )   Aux_Error( ERROR_INFO, "yt_set_UserParameterDouble() set %s failed !!\n", "GAMMA" );
   if ( yt_set_UserParameterDouble("mu",       1, &mu      ) != YT_SUCCESS )   Aux_Error( ERROR_INFO, "yt_set_UserParameterDouble() set %s failed !!\n", "MOLECULAR_WEIGHT" );
   if ( yt_set_UserParameterInt   ("srhd",     1, &srhd    ) != YT_SUCCESS )   Aux_Error( ERROR_INFO, "yt_set_UserParameterInt() set %s failed !!\n", "SRHD" );
>>>>>>> 09101b24
#  endif
   const int opt_unit = OPT__UNIT;
   if ( yt_set_UserParameterInt   ("opt_unit", 1, &opt_unit) != YT_SUCCESS )   Aux_Error( ERROR_INFO, "yt_set_UserParameterInt() set %s failed !!\n", "OPT__UNIT" );

   if ( OPT__VERBOSE  &&  MPI_Rank == 0 )    Aux_Message( stdout, "%s ... done\n", __FUNCTION__ );

} // FUNCTION : YT_SetParameter



#endif // #ifdef SUPPORT_LIBYT<|MERGE_RESOLUTION|>--- conflicted
+++ resolved
@@ -97,7 +97,7 @@
 #  endif
    if (yt_set_UserParameterInt("mhd", 1, &mhd) != YT_SUCCESS)  Aux_Error( ERROR_INFO, "yt_set_UserParameterInt() set mhd failed !!\n" );
 
-#  if ( MODEL == HYDRO )
+#  if   ( MODEL == HYDRO )
    const double gamma = (double) GAMMA;
    const double mu = (double) MOLECULAR_WEIGHT;
 #  ifdef SRHD
@@ -105,22 +105,18 @@
 #  else
    const int srhd = 0;
 #  endif
-<<<<<<< HEAD
-   if (yt_set_UserParameterDouble("gamma", 1, &gamma) != YT_SUCCESS )  Aux_Error( ERROR_INFO, "yt_set_UserParameterDouble() set GAMMA failed !!\n" );
-   if (yt_set_UserParameterDouble("mu", 1, &mu) != YT_SUCCESS )        Aux_Error( ERROR_INFO, "yt_set_UserParameterDouble() set MOLECULAR_WEIGHT failed !!\n" );
-   if (yt_set_UserParameterInt("srhd", 1, &srhd) != YT_SUCCESS )       Aux_Error( ERROR_INFO, "yt_set_UserParameterInt() set srhd failed !!\n" );
+   if ( yt_set_UserParameterDouble("gamma",    1, &gamma   ) != YT_SUCCESS )   Aux_Error( ERROR_INFO, "yt_set_UserParameterDouble() set %s failed !!\n", "GAMMA" );
+   if ( yt_set_UserParameterDouble("mu",       1, &mu      ) != YT_SUCCESS )   Aux_Error( ERROR_INFO, "yt_set_UserParameterDouble() set %s failed !!\n", "MOLECULAR_WEIGHT" );
+   if ( yt_set_UserParameterInt   ("srhd",     1, &srhd    ) != YT_SUCCESS )   Aux_Error( ERROR_INFO, "yt_set_UserParameterInt() set %s failed !!\n", "SRHD" );
 
 #  elif ( MODEL == ELBDM )
    const int srhd = 0;
-   if (yt_set_UserParameterInt("srhd", 1, &srhd) != YT_SUCCESS )       Aux_Error( ERROR_INFO, "yt_set_UserParameterInt() set srhd failed !!\n" );
-=======
-   if ( yt_set_UserParameterDouble("gamma",    1, &gamma   ) != YT_SUCCESS )   Aux_Error( ERROR_INFO, "yt_set_UserParameterDouble() set %s failed !!\n", "GAMMA" );
-   if ( yt_set_UserParameterDouble("mu",       1, &mu      ) != YT_SUCCESS )   Aux_Error( ERROR_INFO, "yt_set_UserParameterDouble() set %s failed !!\n", "MOLECULAR_WEIGHT" );
    if ( yt_set_UserParameterInt   ("srhd",     1, &srhd    ) != YT_SUCCESS )   Aux_Error( ERROR_INFO, "yt_set_UserParameterInt() set %s failed !!\n", "SRHD" );
->>>>>>> 09101b24
-#  endif
+#  endif // MODEL
+
    const int opt_unit = OPT__UNIT;
    if ( yt_set_UserParameterInt   ("opt_unit", 1, &opt_unit) != YT_SUCCESS )   Aux_Error( ERROR_INFO, "yt_set_UserParameterInt() set %s failed !!\n", "OPT__UNIT" );
+
 
    if ( OPT__VERBOSE  &&  MPI_Rank == 0 )    Aux_Message( stdout, "%s ... done\n", __FUNCTION__ );
 
