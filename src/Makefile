


# ===========================================================================
# INSTRUCTIONS
#
# To compile GAMER, please set the following configurations properly:
#
# (1) simulation options
# (2) compiler and flags
# (3) library paths
# ===========================================================================



# executable
#######################################################################################################
EXECUTABLE := gamer



# output detailed compilation commands (0/1 = off/on)
#######################################################################################################
COMPILE_VERBOSE := 0



# simulation options
#######################################################################################################

# (a) physical modules
# -------------------------------------------------------------------------------
# physical model: HYDRO/ELBDM/PAR_ONLY (ELBDM: wave dark matter; PAR_ONLY: particle-only)
# --> must be set in any cases; PAR_ONLY is not supported yet;
#     ELBDM is not publicly available yet but will be released soon
SIMU_OPTION += -DMODEL=HYDRO

# enable gravity
#SIMU_OPTION += -DGRAVITY

# enable particles
#SIMU_OPTION += -DPARTICLE

# support Grackle, a chemistry and radiative cooling library
# --> must set NCOMP_PASSIVE_USER according to the primordial chemistry network set by GRACKLE_PRIMORDIAL
# --> please enable OpenMP when compiling Grackle (by "make omp-on")
#SIMU_OPTION += -DSUPPORT_GRACKLE


# (b) options of different physical modules
# (b-1) hydro options
# ------------------------------------------------------------------------------------
ifeq "$(filter -DMODEL=HYDRO, $(SIMU_OPTION))" "-DMODEL=HYDRO"
# hydrodynamic scheme: RTVD/MHM/MHM_RP/CTU
# --> must be set when MODEL=HYDRO
# --> MHD only supports MHM_RP and CTU
SIMU_OPTION += -DFLU_SCHEME=CTU

# scheme of spatial data reconstruction: PLM/PPM (piecewise-linear/piecewise-parabolic)
# --> useless for RTVD
SIMU_OPTION += -DLR_SCHEME=PPM

# Riemann solver: EXACT/ROE/HLLE/HLLC/HLLD
# --> pure hydro: EXACT/ROE/HLLE/HLLC(*); MHD: ROE/HLLE/HLLD(*);
#                 (recommended solvers are highlighted by *)
# --> useless for RTVD
SIMU_OPTION += -DRSOLVER=ROE

# dual energy formalism: DE_ENPY/DE_EINT (evolve entropy or internal energy)
# --> DE_EINT is not supported yet; useless for RTVD
#SIMU_OPTION += -DDUAL_ENERGY=DE_ENPY

# number of user-defined passively advected scalars
# --> set it to 0 or comment it out if none is required
# --> useless for RTVD
SIMU_OPTION += -DNCOMP_PASSIVE_USER=0

# magnetohydrodynamics
#SIMU_OPTION += -DMHD

# cosmic rays (not supported yet)
#SIMU_OPTION += -DCOSMIC_RAY

# equation of state: EOS_GAMMA/EOS_ISOTHERMAL/EOS_NUCLEAR/EOS_TABULAR/EOS_USER
# --> must be set when MODEL=HYDRO; must also enable BAROTROPIC_EOS for EOS_ISOTHERMAL
SIMU_OPTION += -DEOS=EOS_GAMMA

# whether or not the EOS set above is barotropic
# --> mandatory for EOS_ISOTHERMAL; optional for EOS_TABULAR/EOS_USER
#SIMU_OPTION += -DBAROTROPIC_EOS

# nuclear EoS table default mode: NUC_TABLE_MODE_TEMP/NUC_TABLE_MODE_ENGY
#SIMU_OPTION += -DNUC_TABLE_MODE=NUC_TABLE_MODE_TEMP

# neutrino updating scheme: LIGHTBULB/IDSA/M1
#SIMU_OPTION += -DNEUTRINO_SCHEME=LIGHTBULB


# (b-2) ELBDM options
# ------------------------------------------------------------------------------------
else ifeq "$(filter -DMODEL=ELBDM, $(SIMU_OPTION))" "-DMODEL=ELBDM"
# enforce the mass conservation
SIMU_OPTION += -DCONSERVE_MASS

# 4-th order Laplacian
SIMU_OPTION += -DLAPLACIAN_4TH

# include the quartic self-interaction potential
# --> must turn on GRAVITY; does not support COMOVING
#SIMU_OPTION += -DQUARTIC_SELF_INTERACTION

# number of passively advected scalars
# --> not supported yet and must be set to 0 (or comment it out)
SIMU_OPTION += -DNCOMP_PASSIVE_USER=0

endif # MODEL


# (b-3) gravity options
# -------------------------------------------------------------------------------
ifeq "$(filter -DGRAVITY, $(SIMU_OPTION))" "-DGRAVITY"
# Poisson solver: SOR/MG (successive-overrelaxation (recommended)/multigrid)
# --> must be set when GRAVITY is enabled
SIMU_OPTION += -DPOT_SCHEME=SOR

# store GRA_GHOST_SIZE ghost-zone potential for each patch on each side
# --> recommended when PARTICLE is enabled for improving accuracy for particles around the patch boundaries
# --> must be enabled for STAR_FORMATION + STORE_PAR_ACC
SIMU_OPTION += -DSTORE_POT_GHOST

# use unsplitting method to couple gravity to the target model (recommended)
# --> for HYDRO only; ELBDM is not supported yet
SIMU_OPTION += -DUNSPLIT_GRAVITY

# comoving frame for cosmological simulations
#SIMU_OPTION += -DCOMOVING

# effective GR potential
# --> must also set "OPT__EXT_POT=3" in Input__Parameter
#SIMU_OPTION += -DGREP
endif # GRAVITY


# (b-4) particle options
# ------------------------------------------------------------------------------------
ifeq "$(filter -DPARTICLE, $(SIMU_OPTION))" "-DPARTICLE"
# enable tracer particles
#SIMU_OPTION += -DTRACER

# store particle acceleration (recommended)
SIMU_OPTION += -DSTORE_PAR_ACC

# allow for creating new particles after initialization
# --> must turn on STORE_POT_GHOST when STORE_PAR_ACC is adopted
#SIMU_OPTION += -DSTAR_FORMATION

# number of user-defined particle attributes
# --> set it to 0 or comment it out if none is required
SIMU_OPTION += -DPAR_NATT_USER=0
endif # PARTICLE


# (c) miscellaneous options (AMR, GPU, parallelization, optimizations, ...)
# ------------------------------------------------------------------------------------
# maximum number of AMR levels including the root level (level id = 0 ... NLEVEL-1)
# --> must be set in any cases
SIMU_OPTION += -DNLEVEL=10

# maximum number of patches on each AMR level
# --> must be set in any cases
SIMU_OPTION += -DMAX_PATCH=1000000

# number of cells along each direction in a single patch
# --> must be an even number greater than or equal to 8
SIMU_OPTION += -DPATCH_SIZE=8

# GPU acceleration
# --> must set GPU_ARCH as well
#SIMU_OPTION += -DGPU

# GPU architecture: FERMI/KEPLER/MAXWELL/PASCAL/VOLTA/TURING/AMPERE
SIMU_OPTION += -DGPU_ARCH=TURING

# debug mode
#SIMU_OPTION += -DGAMER_DEBUG

# bitwise reproducibility
#SIMU_OPTION += -DBITWISE_REPRODUCIBILITY

# measure the wall-clock time of GAMER
SIMU_OPTION += -DTIMING

# measure the wall-clock time of GPU solvers (will disable CPU/GPU overlapping)
# --> must enable TIMING
#SIMU_OPTION += -DTIMING_SOLVER

# double precision
#SIMU_OPTION += -DFLOAT8

# serial mode (in which no MPI libraries are required)
# --> must disable LOAD_BALANCE
SIMU_OPTION += -DSERIAL

# load-balance parallelization: HILBERT
# --> must disable SERIAL
#SIMU_OPTION += -DLOAD_BALANCE=HILBERT

# overlap MPI communication with computation
# --> NOT supported yet; must enable LOAD_BALANCE
#SIMU_OPTION += -DOVERLAP_MPI

# enable OpenMP parallelization
SIMU_OPTION += -DOPENMP

# work on the NAOC Laohu GPU cluster
#SIMU_OPTION += -DLAOHU

# support HDF5 format
#SIMU_OPTION += -DSUPPORT_HDF5

# support GNU scientific library
#SIMU_OPTION += -DSUPPORT_GSL

# support yt inline analysis
#SIMU_OPTION += -DSUPPORT_LIBYT

# use patch group as the unit in libyt; this will speed up inline-analysis but increase memory consumption
# --> must enable SUPPORT_LIBYT
#SIMU_OPTION += -DLIBYT_USE_PATCH_GROUP

# random number implementation: RNG_GNU_EXT/RNG_CPP11 (GNU extension drand48_r/c++11 <random>)
# --> use RNG_GNU_EXT for compilers supporting GNU extensions (**not supported on some macOS**)
#     use RNG_CPP11   for compilers supporting c++11 (**may need to add -std=c++11 to CXXFLAG**)
SIMU_OPTION += -DRANDOM_NUMBER=RNG_GNU_EXT





# compiler and flags
#######################################################################################################

# intel
# -------------------------------------------------------------------------------
# CXX         = icpc                                      # serial compiler
##CXX         = $(MPI_PATH)/bin/mpicxx                    # MPI compiler
##CXX         = CC                                        # cray wrapper script
# CXXFLAG     = -g -O3                                    # general flags
##CXXFLAG     = -g -O3 -std=c++11 #-gxx-name=YOUR_G++
##CXXFLAG     = -g -fast
# CXXFLAG    += -w1                                       # warning flags
# OPENMPFLAG  = -fopenmp                                  # openmp flag
# LIB         = -limf                                     # libraries and linker flags
#
## for debug only
#ifeq "$(filter -DGAMER_DEBUG, $(SIMU_OPTION))" "-DGAMER_DEBUG"
##CXXFLAG    += -fstack-protector-all
##LIB        += -lssp
#endif
#
## suppress warning when OpenMP is disabled
#ifeq "$(filter -DOPENMP, $(SIMU_OPTION))" ""
# CXXFLAG    += -Wno-unknown-pragmas -diag-disable 3180
#endif


# gnu
# -------------------------------------------------------------------------------
 CXX         = g++                                       # serial compiler
#CXX         = $(MPI_PATH)/bin/mpicxx                    # MPI compiler
#CXX         = CC                                        # cray wrapper script
 CXXFLAG     = -g -O3                                    # general flags
#CXXFLAG     = -g -O3 -std=c++11
#CXXFLAG     = -g -Ofast
 CXXFLAG    += -Wall -Wextra                             # warning flags
 CXXFLAG    += -Wno-unused-variable -Wno-unused-parameter \
               -Wno-maybe-uninitialized -Wno-unused-but-set-variable \
               -Wno-unused-result -Wno-unused-function \
	       -Wno-implicit-fallthrough -Wno-parentheses
 OPENMPFLAG  = -fopenmp                                  # openmp flag
 LIB         =                                           # libraries and linker flags

# for debug only
ifeq "$(filter -DGAMER_DEBUG, $(SIMU_OPTION))" "-DGAMER_DEBUG"
#CXXFLAG    += -fstack-protector-all
endif

# suppress warning when OpenMP is disabled
ifeq "$(filter -DOPENMP, $(SIMU_OPTION))" ""
 CXXFLAG    += -Wno-unknown-pragmas
endif


# CUDA
# -------------------------------------------------------------------------------
 NVCC = $(CUDA_PATH)/bin/nvcc                            # CUDA compiler
#NVCC = $(CUDA_PATH)/bin/nvcc -ccbin YOUR_G++            # with a specified host compiler
#NVCC = nvcc -ccbin CC                                   # for the Cray environment





# library paths
#######################################################################################################

# template
CUDA_PATH    :=
FFTW_PATH    :=
MPI_PATH     :=
HDF5_PATH    :=
GRACKLE_PATH :=
GSL_PATH     :=
LIBYT_PATH   :=

# NCSA-bluewaters (only need to specify the path of user-installed packages)
#GRACKLE_PATH :=

# UIUC-campus (intel-15.0 + openmpi-1.8.4)
#CUDA_PATH    := /usr/local/cuda/7.0
#FFTW_PATH    := /projects/ncsa/grav/softwares/fftw/2.1.5
#MPI_PATH     := /usr/local/mpi/openmpi-1.8.4-intel-15.0
#HDF5_PATH    := /projects/ncsa/grav/softwares/miniconda2
#GRACKLE_PATH := /home/hyschive/local
#GSL_PATH     := /usr/local/gsl/gsl-1.16

# UIUC-campus (gcc-4.9.2 + openmpi-1.8.4)
#CUDA_PATH    := /usr/local/cuda/7.0
#FFTW_PATH    := /projects/ncsa/grav/softwares/fftw/2.1.5-openmpi-1.8.4-gcc-4.9.2
#MPI_PATH     := /usr/local/mpi/openmpi-1.8.4-gcc-4.9.2
#HDF5_PATH    := /projects/ncsa/grav/softwares/miniconda2
#GRACKLE_PATH := /home/hyschive/local
#GSL_PATH     := /usr/local/gsl/gsl-1.16

# NCSA-hybrid (gcc)
#CUDA_PATH    := /usr/local/cuda-8.0
#MPI_PATH     := /home/hyschive/project/software/openmpi/2.0.2
#FFTW_PATH    := /home/hyschive/project/software/fftw/2.1.5
#HDF5_PATH    := /home/hyschive/project/software/miniconda2
#GSL_PATH     :=

# NCSA-nano (intel 2016)
#CUDA_PATH    := /usr/local/cuda
#MPI_PATH     := /mnt/lustre/allen/hyschive/software/openmpi/2.0.2
#FFTW_PATH    := /mnt/lustre/allen/hyschive/software/fftw/2.1.5
#HDF5_PATH    := /mnt/lustre/allen/hyschive/software/miniconda2
#GSL_PATH     :=

# NCSA-dxl (gcc, serial)
#CUDA_PATH    :=
#FFTW_PATH    := /home/hyschive/software/fftw/2.1.5
#MPI_PATH     := /usr
#HDF5_PATH    := /home/hyschive/software/miniconda2
#GSL_PATH     := /usr/lib
#LIBYT_PATH   := /home/hyschive/project/libyt/libyt.dev/libyt

# NTU-eureka (default: openmpi-intel)
#CUDA_PATH    := /software/cuda/default
#FFTW_PATH    := /software/fftw/default
#MPI_PATH     := /software/openmpi/default
#HDF5_PATH    := /software/hdf5/default
#GRACKLE_PATH :=
#GSL_PATH     := /software/gsl/default
#LIBYT_PATH   :=

# NTU-hulk (openmpi-intel-qlc)
#CUDA_PATH    := /opt/gpu/cuda/4.2
#FFTW_PATH    := /opt/math/fftw/2.1.5-intel-openmpi-1.4.3-qlc
#MPI_PATH     := /usr/mpi/intel/openmpi-1.4.3-qlc
#HDF5_PATH    := /opt/hdf5/1.8.20
#GRACKLE_PATH := /work1/fish/Software/grackle
#GSL_PATH     := /opt/math/gsl/2.5
#LIBYT_PATH   := /project/fish/libyt/libyt
#FFTW_PATH    := /opt/math/fftw/2.1.5-intel-openmpi-1.6.0-qlc
#MPI_PATH     := /opt/mpi/openmpi/1.6.0-intel-qlc
#FFTW_PATH    := /opt/math/fftw/2.1.5-intel-openmpi-2.1.5-qlc
#MPI_PATH     := /opt/mpi/openmpi/2.1.5-intel-qlc
#CUDA_PATH    := /usr/local/cuda-7.5

# NTU-hulk (openmpi-gcc-qlc)
#CUDA_PATH    := /opt/gpu/cuda/4.2
#FFTW_PATH    := /opt/math/fftw/2.1.5-gcc-qlc
#MPI_PATH     := /usr/mpi/gcc/openmpi-1.4.3-qlc
#HDF5_PATH    := /opt/hdf5/1.8.9
#GRACKLE_PATH := /work1/fish/Software/grackle
#GSL_PATH     := /opt/math/gsl
#LIBYT_PATH   := /project/fish/libyt/libyt
#MPI_PATH     := /opt/mpi/openmpi/1.8.1-gcc-qlc
#CUDA_PATH    := /usr/local/cuda-7.5

# NTHU-fomalhaut (openmpi-gnu)
#CUDA_PATH    := /usr/local/cuda-10.0
#FFTW_PATH    := /home/hyschive/software/fftw/2.1.5-openmpi-gnu
#MPI_PATH     := /storage/app/gnu/openmpi-3.1.3-gcc8
#HDF5_PATH    := /storage/app/gnu/hdf5-1.8.21-gcc8
#GRACKLE_PATH :=
#GSL_PATH     :=

# NAOC-laohu (OpenMPI-1.3.2-intel)
#CUDA_PATH    := $(CUDA_INSTALL_PATH)
#FFTW_PATH    := /ifs/data/hsiyu/Software/fftw/2.1.5-openmpi-1.3.2-intel
#MPI_PATH     := /usr/mpi/intel/openmpi-1.3.2-qlc
#GPUID_PATH   := /ifs/data/hsiyu/Software/gpudevmgr

# A "typical" macOS installation without GPU
#CUDA_PATH    :=
#FFTW_PATH    := /usr/local/fftw-2.1.5
#MPI_PATH     := /usr/local/mpich-3.2
#HDF5_PATH    := ${HOME}/miniconda3
#GRACKLE_PATH :=
#GSL_PATH     := /usr/local/gsl-1.16

# NASA Pleiades (intel compilers and SGI MPI)
#CUDA_PATH    := /nasa/cuda/9.0/
#FFTW_PATH    := /u/jzuhone/opt/fftw-2.1.5
#MPI_PATH     := /nasa/sgi/mpt/2.14r19
#HDF5_PATH    := /nasa/hdf5/1.8.18_serial
#GRACKLE_PATH :=
#GSL_PATH     :=

# NCTS (default: openmpi-intel)
#CUDA_PATH    := /cluster/cuda-11.6
#FFTW_PATH    := /cluster/intel-2022.1/fftw-2.1.5_openmpi4
#MPI_PATH     := /cluster/intel-2022.1/openmpi-4.1.2
#HDF5_PATH    := /cluster/intel-2022.1/hdf5-1.10.8_openmpi4
#GRACKLE_PATH :=
#GSL_PATH     := /usr
#LIBYT_PATH   :=




# source files
#######################################################################################################

# common source files
# -------------------------------------------------------------------------------
# CUDA source files (compiled with nvcc)
GPU_FILE    := CUAPI_Asyn_FluidSolver.cu  CUAPI_DiagnoseDevice.cu  CUAPI_MemAllocate_Fluid.cu \
               CUAPI_MemFree_Fluid.cu  CUAPI_Set_Default_GPU_Parameter.cu  CUAPI_SetDevice.cu \
               CUAPI_Synchronize.cu  CUAPI_Asyn_dtSolver.cu  CUAPI_SetConstMemory.cu  CUAPI_SetConstMemory_EoS.cu


# C/C++ source files (compiled with c++ compiler)
CPU_FILE    := Main.cpp  EvolveLevel.cpp  InvokeSolver.cpp  Prepare_PatchData.cpp \
               InterpolateGhostZone.cpp

CPU_FILE    += Aux_Check_Parameter.cpp  Aux_Check_Conservation.cpp  Aux_Check.cpp  Aux_Check_Finite.cpp \
               Aux_Check_FluxAllocate.cpp  Aux_Check_PatchAllocate.cpp  Aux_Check_ProperNesting.cpp \
               Aux_Check_Refinement.cpp  Aux_Check_Restrict.cpp  Aux_Error.cpp  Aux_GetCPUInfo.cpp \
               Aux_GetMemInfo.cpp  Aux_Message.cpp  Aux_Record_PatchCount.cpp  Aux_TakeNote.cpp  Aux_Timing.cpp \
               Aux_Check_MemFree.cpp  Aux_Record_Performance.cpp  Aux_CheckFileExist.cpp  Aux_Array.cpp \
               Aux_Record_User.cpp  Aux_Record_CorrUnphy.cpp  Aux_SwapPointer.cpp  Aux_Check_NormalizePassive.cpp \
               Aux_LoadTable.cpp  Aux_IsFinite.cpp  Aux_ComputeProfile.cpp

CPU_FILE    += CPU_FluidSolver.cpp  Flu_AdvanceDt.cpp  Flu_Prepare.cpp  Flu_Close.cpp  Flu_FixUp_Flux.cpp \
               Flu_FixUp_Restrict.cpp  Flu_AllocateFluxArray.cpp  Flu_BoundaryCondition_User.cpp  Flu_ResetByUser.cpp \
               Flu_CorrAfterAllSync.cpp  Flu_ManageFixUpTempArray.cpp  Flu_DerivedField_BuiltIn.cpp \
               Flu_DerivedField_User.cpp

CPU_FILE    += End_GAMER.cpp  End_MemFree.cpp  End_MemFree_Fluid.cpp  End_StopManually.cpp  End_User.cpp \
               Init_BaseLevel.cpp  Init_GAMER.cpp  Init_Load_DumpTable.cpp \
               Init_Load_FlagCriteria.cpp  Init_Load_Parameter.cpp  Init_MemAllocate.cpp \
               Init_MemAllocate_Fluid.cpp  Init_Parallelization.cpp  Init_RecordBasePatch.cpp  Init_Refine.cpp \
               Init_ByRestart_v1.cpp  Init_ByFunction.cpp  Init_TestProb.cpp  Init_ByFile.cpp  Init_OpenMP.cpp \
               Init_ByRestart_HDF5.cpp  Init_ResetParameter.cpp  Init_ByRestart_v2.cpp  Init_MemoryPool.cpp \
               Init_Unit.cpp  Init_UniformGrid.cpp  Init_Field.cpp  Init_User.cpp

CPU_FILE    += Interpolate.cpp  Int_CQuadratic.cpp  Int_MinMod1D.cpp  Int_MinMod3D.cpp  Int_vanLeer.cpp \
               Int_Quadratic.cpp  Int_Table.cpp  Int_CQuartic.cpp  Int_Quartic.cpp

CPU_FILE    += Mis_CompareRealValue.cpp  Mis_GetTotalPatchNumber.cpp  Mis_GetTimeStep.cpp  Mis_Heapsort.cpp \
               Mis_BinarySearch.cpp  Mis_1D3DIdx.cpp  Mis_Matching.cpp  Mis_GetTimeStep_User.cpp \
               Mis_dTime2dt.cpp  Mis_CoordinateTransform.cpp  Mis_BinarySearch_Real.cpp  Mis_InterpolateFromTable.cpp \
               CPU_dtSolver.cpp  dt_Prepare_Flu.cpp  dt_Prepare_Pot.cpp  dt_Close.cpp  dt_InvokeSolver.cpp \
               Mis_UserWorkBeforeNextLevel.cpp  Mis_UserWorkBeforeNextSubstep.cpp

CPU_FILE    += Output_DumpData_Total.cpp  Output_DumpData.cpp  Output_DumpManually.cpp  Output_PatchMap.cpp \
               Output_DumpData_Part.cpp  Output_FlagMap.cpp  Output_Patch.cpp  Output_PreparedPatch_Fluid.cpp \
               Output_PatchCorner.cpp  Output_Flux.cpp  Output_User.cpp  Output_BasePowerSpectrum.cpp \
               Output_DumpData_Total_HDF5.cpp  Output_L1Error.cpp

CPU_FILE    += Flag_Real.cpp  Refine.cpp   SiblingSearch.cpp  SiblingSearch_Base.cpp  FindFather.cpp \
               Flag_User.cpp  Flag_Check.cpp  Flag_Lohner.cpp  Flag_Region.cpp

CPU_FILE    += Table_01.cpp  Table_02.cpp  Table_03.cpp  Table_04.cpp  Table_05.cpp  Table_06.cpp \
               Table_07.cpp  Table_SiblingSharingSameEdge.cpp  Table_SiblingPatch.cpp

vpath %.cu     GPU_API
vpath %.cpp    Main  Init  Refine  Fluid  Interpolation  Tables  Output  Miscellaneous  Auxiliary


# hydrodynamic source files (included only if "MODEL=HYDRO")
# ------------------------------------------------------------------------------------
ifeq "$(filter -DMODEL=HYDRO, $(SIMU_OPTION))" "-DMODEL=HYDRO"
GPU_FILE    += CUFLU_dtSolver_HydroCFL.cu  CUFLU_FluidSolver_RTVD.cu  CUFLU_FluidSolver_MHM.cu  CUFLU_FluidSolver_CTU.cu

GPU_FILE    += GPU_EoS_Gamma.cu  GPU_EoS_User_Template.cu  GPU_EoS_Isothermal.cu  GPU_EoS_Nuclear.cu \
               CUAPI_PassNuclearEoSTable2GPU.cu  CUAPI_MemFree_NuclearEoS.cu

CPU_FILE    += CPU_FluidSolver_RTVD.cpp  CPU_FluidSolver_MHM.cpp  CPU_FluidSolver_CTU.cpp \
               CPU_Shared_DataReconstruction.cpp  CPU_Shared_FluUtility.cpp  CPU_Shared_ComputeFlux.cpp \
               CPU_Shared_FullStepUpdate.cpp  CPU_Shared_RiemannSolver_Exact.cpp  CPU_Shared_RiemannSolver_Roe.cpp \
               CPU_Shared_RiemannSolver_HLLE.cpp  CPU_Shared_RiemannSolver_HLLC.cpp  CPU_Shared_DualEnergy.cpp \
               CPU_dtSolver_HydroCFL.cpp

CPU_FILE    += CPU_EoS_Gamma.cpp  CPU_EoS_User_Template.cpp  CPU_EoS_Isothermal.cpp  CPU_EoS_Nuclear.cpp \
               EoS_Init.cpp  EoS_End.cpp  EoS_End_Nuclear.cpp  NuclearEoS.cpp  cubinterp_some.cpp  linterp_some.cpp \
               findtoreps.cpp  findtemp_NR_bisection.cpp  readtable.cpp

CPU_FILE    += Hydro_Init_ByFunction_AssignData.cpp  Hydro_Aux_Check_Negative.cpp \
<<<<<<< HEAD
               Hydro_BoundaryCondition_Reflecting.cpp  Hydro_BoundaryCondition_Outflow.cpp
=======
               Hydro_BoundaryCondition_Reflecting.cpp  Hydro_BoundaryCondition_Outflow.cpp \
               Hydro_BoundaryCondition_Diode.cpp  EoS_Init.cpp  EoS_End.cpp
>>>>>>> c6817940

vpath %.cu                  Model_Hydro/GPU_Hydro  EoS  EoS/Gamma  EoS/User_Template  EoS/Isothermal  EoS/Nuclear
vpath %.cpp    Model_Hydro  Model_Hydro/CPU_Hydro  EoS  EoS/Gamma  EoS/User_Template  EoS/Isothermal  EoS/Nuclear

ifeq "$(filter -DGRAVITY, $(SIMU_OPTION))" "-DGRAVITY"
GPU_FILE    += CUPOT_HydroGravitySolver.cu  CUPOT_dtSolver_HydroGravity.cu

CPU_FILE    += CPU_HydroGravitySolver.cpp  CPU_dtSolver_HydroGravity.cpp

vpath %.cu     Model_Hydro/GPU_HydroGravity
vpath %.cpp    Model_Hydro/CPU_HydroGravity
endif

ifeq "$(filter -DMHD, $(SIMU_OPTION))" "-DMHD"
CPU_FILE    += MHD_GetCellCenteredBInPatch.cpp  MHD_InterpolateBField.cpp  MHD_AllocateElectricArray.cpp \
               MHD_Aux_Check_InterfaceB.cpp  MHD_FixUp_Electric.cpp  MHD_Aux_Check_DivergenceB.cpp \
               MHD_BoundaryCondition_Outflow.cpp  MHD_BoundaryCondition_Reflecting.cpp  MHD_BoundaryCondition_User.cpp \
               MHD_BoundaryCondition_Diode.cpp  MHD_CopyPatchInterfaceBField.cpp MHD_Init_BField_ByFile.cpp

CPU_FILE    += CPU_Shared_ConstrainedTransport.cpp  CPU_Shared_RiemannSolver_HLLD.cpp

ifeq "$(findstring -DLOAD_BALANCE, $(SIMU_OPTION))" "-DLOAD_BALANCE"
CPU_FILE    += MHD_LB_EnsureBFieldConsistencyAfterRestrict.cpp  MHD_LB_AllocateElectricArray.cpp \
               MHD_LB_ResetBufferElectric.cpp  MHD_LB_Refine_GetCoarseFineInterfaceBField.cpp
endif # LOAD_BALANCE
endif # MHD


# ELBDM source files (included only inf "MODEL=ELBDM")
# -------------------------------------------------------------------------------
else ifeq "$(filter -DMODEL=ELBDM, $(SIMU_OPTION))" "-DMODEL=ELBDM"
GPU_FILE    += CUFLU_ELBDMSolver.cu

CPU_FILE    += CPU_ELBDMSolver.cpp  ELBDM_Init_ByFunction_AssignData.cpp  ELBDM_Init_ByFile_AssignData.cpp \
               ELBDM_GetTimeStep_Fluid.cpp  ELBDM_Flag_EngyDensity.cpp  ELBDM_UnwrapPhase.cpp \
               ELBDM_GetTimeStep_Phase.cpp  ELBDM_SetTaylor3Coeff.cpp

vpath %.cu     Model_ELBDM/GPU_ELBDM
vpath %.cpp    Model_ELBDM/CPU_ELBDM  Model_ELBDM

ifeq "$(filter -DGRAVITY, $(SIMU_OPTION))" "-DGRAVITY"
GPU_FILE    += CUPOT_ELBDMGravitySolver.cu

CPU_FILE    += CPU_ELBDMGravitySolver.cpp  ELBDM_GetTimeStep_Gravity.cpp

vpath %.cu     Model_ELBDM/GPU_ELBDMGravity
vpath %.cpp    Model_ELBDM/CPU_ELBDMGravity
endif

endif # MODEL


# self-gravity source files (included only if "GRAVITY" is turned on)
# ------------------------------------------------------------------------------------
ifeq "$(filter -DGRAVITY, $(SIMU_OPTION))" "-DGRAVITY"
GPU_FILE    += CUAPI_MemAllocate_PoissonGravity.cu  CUAPI_MemFree_PoissonGravity.cu \
               CUAPI_Asyn_PoissonGravitySolver.cu  CUAPI_SetConstMemory_ExtAccPot.cu \
               CUAPI_SendExtPotTable2GPU.cu

GPU_FILE    += CUPOT_PoissonSolver_SOR.cu \
               CUPOT_PoissonSolver_MG.cu  CUPOT_ExtAcc_PointMass.cu  CUPOT_ExtPot_PointMass.cu \
               CUPOT_ExtPotSolver.cu  CUPOT_ExtPot_Tabular.cu  CUPOT_ExtPot_GREP.cu

CPU_FILE    += CPU_PoissonGravitySolver.cpp  CPU_PoissonSolver_SOR.cpp  CPU_PoissonSolver_FFT.cpp \
               CPU_PoissonSolver_MG.cpp  CPU_ExtPotSolver.cpp  CPU_ExtPotSolver_BaseLevel.cpp \
               CPU_ComputeGREP.cpp  CPU_ExtPot_GREP.cpp

CPU_FILE    += Init_FFTW.cpp  Gra_Close.cpp  Gra_Prepare_Flu.cpp  Gra_Prepare_Pot.cpp  Gra_Prepare_Corner.cpp \
               Gra_AdvanceDt.cpp  Poi_Close.cpp  Poi_Prepare_Pot.cpp  Poi_Prepare_Rho.cpp \
               Output_PreparedPatch_Poisson.cpp  Init_MemAllocate_PoissonGravity.cpp \
               End_MemFree_PoissonGravity.cpp  Init_Set_Default_SOR_Parameter.cpp  Init_GreenFuncK.cpp \
               Init_Set_Default_MG_Parameter.cpp  Poi_GetAverageDensity.cpp  Poi_AddExtraMassForGravity.cpp \
               Poi_BoundaryCondition_Extrapolation.cpp  Gra_Prepare_USG.cpp  Poi_StorePotWithGhostZone.cpp \
               Init_ExtAccPot.cpp  End_ExtAccPot.cpp  CPU_ExtAcc_PointMass.cpp  CPU_ExtPot_PointMass.cpp \
               Poi_UserWorkBeforePoisson.cpp  Init_LoadExtPotTable.cpp  CPU_ExtPot_Tabular.cpp \
               Poi_UserWorkBeforePoisson_GREP.cpp

vpath %.cu     SelfGravity/GPU_Poisson  SelfGravity/GPU_Gravity
vpath %.cpp    SelfGravity/CPU_Poisson  SelfGravity/CPU_Gravity  SelfGravity
endif # GRAVITY


# particle source files (included only if "PARTICLE" is turned on)
# ------------------------------------------------------------------------------------
ifeq "$(filter -DPARTICLE, $(SIMU_OPTION))" "-DPARTICLE"
GPU_FILE    +=

CPU_FILE    += Par_Init_ByFunction.cpp  Par_Output_TextFile.cpp  Par_Output_BinaryFile.cpp  Par_FindHomePatch_UniformGrid.cpp \
               Par_Aux_Check_Particle.cpp  Par_PassParticle2Father.cpp  Par_CollectParticle2OneLevel.cpp \
               Par_MassAssignment.cpp  Par_UpdateParticle.cpp  Par_GetTimeStep_VelAcc.cpp \
               Par_PassParticle2Sibling.cpp  Par_CountParticleInDescendant.cpp  Par_Aux_GetConservedQuantity.cpp \
               Par_Aux_InitCheck.cpp  Par_Aux_Record_ParticleCount.cpp  Par_PassParticle2Son_MultiPatch.cpp \
               Par_Synchronize.cpp  Par_PredictPos.cpp  Par_Init_ByFile.cpp  Par_Init_Attribute.cpp \
               Par_AddParticleAfterInit.cpp  Par_PassParticle2Son_SinglePatch.cpp  Par_EquilibriumIC.cpp \
               Par_ScatterParticleData.cpp  Par_UpdateTracerParticle.cpp  Par_MapMesh2Particles.cpp

vpath %.cu     Particle/GPU
vpath %.cpp    Particle/CPU  Particle

ifeq "$(findstring -DLOAD_BALANCE, $(SIMU_OPTION))" "-DLOAD_BALANCE"
CPU_FILE    += Par_LB_SendParticleData.cpp  Par_LB_CollectParticle2OneLevel.cpp \
               Par_LB_CollectParticleFromRealPatch.cpp  Par_LB_RecordExchangeParticlePatchID.cpp \
               Par_LB_MapBuffer2RealPatch.cpp  Par_LB_ExchangeParticleBetweenPatch.cpp \
               Par_LB_Refine_SendParticle2Father.cpp

vpath %.cpp    Particle/LoadBalance
endif # LOAD_BALANCE

endif # PARTICLE


# parallelization source files (included only if "SERIAL" is turned off)
# ------------------------------------------------------------------------------------
ifeq "$(filter -DSERIAL, $(SIMU_OPTION))" ""
CPU_FILE    += Flu_AllocateFluxArray_Buffer.cpp

CPU_FILE    += Flag_Buffer.cpp  Refine_Buffer.cpp

CPU_FILE    += Buf_AllocateBufferPatch.cpp  Buf_AllocateBufferPatch_Base.cpp  Buf_GetBufferData.cpp \
               Buf_RecordExchangeDataPatchID.cpp  Buf_RecordExchangeFluxPatchID.cpp Buf_SortBoundaryPatch.cpp \
               Buf_RecordBoundaryFlag.cpp  Buf_RecordBoundaryPatch.cpp  Buf_RecordBoundaryPatch_Base.cpp \
               Buf_ResetBufferFlux.cpp

CPU_FILE    += MPI_ExchangeBoundaryFlag.cpp  MPI_ExchangeBufferPosition.cpp  MPI_ExchangeData.cpp \
               Init_MPI.cpp  MPI_Exit.cpp

CPU_FILE    += Output_BoundaryFlagList.cpp  Output_ExchangeDataPatchList.cpp  Output_ExchangeFluxPatchList.cpp \
               Output_ExchangePatchMap.cpp

CPU_FILE    += Aux_Record_BoundaryPatch.cpp

vpath %.cpp    Buffer  MPI
endif # !SERIAL


# load-balance source files (included only if "LOAD_BALANCE" is turned on)
# ------------------------------------------------------------------------------------
CPU_FILE    += LB_HilbertCurve.cpp  LB_Utility.cpp

ifeq "$(findstring -DLOAD_BALANCE, $(SIMU_OPTION))" "-DLOAD_BALANCE"
CPU_FILE    += LB_Init_LoadBalance.cpp  LB_AllocateBufferPatch_Sibling.cpp  LB_RecordOvelapMPIPatchID.cpp \
               LB_Output_LBIdx.cpp  LB_AllocateBufferPatch_Father.cpp  LB_FindFather.cpp  LB_SiblingSearch.cpp \
               LB_RecordExchangeDataPatchID.cpp  LB_GetBufferData.cpp  LB_AllocateFluxArray.cpp \
               LB_RecordExchangeRestrictDataPatchID.cpp  LB_GrandsonCheck.cpp  LB_ExchangeFlaggedBuffer.cpp \
               LB_Refine.cpp  LB_Refine_GetNewRealPatchList.cpp  LB_Refine_AllocateNewPatch.cpp \
               LB_FindSonNotHome.cpp  LB_Refine_AllocateBufferPatch_Sibling.cpp \
               LB_AllocateBufferPatch_Sibling_Base.cpp  LB_RecordExchangeFixUpDataPatchID.cpp \
               LB_EstimateWorkload_AllPatchGroup.cpp  LB_EstimateLoadImbalance.cpp  LB_SetCutPoint.cpp \
               LB_Init_ByFunction.cpp  LB_Init_Refine.cpp

endif # LOAD_BALANCE

vpath %.cpp    LoadBalance


# yt inline analysis source files (included only if "SUPPORT_LIBYT" is turned on)
# ------------------------------------------------------------------------------------
ifeq "$(filter -DSUPPORT_LIBYT, $(SIMU_OPTION))" "-DSUPPORT_LIBYT"
CPU_FILE    += YT_Init.cpp  YT_End.cpp  YT_SetParameter.cpp  YT_AddLocalGrid.cpp  YT_Inline.cpp  YT_DerivedFunction.cpp \
               YT_GetParticleAttribute.cpp  YT_Miscellaneous.cpp

vpath %.cpp    YT
endif # SUPPORT_LIBYT


# local source terms source files
# ------------------------------------------------------------------------------------
GPU_FILE    += CUAPI_Asyn_SrcSolver.cu  CUSRC_SrcSolver_IterateAllCells.cu  CUSRC_Src_Deleptonization.cu \
               CUSRC_Src_User_Template.cu  CUSRC_Src_Lightbulb.cu

CPU_FILE    += CPU_SrcSolver.cpp  CPU_SrcSolver_IterateAllCells.cpp  CPU_Src_Deleptonization.cpp \
               CPU_Src_User_Template.cpp  CPU_Src_Lightbulb.cpp

CPU_FILE    += Src_AdvanceDt.cpp  Src_Prepare.cpp  Src_Close.cpp  Src_Init.cpp  Src_End.cpp \
               Src_WorkBeforeMajorFunc.cpp

vpath %.cu     SourceTerms  SourceTerms/User_Template  SourceTerms/Deleptonization  SourceTerms/LightBulb
vpath %.cpp    SourceTerms  SourceTerms/User_Template  SourceTerms/Deleptonization  SourceTerms/LightBulb


# Grackle source files (included only if "SUPPORT_GRACKLE" is turned on)
# ------------------------------------------------------------------------------------
ifeq "$(filter -DSUPPORT_GRACKLE, $(SIMU_OPTION))" "-DSUPPORT_GRACKLE"
CPU_FILE    += CPU_GrackleSolver.cpp

CPU_FILE    += Grackle_Init.cpp  Grackle_End.cpp  Init_MemAllocate_Grackle.cpp  End_MemFree_Grackle.cpp \
               Grackle_Prepare.cpp  Grackle_Close.cpp  Grackle_Init_FieldData.cpp  Grackle_AdvanceDt.cpp

vpath %.cpp    Grackle  Grackle/CPU_Grackle
endif # SUPPORT_GRACKLE


# star formation source files (included only if "STAR_FORMATION" is turned on)
# ------------------------------------------------------------------------------------
ifeq "$(filter -DSTAR_FORMATION, $(SIMU_OPTION))" "-DSTAR_FORMATION"
CPU_FILE    += SF_CreateStar.cpp  SF_CreateStar_AGORA.cpp

vpath %.cpp    StarFormation
endif # STAR_FORMATION


# test problem source files
# --> just compile all .cpp and .cu files under TestProblem/*/*/
# ------------------------------------------------------------------------------------
CPU_FILE    += $(notdir $(wildcard TestProblem/*/*/*.cpp))
GPU_FILE    += $(notdir $(wildcard TestProblem/*/*/*.cu))

VPATH := $(dir $(wildcard TestProblem/*/*/))



# rules and targets
#######################################################################################################

# object files
# -------------------------------------------------------------------------------
# add filename prefixes to distinguish CPU and GPU object files
PREFIX_CPU   := __cpu__
PREFIX_GPU   := __gpu__
OBJ_PATH     := Object
OBJ_CPU      := $(patsubst %.cpp, $(OBJ_PATH)/$(PREFIX_CPU)%.o, $(CPU_FILE))
ifeq "$(filter -DGPU, $(SIMU_OPTION))" "-DGPU"
OBJ_GPU      := $(patsubst %.cu,  $(OBJ_PATH)/$(PREFIX_GPU)%.o, $(GPU_FILE))
OBJ_GPU_LINK := $(OBJ_PATH)/gpu_link.o
endif


# libraries
# -------------------------------------------------------------------------------
ifeq "$(filter -DGPU, $(SIMU_OPTION))" "-DGPU"
LIB += -L$(CUDA_PATH)/lib64
#LIB += -L$(CUDA_PATH)/lib
LIB += -lcudart
endif

ifeq "$(filter -DLAOHU, $(SIMU_OPTION))" "-DLAOHU"
LIB += -L$(GPUID_PATH) -lgpudevmgr
endif

ifeq "$(filter -DGRAVITY, $(SIMU_OPTION))" "-DGRAVITY"
   LIB += -L$(FFTW_PATH)/lib
   ifeq "$(filter -DFLOAT8, $(SIMU_OPTION))" "-DFLOAT8"
      ifeq "$(filter -DSERIAL, $(SIMU_OPTION))" "-DSERIAL"
         LIB += -ldrfftw -ldfftw
      else
         LIB += -ldrfftw_mpi -ldfftw_mpi -ldrfftw -ldfftw
      endif
   else
      ifeq "$(filter -DSERIAL, $(SIMU_OPTION))" "-DSERIAL"
         LIB += -lsrfftw -lsfftw
      else
         LIB += -lsrfftw_mpi -lsfftw_mpi -lsrfftw -lsfftw
      endif
   endif
endif

ifeq "$(filter -DSUPPORT_GRACKLE, $(SIMU_OPTION))" "-DSUPPORT_GRACKLE"
LIB += -L$(GRACKLE_PATH)/lib -lgrackle
endif

ifeq "$(filter -DSUPPORT_HDF5, $(SIMU_OPTION))" "-DSUPPORT_HDF5"
LIB += -L$(HDF5_PATH)/lib -lhdf5
endif

ifeq "$(filter -DSUPPORT_GSL, $(SIMU_OPTION))" "-DSUPPORT_GSL"
LIB += -L$(GSL_PATH)/lib -lgsl -lgslcblas
endif

ifeq "$(filter -DSUPPORT_LIBYT, $(SIMU_OPTION))" "-DSUPPORT_LIBYT"
LIB += -L$(LIBYT_PATH)/lib -lyt
endif


# headers
# -------------------------------------------------------------------------------
INCLUDE := -I../include

ifeq "$(filter -DMODEL=HYDRO, $(SIMU_OPTION))" "-DMODEL=HYDRO"
INCLUDE += -IModel_Hydro/GPU_Hydro
endif

ifeq "$(filter -DSERIAL, $(SIMU_OPTION))" ""
INCLUDE += -I$(MPI_PATH)/include
endif

ifeq "$(filter -DGRAVITY, $(SIMU_OPTION))" "-DGRAVITY"
INCLUDE += -I$(FFTW_PATH)/include
endif

ifeq "$(filter -DSUPPORT_GRACKLE, $(SIMU_OPTION))" "-DSUPPORT_GRACKLE"
INCLUDE += -I$(GRACKLE_PATH)/include
endif

ifeq "$(filter -DSUPPORT_HDF5, $(SIMU_OPTION))" "-DSUPPORT_HDF5"
INCLUDE += -I$(HDF5_PATH)/include
endif

ifeq "$(filter -DSUPPORT_GSL, $(SIMU_OPTION))" "-DSUPPORT_GSL"
INCLUDE += -I$(GSL_PATH)/include
endif

ifeq "$(filter -DSUPPORT_LIBYT, $(SIMU_OPTION))" "-DSUPPORT_LIBYT"
INCLUDE += -I$(LIBYT_PATH)/include
endif


# CXX flags
# -------------------------------------------------------------------------------
# remove the OpenMP flag if OPENMP is disabled
ifeq "$(filter -DOPENMP, $(SIMU_OPTION))" ""
   OPENMPFLAG =
endif

# fixes compilation issues on Intel MPI
ifeq "$(filter -DSERIAL, $(SIMU_OPTION))" ""
   CXXFLAG += -DMPICH_IGNORE_CXX_SEEK
endif

COMMONFLAG := $(INCLUDE) $(SIMU_OPTION)
CXXFLAG    += $(COMMONFLAG) $(OPENMPFLAG)

# grep git information
GIT_INFO    :=
GIT_FAIL    := $(shell git rev-parse 2>&1 | cat)
ifeq "$(GIT_FAIL)" ""
   GIT_INFO += -DGIT_COMMIT="`git rev-parse HEAD`"              # commit
   GIT_INFO += -DGIT_BRANCH="`git rev-parse --abbrev-ref HEAD`" # branch
else
   GIT_INFO += -DGIT_COMMIT="N/A"
   GIT_INFO += -DGIT_BRANCH="N/A"
endif

# NVCC flags
# -------------------------------------------------------------------------------
# common flags
NVCCFLAG_COM := $(COMMONFLAG) -O3 # -Xcompiler #-Xopencc -OPT:Olimit=0

ifeq      "$(filter -DGPU_ARCH=FERMI,   $(SIMU_OPTION))" "-DGPU_ARCH=FERMI"
   NVCCFLAG_ARCH += -gencode arch=compute_20,code=\"compute_20,sm_20\"
#  NVCCFLAG_ARCH += -gencode arch=compute_20,code=\"compute_20,sm_21\"
else ifeq "$(filter -DGPU_ARCH=KEPLER,  $(SIMU_OPTION))" "-DGPU_ARCH=KEPLER"
   NVCCFLAG_ARCH += -gencode arch=compute_30,code=\"compute_30,sm_30\"
   NVCCFLAG_ARCH += -gencode arch=compute_35,code=\"compute_35,sm_35\"
   NVCCFLAG_ARCH += -gencode arch=compute_37,code=\"compute_37,sm_37\"
else ifeq "$(filter -DGPU_ARCH=MAXWELL, $(SIMU_OPTION))" "-DGPU_ARCH=MAXWELL"
   NVCCFLAG_ARCH += -gencode arch=compute_50,code=\"compute_50,sm_50\"
   NVCCFLAG_ARCH += -gencode arch=compute_52,code=\"compute_52,sm_52\"
else ifeq "$(filter -DGPU_ARCH=PASCAL,  $(SIMU_OPTION))" "-DGPU_ARCH=PASCAL"
   NVCCFLAG_ARCH += -gencode arch=compute_60,code=\"compute_60,sm_60\"
   NVCCFLAG_ARCH += -gencode arch=compute_61,code=\"compute_61,sm_61\"
else ifeq "$(filter -DGPU_ARCH=VOLTA,  $(SIMU_OPTION))" "-DGPU_ARCH=VOLTA"
   NVCCFLAG_ARCH += -gencode arch=compute_70,code=\"compute_70,sm_70\"
else ifeq "$(filter -DGPU_ARCH=TURING,  $(SIMU_OPTION))" "-DGPU_ARCH=TURING"
   NVCCFLAG_ARCH += -gencode arch=compute_75,code=\"compute_75,sm_75\"
else ifeq "$(filter -DGPU_ARCH=AMPERE,  $(SIMU_OPTION))" "-DGPU_ARCH=AMPERE"
   NVCCFLAG_ARCH += -gencode arch=compute_80,code=\"compute_80,sm_80\"
   NVCCFLAG_ARCH += -gencode arch=compute_86,code=\"compute_86,sm_86\"
else ifeq "$(filter -DGPU, $(SIMU_OPTION))" "-DGPU"
   $(error unknown GPU_ARCH (please set it in the Makefile))
endif

NVCCFLAG_COM += $(NVCCFLAG_ARCH)

ifeq "$(filter -DGAMER_DEBUG, $(SIMU_OPTION))" "-DGAMER_DEBUG"
   NVCCFLAG_COM += -g -Xptxas -v   # "-G" may cause the GPU Poisson solver to fail
endif

#NVCCFLAG_COM += -use_fast_math

# fluid solver flags
NVCCFLAG_FLU += -Xptxas -dlcm=ca -prec-div=false -ftz=true

ifeq      "$(filter -DGPU_ARCH=FERMI, $(SIMU_OPTION))" "-DGPU_ARCH=FERMI"
   ifeq "$(filter -DFLOAT8, $(SIMU_OPTION))" "-DFLOAT8"
#    NVCCFLAG_FLU += --maxrregcount=XX
   else
#    NVCCFLAG_FLU += --maxrregcount=XX
   endif
else ifeq "$(filter -DGPU_ARCH=KEPLER, $(SIMU_OPTION))" "-DGPU_ARCH=KEPLER"
   ifeq "$(filter -DFLOAT8, $(SIMU_OPTION))" "-DFLOAT8"
     NVCCFLAG_FLU += --maxrregcount=128
   else
     NVCCFLAG_FLU += --maxrregcount=70
   endif
else ifeq "$(filter -DGPU_ARCH=MAXWELL, $(SIMU_OPTION))" "-DGPU_ARCH=MAXWELL"
   ifeq "$(filter -DFLOAT8, $(SIMU_OPTION))" "-DFLOAT8"
     NVCCFLAG_FLU += --maxrregcount=224
   else
     NVCCFLAG_FLU += --maxrregcount=128
   endif
else ifeq "$(filter -DGPU_ARCH=PASCAL, $(SIMU_OPTION))" "-DGPU_ARCH=PASCAL"
   ifeq "$(filter -DFLOAT8, $(SIMU_OPTION))" "-DFLOAT8"
     NVCCFLAG_FLU += --maxrregcount=224
   else
     NVCCFLAG_FLU += --maxrregcount=128
   endif
else ifeq "$(filter -DGPU_ARCH=VOLTA, $(SIMU_OPTION))" "-DGPU_ARCH=VOLTA"
   ifeq "$(filter -DFLOAT8, $(SIMU_OPTION))" "-DFLOAT8"
     NVCCFLAG_FLU += --maxrregcount=224
   else
     NVCCFLAG_FLU += --maxrregcount=128
   endif
else ifeq "$(filter -DGPU_ARCH=TURING, $(SIMU_OPTION))" "-DGPU_ARCH=TURING"
   ifeq "$(filter -DFLOAT8, $(SIMU_OPTION))" "-DFLOAT8"
     NVCCFLAG_FLU += --maxrregcount=256
   else
     NVCCFLAG_FLU += --maxrregcount=256
   endif
else ifeq "$(filter -DGPU_ARCH=AMPERE, $(SIMU_OPTION))" "-DGPU_ARCH=AMPERE"
   ifeq "$(filter -DFLOAT8, $(SIMU_OPTION))" "-DFLOAT8"
     NVCCFLAG_FLU += --maxrregcount=192
   else
     NVCCFLAG_FLU += --maxrregcount=128
   endif
endif

# Poisson/gravity solvers flags
NVCCFLAG_POT += -Xptxas -dlcm=ca


# remove extra whitespaces
# -------------------------------------------------------------------------------
CXX          := $(strip $(CXX))
CXXFLAG      := $(strip $(CXXFLAG))
OPENMPFLAG   := $(strip $(OPENMPFLAG))
LIB          := $(strip $(LIB))
NVCC         := $(strip $(NVCC))
NVCCFLAG_COM := $(strip $(NVCCFLAG_COM))
NVCCFLAG_FLU := $(strip $(NVCCFLAG_FLU))
NVCCFLAG_POT := $(strip $(NVCCFLAG_POT))
GIT_INFO     := $(strip $(GIT_INFO))
CUDA_PATH    := $(strip $(CUDA_PATH))
FFTW_PATH    := $(strip $(FFTW_PATH))
MPI_PATH     := $(strip $(MPI_PATH))
HDF5_PATH    := $(strip $(HDF5_PATH))
GRACKLE_PATH := $(strip $(GRACKLE_PATH))
GSL_PATH     := $(strip $(GSL_PATH))
LIBYT_PATH   := $(strip $(LIBYT_PATH))


# implicit rules (do NOT modify the order of the following rules)
# -------------------------------------------------------------------------------
# output detailed compilation commands or not
ifeq "$(COMPILE_VERBOSE)" "0"
ECHO = @
else
ECHO =
endif

# GPU codes
ifeq "$(filter -DGPU, $(SIMU_OPTION))" "-DGPU"
$(OBJ_PATH)/$(PREFIX_GPU)CUFLU_%.o : CUFLU_%.cu
	@echo "Compiling $<"
	$(ECHO)$(NVCC) $(NVCCFLAG_COM) $(NVCCFLAG_FLU) -o $@ -dc $<

$(OBJ_PATH)/$(PREFIX_GPU)CUPOT_%.o : CUPOT_%.cu
	@echo "Compiling $<"
	$(ECHO)$(NVCC) $(NVCCFLAG_COM) $(NVCCFLAG_POT) -o $@ -dc $<

$(OBJ_PATH)/$(PREFIX_GPU)CUSRC_%.o : CUSRC_%.cu
	@echo "Compiling $<"
	$(ECHO)$(NVCC) $(NVCCFLAG_COM) -o $@ -dc $<

$(OBJ_PATH)/$(PREFIX_GPU)CUAPI_%.o : CUAPI_%.cu
	@echo "Compiling $<"
	$(ECHO)$(NVCC) $(NVCCFLAG_COM) -o $@ -dc $<

$(OBJ_PATH)/$(PREFIX_GPU)%.o : %.cu
	@echo "Compiling $<"
	$(ECHO)$(NVCC) $(NVCCFLAG_COM) -o $@ -dc $<
endif # GPU

# CPU codes
$(OBJ_PATH)/$(PREFIX_CPU)%.o : %.cpp
	@echo "Compiling $<"
	$(ECHO)$(CXX) $(CXXFLAG) $(GIT_INFO) -o $@ -c $<


# linking
# -------------------------------------------------------------------------------
$(EXECUTABLE) : $(OBJ_CPU) $(OBJ_GPU)
# GPU linker
ifeq "$(filter -DGPU, $(SIMU_OPTION))" "-DGPU"
	@echo "Linking GPU codes"
	$(ECHO)$(NVCC) -o $(OBJ_GPU_LINK) $(OBJ_GPU) $(NVCCFLAG_ARCH) -dlink
endif

# CPU linker
	@echo "Linking CPU codes"
ifeq "$(COMPILE_VERBOSE)" "1"
	$(CXX) -o $@ $^ $(OBJ_GPU_LINK) $(LIB) $(OPENMPFLAG)
	@printf "\nCompiling GAMER --> Successful!\n\n"; \
	cp $(EXECUTABLE) ../bin/
else
	@$(CXX) -o $@ $^ $(OBJ_GPU_LINK) $(LIB) $(OPENMPFLAG); \
	(if [ -e $@ ]; then \
		printf "\nCompiling GAMER --> Successful!\n\n"; \
		cp $(EXECUTABLE) ../bin/; \
	else \
		printf "\nCompiling GAMER --> Failed!\n\n"; \
	fi)
endif
	@rm -f ./*.linkinfo


# clean
# -------------------------------------------------------------------------------
.PHONY: clean
clean :
	@rm -f $(OBJ_PATH)/*
	@rm -f $(EXECUTABLE)
	@rm -f ./*.linkinfo<|MERGE_RESOLUTION|>--- conflicted
+++ resolved
@@ -509,12 +509,8 @@
                findtoreps.cpp  findtemp_NR_bisection.cpp  readtable.cpp
 
 CPU_FILE    += Hydro_Init_ByFunction_AssignData.cpp  Hydro_Aux_Check_Negative.cpp \
-<<<<<<< HEAD
-               Hydro_BoundaryCondition_Reflecting.cpp  Hydro_BoundaryCondition_Outflow.cpp
-=======
                Hydro_BoundaryCondition_Reflecting.cpp  Hydro_BoundaryCondition_Outflow.cpp \
                Hydro_BoundaryCondition_Diode.cpp  EoS_Init.cpp  EoS_End.cpp
->>>>>>> c6817940
 
 vpath %.cu                  Model_Hydro/GPU_Hydro  EoS  EoS/Gamma  EoS/User_Template  EoS/Isothermal  EoS/Nuclear
 vpath %.cpp    Model_Hydro  Model_Hydro/CPU_Hydro  EoS  EoS/Gamma  EoS/User_Template  EoS/Isothermal  EoS/Nuclear
