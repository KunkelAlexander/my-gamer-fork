--- conflicted
+++ resolved
@@ -161,17 +161,10 @@
 
 # GPU acceleration
 # --> must set GPU_ARCH as well
-<<<<<<< HEAD
 SIMU_OPTION += -DGPU
 
 # GPU architecture: FERMI/KEPLER/MAXWELL/PASCAL/VOLTA
 SIMU_OPTION += -DGPU_ARCH=FERMI
-=======
-# SIMU_OPTION += -DGPU
-
-# GPU architecture: FERMI/KEPLER/MAXWELL/PASCAL/VOLTA
-# SIMU_OPTION += -DGPU_ARCH=FERMI
->>>>>>> f0ecca91
 
 # debug mode
 #SIMU_OPTION += -DGAMER_DEBUG
@@ -195,11 +188,7 @@
 
 # load-balance parallelization: HILBERT
 # --> must disable SERIAL
-<<<<<<< HEAD
 SIMU_OPTION += -DLOAD_BALANCE=HILBERT
-=======
-# SIMU_OPTION += -DLOAD_BALANCE=HILBERT
->>>>>>> f0ecca91
 
 # overlap MPI communication with computation
 # --> NOT supported yet; must enable LOAD_BALANCE
@@ -355,17 +344,10 @@
 LIBYT_PATH   := /work1/cindytsai/Project/libyt
 
 # NTU-hulk (openmpi-intel-qlc)
-<<<<<<< HEAD
 CUDA_PATH    := /opt/gpu/cuda/4.2
 #FFTW_PATH    := /opt/math/fftw/2.1.5-intel-openmpi-1.4.3-qlc
 MPI_PATH     := /usr/mpi/intel/openmpi-1.4.3-qlc
 HDF5_PATH    := /opt/hdf5/1.8.20
-=======
-# CUDA_PATH    := /opt/gpu/cuda/4.2
-#FFTW_PATH    := /opt/math/fftw/2.1.5-intel-openmpi-1.4.3-qlc
-# MPI_PATH     := /usr/mpi/intel/openmpi-1.4.3-qlc
-# HDF5_PATH    := /opt/hdf5/1.8.20
->>>>>>> f0ecca91
 #GRACKLE_PATH := /work1/fish/Software/grackle
 #GSL_PATH     := /opt/math/gsl/2.5
 #LIBYT_PATH   := /project/fish/libyt/libyt
@@ -546,12 +528,8 @@
                CUAPI_SendExtPotTable2GPU.cu
 
 GPU_FILE    += CUPOT_PoissonSolver_SOR_10to14cube.cu  CUPOT_PoissonSolver_SOR_16to18cube.cu \
-<<<<<<< HEAD
                CUPOT_PoissonSolver_MG.cu  CUPOT_ExtAcc_PointMass.cu  CUPOT_ExtPot_PointMass.cu \
                CUPOT_ExtPotSolver.cu  CUPOT_ExtPot_Tabular.cu
-=======
-               CUPOT_PoissonSolver_MG.cu  CUPOT_ExtAcc_PointMass.cu  CUPOT_ExtPot_PointMass.cu
->>>>>>> f0ecca91
 
 CPU_FILE    += CPU_PoissonGravitySolver.cpp  CPU_PoissonSolver_SOR.cpp  CPU_PoissonSolver_FFT.cpp \
                CPU_PoissonSolver_MG.cpp
@@ -562,12 +540,8 @@
                End_MemFree_PoissonGravity.cpp  Init_Set_Default_SOR_Parameter.cpp  Init_GreenFuncK.cpp \
                Init_Set_Default_MG_Parameter.cpp  Poi_GetAverageDensity.cpp  Poi_AddExtraMassForGravity.cpp \
                Poi_BoundaryCondition_Extrapolation.cpp  Gra_Prepare_USG.cpp  Poi_StorePotWithGhostZone.cpp \
-<<<<<<< HEAD
                Init_ExtAccPot.cpp  End_ExtAccPot.cpp  CPU_ExtAcc_PointMass.cpp  CPU_ExtPot_PointMass.cpp \
                Poi_UserWorkBeforePoisson.cpp  Init_LoadExtPotTable.cpp  CPU_ExtPot_Tabular.cpp
-=======
-               Init_ExtAccPot.cpp  CPU_ExtAcc_PointMass.cpp  CPU_ExtPot_PointMass.cpp
->>>>>>> f0ecca91
 
 vpath %.cu     SelfGravity/GPU_Poisson  SelfGravity/GPU_Gravity
 vpath %.cpp    SelfGravity/CPU_Poisson  SelfGravity/CPU_Gravity  SelfGravity
