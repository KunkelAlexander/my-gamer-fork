


# ===========================================================================
# INSTRUCTIONS
#
# To compile GAMER, please set the following configurations properly:
#
# (1) simulation options
# (2) compiler and flags
# (3) library paths
# ===========================================================================



# executable
#######################################################################################################
EXECUTABLE := gamer



# output detailed compilation commands (0/1 = off/on)
#######################################################################################################
COMPILE_VERBOSE := 0



# simulation options
#######################################################################################################

# (a) physical modules
# -------------------------------------------------------------------------------
# physical model: HYDRO/ELBDM/PAR_ONLY (ELBDM: wave dark matter; PAR_ONLY: particle-only)
# --> must be set in any cases; PAR_ONLY is not supported yet;
#     ELBDM is not publicly available yet but will be released soon
SIMU_OPTION += -DMODEL=HYDRO

# enable gravity
SIMU_OPTION += -DGRAVITY

# enable particles
# --> must enable GRAVITY
SIMU_OPTION += -DPARTICLE

# support Grackle, a chemistry and radiative cooling library
# --> must set NCOMP_PASSIVE_USER according to the primordial chemistry network set by GRACKLE_PRIMORDIAL
# --> please enable OpenMP when compiling Grackle (by "make omp-on")
#SIMU_OPTION += -DSUPPORT_GRACKLE


# (b) options of different physical modules
# (b-1) hydro options
# ------------------------------------------------------------------------------------
ifeq "$(filter -DMODEL=HYDRO, $(SIMU_OPTION))" "-DMODEL=HYDRO"
# hydrodynamic scheme: RTVD/MHM/MHM_RP/CTU
# --> must be set when MODEL=HYDRO
# --> MHD only supports MHM_RP and CTU
SIMU_OPTION += -DFLU_SCHEME=CTU

# scheme of spatial data reconstruction: PLM/PPM (piecewise-linear/piecewise-parabolic)
# --> useless for RTVD
SIMU_OPTION += -DLR_SCHEME=PPM

# Riemann solver: EXACT/ROE/HLLE/HLLC/HLLD
# --> pure hydro: EXACT/ROE/HLLE/HLLC(*); MHD: ROE/HLLE/HLLD(*);
#                 (recommended solvers are highlighted by *)
# --> useless for RTVD
SIMU_OPTION += -DRSOLVER=HLLD

# dual energy formalism: DE_ENPY/DE_EINT (evolve entropy or internal energy)
# --> DE_EINT is not supported yet; useless for RTVD
#SIMU_OPTION += -DDUAL_ENERGY=DE_ENPY

# number of user-defined passively advected scalars
# --> set it to 0 or comment it out if none is required
# --> useless for RTVD
SIMU_OPTION += -DNCOMP_PASSIVE_USER=0

# magnetohydrodynamics
SIMU_OPTION += -DMHD

# (b-2) MHD options
# ------------------------------------------------------------------------------------
else ifeq "$(filter -DMODEL=MHD, $(SIMU_OPTION))" "-DMODEL=MHD"

# cosmic rays (not supported yet)
#SIMU_OPTION += -DCOSMIC_RAY

# equation of state: EOS_GAMMA/EOS_ISOTHERMAL/EOS_NUCLEAR/EOS_TABULAR/EOS_USER
# --> must be set when MODEL=HYDRO; must also enable BAROTROPIC_EOS for EOS_ISOTHERMAL
SIMU_OPTION += -DEOS=EOS_GAMMA

# whether or not the EOS set above is barotropic
# --> mandatory for EOS_ISOTHERMAL; optional for EOS_TABULAR/EOS_USER
#SIMU_OPTION += -DBAROTROPIC_EOS


# (b-2) ELBDM options
# ------------------------------------------------------------------------------------
else ifeq "$(filter -DMODEL=ELBDM, $(SIMU_OPTION))" "-DMODEL=ELBDM"
# enforce the mass conservation
SIMU_OPTION += -DCONSERVE_MASS

# 4-th order Laplacian
SIMU_OPTION += -DLAPLACIAN_4TH

# include the quartic self-interaction potential
# --> must turn on GRAVITY; does not support COMOVING
#SIMU_OPTION += -DQUARTIC_SELF_INTERACTION

# number of passively advected scalars
# --> not supported yet and must be set to 0 (or comment it out)
SIMU_OPTION += -DNCOMP_PASSIVE_USER=0

endif # MODEL


# (b-3) gravity options
# -------------------------------------------------------------------------------
ifeq "$(filter -DGRAVITY, $(SIMU_OPTION))" "-DGRAVITY"
# Poisson solver: SOR/MG (successive-overrelaxation (recommended)/multigrid)
# --> must be set when GRAVITY is enabled
SIMU_OPTION += -DPOT_SCHEME=SOR

# store GRA_GHOST_SIZE ghost-zone potential for each patch on each side
# --> recommended when PARTICLE is enabled for improving accuracy for particles around the patch boundaries
# --> must be enabled for STAR_FORMATION + STORE_PAR_ACC
SIMU_OPTION += -DSTORE_POT_GHOST

# use unsplitting method to couple gravity to the target model (recommended)
# --> for HYDRO only; ELBDM is not supported yet
SIMU_OPTION += -DUNSPLIT_GRAVITY

# comoving frame for cosmological simulations
# --> not supported for PARTICLE
#SIMU_OPTION += -DCOMOVING
endif # GRAVITY


# (b-4) particle options
# ------------------------------------------------------------------------------------
ifeq "$(filter -DPARTICLE, $(SIMU_OPTION))" "-DPARTICLE"
# store particle acceleration (recommended)
SIMU_OPTION += -DSTORE_PAR_ACC

# allow for creating new particles after initialization
# --> must turn on STORE_POT_GHOST when STORE_PAR_ACC is adopted
#SIMU_OPTION += -DSTAR_FORMATION

# number of user-defined particle attributes
# --> set it to 0 or comment it out if none is required
SIMU_OPTION += -DPAR_NATT_USER=0
endif # PARTICLE


# (c) miscellaneous options (AMR, GPU, parallelization, optimizations, ...)
# ------------------------------------------------------------------------------------
# maximum number of AMR levels including the root level (level id = 0 ... NLEVEL-1)
# --> must be set in any cases
SIMU_OPTION += -DNLEVEL=10

# maximum number of patches on each AMR level
# --> must be set in any cases
SIMU_OPTION += -DMAX_PATCH=1000000

# GPU acceleration
# --> must set GPU_ARCH as well
SIMU_OPTION += -DGPU

# GPU architecture: FERMI/KEPLER/MAXWELL/PASCAL/VOLTA/TURING
SIMU_OPTION += -DGPU_ARCH=KEPLER

# debug mode
#SIMU_OPTION += -DGAMER_DEBUG

# bitwise reproducibility
#SIMU_OPTION += -DBITWISE_REPRODUCIBILITY

# measure the wall-clock time of GAMER
SIMU_OPTION += -DTIMING

# measure the wall-clock time of GPU solvers (will disable CPU/GPU overlapping)
# --> must enable TIMING
#SIMU_OPTION += -DTIMING_SOLVER

# double precision
#SIMU_OPTION += -DFLOAT8

# serial mode (in which no MPI libraries are required)
# --> must disable LOAD_BALANCE
#SIMU_OPTION += -DSERIAL

# load-balance parallelization: HILBERT
# --> must disable SERIAL
SIMU_OPTION += -DLOAD_BALANCE=HILBERT

# overlap MPI communication with computation
# --> NOT supported yet; must enable LOAD_BALANCE
#SIMU_OPTION += -DOVERLAP_MPI

# enable OpenMP parallelization
SIMU_OPTION += -DOPENMP

# work on the NAOC Laohu GPU cluster
#SIMU_OPTION += -DLAOHU

# support HDF5 format
SIMU_OPTION += -DSUPPORT_HDF5

# support GNU scientific library
#SIMU_OPTION += -DSUPPORT_GSL

# support yt inline analysis
#SIMU_OPTION += -DSUPPORT_LIBYT

# random number implementation: RNG_GNU_EXT/RNG_CPP11 (GNU extension drand48_r/c++11 <random>)
# --> use RNG_GNU_EXT for compilers supporting GNU extensions (**not supported on some macOS**)
#     use RNG_CPP11   for compilers supporting c++11 (**may need to add -std=c++11 to CXXFLAG**)
SIMU_OPTION += -DRANDOM_NUMBER=RNG_GNU_EXT





# compiler and flags
#######################################################################################################

# intel
# -------------------------------------------------------------------------------
#CXX         = icpc                                      # serial compiler
#CXX         = $(MPI_PATH)/bin/mpicxx                    # MPI compiler
##CXX         = CC                                        # cray wrapper script
#CXXFLAG     = -g -O3                                   # general flags
##CXXFLAG     = -g -O3 -std=c++11 #-gxx-name=YOUR_G++
##CXXFLAG     = -g -fast
# CXXFLAG    += -w1                                       # warning flags
#OPENMPFLAG  = -fopenmp                                  # openmp flag
#LIB         = -limf                                      # libraries and linker flags
#
## for debug only
#ifeq "$(filter -DGAMER_DEBUG, $(SIMU_OPTION))" "-DGAMER_DEBUG"
##CXXFLAG    += -fstack-protector-all
##LIB        += -lssp
#endif
#
## suppress warning when OpenMP is disabled
#ifeq "$(filter -DOPENMP, $(SIMU_OPTION))" ""
#CXXFLAG    += -Wno-unknown-pragmas -diag-disable 3180
#endif


# gnu
# -------------------------------------------------------------------------------
#CXX         = g++                                       # serial compiler
CXX         = $(MPI_PATH)/bin/mpicxx                    # MPI compiler
#CXX         = CC                                        # cray wrapper script
#CXXFLAG     = -g -O3                                    # general flags
CXXFLAG     = -g -O0 -std=c++11
#CXXFLAG     = -g -Ofast
CXXFLAG    += -Wall -Wextra                             # warning flags
CXXFLAG    += -Wno-unused-variable -Wno-unused-parameter \
               -Wno-maybe-uninitialized -Wno-unused-but-set-variable \
               -Wno-unused-result -Wno-unused-function
OPENMPFLAG  = -fopenmp                                  # openmp flag
#LIB         =                                           # libraries and linker flags

# for debug only
#ifeq "$(filter -DGAMER_DEBUG, $(SIMU_OPTION))" "-DGAMER_DEBUG"
#CXXFLAG    += -fstack-protector-all
#endif

# suppress warning when OpenMP is disabled
#ifeq "$(filter -DOPENMP, $(SIMU_OPTION))" ""
CXXFLAG    += -Wno-unknown-pragmas
#endif


# CUDA
# -------------------------------------------------------------------------------
 NVCC = $(CUDA_PATH)/bin/nvcc                            # CUDA compiler
#NVCC = $(CUDA_PATH)/bin/nvcc -ccbin YOUR_G++            # with a specified host compiler
#NVCC = nvcc -ccbin CC                                   # for the Cray environment





# library paths
#######################################################################################################

# template
CUDA_PATH    :=
FFTW_PATH    :=
MPI_PATH     :=
HDF5_PATH    :=
GRACKLE_PATH :=
GSL_PATH     :=
LIBYT_PATH   :=

# NCSA-bluewaters (only need to specify the path of user-installed packages)
#GRACKLE_PATH :=

# UIUC-campus (intel-15.0 + openmpi-1.8.4)
#CUDA_PATH    := /usr/local/cuda/7.0
#FFTW_PATH    := /projects/ncsa/grav/softwares/fftw/2.1.5
#MPI_PATH     := /usr/local/mpi/openmpi-1.8.4-intel-15.0
#HDF5_PATH    := /projects/ncsa/grav/softwares/miniconda2
#GRACKLE_PATH := /home/hyschive/local
#GSL_PATH     := /usr/local/gsl/gsl-1.16

# UIUC-campus (gcc-4.9.2 + openmpi-1.8.4)
#CUDA_PATH    := /usr/local/cuda/7.0
#FFTW_PATH    := /projects/ncsa/grav/softwares/fftw/2.1.5-openmpi-1.8.4-gcc-4.9.2
#MPI_PATH     := /usr/local/mpi/openmpi-1.8.4-gcc-4.9.2
#HDF5_PATH    := /projects/ncsa/grav/softwares/miniconda2
#GRACKLE_PATH := /home/hyschive/local
#GSL_PATH     := /usr/local/gsl/gsl-1.16

# NCSA-hybrid (gcc)
#CUDA_PATH    := /usr/local/cuda-8.0
#MPI_PATH     := /home/hyschive/project/software/openmpi/2.0.2
#FFTW_PATH    := /home/hyschive/project/software/fftw/2.1.5
#HDF5_PATH    := /home/hyschive/project/software/miniconda2
#GSL_PATH     :=

# NCSA-nano (intel 2016)
#CUDA_PATH    := /usr/local/cuda
#MPI_PATH     := /mnt/lustre/allen/hyschive/software/openmpi/2.0.2
#FFTW_PATH    := /mnt/lustre/allen/hyschive/software/fftw/2.1.5
#HDF5_PATH    := /mnt/lustre/allen/hyschive/software/miniconda2
#GSL_PATH     :=

# NCSA-dxl (gcc, serial)
#CUDA_PATH    :=
#FFTW_PATH    := /home/hyschive/software/fftw/2.1.5
#MPI_PATH     := /usr
#HDF5_PATH    := /home/hyschive/software/miniconda2
#GSL_PATH     := /usr/lib
#LIBYT_PATH   := /home/hyschive/project/libyt/libyt.dev/libyt

# NTU-eureka (default: openmpi-intel)
#CUDA_PATH    := /software/cuda/default
#FFTW_PATH    := /software/fftw/default
#MPI_PATH     := /software/openmpi/default
#HDF5_PATH    := /software/hdf5/default
#GRACKLE_PATH :=
#GSL_PATH     := /software/gsl/default
#LIBYT_PATH   :=

# NTU-hulk (openmpi-intel-qlc)
#CUDA_PATH    := /opt/gpu/cuda/4.2
#FFTW_PATH    := /opt/math/fftw/2.1.5-intel-openmpi-1.4.3-qlc
#MPI_PATH     := /usr/mpi/intel/openmpi-1.4.3-qlc
#HDF5_PATH    := /opt/hdf5/1.8.20
#GRACKLE_PATH := /work1/fish/Software/grackle
#GSL_PATH     := /opt/math/gsl/2.5
#LIBYT_PATH   := /project/fish/libyt/libyt
#FFTW_PATH    := /opt/math/fftw/2.1.5-intel-openmpi-1.6.0-qlc
#MPI_PATH     := /opt/mpi/openmpi/1.6.0-intel-qlc
#FFTW_PATH    := /opt/math/fftw/2.1.5-intel-openmpi-2.1.5-qlc
#MPI_PATH     := /opt/mpi/openmpi/2.1.5-intel-qlc
#CUDA_PATH    := /usr/local/cuda-7.5

# NTU-hulk (openmpi-gcc-qlc)
#CUDA_PATH    := /opt/gpu/cuda/4.2
#FFTW_PATH    := /opt/math/fftw/2.1.5-gcc-qlc
#MPI_PATH     := /usr/mpi/gcc/openmpi-1.4.3-qlc
#HDF5_PATH    := /opt/hdf5/1.8.9
#GRACKLE_PATH := /work1/fish/Software/grackle
#GSL_PATH     := /opt/math/gsl
#LIBYT_PATH   := /project/fish/libyt/libyt
#MPI_PATH     := /opt/mpi/openmpi/1.8.1-gcc-qlc
#CUDA_PATH    := /usr/local/cuda-7.5

# NTHU-fomalhaut (openmpi-gnu)
#CUDA_PATH    := /usr/local/cuda-10.0
#FFTW_PATH    := /home/hyschive/software/fftw/2.1.5-openmpi-gnu
#MPI_PATH     := /storage/app/gnu/openmpi-3.1.3-gcc8
#HDF5_PATH    := /storage/app/gnu/hdf5-1.8.21-gcc8
#GRACKLE_PATH :=
#GSL_PATH     :=

# NAOC-laohu (OpenMPI-1.3.2-intel)
#CUDA_PATH    := $(CUDA_INSTALL_PATH)
#FFTW_PATH    := /ifs/data/hsiyu/Software/fftw/2.1.5-openmpi-1.3.2-intel
#MPI_PATH     := /usr/mpi/intel/openmpi-1.3.2-qlc
#GPUID_PATH   := /ifs/data/hsiyu/Software/gpudevmgr

# A "typical" macOS installation without GPU
#CUDA_PATH    :=
#FFTW_PATH    := /usr/local/fftw-2.1.5
#MPI_PATH     := /usr/local/mpich-3.2
#HDF5_PATH    := /usr/local/hdf5-1.8.20_serial
#GRACKLE_PATH :=
#GSL_PATH     := /usr/local/gsl-1.16

# NASA Pleiades (intel compilers and SGI MPI)
CUDA_PATH    := /nasa/cuda/9.0/
FFTW_PATH    := /u/jzuhone/opt/fftw-2.1.5
MPI_PATH     := /nasa/sgi/mpt/2.14r19
HDF5_PATH    := /nasa/hdf5/1.8.18_serial


# source files
#######################################################################################################

# common source files
# -------------------------------------------------------------------------------
# Cuda source files (compiled with nvcc)
GPU_FILE    := CUAPI_Asyn_FluidSolver.cu  CUAPI_DiagnoseDevice.cu  CUAPI_MemAllocate_Fluid.cu \
               CUAPI_MemFree_Fluid.cu  CUAPI_Set_Default_GPU_Parameter.cu  CUAPI_SetDevice.cu \
               CUAPI_Synchronize.cu  CUAPI_Asyn_dtSolver.cu  CUAPI_SetConstMemory.cu


# C/C++ source files (compiled with c++ compiler)
CPU_FILE    := Main.cpp  EvolveLevel.cpp  InvokeSolver.cpp  Prepare_PatchData.cpp \
               InterpolateGhostZone.cpp

CPU_FILE    += Aux_Check_Parameter.cpp  Aux_Check_Conservation.cpp  Aux_Check.cpp  Aux_Check_Finite.cpp \
               Aux_Check_FluxAllocate.cpp  Aux_Check_PatchAllocate.cpp  Aux_Check_ProperNesting.cpp \
               Aux_Check_Refinement.cpp  Aux_Check_Restrict.cpp  Aux_Error.cpp  Aux_GetCPUInfo.cpp \
               Aux_GetMemInfo.cpp  Aux_Message.cpp  Aux_Record_PatchCount.cpp  Aux_TakeNote.cpp  Aux_Timing.cpp \
               Aux_Check_MemFree.cpp  Aux_Record_Performance.cpp  Aux_CheckFileExist.cpp  Aux_Array.cpp \
               Aux_Record_User.cpp  Aux_Record_CorrUnphy.cpp  Aux_SwapPointer.cpp  Aux_Check_NormalizePassive.cpp \
               Aux_LoadTable.cpp  Aux_IsFinite.cpp  Aux_ComputeProfile.cpp

CPU_FILE    += CPU_FluidSolver.cpp  Flu_AdvanceDt.cpp  Flu_Prepare.cpp  Flu_Close.cpp  Flu_FixUp_Flux.cpp \
               Flu_FixUp_Restrict.cpp  Flu_AllocateFluxArray.cpp  Flu_BoundaryCondition_User.cpp  Flu_ResetByUser.cpp \
               Flu_CorrAfterAllSync.cpp  Flu_ManageFixUpTempArray.cpp

CPU_FILE    += End_GAMER.cpp  End_MemFree.cpp  End_MemFree_Fluid.cpp  End_StopManually.cpp  End_User.cpp \
               Init_BaseLevel.cpp  Init_GAMER.cpp  Init_Load_DumpTable.cpp \
               Init_Load_FlagCriteria.cpp  Init_Load_Parameter.cpp  Init_MemAllocate.cpp \
               Init_MemAllocate_Fluid.cpp  Init_Parallelization.cpp  Init_RecordBasePatch.cpp  Init_Refine.cpp \
               Init_ByRestart_v1.cpp  Init_ByFunction.cpp  Init_TestProb.cpp  Init_ByFile.cpp  Init_OpenMP.cpp \
               Init_ByRestart_HDF5.cpp  Init_ResetParameter.cpp  Init_ByRestart_v2.cpp  Init_MemoryPool.cpp \
               Init_Unit.cpp  Init_UniformGrid.cpp  Init_Field.cpp  Init_User.cpp

CPU_FILE    += Interpolate.cpp  Int_CQuadratic.cpp  Int_MinMod1D.cpp  Int_MinMod3D.cpp  Int_vanLeer.cpp \
               Int_Quadratic.cpp  Int_Table.cpp  Int_CQuartic.cpp  Int_Quartic.cpp

CPU_FILE    += Mis_CompareRealValue.cpp  Mis_GetTotalPatchNumber.cpp  Mis_GetTimeStep.cpp  Mis_Heapsort.cpp \
               Mis_BinarySearch.cpp  Mis_1D3DIdx.cpp  Mis_Matching.cpp  Mis_GetTimeStep_User.cpp \
               Mis_dTime2dt.cpp  Mis_CoordinateTransform.cpp  Mis_BinarySearch_Real.cpp  Mis_InterpolateFromTable.cpp \
               CPU_dtSolver.cpp  dt_Prepare_Flu.cpp  dt_Prepare_Pot.cpp  dt_Close.cpp  dt_InvokeSolver.cpp

CPU_FILE    += Output_DumpData_Total.cpp  Output_DumpData.cpp  Output_DumpManually.cpp  Output_PatchMap.cpp \
               Output_DumpData_Part.cpp  Output_FlagMap.cpp  Output_Patch.cpp  Output_PreparedPatch_Fluid.cpp \
               Output_PatchCorner.cpp  Output_Flux.cpp  Output_User.cpp  Output_BasePowerSpectrum.cpp \
               Output_DumpData_Total_HDF5.cpp  Output_L1Error.cpp

CPU_FILE    += Flag_Real.cpp  Refine.cpp   SiblingSearch.cpp  SiblingSearch_Base.cpp  FindFather.cpp \
               Flag_User.cpp  Flag_Check.cpp  Flag_Lohner.cpp  Flag_Region.cpp

CPU_FILE    += Table_01.cpp  Table_02.cpp  Table_03.cpp  Table_04.cpp  Table_05.cpp  Table_06.cpp \
               Table_07.cpp  Table_SiblingSharingSameEdge.cpp

vpath %.cu     GPU_API
vpath %.cpp    Main  Init  Refine  Fluid  Interpolation  Tables  Output  Miscellaneous  Auxiliary


# hydrodynamic source files (included only if "MODEL=HYDRO")
# ------------------------------------------------------------------------------------
ifeq "$(filter -DMODEL=HYDRO, $(SIMU_OPTION))" "-DMODEL=HYDRO"
GPU_FILE    += CUFLU_dtSolver_HydroCFL.cu  CUFLU_FluidSolver_RTVD.cu  CUFLU_FluidSolver_MHM.cu  CUFLU_FluidSolver_CTU.cu \
               GPU_EoS_Gamma.cu  GPU_EoS_User_Template.cu  GPU_EoS_Isothermal.cu

CPU_FILE    += CPU_FluidSolver_RTVD.cpp  CPU_FluidSolver_MHM.cpp  CPU_FluidSolver_CTU.cpp \
               CPU_Shared_DataReconstruction.cpp  CPU_Shared_FluUtility.cpp  CPU_Shared_ComputeFlux.cpp \
               CPU_Shared_FullStepUpdate.cpp  CPU_Shared_RiemannSolver_Exact.cpp  CPU_Shared_RiemannSolver_Roe.cpp \
               CPU_Shared_RiemannSolver_HLLE.cpp  CPU_Shared_RiemannSolver_HLLC.cpp  CPU_Shared_DualEnergy.cpp \
               CPU_dtSolver_HydroCFL.cpp  CPU_EoS_Gamma.cpp  CPU_EoS_User_Template.cpp  CPU_EoS_Isothermal.cpp

CPU_FILE    += Hydro_Init_ByFunction_AssignData.cpp  Hydro_Aux_Check_Negative.cpp \
               Hydro_BoundaryCondition_Reflecting.cpp  Hydro_BoundaryCondition_Outflow.cpp \
               EoS_Init.cpp  EoS_End.cpp

vpath %.cu     Model_Hydro/GPU_Hydro  EoS  EoS/Gamma  EoS/User_Template  EoS/Isothermal
vpath %.cpp    Model_Hydro/CPU_Hydro  Model_Hydro  EoS  EoS/Gamma  EoS/User_Template  EoS/Isothermal

ifeq "$(filter -DGRAVITY, $(SIMU_OPTION))" "-DGRAVITY"
GPU_FILE    += CUPOT_HydroGravitySolver.cu  CUPOT_dtSolver_HydroGravity.cu

CPU_FILE    += CPU_HydroGravitySolver.cpp  CPU_dtSolver_HydroGravity.cpp

vpath %.cu     Model_Hydro/GPU_HydroGravity
vpath %.cpp    Model_Hydro/CPU_HydroGravity
endif

ifeq "$(filter -DMHD, $(SIMU_OPTION))" "-DMHD"
CPU_FILE    += MHD_GetCellCenteredBInPatch.cpp  MHD_InterpolateBField.cpp  MHD_AllocateElectricArray.cpp \
               MHD_Aux_Check_InterfaceB.cpp  MHD_FixUp_Electric.cpp  MHD_Aux_Check_DivergenceB.cpp \
               MHD_BoundaryCondition_Outflow.cpp  MHD_BoundaryCondition_Reflecting.cpp  MHD_BoundaryCondition_User.cpp \
               MHD_CopyPatchInterfaceBField.cpp MHD_Init_BField_ByFile.cpp

CPU_FILE    += CPU_Shared_ConstrainedTransport.cpp  CPU_Shared_RiemannSolver_HLLD.cpp

ifeq "$(findstring -DLOAD_BALANCE, $(SIMU_OPTION))" "-DLOAD_BALANCE"
CPU_FILE    += MHD_LB_EnsureBFieldConsistencyAfterRestrict.cpp  MHD_LB_AllocateElectricArray.cpp \
               MHD_LB_ResetBufferElectric.cpp  MHD_LB_Refine_GetCoarseFineInterfaceBField.cpp
endif # LOAD_BALANCE
endif # MHD


# ELBDM source files (included only inf "MODEL=ELBDM")
# -------------------------------------------------------------------------------
else ifeq "$(filter -DMODEL=ELBDM, $(SIMU_OPTION))" "-DMODEL=ELBDM"
GPU_FILE    += CUFLU_ELBDMSolver.cu

CPU_FILE    += CPU_ELBDMSolver.cpp  ELBDM_Init_ByFunction_AssignData.cpp  ELBDM_Init_ByFile_AssignData.cpp \
               ELBDM_GetTimeStep_Fluid.cpp  ELBDM_Flag_EngyDensity.cpp  ELBDM_UnwrapPhase.cpp \
               ELBDM_GetTimeStep_Phase.cpp  ELBDM_SetTaylor3Coeff.cpp

vpath %.cu     Model_ELBDM/GPU_ELBDM
vpath %.cpp    Model_ELBDM/CPU_ELBDM  Model_ELBDM

ifeq "$(filter -DGRAVITY, $(SIMU_OPTION))" "-DGRAVITY"
GPU_FILE    += CUPOT_ELBDMGravitySolver.cu

CPU_FILE    += CPU_ELBDMGravitySolver.cpp  ELBDM_GetTimeStep_Gravity.cpp

vpath %.cu     Model_ELBDM/GPU_ELBDMGravity
vpath %.cpp    Model_ELBDM/CPU_ELBDMGravity
endif

endif # MODEL


# self-gravity source files (included only if "GRAVITY" is turned on)
# ------------------------------------------------------------------------------------
ifeq "$(filter -DGRAVITY, $(SIMU_OPTION))" "-DGRAVITY"
GPU_FILE    += CUAPI_MemAllocate_PoissonGravity.cu  CUAPI_MemFree_PoissonGravity.cu \
<<<<<<< HEAD
               CUAPI_Asyn_PoissonGravitySolver.cu
=======
               CUAPI_Asyn_PoissonGravitySolver.cu  CUAPI_SetConstMemory_ExtAccPot.cu \
               CUAPI_SendExtPotTable2GPU.cu
>>>>>>> 2d650a13

GPU_FILE    += CUPOT_PoissonSolver_SOR_10to14cube.cu  CUPOT_PoissonSolver_SOR_16to18cube.cu \
               CUPOT_PoissonSolver_MG.cu  CUPOT_ExtAcc_PointMass.cu  CUPOT_ExtPot_PointMass.cu \
               CUPOT_ExtPotSolver.cu  CUPOT_ExtPot_Tabular.cu

CPU_FILE    += CPU_PoissonGravitySolver.cpp  CPU_PoissonSolver_SOR.cpp  CPU_PoissonSolver_FFT.cpp \
               CPU_PoissonSolver_MG.cpp  CPU_ExtPotSolver.cpp  CPU_ExtPotSolver_BaseLevel.cpp

CPU_FILE    += Init_FFTW.cpp  Gra_Close.cpp  Gra_Prepare_Flu.cpp  Gra_Prepare_Pot.cpp  Gra_Prepare_Corner.cpp \
               Gra_AdvanceDt.cpp  Poi_Close.cpp  Poi_Prepare_Pot.cpp  Poi_Prepare_Rho.cpp \
               Output_PreparedPatch_Poisson.cpp  Init_MemAllocate_PoissonGravity.cpp \
               End_MemFree_PoissonGravity.cpp  Init_Set_Default_SOR_Parameter.cpp  Init_GreenFuncK.cpp \
               Init_Set_Default_MG_Parameter.cpp  Poi_GetAverageDensity.cpp  Poi_AddExtraMassForGravity.cpp \
               Poi_BoundaryCondition_Extrapolation.cpp  Gra_Prepare_USG.cpp  Poi_StorePotWithGhostZone.cpp \
               Init_ExtAccPot.cpp  End_ExtAccPot.cpp  CPU_ExtAcc_PointMass.cpp  CPU_ExtPot_PointMass.cpp \
               Poi_UserWorkBeforePoisson.cpp  Init_LoadExtPotTable.cpp  CPU_ExtPot_Tabular.cpp

vpath %.cu     SelfGravity/GPU_Poisson  SelfGravity/GPU_Gravity
vpath %.cpp    SelfGravity/CPU_Poisson  SelfGravity/CPU_Gravity  SelfGravity
endif # GRAVITY


# particle source files (included only if "PARTICLE" is turned on)
# ------------------------------------------------------------------------------------
ifeq "$(filter -DPARTICLE, $(SIMU_OPTION))" "-DPARTICLE"
GPU_FILE    +=

CPU_FILE    += Par_Init_ByFunction.cpp  Par_Output_TextFile.cpp  Par_FindHomePatch_UniformGrid.cpp \
               Par_Aux_Check_Particle.cpp  Par_PassParticle2Father.cpp  Par_CollectParticle2OneLevel.cpp \
               Par_MassAssignment.cpp  Par_UpdateParticle.cpp  Par_GetTimeStep_VelAcc.cpp \
               Par_PassParticle2Sibling.cpp  Par_CountParticleInDescendant.cpp  Par_Aux_GetConservedQuantity.cpp \
               Par_Aux_InitCheck.cpp  Par_Aux_Record_ParticleCount.cpp  Par_PassParticle2Son_MultiPatch.cpp \
               Par_Synchronize.cpp  Par_PredictPos.cpp  Par_Init_ByFile.cpp  Par_Init_Attribute.cpp \
               Par_AddParticleAfterInit.cpp  Par_PassParticle2Son_SinglePatch.cpp

vpath %.cu     Particle/GPU
vpath %.cpp    Particle/CPU  Particle

ifeq "$(findstring -DLOAD_BALANCE, $(SIMU_OPTION))" "-DLOAD_BALANCE"
CPU_FILE    += Par_LB_SendParticleData.cpp  Par_LB_CollectParticle2OneLevel.cpp \
               Par_LB_CollectParticleFromRealPatch.cpp  Par_LB_RecordExchangeParticlePatchID.cpp \
               Par_LB_MapBuffer2RealPatch.cpp  Par_LB_ExchangeParticleBetweenPatch.cpp \
               Par_LB_Refine_SendParticle2Father.cpp

vpath %.cpp    Particle/LoadBalance
endif # LOAD_BALANCE

endif # PARTICLE


# parallelization source files (included only if "SERIAL" is turned off)
# ------------------------------------------------------------------------------------
ifeq "$(filter -DSERIAL, $(SIMU_OPTION))" ""
CPU_FILE    += Flu_AllocateFluxArray_Buffer.cpp

CPU_FILE    += Flag_Buffer.cpp  Refine_Buffer.cpp

CPU_FILE    += Buf_AllocateBufferPatch.cpp  Buf_AllocateBufferPatch_Base.cpp  Buf_GetBufferData.cpp \
               Buf_RecordExchangeDataPatchID.cpp  Buf_RecordExchangeFluxPatchID.cpp Buf_SortBoundaryPatch.cpp \
               Buf_RecordBoundaryFlag.cpp  Buf_RecordBoundaryPatch.cpp  Buf_RecordBoundaryPatch_Base.cpp \
               Buf_ResetBufferFlux.cpp

CPU_FILE    += MPI_ExchangeBoundaryFlag.cpp  MPI_ExchangeBufferPosition.cpp  MPI_ExchangeData.cpp \
               Init_MPI.cpp  MPI_Exit.cpp

CPU_FILE    += Output_BoundaryFlagList.cpp  Output_ExchangeDataPatchList.cpp  Output_ExchangeFluxPatchList.cpp \
               Output_ExchangePatchMap.cpp

CPU_FILE    += Aux_Record_BoundaryPatch.cpp

vpath %.cpp    Buffer  MPI
endif # !SERIAL


# load-balance source files (included only if "LOAD_BALANCE" is turned on)
# ------------------------------------------------------------------------------------
CPU_FILE    += LB_HilbertCurve.cpp  LB_Utility.cpp

ifeq "$(findstring -DLOAD_BALANCE, $(SIMU_OPTION))" "-DLOAD_BALANCE"
CPU_FILE    += LB_Init_LoadBalance.cpp  LB_AllocateBufferPatch_Sibling.cpp  LB_RecordOvelapMPIPatchID.cpp \
               LB_Output_LBIdx.cpp  LB_AllocateBufferPatch_Father.cpp  LB_FindFather.cpp  LB_SiblingSearch.cpp \
               LB_RecordExchangeDataPatchID.cpp  LB_GetBufferData.cpp  LB_AllocateFluxArray.cpp \
               LB_RecordExchangeRestrictDataPatchID.cpp  LB_GrandsonCheck.cpp  LB_ExchangeFlaggedBuffer.cpp \
               LB_Refine.cpp  LB_Refine_GetNewRealPatchList.cpp  LB_Refine_AllocateNewPatch.cpp \
               LB_FindSonNotHome.cpp  LB_Refine_AllocateBufferPatch_Sibling.cpp \
               LB_AllocateBufferPatch_Sibling_Base.cpp  LB_RecordExchangeFixUpDataPatchID.cpp \
               LB_EstimateWorkload_AllPatchGroup.cpp  LB_EstimateLoadImbalance.cpp  LB_SetCutPoint.cpp \
               LB_Init_ByFunction.cpp  LB_Init_Refine.cpp

endif # LOAD_BALANCE

vpath %.cpp    LoadBalance


# yt inline analysis source files (included only if "SUPPORT_LIBYT" is turned on)
# ------------------------------------------------------------------------------------
ifeq "$(filter -DSUPPORT_LIBYT, $(SIMU_OPTION))" "-DSUPPORT_LIBYT"
CPU_FILE    += YT_Init.cpp  YT_End.cpp  YT_SetParameter.cpp  YT_AddAllGrid.cpp  YT_Inline.cpp

vpath %.cpp    YT
endif # SUPPORT_LIBYT


# Grackle source files (included only if "SUPPORT_GRACKLE" is turned on)
# ------------------------------------------------------------------------------------
ifeq "$(filter -DSUPPORT_GRACKLE, $(SIMU_OPTION))" "-DSUPPORT_GRACKLE"
CPU_FILE    += CPU_GrackleSolver.cpp

CPU_FILE    += Grackle_Init.cpp  Grackle_End.cpp  Init_MemAllocate_Grackle.cpp  End_MemFree_Grackle.cpp \
               Grackle_Prepare.cpp  Grackle_Close.cpp  Grackle_Init_FieldData.cpp  Grackle_AdvanceDt.cpp

vpath %.cpp    Grackle  Grackle/CPU_Grackle
endif # SUPPORT_GRACKLE


# star formation source files (included only if "STAR_FORMATION" is turned on)
# ------------------------------------------------------------------------------------
ifeq "$(filter -DSTAR_FORMATION, $(SIMU_OPTION))" "-DSTAR_FORMATION"
CPU_FILE    += SF_CreateStar.cpp  SF_CreateStar_AGORA.cpp

vpath %.cpp    StarFormation
endif # STAR_FORMATION


# test problem source files
# --> just compile all .cpp and .cu files under TestProblem/*/*/
# ------------------------------------------------------------------------------------
CPU_FILE    += $(notdir $(wildcard TestProblem/*/*/*.cpp))
GPU_FILE    += $(notdir $(wildcard TestProblem/*/*/*.cu))

VPATH := $(dir $(wildcard TestProblem/*/*/))



# rules and targets
#######################################################################################################

# object files
# -------------------------------------------------------------------------------
# add filename prefixes to distinguish CPU and GPU object files
PREFIX_CPU   := __cpu__
PREFIX_GPU   := __gpu__
OBJ_PATH     := Object
OBJ_CPU      := $(patsubst %.cpp, $(OBJ_PATH)/$(PREFIX_CPU)%.o, $(CPU_FILE))
ifeq "$(filter -DGPU, $(SIMU_OPTION))" "-DGPU"
OBJ_GPU      := $(patsubst %.cu,  $(OBJ_PATH)/$(PREFIX_GPU)%.o, $(GPU_FILE))
OBJ_GPU_LINK := $(OBJ_PATH)/gpu_link.o
endif


# libraries
# -------------------------------------------------------------------------------
ifeq "$(filter -DGPU, $(SIMU_OPTION))" "-DGPU"
LIB += -L$(CUDA_PATH)/lib64
#LIB += -L$(CUDA_PATH)/lib
LIB += -lcudart
endif

ifeq "$(filter -DLAOHU, $(SIMU_OPTION))" "-DLAOHU"
LIB += -L$(GPUID_PATH) -lgpudevmgr
endif

ifeq "$(filter -DGRAVITY, $(SIMU_OPTION))" "-DGRAVITY"
   LIB += -L$(FFTW_PATH)/lib
   ifeq "$(filter -DFLOAT8, $(SIMU_OPTION))" "-DFLOAT8"
      ifeq "$(filter -DSERIAL, $(SIMU_OPTION))" "-DSERIAL"
         LIB += -ldrfftw -ldfftw
      else
         LIB += -ldrfftw_mpi -ldfftw_mpi -ldrfftw -ldfftw
      endif
   else
      ifeq "$(filter -DSERIAL, $(SIMU_OPTION))" "-DSERIAL"
         LIB += -lsrfftw -lsfftw
      else
         LIB += -lsrfftw_mpi -lsfftw_mpi -lsrfftw -lsfftw
      endif
   endif
endif

ifeq "$(filter -DSUPPORT_GRACKLE, $(SIMU_OPTION))" "-DSUPPORT_GRACKLE"
LIB += -L$(GRACKLE_PATH)/lib -lgrackle
endif

ifeq "$(filter -DSUPPORT_HDF5, $(SIMU_OPTION))" "-DSUPPORT_HDF5"
LIB += -L$(HDF5_PATH)/lib -lhdf5
endif

ifeq "$(filter -DSUPPORT_GSL, $(SIMU_OPTION))" "-DSUPPORT_GSL"
LIB += -L$(GSL_PATH)/lib -lgsl -lgslcblas
endif

ifeq "$(filter -DSUPPORT_LIBYT, $(SIMU_OPTION))" "-DSUPPORT_LIBYT"
LIB += -L$(LIBYT_PATH)/lib -lyt
endif


# headers
# -------------------------------------------------------------------------------
INCLUDE := -I../include

ifeq "$(filter -DMODEL=HYDRO, $(SIMU_OPTION))" "-DMODEL=HYDRO"
INCLUDE += -IModel_Hydro/GPU_Hydro
endif

ifeq "$(filter -DSERIAL, $(SIMU_OPTION))" ""
INCLUDE += -I$(MPI_PATH)/include
endif

ifeq "$(filter -DGRAVITY, $(SIMU_OPTION))" "-DGRAVITY"
INCLUDE += -I$(FFTW_PATH)/include
endif

ifeq "$(filter -DSUPPORT_GRACKLE, $(SIMU_OPTION))" "-DSUPPORT_GRACKLE"
INCLUDE += -I$(GRACKLE_PATH)/include
endif

ifeq "$(filter -DSUPPORT_HDF5, $(SIMU_OPTION))" "-DSUPPORT_HDF5"
INCLUDE += -I$(HDF5_PATH)/include
endif

ifeq "$(filter -DSUPPORT_GSL, $(SIMU_OPTION))" "-DSUPPORT_GSL"
INCLUDE += -I$(GSL_PATH)/include
endif

ifeq "$(filter -DSUPPORT_LIBYT, $(SIMU_OPTION))" "-DSUPPORT_LIBYT"
INCLUDE += -I$(LIBYT_PATH)/include
endif


# CXX flags
# -------------------------------------------------------------------------------
# remove the OpenMP flag if OPENMP is disabled
ifeq "$(filter -DOPENMP, $(SIMU_OPTION))" ""
   OPENMPFLAG =
endif

# fixes compilation issues on Intel MPI
ifeq "$(filter -DSERIAL, $(SIMU_OPTION))" ""
   CXXFLAG += -DMPICH_IGNORE_CXX_SEEK
endif

COMMONFLAG := $(INCLUDE) $(SIMU_OPTION)
CXXFLAG    += $(COMMONFLAG) $(OPENMPFLAG)


# NVCC flags
# -------------------------------------------------------------------------------
# common flags
NVCCFLAG_COM := $(COMMONFLAG) -O3 # -Xcompiler #-Xopencc -OPT:Olimit=0

ifeq      "$(filter -DGPU_ARCH=FERMI,   $(SIMU_OPTION))" "-DGPU_ARCH=FERMI"
   NVCCFLAG_ARCH += -gencode arch=compute_20,code=\"compute_20,sm_20\"
#  NVCCFLAG_ARCH += -gencode arch=compute_20,code=\"compute_20,sm_21\"
else ifeq "$(filter -DGPU_ARCH=KEPLER,  $(SIMU_OPTION))" "-DGPU_ARCH=KEPLER"
   NVCCFLAG_ARCH += -gencode arch=compute_30,code=\"compute_30,sm_30\"
   NVCCFLAG_ARCH += -gencode arch=compute_35,code=\"compute_35,sm_35\"
   NVCCFLAG_ARCH += -gencode arch=compute_37,code=\"compute_37,sm_37\"
else ifeq "$(filter -DGPU_ARCH=MAXWELL, $(SIMU_OPTION))" "-DGPU_ARCH=MAXWELL"
   NVCCFLAG_ARCH += -gencode arch=compute_50,code=\"compute_50,sm_50\"
   NVCCFLAG_ARCH += -gencode arch=compute_52,code=\"compute_52,sm_52\"
else ifeq "$(filter -DGPU_ARCH=PASCAL,  $(SIMU_OPTION))" "-DGPU_ARCH=PASCAL"
   NVCCFLAG_ARCH += -gencode arch=compute_60,code=\"compute_60,sm_60\"
   NVCCFLAG_ARCH += -gencode arch=compute_61,code=\"compute_61,sm_61\"
else ifeq "$(filter -DGPU_ARCH=VOLTA,  $(SIMU_OPTION))" "-DGPU_ARCH=VOLTA"
   NVCCFLAG_ARCH += -gencode arch=compute_70,code=\"compute_70,sm_70\"
else ifeq "$(filter -DGPU_ARCH=TURING,  $(SIMU_OPTION))" "-DGPU_ARCH=TURING"
   NVCCFLAG_ARCH += -gencode arch=compute_75,code=\"compute_75,sm_75\"
else ifeq "$(filter -DGPU, $(SIMU_OPTION))" "-DGPU"
   $(error unknown GPU_ARCH (please set it in the Makefile))
endif

NVCCFLAG_COM += $(NVCCFLAG_ARCH)

ifeq "$(filter -DGAMER_DEBUG, $(SIMU_OPTION))" "-DGAMER_DEBUG"
   NVCCFLAG_COM += -g -Xptxas -v   # "-G" may cause the GPU Poisson solver to fail
endif

#NVCCFLAG_COM += -use_fast_math

# fluid solver flags
NVCCFLAG_FLU += -Xptxas -dlcm=ca -prec-div=false -ftz=true

ifeq      "$(filter -DGPU_ARCH=FERMI, $(SIMU_OPTION))" "-DGPU_ARCH=FERMI"
   ifeq "$(filter -DFLOAT8, $(SIMU_OPTION))" "-DFLOAT8"
#    NVCCFLAG_FLU += --maxrregcount=XX
   else
#    NVCCFLAG_FLU += --maxrregcount=XX
   endif
else ifeq "$(filter -DGPU_ARCH=KEPLER, $(SIMU_OPTION))" "-DGPU_ARCH=KEPLER"
   ifeq "$(filter -DFLOAT8, $(SIMU_OPTION))" "-DFLOAT8"
     NVCCFLAG_FLU += --maxrregcount=128
   else
     NVCCFLAG_FLU += --maxrregcount=64
   endif
else ifeq "$(filter -DGPU_ARCH=MAXWELL, $(SIMU_OPTION))" "-DGPU_ARCH=MAXWELL"
   ifeq "$(filter -DFLOAT8, $(SIMU_OPTION))" "-DFLOAT8"
     NVCCFLAG_FLU += --maxrregcount=192
   else
     NVCCFLAG_FLU += --maxrregcount=128
   endif
else ifeq "$(filter -DGPU_ARCH=PASCAL, $(SIMU_OPTION))" "-DGPU_ARCH=PASCAL"
   ifeq "$(filter -DFLOAT8, $(SIMU_OPTION))" "-DFLOAT8"
     NVCCFLAG_FLU += --maxrregcount=192
   else
     NVCCFLAG_FLU += --maxrregcount=128
   endif
else ifeq "$(filter -DGPU_ARCH=VOLTA, $(SIMU_OPTION))" "-DGPU_ARCH=VOLTA"
   ifeq "$(filter -DFLOAT8, $(SIMU_OPTION))" "-DFLOAT8"
     NVCCFLAG_FLU += --maxrregcount=192
   else
     NVCCFLAG_FLU += --maxrregcount=128
   endif
else ifeq "$(filter -DGPU_ARCH=TURING, $(SIMU_OPTION))" "-DGPU_ARCH=TURING"
   ifeq "$(filter -DFLOAT8, $(SIMU_OPTION))" "-DFLOAT8"
     NVCCFLAG_FLU += --maxrregcount=192
   else
     NVCCFLAG_FLU += --maxrregcount=128
   endif
endif

# Poisson/gravity solvers flags
NVCCFLAG_POT += -Xptxas -dlcm=ca


# remove extra whitespaces
# -------------------------------------------------------------------------------
CXX          := $(strip $(CXX))
CXXFLAG      := $(strip $(CXXFLAG))
OPENMPFLAG   := $(strip $(OPENMPFLAG))
LIB          := $(strip $(LIB))
NVCC         := $(strip $(NVCC))
NVCCFLAG_COM := $(strip $(NVCCFLAG_COM))
NVCCFLAG_FLU := $(strip $(NVCCFLAG_FLU))
NVCCFLAG_POT := $(strip $(NVCCFLAG_POT))


# implicit rules (do NOT modify the order of the following rules)
# -------------------------------------------------------------------------------
# output detailed compilation commands or not
ifeq "$(COMPILE_VERBOSE)" "0"
ECHO = @
else
ECHO =
endif

# GPU codes
ifeq "$(filter -DGPU, $(SIMU_OPTION))" "-DGPU"
$(OBJ_PATH)/$(PREFIX_GPU)CUFLU_%.o : CUFLU_%.cu
	@echo "Compiling $<"
	$(ECHO)$(NVCC) $(NVCCFLAG_COM) $(NVCCFLAG_FLU) -o $@ -dc $<

$(OBJ_PATH)/$(PREFIX_GPU)CUPOT_%.o : CUPOT_%.cu
	@echo "Compiling $<"
	$(ECHO)$(NVCC) $(NVCCFLAG_COM) $(NVCCFLAG_POT) -o $@ -dc $<

$(OBJ_PATH)/$(PREFIX_GPU)CUAPI_%.o : CUAPI_%.cu
	@echo "Compiling $<"
	$(ECHO)$(NVCC) $(NVCCFLAG_COM) -o $@ -dc $<

$(OBJ_PATH)/$(PREFIX_GPU)%.o : %.cu
	@echo "Compiling $<"
	$(ECHO)$(NVCC) $(NVCCFLAG_COM) -o $@ -dc $<
endif # GPU

# CPU codes
$(OBJ_PATH)/$(PREFIX_CPU)%.o : %.cpp
	@echo "Compiling $<"
	$(ECHO)$(CXX) $(CXXFLAG) -o $@ -c $<


# linking
# -------------------------------------------------------------------------------
$(EXECUTABLE) : $(OBJ_CPU) $(OBJ_GPU)
# GPU linker
ifeq "$(filter -DGPU, $(SIMU_OPTION))" "-DGPU"
	@echo "Linking GPU codes"
	$(ECHO)$(NVCC) -o $(OBJ_GPU_LINK) $(OBJ_GPU) $(NVCCFLAG_ARCH) -dlink
endif

# CPU linker
	@echo "Linking CPU codes"
ifeq "$(COMPILE_VERBOSE)" "1"
	$(CXX) -o $@ $^ $(OBJ_GPU_LINK) $(LIB) $(OPENMPFLAG)
	@printf "\nCompiling GAMER --> Successful!\n\n"; \
	cp $(EXECUTABLE) ../bin/
else
	@$(CXX) -o $@ $^ $(OBJ_GPU_LINK) $(LIB) $(OPENMPFLAG); \
	(if [ -e $@ ]; then \
		printf "\nCompiling GAMER --> Successful!\n\n"; \
		cp $(EXECUTABLE) ../bin/; \
	else \
		printf "\nCompiling GAMER --> Failed!\n\n"; \
	fi)
endif
	@rm -f ./*.linkinfo


# clean
# -------------------------------------------------------------------------------
.PHONY: clean
clean :
	@rm -f $(OBJ_PATH)/*
	@rm -f $(EXECUTABLE)
	@rm -f ./*.linkinfo


<|MERGE_RESOLUTION|>--- conflicted
+++ resolved
@@ -530,12 +530,8 @@
 # ------------------------------------------------------------------------------------
 ifeq "$(filter -DGRAVITY, $(SIMU_OPTION))" "-DGRAVITY"
 GPU_FILE    += CUAPI_MemAllocate_PoissonGravity.cu  CUAPI_MemFree_PoissonGravity.cu \
-<<<<<<< HEAD
-               CUAPI_Asyn_PoissonGravitySolver.cu
-=======
                CUAPI_Asyn_PoissonGravitySolver.cu  CUAPI_SetConstMemory_ExtAccPot.cu \
                CUAPI_SendExtPotTable2GPU.cu
->>>>>>> 2d650a13
 
 GPU_FILE    += CUPOT_PoissonSolver_SOR_10to14cube.cu  CUPOT_PoissonSolver_SOR_16to18cube.cu \
                CUPOT_PoissonSolver_MG.cu  CUPOT_ExtAcc_PointMass.cu  CUPOT_ExtPot_PointMass.cu \
