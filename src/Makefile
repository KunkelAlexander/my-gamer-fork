


# ===========================================================================
# INSTRUCTIONS
#
# To compile GAMER, please set the following configurations properly:
#
# (1) simulation options
# (2) compiler and flags
# (3) library paths
# ===========================================================================



# executable
#######################################################################################################
EXECUTABLE := gamer



# output detailed compilation commands (0/1 = off/on)
#######################################################################################################
COMPILE_VERBOSE := 0



# simulation options
#######################################################################################################

# (a) physical modules
# -------------------------------------------------------------------------------
# physical model: HYDRO/ELBDM/PAR_ONLY (ELBDM: wave dark matter; PAR_ONLY: particle-only)
# --> must be set in any cases; PAR_ONLY is not supported yet;
#     ELBDM is not publicly available yet but will be released soon
SIMU_OPTION += -DMODEL=HYDRO

# enable gravity
#SIMU_OPTION += -DGRAVITY

# enable particles
# --> must enable GRAVITY
#SIMU_OPTION += -DPARTICLE

# support Grackle, a chemistry and radiative cooling library
# --> must set NCOMP_PASSIVE_USER according to the primordial chemistry network set by GRACKLE_PRIMORDIAL
# --> please enable OpenMP when compiling Grackle (by "make omp-on")
#SIMU_OPTION += -DSUPPORT_GRACKLE


# (b) options of different physical modules
# (b-1) hydro options
# ------------------------------------------------------------------------------------
ifeq "$(filter -DMODEL=HYDRO, $(SIMU_OPTION))" "-DMODEL=HYDRO"
# hydrodynamic scheme: RTVD/MHM/MHM_RP/CTU
# --> must be set when MODEL=HYDRO
# --> MHD only supports MHM_RP and CTU
SIMU_OPTION += -DFLU_SCHEME=CTU

# scheme of spatial data reconstruction: PLM/PPM (piecewise-linear/piecewise-parabolic)
# --> useless for RTVD
SIMU_OPTION += -DLR_SCHEME=PPM

# Riemann solver: EXACT/ROE/HLLE/HLLC/HLLD
# --> pure hydro: EXACT/ROE/HLLE/HLLC; MHD: ROE/HLLE/HLLD
# --> useless for RTVD
SIMU_OPTION += -DRSOLVER=ROE

# dual energy formalism: DE_ENPY/DE_EINT (evolve entropy or internal energy)
# --> DE_EINT is not supported yet; useless for RTVD
#SIMU_OPTION += -DDUAL_ENERGY=DE_ENPY

# number of user-defined passively advected scalars
# --> set it to 0 or comment it out if none is required
# --> useless for RTVD
SIMU_OPTION += -DNCOMP_PASSIVE_USER=0

# magnetohydrodynamics
SIMU_OPTION += -DMHD


# (b-2) ELBDM options
# ------------------------------------------------------------------------------------
else ifeq "$(filter -DMODEL=ELBDM, $(SIMU_OPTION))" "-DMODEL=ELBDM"
# enforce the mass conservation
SIMU_OPTION += -DCONSERVE_MASS

# 4-th order Laplacian
SIMU_OPTION += -DLAPLACIAN_4TH

# include the quartic self-interaction potential
# --> must turn on GRAVITY; does not support COMOVING
#SIMU_OPTION += -DQUARTIC_SELF_INTERACTION

# number of passively advected scalars
# --> not supported yet and must be set to 0 (or comment it out)
SIMU_OPTION += -DNCOMP_PASSIVE_USER=0

endif # MODEL


# (b-3) gravity options
# -------------------------------------------------------------------------------
ifeq "$(filter -DGRAVITY, $(SIMU_OPTION))" "-DGRAVITY"
# Poisson solver: SOR/MG (successive-overrelaxation (recommended)/multigrid)
# --> must be set when GRAVITY is enabled
SIMU_OPTION += -DPOT_SCHEME=SOR

# store GRA_GHOST_SIZE ghost-zone potential for each patch on each side
# --> recommended when PARTICLE is enabled for improving accuracy for particles around the patch boundaries
# --> must be enabled for STAR_FORMATION + STORE_PAR_ACC
SIMU_OPTION += -DSTORE_POT_GHOST

# use unsplitting method to couple gravity to the target model (recommended)
# --> for HYDRO only; ELBDM is not supported yet
SIMU_OPTION += -DUNSPLIT_GRAVITY

# comoving frame for cosmological simulations
# --> not supported for PARTICLE
#SIMU_OPTION += -DCOMOVING
endif # GRAVITY


# (b-4) particle options
# ------------------------------------------------------------------------------------
ifeq "$(filter -DPARTICLE, $(SIMU_OPTION))" "-DPARTICLE"
# store particle acceleration (recommended)
SIMU_OPTION += -DSTORE_PAR_ACC

# allow for creating new particles after initialization
# --> must turn on STORE_POT_GHOST when STORE_PAR_ACC is adopted
#SIMU_OPTION += -DSTAR_FORMATION

# number of user-defined particle attributes
# --> set it to 0 or comment it out if none is required
SIMU_OPTION += -DPAR_NATT_USER=0
endif # PARTICLE


# (c) miscellaneous options (AMR, GPU, parallelization, optimizations, ...)
# ------------------------------------------------------------------------------------
# maximum number of AMR levels including the root level (level id = 0 ... NLEVEL-1)
# --> must be set in any cases
SIMU_OPTION += -DNLEVEL=10

# maximum number of patches on each AMR level
# --> must be set in any cases
SIMU_OPTION += -DMAX_PATCH=1000000

# GPU acceleration
# --> must set GPU_ARCH as well
#SIMU_OPTION += -DGPU

# GPU architecture: FERMI/KEPLER/MAXWELL/PASCAL/VOLTA
SIMU_OPTION += -DGPU_ARCH=KEPLER

# debug mode
#SIMU_OPTION += -DGAMER_DEBUG

# bitwise reproducibility
#SIMU_OPTION += -DBITWISE_REPRODUCIBILITY

# measure the wall-clock time of GAMER
SIMU_OPTION += -DTIMING

# measure the wall-clock time of GPU solvers (will disable CPU/GPU overlapping)
# --> must enable TIMING
#SIMU_OPTION += -DTIMING_SOLVER

# double precision
#SIMU_OPTION += -DFLOAT8

# serial mode (in which no MPI libraries are required)
# --> must disable LOAD_BALANCE
SIMU_OPTION += -DSERIAL

# load-balance parallelization: HILBERT
# --> must disable SERIAL
#SIMU_OPTION += -DLOAD_BALANCE=HILBERT

# overlap MPI communication with computation
# --> NOT supported yet; must enable LOAD_BALANCE
#SIMU_OPTION += -DOVERLAP_MPI

# enable OpenMP parallelization
SIMU_OPTION += -DOPENMP

# work on the NAOC Laohu GPU cluster
#SIMU_OPTION += -DLAOHU

# support HDF5 format
#SIMU_OPTION += -DSUPPORT_HDF5

# support GNU scientific library
#SIMU_OPTION += -DSUPPORT_GSL

# support yt inline analysis
#SIMU_OPTION += -DSUPPORT_LIBYT

# random number implementation: RNG_GNU_EXT/RNG_CPP11 (GNU extension drand48_r/c++11 <random>)
# --> use RNG_GNU_EXT for compilers supporting GNU extensions (**not supported on some macOS**)
#     use RNG_CPP11   for compilers supporting c++11 (**may need to add -std=c++11 to CXXFLAG**)
SIMU_OPTION += -DRANDOM_NUMBER=RNG_GNU_EXT





# compiler and flags
#######################################################################################################

# intel
# -------------------------------------------------------------------------------
# CXX         = icpc                                      # serial compiler
##CXX         = $(MPI_PATH)/bin/mpicxx                    # MPI compiler
##CXX         = CC                                        # cray wrapper script
# CXXFLAG     = -g -O3                                    # general flags
##CXXFLAG     = -g -O3 -std=c++11 #-gxx-name=YOUR_G++
##CXXFLAG     = -g -fast
# CXXFLAG    += -w1                                       # warning flags
# OPENMPFLAG  = -fopenmp                                  # openmp flag
# LIB         = -limf                                     # libraries and linker flags
#
## for debug only
#ifeq "$(filter -DGAMER_DEBUG, $(SIMU_OPTION))" "-DGAMER_DEBUG"
##CXXFLAG    += -fstack-protector-all
##LIB        += -lssp
#endif
#
## suppress warning when OpenMP is disabled
#ifeq "$(filter -DOPENMP, $(SIMU_OPTION))" ""
# CXXFLAG    += -Wno-unknown-pragmas -diag-disable 3180
#endif


# gnu
# -------------------------------------------------------------------------------
 CXX         = g++                                       # serial compiler
#CXX         = $(MPI_PATH)/bin/mpicxx                    # MPI compiler
#CXX         = CC                                        # cray wrapper script
 CXXFLAG     = -g -O3                                    # general flags
#CXXFLAG     = -g -O3 -std=c++11
#CXXFLAG     = -g -Ofast
 CXXFLAG    += -Wall -Wextra                             # warning flags
 CXXFLAG    += -Wno-unused-variable -Wno-unused-parameter \
               -Wno-maybe-uninitialized -Wno-unused-but-set-variable \
               -Wno-unused-result -Wno-unused-function
 OPENMPFLAG  = -fopenmp                                  # openmp flag
 LIB         =                                           # libraries and linker flags

# for debug only
ifeq "$(filter -DGAMER_DEBUG, $(SIMU_OPTION))" "-DGAMER_DEBUG"
#CXXFLAG    += -fstack-protector-all
endif

# suppress warning when OpenMP is disabled
ifeq "$(filter -DOPENMP, $(SIMU_OPTION))" ""
 CXXFLAG    += -Wno-unknown-pragmas
endif


# CUDA
# -------------------------------------------------------------------------------
 NVCC = $(CUDA_PATH)/bin/nvcc                            # CUDA compiler
#NVCC = $(CUDA_PATH)/bin/nvcc -ccbin YOUR_G++            # with a specified host compiler
#NVCC = nvcc -ccbin CC                                   # for the Cray environment





# library paths
#######################################################################################################

# template
CUDA_PATH    :=
FFTW_PATH    :=
MPI_PATH     :=
HDF5_PATH    :=
GRACKLE_PATH :=
GSL_PATH     :=
LIBYT_PATH   :=

# NCSA-bluewaters (only need to specify the path of user-installed packages)
#GRACKLE_PATH :=

# UIUC-campus (intel-15.0 + openmpi-1.8.4)
#CUDA_PATH    := /usr/local/cuda/7.0
#FFTW_PATH    := /projects/ncsa/grav/softwares/fftw/2.1.5
#MPI_PATH     := /usr/local/mpi/openmpi-1.8.4-intel-15.0
#HDF5_PATH    := /projects/ncsa/grav/softwares/miniconda2
#GRACKLE_PATH := /home/hyschive/local
#GSL_PATH     := /usr/local/gsl/gsl-1.16

# UIUC-campus (gcc-4.9.2 + openmpi-1.8.4)
#CUDA_PATH    := /usr/local/cuda/7.0
#FFTW_PATH    := /projects/ncsa/grav/softwares/fftw/2.1.5-openmpi-1.8.4-gcc-4.9.2
#MPI_PATH     := /usr/local/mpi/openmpi-1.8.4-gcc-4.9.2
#HDF5_PATH    := /projects/ncsa/grav/softwares/miniconda2
#GRACKLE_PATH := /home/hyschive/local
#GSL_PATH     := /usr/local/gsl/gsl-1.16

# NCSA-hybrid (gcc)
#CUDA_PATH    := /usr/local/cuda-8.0
#MPI_PATH     := /home/hyschive/project/software/openmpi/2.0.2
#FFTW_PATH    := /home/hyschive/project/software/fftw/2.1.5
#HDF5_PATH    := /home/hyschive/project/software/miniconda2
#GSL_PATH     :=

# NCSA-nano (intel 2016)
#CUDA_PATH    := /usr/local/cuda
#MPI_PATH     := /mnt/lustre/allen/hyschive/software/openmpi/2.0.2
#FFTW_PATH    := /mnt/lustre/allen/hyschive/software/fftw/2.1.5
#HDF5_PATH    := /mnt/lustre/allen/hyschive/software/miniconda2
#GSL_PATH     :=

# NCSA-dxl (gcc, serial)
#CUDA_PATH    :=
#FFTW_PATH    := /home/hyschive/software/fftw/2.1.5
#MPI_PATH     := /usr
#HDF5_PATH    := /home/hyschive/software/miniconda2
#GSL_PATH     := /usr/lib
#LIBYT_PATH   := /home/hyschive/project/libyt/libyt.dev/libyt

# NTU-hulk (openmpi-intel-qlc)
#CUDA_PATH    := /opt/gpu/cuda/4.2
#FFTW_PATH    := /opt/math/fftw/2.1.5-intel-openmpi-1.4.3-qlc
#MPI_PATH     := /usr/mpi/intel/openmpi-1.4.3-qlc
#HDF5_PATH    := /opt/hdf5/1.8.20
#GRACKLE_PATH := /work1/fish/Software/grackle
#GSL_PATH     := /opt/math/gsl/2.5
#LIBYT_PATH   := /project/fish/libyt/libyt
#FFTW_PATH    := /opt/math/fftw/2.1.5-intel-openmpi-1.6.0-qlc
#MPI_PATH     := /opt/mpi/openmpi/1.6.0-intel-qlc
#FFTW_PATH    := /opt/math/fftw/2.1.5-intel-openmpi-2.1.5-qlc
#MPI_PATH     := /opt/mpi/openmpi/2.1.5-intel-qlc
#CUDA_PATH    := /usr/local/cuda-7.5

# NTU-hulk (openmpi-gcc-qlc)
#CUDA_PATH    := /opt/gpu/cuda/4.2
#FFTW_PATH    := /opt/math/fftw/2.1.5-gcc-qlc
#MPI_PATH     := /usr/mpi/gcc/openmpi-1.4.3-qlc
#HDF5_PATH    := /opt/hdf5/1.8.9
#GRACKLE_PATH := /work1/fish/Software/grackle
#GSL_PATH     := /opt/math/gsl
#LIBYT_PATH   := /project/fish/libyt/libyt
#MPI_PATH     := /opt/mpi/openmpi/1.8.1-gcc-qlc
#CUDA_PATH    := /usr/local/cuda-7.5

# NAOC-laohu (OpenMPI-1.3.2-intel)
#CUDA_PATH    := $(CUDA_INSTALL_PATH)
#FFTW_PATH    := /ifs/data/hsiyu/Software/fftw/2.1.5-openmpi-1.3.2-intel
#MPI_PATH     := /usr/mpi/intel/openmpi-1.3.2-qlc
#GPUID_PATH   := /ifs/data/hsiyu/Software/gpudevmgr

# A "typical" macOS installation without GPU
#CUDA_PATH    :=
#FFTW_PATH    := /usr/local/fftw-2.1.5
#MPI_PATH     := /usr/local/mpich-3.2
#HDF5_PATH    := ${HOME}/miniconda3
#GRACKLE_PATH :=
#GSL_PATH     := /usr/local/gsl-1.16






# source files
#######################################################################################################

# common source files
# -------------------------------------------------------------------------------
# Cuda source files (compiled with nvcc)
CUDA_FILE   := CUAPI_Asyn_FluidSolver.cu  CUAPI_DiagnoseDevice.cu  CUAPI_MemAllocate_Fluid.cu \
               CUAPI_MemFree_Fluid.cu  CUAPI_Set_Default_GPU_Parameter.cu  CUAPI_SetDevice.cu \
               CUAPI_Synchronize.cu  CUAPI_Asyn_dtSolver.cu


# C/C++ source files (compiled with c++ compiler)
CC_FILE     := Main.cpp  EvolveLevel.cpp  InvokeSolver.cpp  Prepare_PatchData.cpp \
               InterpolateGhostZone.cpp

CC_FILE     += Aux_Check_Parameter.cpp  Aux_Check_Conservation.cpp  Aux_Check.cpp  Aux_Check_Finite.cpp \
               Aux_Check_FluxAllocate.cpp  Aux_Check_PatchAllocate.cpp  Aux_Check_ProperNesting.cpp \
               Aux_Check_Refinement.cpp  Aux_Check_Restrict.cpp  Aux_Error.cpp  Aux_GetCPUInfo.cpp \
               Aux_GetMemInfo.cpp  Aux_Message.cpp  Aux_Record_PatchCount.cpp  Aux_TakeNote.cpp  Aux_Timing.cpp \
               Aux_Check_MemFree.cpp  Aux_Record_Performance.cpp  Aux_CheckFileExist.cpp  Aux_Array.cpp \
               Aux_Record_User.cpp  Aux_Record_CorrUnphy.cpp  Aux_SwapPointer.cpp  Aux_Check_NormalizePassive.cpp \
               Aux_LoadTable.cpp  Aux_IsFinite.cpp

<<<<<<< HEAD
CC_FILE     += CPU_FluidSolver.cpp  Flu_AdvanceDt.cpp  Flu_Prepare.cpp  Flu_Close.cpp  Flu_FixUp.cpp  Flu_FixUp_Flux.cpp \
               Flu_FixUp_Restrict.cpp  Flu_AllocateFluxArray.cpp  Flu_BoundaryCondition_User.cpp  Flu_ResetByUser.cpp \
               Flu_CorrAfterAllSync.cpp  Flu_ManageFixUpTempArray.cpp  Flu_BoundaryCondition_Outflow.cpp
=======
CC_FILE     += CPU_FluidSolver.cpp  Flu_AdvanceDt.cpp  Flu_Prepare.cpp  Flu_Close.cpp  Flu_FixUp.cpp \
               Flu_Restrict.cpp  Flu_AllocateFluxArray.cpp  Flu_BoundaryCondition_User.cpp  Flu_ResetByUser.cpp \
               Flu_CorrAfterAllSync.cpp  Flu_SwapFluxPointer.cpp
>>>>>>> 0b4c6242

CC_FILE     += End_GAMER.cpp  End_MemFree.cpp  End_MemFree_Fluid.cpp  End_StopManually.cpp  End_User.cpp \
               Init_BaseLevel.cpp  Init_GAMER.cpp  Init_Load_DumpTable.cpp \
               Init_Load_FlagCriteria.cpp  Init_Load_Parameter.cpp  Init_MemAllocate.cpp \
               Init_MemAllocate_Fluid.cpp  Init_Parallelization.cpp  Init_RecordBasePatch.cpp  Init_Refine.cpp \
               Init_ByRestart_v1.cpp  Init_ByFunction.cpp  Init_TestProb.cpp  Init_ByFile.cpp  Init_OpenMP.cpp \
               Init_ByRestart_HDF5.cpp  Init_ResetParameter.cpp  Init_ByRestart_v2.cpp  Init_MemoryPool.cpp \
               Init_Unit.cpp  Init_UniformGrid.cpp  Init_Field.cpp  Init_User.cpp

CC_FILE     += Interpolate.cpp  Int_CQuadratic.cpp  Int_MinMod1D.cpp  Int_MinMod3D.cpp  Int_vanLeer.cpp \
               Int_Quadratic.cpp  Int_Table.cpp  Int_CQuartic.cpp  Int_Quartic.cpp

CC_FILE     += Mis_CompareRealValue.cpp  Mis_GetTotalPatchNumber.cpp  Mis_GetTimeStep.cpp  Mis_Heapsort.cpp \
               Mis_BinarySearch.cpp  Mis_1D3DIdx.cpp  Mis_Matching.cpp  Mis_GetTimeStep_User.cpp \
               Mis_dTime2dt.cpp  Mis_CoordinateTransform.cpp  Mis_BinarySearch_Real.cpp  Mis_InterpolateFromTable.cpp \
               CPU_dtSolver.cpp  dt_Prepare_Flu.cpp  dt_Prepare_Pot.cpp  dt_Close.cpp  dt_InvokeSolver.cpp

CC_FILE     += Output_DumpData_Total.cpp  Output_DumpData.cpp  Output_DumpManually.cpp  Output_PatchMap.cpp \
               Output_DumpData_Part.cpp  Output_FlagMap.cpp  Output_Patch.cpp  Output_PreparedPatch_Fluid.cpp \
               Output_PatchCorner.cpp  Output_Flux.cpp  Output_User.cpp  Output_BasePowerSpectrum.cpp \
               Output_DumpData_Total_HDF5.cpp  Output_L1Error.cpp

CC_FILE     += Flag_Real.cpp  Refine.cpp   SiblingSearch.cpp  SiblingSearch_Base.cpp  FindFather.cpp \
               Flag_User.cpp  Flag_Check.cpp  Flag_Lohner.cpp  Flag_Region.cpp

CC_FILE     += Table_01.cpp  Table_02.cpp  Table_03.cpp  Table_04.cpp  Table_05.cpp  Table_06.cpp \
               Table_07.cpp  Table_SiblingSharingSameEdge.cpp

vpath %.cu     GPU_API
vpath %.cpp    Main  Init  Refine  Fluid  Interpolation  Tables  Output  Miscellaneous  Auxiliary


# hydrodynamic source files (included only if "MODEL=HYDRO")
# ------------------------------------------------------------------------------------
ifeq "$(filter -DMODEL=HYDRO, $(SIMU_OPTION))" "-DMODEL=HYDRO"
CUDA_FILE   += CUFLU_dtSolver_HydroCFL.cu  CUFLU_FluidSolver_RTVD.cu  CUFLU_FluidSolver_MHM.cu  CUFLU_FluidSolver_CTU.cu

CC_FILE     += CPU_FluidSolver_RTVD.cpp  CPU_FluidSolver_MHM.cpp  CPU_FluidSolver_CTU.cpp \
               CPU_Shared_DataReconstruction.cpp  CPU_Shared_FluUtility.cpp  CPU_Shared_ComputeFlux.cpp \
               CPU_Shared_FullStepUpdate.cpp  CPU_Shared_RiemannSolver_Exact.cpp  CPU_Shared_RiemannSolver_Roe.cpp \
               CPU_Shared_RiemannSolver_HLLE.cpp  CPU_Shared_RiemannSolver_HLLC.cpp  CPU_Shared_DualEnergy.cpp \
               CPU_dtSolver_HydroCFL.cpp

CC_FILE     += Hydro_Init_ByFunction_AssignData.cpp  Hydro_Aux_Check_Negative.cpp \
               Hydro_BoundaryCondition_Reflecting.cpp  Hydro_BoundaryCondition_Outflow.cpp  Hydro_Flag_Vorticity.cpp

vpath %.cu     Model_Hydro/GPU_Hydro
vpath %.cpp    Model_Hydro/CPU_Hydro  Model_Hydro

ifeq "$(filter -DGRAVITY, $(SIMU_OPTION))" "-DGRAVITY"
CUDA_FILE   += CUPOT_HydroGravitySolver.cu  CUPOT_dtSolver_HydroGravity.cu

CC_FILE     += CPU_HydroGravitySolver.cpp  CPU_dtSolver_HydroGravity.cpp

vpath %.cu     Model_Hydro/GPU_HydroGravity
vpath %.cpp    Model_Hydro/CPU_HydroGravity
endif

ifeq "$(filter -DMHD, $(SIMU_OPTION))" "-DMHD"
#CUDA_FILE   +=

CC_FILE     += MHD_GetCellCenteredBInPatch.cpp  MHD_InterpolateBField.cpp  MHD_AllocateElectricArray.cpp \
               MHD_Aux_Check_InterfaceB.cpp  MHD_FixUp_Electric.cpp  MHD_Aux_Check_DivergenceB.cpp
CC_FILE     += CPU_Shared_ConstrainedTransport.cpp  CPU_Shared_RiemannSolver_HLLD.cpp
endif


# ELBDM source files (included only inf "MODEL=ELBDM")
# -------------------------------------------------------------------------------
else ifeq "$(filter -DMODEL=ELBDM, $(SIMU_OPTION))" "-DMODEL=ELBDM"
CUDA_FILE   += CUFLU_ELBDMSolver.cu

CC_FILE     += CPU_ELBDMSolver.cpp  ELBDM_Init_ByFunction_AssignData.cpp  ELBDM_Init_ByFile_AssignData.cpp \
               ELBDM_GetTimeStep_Fluid.cpp  ELBDM_Flag_EngyDensity.cpp  ELBDM_UnwrapPhase.cpp \
               ELBDM_GetTimeStep_Phase.cpp  ELBDM_SetTaylor3Coeff.cpp

vpath %.cu     Model_ELBDM/GPU_ELBDM
vpath %.cpp    Model_ELBDM/CPU_ELBDM  Model_ELBDM

ifeq "$(filter -DGRAVITY, $(SIMU_OPTION))" "-DGRAVITY"
CUDA_FILE   += CUPOT_ELBDMGravitySolver.cu

CC_FILE     += CPU_ELBDMGravitySolver.cpp  ELBDM_GetTimeStep_Gravity.cpp

vpath %.cu     Model_ELBDM/GPU_ELBDMGravity
vpath %.cpp    Model_ELBDM/CPU_ELBDMGravity
endif

endif # MODEL


# self-gravity source files (included only if "GRAVITY" is turned on)
# ------------------------------------------------------------------------------------
ifeq "$(filter -DGRAVITY, $(SIMU_OPTION))" "-DGRAVITY"
CUDA_FILE   += CUAPI_MemAllocate_PoissonGravity.cu  CUAPI_MemFree_PoissonGravity.cu \
               CUAPI_Asyn_PoissonGravitySolver.cu  CUAPI_Init_ExternalAccPot.cu

CUDA_FILE   += CUPOT_PoissonSolver_SOR_10to14cube.cu  CUPOT_PoissonSolver_SOR_16to18cube.cu \
               CUPOT_PoissonSolver_MG.cu

CC_FILE     += CPU_PoissonGravitySolver.cpp  CPU_PoissonSolver_SOR.cpp  CPU_PoissonSolver_FFT.cpp \
               CPU_PoissonSolver_MG.cpp

CC_FILE     += Init_FFTW.cpp  Gra_Close.cpp  Gra_Prepare_Flu.cpp  Gra_Prepare_Pot.cpp  Gra_Prepare_Corner.cpp \
               Gra_AdvanceDt.cpp  Poi_Close.cpp  Poi_Prepare_Pot.cpp  Poi_Prepare_Rho.cpp \
               Output_PreparedPatch_Poisson.cpp  Init_MemAllocate_PoissonGravity.cpp  CPU_ExternalPot.cpp \
               End_MemFree_PoissonGravity.cpp  Init_Set_Default_SOR_Parameter.cpp \
               Init_Set_Default_MG_Parameter.cpp  Poi_GetAverageDensity.cpp  Init_GreenFuncK.cpp \
               Init_ExternalPot.cpp  Poi_BoundaryCondition_Extrapolation.cpp  CPU_ExternalAcc.cpp \
               Gra_Prepare_USG.cpp  Init_ExternalAcc.cpp  Poi_StorePotWithGhostZone.cpp  Init_ExternalAccPot.cpp \
               Poi_AddExtraMassForGravity.cpp

vpath %.cu     SelfGravity/GPU_Poisson  SelfGravity/GPU_Gravity
vpath %.cpp    SelfGravity/CPU_Poisson  SelfGravity/CPU_Gravity  SelfGravity
endif # GRAVITY


# particle source files (included only if "PARTICLE" is turned on)
# ------------------------------------------------------------------------------------
ifeq "$(filter -DPARTICLE, $(SIMU_OPTION))" "-DPARTICLE"
CUDA_FILE   +=

CC_FILE     += Par_Init_ByFunction.cpp  Par_Output_TextFile.cpp  Par_FindHomePatch_UniformGrid.cpp \
               Par_Aux_Check_Particle.cpp  Par_PassParticle2Father.cpp  Par_CollectParticle2OneLevel.cpp \
               Par_MassAssignment.cpp  Par_UpdateParticle.cpp  Par_GetTimeStep_VelAcc.cpp \
               Par_PassParticle2Sibling.cpp  Par_CountParticleInDescendant.cpp  Par_Aux_GetConservedQuantity.cpp \
               Par_Aux_InitCheck.cpp  Par_Aux_Record_ParticleCount.cpp  Par_PassParticle2Son_MultiPatch.cpp \
               Par_Synchronize.cpp  Par_PredictPos.cpp  Par_Init_ByFile.cpp  Par_Init_Attribute.cpp \
               Par_AddParticleAfterInit.cpp  Par_PassParticle2Son_SinglePatch.cpp

vpath %.cu     Particle/GPU
vpath %.cpp    Particle/CPU  Particle

ifeq "$(findstring -DLOAD_BALANCE, $(SIMU_OPTION))" "-DLOAD_BALANCE"
CC_FILE     += Par_LB_SendParticleData.cpp  Par_LB_CollectParticle2OneLevel.cpp \
               Par_LB_CollectParticleFromRealPatch.cpp  Par_LB_RecordExchangeParticlePatchID.cpp \
               Par_LB_MapBuffer2RealPatch.cpp  Par_LB_ExchangeParticleBetweenPatch.cpp \
               Par_LB_Refine_SendParticle2Father.cpp

vpath %.cpp    Particle/LoadBalance
endif # LOAD_BALANCE

endif # PARTICLE


# parallelization source files (included only if "SERIAL" is turned off)
# ------------------------------------------------------------------------------------
ifeq "$(filter -DSERIAL, $(SIMU_OPTION))" ""
CC_FILE     += Flu_AllocateFluxArray_Buffer.cpp

CC_FILE     += Flag_Buffer.cpp  Refine_Buffer.cpp

CC_FILE     += Buf_AllocateBufferPatch.cpp  Buf_AllocateBufferPatch_Base.cpp  Buf_GetBufferData.cpp \
               Buf_RecordExchangeDataPatchID.cpp  Buf_RecordExchangeFluxPatchID.cpp Buf_SortBoundaryPatch.cpp \
               Buf_RecordBoundaryFlag.cpp  Buf_RecordBoundaryPatch.cpp  Buf_RecordBoundaryPatch_Base.cpp \
               Buf_ResetBufferFlux.cpp

CC_FILE     += MPI_ExchangeBoundaryFlag.cpp  MPI_ExchangeBufferPosition.cpp  MPI_ExchangeData.cpp \
               Init_MPI.cpp  MPI_Exit.cpp

CC_FILE     += Output_BoundaryFlagList.cpp  Output_ExchangeDataPatchList.cpp  Output_ExchangeFluxPatchList.cpp \
               Output_ExchangePatchMap.cpp

CC_FILE     += Aux_Record_BoundaryPatch.cpp

vpath %.cpp    Buffer  MPI
endif # !SERIAL


# load-balance source files (included only if "LOAD_BALANCE" is turned on)
# ------------------------------------------------------------------------------------
CC_FILE     += LB_HilbertCurve.cpp  LB_Utility.cpp

ifeq "$(findstring -DLOAD_BALANCE, $(SIMU_OPTION))" "-DLOAD_BALANCE"
CC_FILE     += LB_Init_LoadBalance.cpp  LB_AllocateBufferPatch_Sibling.cpp  LB_RecordOvelapMPIPatchID.cpp \
               LB_Output_LBIdx.cpp  LB_AllocateBufferPatch_Father.cpp  LB_FindFather.cpp  LB_SiblingSearch.cpp \
               LB_RecordExchangeDataPatchID.cpp  LB_GetBufferData.cpp  LB_AllocateFluxArray.cpp \
               LB_RecordExchangeRestrictDataPatchID.cpp  LB_GrandsonCheck.cpp  LB_ExchangeFlaggedBuffer.cpp \
               LB_Refine.cpp  LB_Refine_GetNewRealPatchList.cpp  LB_Refine_AllocateNewPatch.cpp \
               LB_FindSonNotHome.cpp  LB_Refine_AllocateBufferPatch_Sibling.cpp \
               LB_AllocateBufferPatch_Sibling_Base.cpp  LB_RecordExchangeFixUpDataPatchID.cpp \
               LB_EstimateWorkload_AllPatchGroup.cpp  LB_EstimateLoadImbalance.cpp  LB_SetCutPoint.cpp \
               LB_Init_ByFunction.cpp  LB_Init_Refine.cpp

endif # LOAD_BALANCE

vpath %.cpp    LoadBalance


# yt inline analysis source files (included only if "SUPPORT_LIBYT" is turned on)
# ------------------------------------------------------------------------------------
ifeq "$(filter -DSUPPORT_LIBYT, $(SIMU_OPTION))" "-DSUPPORT_LIBYT"
CC_FILE     += YT_Init.cpp  YT_End.cpp  YT_SetParameter.cpp  YT_AddAllGrid.cpp  YT_Inline.cpp

vpath %.cpp    YT
endif # SUPPORT_LIBYT


# Grackle source files (included only if "SUPPORT_GRACKLE" is turned on)
# ------------------------------------------------------------------------------------
ifeq "$(filter -DSUPPORT_GRACKLE, $(SIMU_OPTION))" "-DSUPPORT_GRACKLE"
CC_FILE     += CPU_GrackleSolver.cpp

CC_FILE     += Grackle_Init.cpp  Grackle_End.cpp  Init_MemAllocate_Grackle.cpp  End_MemFree_Grackle.cpp \
               Grackle_Prepare.cpp  Grackle_Close.cpp  Grackle_Init_FieldData.cpp  Grackle_AdvanceDt.cpp

vpath %.cpp    Grackle  Grackle/CPU_Grackle
endif # SUPPORT_GRACKLE


# star formation source files (included only if "STAR_FORMATION" is turned on)
# ------------------------------------------------------------------------------------
ifeq "$(filter -DSTAR_FORMATION, $(SIMU_OPTION))" "-DSTAR_FORMATION"
CC_FILE     += SF_CreateStar.cpp  SF_CreateStar_AGORA.cpp

vpath %.cpp    StarFormation
endif # STAR_FORMATION


# test problem source files
# --> note that here we simply compile all .cpp files under TestProblem/*/*/
# ------------------------------------------------------------------------------------
CC_FILE     += $(notdir $(wildcard TestProblem/*/*/*.cpp))

VPATH := $(dir $(wildcard TestProblem/*/*/))



# rules and targets
#######################################################################################################

# object files
# -------------------------------------------------------------------------------
OBJ_PATH := Object
OBJ := $(patsubst %.cpp, $(OBJ_PATH)/%.o, $(CC_FILE))
ifeq "$(filter -DGPU, $(SIMU_OPTION))" "-DGPU"
OBJ += $(patsubst %.cu,  $(OBJ_PATH)/%.o, $(CUDA_FILE))
endif


# libraries
# -------------------------------------------------------------------------------
ifeq "$(filter -DGPU, $(SIMU_OPTION))" "-DGPU"
LIB += -L$(CUDA_PATH)/lib64
#LIB += -L$(CUDA_PATH)/lib
LIB += -lcudart
endif

ifeq "$(filter -DLAOHU, $(SIMU_OPTION))" "-DLAOHU"
LIB += -L$(GPUID_PATH) -lgpudevmgr
endif

ifeq "$(filter -DGRAVITY, $(SIMU_OPTION))" "-DGRAVITY"
   LIB += -L$(FFTW_PATH)/lib
   ifeq "$(filter -DFLOAT8, $(SIMU_OPTION))" "-DFLOAT8"
      ifeq "$(filter -DSERIAL, $(SIMU_OPTION))" "-DSERIAL"
         LIB += -ldrfftw -ldfftw
      else
         LIB += -ldrfftw_mpi -ldfftw_mpi -ldrfftw -ldfftw
      endif
   else
      ifeq "$(filter -DSERIAL, $(SIMU_OPTION))" "-DSERIAL"
         LIB += -lsrfftw -lsfftw
      else
         LIB += -lsrfftw_mpi -lsfftw_mpi -lsrfftw -lsfftw
      endif
   endif
endif

ifeq "$(filter -DSUPPORT_GRACKLE, $(SIMU_OPTION))" "-DSUPPORT_GRACKLE"
LIB += -L$(GRACKLE_PATH)/lib -lgrackle
endif

ifeq "$(filter -DSUPPORT_HDF5, $(SIMU_OPTION))" "-DSUPPORT_HDF5"
LIB += -L$(HDF5_PATH)/lib -lhdf5
endif

ifeq "$(filter -DSUPPORT_GSL, $(SIMU_OPTION))" "-DSUPPORT_GSL"
LIB += -L$(GSL_PATH)/lib -lgsl -lgslcblas
endif

ifeq "$(filter -DSUPPORT_LIBYT, $(SIMU_OPTION))" "-DSUPPORT_LIBYT"
LIB += -L$(LIBYT_PATH)/lib -lyt
endif


# headers
# -------------------------------------------------------------------------------
INCLUDE := -I../include

ifeq "$(filter -DSERIAL, $(SIMU_OPTION))" ""
INCLUDE += -I$(MPI_PATH)/include
endif

ifeq "$(filter -DGRAVITY, $(SIMU_OPTION))" "-DGRAVITY"
INCLUDE += -I$(FFTW_PATH)/include
endif

ifeq "$(filter -DSUPPORT_GRACKLE, $(SIMU_OPTION))" "-DSUPPORT_GRACKLE"
INCLUDE += -I$(GRACKLE_PATH)/include
endif

ifeq "$(filter -DSUPPORT_HDF5, $(SIMU_OPTION))" "-DSUPPORT_HDF5"
INCLUDE += -I$(HDF5_PATH)/include
endif

ifeq "$(filter -DSUPPORT_GSL, $(SIMU_OPTION))" "-DSUPPORT_GSL"
INCLUDE += -I$(GSL_PATH)/include
endif

ifeq "$(filter -DSUPPORT_LIBYT, $(SIMU_OPTION))" "-DSUPPORT_LIBYT"
INCLUDE += -I$(LIBYT_PATH)/include
endif


# CXX flags
# -------------------------------------------------------------------------------
# remove the OpenMP flag if OPENMP is disabled
ifeq "$(filter -DOPENMP, $(SIMU_OPTION))" ""
   OPENMPFLAG =
endif

# fixes compilation issues on Intel MPI
ifeq "$(filter -DSERIAL, $(SIMU_OPTION))" ""
   CXXFLAG += -DMPICH_IGNORE_CXX_SEEK
endif

COMMONFLAG := $(INCLUDE) $(SIMU_OPTION)
CXXFLAG    += $(COMMONFLAG) $(OPENMPFLAG)


# NVCC flags
# -------------------------------------------------------------------------------
# common flags
NVCCFLAG_COM := $(COMMONFLAG) -O3 # -Xcompiler #-Xopencc -OPT:Olimit=0

ifeq      "$(filter -DGPU_ARCH=FERMI,   $(SIMU_OPTION))" "-DGPU_ARCH=FERMI"
   NVCCFLAG_COM += -gencode arch=compute_20,code=\"compute_20,sm_20\"
#  NVCCFLAG_COM += -gencode arch=compute_20,code=\"compute_20,sm_21\"
else ifeq "$(filter -DGPU_ARCH=KEPLER,  $(SIMU_OPTION))" "-DGPU_ARCH=KEPLER"
   NVCCFLAG_COM += -gencode arch=compute_30,code=\"compute_30,sm_30\"
   NVCCFLAG_COM += -gencode arch=compute_35,code=\"compute_35,sm_35\"
   NVCCFLAG_COM += -gencode arch=compute_37,code=\"compute_37,sm_37\"
else ifeq "$(filter -DGPU_ARCH=MAXWELL, $(SIMU_OPTION))" "-DGPU_ARCH=MAXWELL"
   NVCCFLAG_COM += -gencode arch=compute_50,code=\"compute_50,sm_50\"
   NVCCFLAG_COM += -gencode arch=compute_52,code=\"compute_52,sm_52\"
else ifeq "$(filter -DGPU_ARCH=PASCAL,  $(SIMU_OPTION))" "-DGPU_ARCH=PASCAL"
   NVCCFLAG_COM += -gencode arch=compute_60,code=\"compute_60,sm_60\"
   NVCCFLAG_COM += -gencode arch=compute_61,code=\"compute_61,sm_61\"
else ifeq "$(filter -DGPU_ARCH=VOLTA,  $(SIMU_OPTION))" "-DGPU_ARCH=VOLTA"
   NVCCFLAG_COM += -gencode arch=compute_70,code=\"compute_70,sm_70\"
else ifeq "$(filter -DGPU, $(SIMU_OPTION))" "-DGPU"
   $(error unknown GPU_ARCH (please set it in the Makefile))
endif

ifeq "$(filter -DGAMER_DEBUG, $(SIMU_OPTION))" "-DGAMER_DEBUG"
   NVCCFLAG_COM += -g -Xptxas -v   # "-G" may cause the GPU Poisson solver to fail
endif

# fluid solver flags
NVCCFLAG_FLU += -Xptxas -dlcm=ca -prec-div=false -ftz=true #-prec-sqrt=false

ifeq      "$(filter -DGPU_ARCH=FERMI, $(SIMU_OPTION))" "-DGPU_ARCH=FERMI"
   ifeq "$(filter -DFLOAT8, $(SIMU_OPTION))" "-DFLOAT8"
#    NVCCFLAG_FLU += --maxrregcount=XX
   else
#    NVCCFLAG_FLU += --maxrregcount=XX
   endif
else ifeq "$(filter -DGPU_ARCH=KEPLER, $(SIMU_OPTION))" "-DGPU_ARCH=KEPLER"
   ifeq "$(filter -DFLOAT8, $(SIMU_OPTION))" "-DFLOAT8"
     NVCCFLAG_FLU += --maxrregcount=128
   else
     NVCCFLAG_FLU += --maxrregcount=64
   endif
else ifeq "$(filter -DGPU_ARCH=MAXWELL, $(SIMU_OPTION))" "-DGPU_ARCH=MAXWELL"
   ifeq "$(filter -DFLOAT8, $(SIMU_OPTION))" "-DFLOAT8"
     NVCCFLAG_FLU += --maxrregcount=192
   else
     NVCCFLAG_FLU += --maxrregcount=128
   endif
else ifeq "$(filter -DGPU_ARCH=PASCAL, $(SIMU_OPTION))" "-DGPU_ARCH=PASCAL"
   ifeq "$(filter -DFLOAT8, $(SIMU_OPTION))" "-DFLOAT8"
     NVCCFLAG_FLU += --maxrregcount=192
   else
     NVCCFLAG_FLU += --maxrregcount=128
   endif
else ifeq "$(filter -DGPU_ARCH=VOLTA, $(SIMU_OPTION))" "-DGPU_ARCH=VOLTA"
   ifeq "$(filter -DFLOAT8, $(SIMU_OPTION))" "-DFLOAT8"
     NVCCFLAG_FLU += --maxrregcount=192
   else
     NVCCFLAG_FLU += --maxrregcount=128
   endif
endif

# Poisson/gravity solvers flags
NVCCFLAG_POT += -Xptxas -dlcm=ca


# remove extra whitespaces
# -------------------------------------------------------------------------------
CXX          := $(strip $(CXX))
CXXFLAG      := $(strip $(CXXFLAG))
OPENMPFLAG   := $(strip $(OPENMPFLAG))
LIB          := $(strip $(LIB))
NVCC         := $(strip $(NVCC))
NVCCFLAG_COM := $(strip $(NVCCFLAG_COM))
NVCCFLAG_FLU := $(strip $(NVCCFLAG_FLU))
NVCCFLAG_POT := $(strip $(NVCCFLAG_POT))


# implicit rules (do NOT modify the order of the following rules)
# -------------------------------------------------------------------------------
# output detailed compilation commands or not
ifeq "$(COMPILE_VERBOSE)" "0"
ECHO = @
else
ECHO =
endif

# GPU codes
ifeq "$(filter -DGPU, $(SIMU_OPTION))" "-DGPU"
$(OBJ_PATH)/CUAPI_%.o : CUAPI_%.cu
	@echo "Compiling $<"
	$(ECHO)$(NVCC) $(NVCCFLAG_COM) -o $@ -c $<

$(OBJ_PATH)/CUFLU_%.o : CUFLU_%.cu
	@echo "Compiling $<"
	$(ECHO)$(NVCC) $(NVCCFLAG_COM) $(NVCCFLAG_FLU) -o $@ -c $<

$(OBJ_PATH)/CUPOT_%.o : CUPOT_%.cu
	@echo "Compiling $<"
	$(ECHO)$(NVCC) $(NVCCFLAG_COM) $(NVCCFLAG_POT) -o $@ -c $<
endif # GPU

# CPU codes
$(OBJ_PATH)/%.o : %.cpp
	@echo "Compiling $<"
	$(ECHO)$(CXX) $(CXXFLAG) -o $@ -c $<


# linking
# -------------------------------------------------------------------------------
$(EXECUTABLE) : $(OBJ)
	@echo "Linking"
ifeq "$(COMPILE_VERBOSE)" "1"
	$(CXX) -o $@ $^ $(LIB) $(OPENMPFLAG)
	@printf "\nCompiling GAMER --> Successful!\n\n"; \
	cp $(EXECUTABLE) ../bin/
else
	@$(CXX) -o $@ $^ $(LIB) $(OPENMPFLAG); \
	(if [ -e $@ ]; then \
		printf "\nCompiling GAMER --> Successful!\n\n"; \
		cp $(EXECUTABLE) ../bin/; \
	else \
		printf "\nCompiling GAMER --> Failed!\n\n"; \
	fi)
endif
	@rm -f ./*.linkinfo


# clean
# -------------------------------------------------------------------------------
.PHONY: clean
clean :
	@rm -f $(OBJ_PATH)/*
	@rm -f $(EXECUTABLE)
	@rm -f ./*.linkinfo


<|MERGE_RESOLUTION|>--- conflicted
+++ resolved
@@ -389,15 +389,9 @@
                Aux_Record_User.cpp  Aux_Record_CorrUnphy.cpp  Aux_SwapPointer.cpp  Aux_Check_NormalizePassive.cpp \
                Aux_LoadTable.cpp  Aux_IsFinite.cpp
 
-<<<<<<< HEAD
 CC_FILE     += CPU_FluidSolver.cpp  Flu_AdvanceDt.cpp  Flu_Prepare.cpp  Flu_Close.cpp  Flu_FixUp.cpp  Flu_FixUp_Flux.cpp \
                Flu_FixUp_Restrict.cpp  Flu_AllocateFluxArray.cpp  Flu_BoundaryCondition_User.cpp  Flu_ResetByUser.cpp \
-               Flu_CorrAfterAllSync.cpp  Flu_ManageFixUpTempArray.cpp  Flu_BoundaryCondition_Outflow.cpp
-=======
-CC_FILE     += CPU_FluidSolver.cpp  Flu_AdvanceDt.cpp  Flu_Prepare.cpp  Flu_Close.cpp  Flu_FixUp.cpp \
-               Flu_Restrict.cpp  Flu_AllocateFluxArray.cpp  Flu_BoundaryCondition_User.cpp  Flu_ResetByUser.cpp \
-               Flu_CorrAfterAllSync.cpp  Flu_SwapFluxPointer.cpp
->>>>>>> 0b4c6242
+               Flu_CorrAfterAllSync.cpp  Flu_ManageFixUpTempArray.cpp
 
 CC_FILE     += End_GAMER.cpp  End_MemFree.cpp  End_MemFree_Fluid.cpp  End_StopManually.cpp  End_User.cpp \
                Init_BaseLevel.cpp  Init_GAMER.cpp  Init_Load_DumpTable.cpp \
