


# ===========================================================================
# INSTRUCTIONS
#
# To compile GAMER, please set the following configurations properly:
#
# (1) simulation options
# (2) compiler and flags
# (3) library paths
# ===========================================================================



# executable
#######################################################################################################
EXECUTABLE := gamer



# output detailed compilation commands (0/1 = off/on)
#######################################################################################################
COMPILE_VERBOSE := 0



# simulation options
#######################################################################################################

# (a) physical modules
# -------------------------------------------------------------------------------
# physical model: HYDRO/ELBDM/PAR_ONLY (ELBDM: wave dark matter; PAR_ONLY: particle-only)
# --> must be set in any cases; PAR_ONLY is not supported yet;
#     ELBDM is not publicly available yet but will be released soon
SIMU_OPTION += -DMODEL=HYDRO

# enable gravity
# --> must enable SUPPORT_FFTW
#SIMU_OPTION += -DGRAVITY

# enable particles
#SIMU_OPTION += -DPARTICLE

# support Grackle, a chemistry and radiative cooling library
# --> must set NCOMP_PASSIVE_USER according to the primordial chemistry network set by GRACKLE_PRIMORDIAL
# --> please enable OpenMP when compiling Grackle (by "make omp-on")
#SIMU_OPTION += -DSUPPORT_GRACKLE


# (b) options of different physical modules
# (b-1) hydro options
# ------------------------------------------------------------------------------------
ifeq "$(filter -DMODEL=HYDRO, $(SIMU_OPTION))" "-DMODEL=HYDRO"
# hydrodynamic scheme: RTVD/MHM/MHM_RP/CTU
# --> must be set when MODEL=HYDRO
# --> MHD only supports MHM_RP and CTU
SIMU_OPTION += -DFLU_SCHEME=CTU

# scheme of spatial data reconstruction: PLM/PPM (piecewise-linear/piecewise-parabolic)
# --> useless for RTVD
SIMU_OPTION += -DLR_SCHEME=PPM

# Riemann solver: EXACT/ROE/HLLE/HLLC/HLLD
# --> pure hydro: EXACT/ROE/HLLE/HLLC(*); MHD: ROE/HLLE/HLLD(*);
#                 (recommended solvers are highlighted by *)
# --> useless for RTVD
SIMU_OPTION += -DRSOLVER=ROE

# dual energy formalism: DE_ENPY/DE_EINT (evolve entropy or internal energy)
# --> DE_EINT is not supported yet; useless for RTVD
#SIMU_OPTION += -DDUAL_ENERGY=DE_ENPY

# number of user-defined passively advected scalars
# --> set it to 0 or comment it out if none is required
# --> useless for RTVD
SIMU_OPTION += -DNCOMP_PASSIVE_USER=0

# magnetohydrodynamics
#SIMU_OPTION += -DMHD

# cosmic rays (not supported yet)
#SIMU_OPTION += -DCOSMIC_RAY

# equation of state: EOS_GAMMA/EOS_ISOTHERMAL/EOS_NUCLEAR/EOS_TABULAR/EOS_USER
# --> must be set when MODEL=HYDRO; must also enable BAROTROPIC_EOS for EOS_ISOTHERMAL
SIMU_OPTION += -DEOS=EOS_GAMMA

# whether or not the EOS set above is barotropic
# --> mandatory for EOS_ISOTHERMAL; optional for EOS_TABULAR/EOS_USER
#SIMU_OPTION += -DBAROTROPIC_EOS


# (b-2) ELBDM options
# ------------------------------------------------------------------------------------
else ifeq "$(filter -DMODEL=ELBDM, $(SIMU_OPTION))" "-DMODEL=ELBDM"

# enable hybrid scheme by setting ELBDM_SCHEME=HYBRID
#SIMU_OPTION += -DELBDM_SCHEME=HYBRID

# choose fluid scheme as HYBRID_SCHEME = [HYBRID_UPWIND, HYBRID_FROMM, HYBRID_MUSCL]
# default is HYBRID_FROMM, for fluid-only simulation (no wave-scheme) pick HYBRID_MUSCL
# --> must be set when ELBDM_SCHEME=HYBRID
#SIMU_OPTION += -DHYBRID_SCHEME=HYBRID_MUSCL

# do not switch to first-order scheme when failure of fluid scheme is detected
# --> should be set for fluid-only simulation (no wave-scheme) along with HYBRID_SCHEME = HYBRID_MUSCL
#SIMU_OPTION += -DIGNORE_FLUID_FAILURE

# enforce a smoother phase field by adding multiples of 2PI ( experimental )
#SIMU_OPTION += -DSMOOTH_PHASE

# turn off phase restriction and switch from phase to wave function interpolation around phase defects (experimental)
# --> additionally need to set detection threshold CK_PHASE_DEFECT in Input_Parameter
#SIMU_OPTION += -DDISABLE_PHASE_AT_DEFECT

# enforce the mass conservation
SIMU_OPTION += -DCONSERVE_MASS

# 4-th order Laplacian
SIMU_OPTION += -DLAPLACIAN_4TH

# include the quartic self-interaction potential
# --> must turn on GRAVITY; does not support COMOVING
#SIMU_OPTION += -DQUARTIC_SELF_INTERACTION

# number of passively advected scalars
# --> not supported yet and thus can only be used as auxiliary fields
SIMU_OPTION += -DNCOMP_PASSIVE_USER=0

endif # MODEL


# (b-3) gravity options
# -------------------------------------------------------------------------------
ifeq "$(filter -DGRAVITY, $(SIMU_OPTION))" "-DGRAVITY"
# Poisson solver: SOR/MG (successive-overrelaxation (recommended)/multigrid)
# --> must be set when GRAVITY is enabled
SIMU_OPTION += -DPOT_SCHEME=SOR

# store GRA_GHOST_SIZE ghost-zone potential for each patch on each side
# --> recommended when PARTICLE is enabled for improving accuracy for particles around the patch boundaries
# --> must be enabled for STAR_FORMATION + STORE_PAR_ACC
SIMU_OPTION += -DSTORE_POT_GHOST

# use unsplitting method to couple gravity to the target model (recommended)
# --> for HYDRO only; ELBDM is not supported yet
SIMU_OPTION += -DUNSPLIT_GRAVITY

# comoving frame for cosmological simulations
#SIMU_OPTION += -DCOMOVING
endif # GRAVITY


# (b-4) particle options
# ------------------------------------------------------------------------------------
ifeq "$(filter -DPARTICLE, $(SIMU_OPTION))" "-DPARTICLE"
# enable tracer particles
#SIMU_OPTION += -DTRACER

# store particle acceleration (recommended)
SIMU_OPTION += -DSTORE_PAR_ACC

# allow for creating new particles after initialization
# --> must turn on STORE_POT_GHOST when STORE_PAR_ACC is adopted
#SIMU_OPTION += -DSTAR_FORMATION

# number of user-defined particle attributes
# --> set it to 0 or comment it out if none is required
SIMU_OPTION += -DPAR_NATT_USER=0
endif # PARTICLE


# (c) miscellaneous options (AMR, GPU, parallelization, optimizations, ...)
# ------------------------------------------------------------------------------------
# maximum number of AMR levels including the root level (level id = 0 ... NLEVEL-1)
# --> must be set in any cases
SIMU_OPTION += -DNLEVEL=10

# maximum number of patches on each AMR level
# --> must be set in any cases
SIMU_OPTION += -DMAX_PATCH=1000000

# number of cells along each direction in a single patch
# --> must be an even number greater than or equal to 8
SIMU_OPTION += -DPATCH_SIZE=8

# GPU acceleration
# --> must set GPU_ARCH as well
#SIMU_OPTION += -DGPU

# GPU architecture: FERMI/KEPLER/MAXWELL/PASCAL/VOLTA/TURING/AMPERE
SIMU_OPTION += -DGPU_ARCH=TURING

# debug mode
#SIMU_OPTION += -DGAMER_DEBUG

# bitwise reproducibility
#SIMU_OPTION += -DBITWISE_REPRODUCIBILITY

# measure the wall-clock time of GAMER
SIMU_OPTION += -DTIMING

# measure the wall-clock time of GPU solvers (will disable CPU/GPU overlapping)
# --> must enable TIMING
#SIMU_OPTION += -DTIMING_SOLVER

# double precision
#SIMU_OPTION += -DFLOAT8

# serial mode (in which no MPI libraries are required)
# --> must disable LOAD_BALANCE
SIMU_OPTION += -DSERIAL

# load-balance parallelization: HILBERT
# --> must disable SERIAL
#SIMU_OPTION += -DLOAD_BALANCE=HILBERT

# overlap MPI communication with computation
# --> NOT supported yet; must enable LOAD_BALANCE
#SIMU_OPTION += -DOVERLAP_MPI

# enable OpenMP parallelization
SIMU_OPTION += -DOPENMP

# work on the NAOC Laohu GPU cluster
#SIMU_OPTION += -DLAOHU

# support HDF5 format
#SIMU_OPTION += -DSUPPORT_HDF5

# support GNU scientific library
#SIMU_OPTION += -DSUPPORT_GSL

# support FFTW library
# --> must be enabled when GRAVITY is enabled
#SIMU_OPTION += -DSUPPORT_FFTW

# support yt inline analysis
#SIMU_OPTION += -DSUPPORT_LIBYT

# use patch group as the unit in libyt; this will speed up inline-analysis but increase memory consumption
# --> must enable SUPPORT_LIBYT
#SIMU_OPTION += -DLIBYT_USE_PATCH_GROUP

# random number implementation: RNG_GNU_EXT/RNG_CPP11 (GNU extension drand48_r/c++11 <random>)
# --> use RNG_GNU_EXT for compilers supporting GNU extensions (**not supported on some macOS**)
#     use RNG_CPP11   for compilers supporting c++11 (**may need to add -std=c++11 to CXXFLAG**)
SIMU_OPTION += -DRANDOM_NUMBER=RNG_GNU_EXT





# compiler and flags
#######################################################################################################

# intel
# -------------------------------------------------------------------------------
# CXX         = icpc                                      # serial compiler
##CXX         = $(MPI_PATH)/bin/mpicxx                    # MPI compiler
##CXX         = CC                                        # cray wrapper script
# CXXFLAG     = -g -O3                                    # general flags
##CXXFLAG     = -g -O3 -std=c++11 #-gxx-name=YOUR_G++
##CXXFLAG     = -g -fast
# CXXFLAG    += -w1                                       # warning flags
# CXXFLAG    += -fp-model precise                         # disable optimizations that are not value-safe
# OPENMPFLAG  = -fopenmp                                  # openmp flag
# LIB         = -limf                                     # libraries and linker flags
#
## for debug only
#ifeq "$(filter -DGAMER_DEBUG, $(SIMU_OPTION))" "-DGAMER_DEBUG"
##CXXFLAG    += -fstack-protector-all
##LIB        += -lssp
#endif
#
## suppress warning when OpenMP is disabled
#ifeq "$(filter -DOPENMP, $(SIMU_OPTION))" ""
# CXXFLAG    += -Wno-unknown-pragmas -diag-disable 3180
#endif


# gnu
# -------------------------------------------------------------------------------
 CXX         = g++                                       # serial compiler
#CXX         = $(MPI_PATH)/bin/mpicxx                    # MPI compiler
#CXX         = CC                                        # cray wrapper script
 CXXFLAG     = -g -O3                                    # general flags
#CXXFLAG     = -g -O3 -std=c++11
#CXXFLAG     = -g -Ofast
 CXXFLAG    += -Wall -Wextra                             # warning flags
 CXXFLAG    += -Wno-unused-variable -Wno-unused-parameter \
               -Wno-maybe-uninitialized -Wno-unused-but-set-variable \
               -Wno-unused-result -Wno-unused-function \
	       -Wno-implicit-fallthrough -Wno-parentheses
 OPENMPFLAG  = -fopenmp                                  # openmp flag
 LIB         =                                           # libraries and linker flags

# for debug only
ifeq "$(filter -DGAMER_DEBUG, $(SIMU_OPTION))" "-DGAMER_DEBUG"
#CXXFLAG    += -fstack-protector-all
#CXXFLAG    += -fsanitize=undefined -fsanitize=address
#LIB        += -fsanitize=undefined -fsanitize=address
endif

# suppress warning when OpenMP is disabled
ifeq "$(filter -DOPENMP, $(SIMU_OPTION))" ""
 CXXFLAG    += -Wno-unknown-pragmas
endif


# CUDA
# -------------------------------------------------------------------------------
 NVCC = $(CUDA_PATH)/bin/nvcc                            # CUDA compiler
#NVCC = $(CUDA_PATH)/bin/nvcc -ccbin YOUR_G++            # with a specified host compiler
#NVCC = nvcc -ccbin CC                                   # for the Cray environment





# library paths
#######################################################################################################

# template
CUDA_PATH    :=
FFTW_PATH    :=
MPI_PATH     :=
HDF5_PATH    :=
GRACKLE_PATH :=
GSL_PATH     :=
LIBYT_PATH   :=

# NCSA-bluewaters (only need to specify the path of user-installed packages)
#GRACKLE_PATH :=

# UIUC-campus (intel-15.0 + openmpi-1.8.4)
#CUDA_PATH    := /usr/local/cuda/7.0
#FFTW_PATH    := /projects/ncsa/grav/softwares/fftw/2.1.5
#MPI_PATH     := /usr/local/mpi/openmpi-1.8.4-intel-15.0
#HDF5_PATH    := /projects/ncsa/grav/softwares/miniconda2
#GRACKLE_PATH := /home/hyschive/local
#GSL_PATH     := /usr/local/gsl/gsl-1.16

# UIUC-campus (gcc-4.9.2 + openmpi-1.8.4)
#CUDA_PATH    := /usr/local/cuda/7.0
#FFTW_PATH    := /projects/ncsa/grav/softwares/fftw/2.1.5-openmpi-1.8.4-gcc-4.9.2
#MPI_PATH     := /usr/local/mpi/openmpi-1.8.4-gcc-4.9.2
#HDF5_PATH    := /projects/ncsa/grav/softwares/miniconda2
#GRACKLE_PATH := /home/hyschive/local
#GSL_PATH     := /usr/local/gsl/gsl-1.16

# NCSA-hybrid (gcc)
#CUDA_PATH    := /usr/local/cuda-8.0
#MPI_PATH     := /home/hyschive/project/software/openmpi/2.0.2
#FFTW_PATH    := /home/hyschive/project/software/fftw/2.1.5
#HDF5_PATH    := /home/hyschive/project/software/miniconda2
#GSL_PATH     :=

# NCSA-nano (intel 2016)
#CUDA_PATH    := /usr/local/cuda
#MPI_PATH     := /mnt/lustre/allen/hyschive/software/openmpi/2.0.2
#FFTW_PATH    := /mnt/lustre/allen/hyschive/software/fftw/2.1.5
#HDF5_PATH    := /mnt/lustre/allen/hyschive/software/miniconda2
#GSL_PATH     :=

# NCSA-dxl (gcc, serial)
#CUDA_PATH    :=
#FFTW_PATH    := /home/hyschive/software/fftw/2.1.5
#MPI_PATH     := /usr
#HDF5_PATH    := /home/hyschive/software/miniconda2
#GSL_PATH     := /usr/lib
#LIBYT_PATH   := /home/hyschive/project/libyt/libyt.dev/libyt

# NTU-eureka (default: openmpi-intel)
#CUDA_PATH    := /software/cuda/default
#FFTW_PATH    := /software/fftw/default
#MPI_PATH     := /software/openmpi/default
#HDF5_PATH    := /software/hdf5/default
#GRACKLE_PATH :=
#GSL_PATH     := /software/gsl/default
#LIBYT_PATH   :=

# NTU-hulk (openmpi-intel-qlc)
#CUDA_PATH    := /opt/gpu/cuda/4.2
#FFTW_PATH    := /opt/math/fftw/2.1.5-intel-openmpi-1.4.3-qlc
#MPI_PATH     := /usr/mpi/intel/openmpi-1.4.3-qlc
#HDF5_PATH    := /opt/hdf5/1.8.20
#GRACKLE_PATH := /work1/fish/Software/grackle
#GSL_PATH     := /opt/math/gsl/2.5
#LIBYT_PATH   := /project/fish/libyt/libyt
#FFTW_PATH    := /opt/math/fftw/2.1.5-intel-openmpi-1.6.0-qlc
#MPI_PATH     := /opt/mpi/openmpi/1.6.0-intel-qlc
#FFTW_PATH    := /opt/math/fftw/2.1.5-intel-openmpi-2.1.5-qlc
#MPI_PATH     := /opt/mpi/openmpi/2.1.5-intel-qlc
#CUDA_PATH    := /usr/local/cuda-7.5

# NTU-hulk (openmpi-gcc-qlc)
#CUDA_PATH    := /opt/gpu/cuda/4.2
#FFTW_PATH    := /opt/math/fftw/2.1.5-gcc-qlc
#MPI_PATH     := /usr/mpi/gcc/openmpi-1.4.3-qlc
#HDF5_PATH    := /opt/hdf5/1.8.9
#GRACKLE_PATH := /work1/fish/Software/grackle
#GSL_PATH     := /opt/math/gsl
#LIBYT_PATH   := /project/fish/libyt/libyt
#MPI_PATH     := /opt/mpi/openmpi/1.8.1-gcc-qlc
#CUDA_PATH    := /usr/local/cuda-7.5

# NTHU-fomalhaut (openmpi-gnu)
#CUDA_PATH    := /usr/local/cuda-10.0
#FFTW_PATH    := /home/hyschive/software/fftw/2.1.5-openmpi-gnu
#MPI_PATH     := /storage/app/gnu/openmpi-3.1.3-gcc8
#HDF5_PATH    := /storage/app/gnu/hdf5-1.8.21-gcc8
#GRACKLE_PATH :=
#GSL_PATH     :=

# NAOC-laohu (OpenMPI-1.3.2-intel)
#CUDA_PATH    := $(CUDA_INSTALL_PATH)
#FFTW_PATH    := /ifs/data/hsiyu/Software/fftw/2.1.5-openmpi-1.3.2-intel
#MPI_PATH     := /usr/mpi/intel/openmpi-1.3.2-qlc
#GPUID_PATH   := /ifs/data/hsiyu/Software/gpudevmgr

# A "typical" macOS installation without GPU
#CUDA_PATH    :=
#FFTW_PATH    := /usr/local/fftw-2.1.5
#MPI_PATH     := /usr/local/mpich-3.2
#HDF5_PATH    := ${HOME}/miniconda3
#GRACKLE_PATH :=
#GSL_PATH     := /usr/local/gsl-1.16

# NASA Pleiades (intel compilers and SGI MPI)
#CUDA_PATH    := /nasa/cuda/9.0/
#FFTW_PATH    := /u/jzuhone/opt/fftw-2.1.5
#MPI_PATH     := /nasa/sgi/mpt/2.14r19
#HDF5_PATH    := /nasa/hdf5/1.8.18_serial
#GRACKLE_PATH :=
#GSL_PATH     :=

# NCTS (default: openmpi-intel)
#CUDA_PATH    := /cluster/cuda-11.6
#FFTW_PATH    := /cluster/intel-2022.1/fftw-2.1.5_openmpi4
#MPI_PATH     := /cluster/intel-2022.1/openmpi-4.1.2
#HDF5_PATH    := /cluster/intel-2022.1/hdf5-1.10.8_openmpi4
#GRACKLE_PATH :=
#GSL_PATH     := /usr
#LIBYT_PATH   :=




# source files
#######################################################################################################

# common source files
# -------------------------------------------------------------------------------
# CUDA source files (compiled with nvcc)
GPU_FILE    := CUAPI_Asyn_FluidSolver.cu  CUAPI_DiagnoseDevice.cu  CUAPI_MemAllocate_Fluid.cu \
               CUAPI_MemFree_Fluid.cu  CUAPI_SetMemSize.cu  CUAPI_SetCache.cu  CUAPI_SetDevice.cu \
               CUAPI_Synchronize.cu  CUAPI_Asyn_dtSolver.cu  CUAPI_SetConstMemory.cu  CUAPI_SetConstMemory_EoS.cu \
               CUAPI_MemAllocate.cu


# C/C++ source files (compiled with c++ compiler)
CPU_FILE    := Main.cpp  EvolveLevel.cpp  InvokeSolver.cpp  Prepare_PatchData.cpp \
               InterpolateGhostZone.cpp

CPU_FILE    += Aux_Check_Parameter.cpp  Aux_Check_Conservation.cpp  Aux_Check.cpp  Aux_Check_Finite.cpp \
               Aux_Check_FluxAllocate.cpp  Aux_Check_PatchAllocate.cpp  Aux_Check_ProperNesting.cpp \
               Aux_Check_Refinement.cpp  Aux_Check_Restrict.cpp  Aux_Error.cpp  Aux_GetCPUInfo.cpp \
               Aux_GetMemInfo.cpp  Aux_Message.cpp  Aux_Record_PatchCount.cpp  Aux_TakeNote.cpp  Aux_Timing.cpp \
               Aux_Check_MemFree.cpp  Aux_Record_Performance.cpp  Aux_CheckFileExist.cpp  Aux_Array.cpp \
               Aux_Record_User.cpp  Aux_Record_CorrUnphy.cpp  Aux_SwapPointer.cpp  Aux_Check_NormalizePassive.cpp \
               Aux_LoadTable.cpp  Aux_IsFinite.cpp  Aux_ComputeProfile.cpp  Aux_FindExtrema.cpp

CPU_FILE    += CPU_FluidSolver.cpp  Flu_AdvanceDt.cpp  Flu_Prepare.cpp  Flu_Close.cpp  Flu_FixUp_Flux.cpp \
               Flu_FixUp_Restrict.cpp  Flu_AllocateFluxArray.cpp  Flu_BoundaryCondition_User.cpp  Flu_ResetByUser.cpp \
               Flu_CorrAfterAllSync.cpp  Flu_ManageFixUpTempArray.cpp  Flu_DerivedField_BuiltIn.cpp \
               Flu_DerivedField_User.cpp

CPU_FILE    += End_GAMER.cpp  End_MemFree.cpp  End_MemFree_Fluid.cpp  End_StopManually.cpp  End_User.cpp \
               Init_BaseLevel.cpp  Init_GAMER.cpp  Init_Load_DumpTable.cpp \
               Init_Load_FlagCriteria.cpp  Init_Load_Parameter.cpp  Init_MemAllocate.cpp \
               Init_MemAllocate_Fluid.cpp  Init_Parallelization.cpp  Init_RecordBasePatch.cpp  Init_Refine.cpp \
               Init_ByRestart_v1.cpp  Init_ByFunction.cpp  Init_TestProb.cpp  Init_ByFile.cpp  Init_OpenMP.cpp \
               Init_ByRestart_HDF5.cpp  Init_ResetParameter.cpp  Init_ByRestart_v2.cpp  Init_MemoryPool.cpp \
               Init_Unit.cpp  Init_UniformGrid.cpp  Init_Field.cpp  Init_User.cpp  Init_FFTW.cpp

CPU_FILE    += Interpolate.cpp  Int_CQuadratic.cpp  Int_MinMod1D.cpp  Int_MinMod3D.cpp  Int_vanLeer.cpp \
               Int_Quadratic.cpp  Int_Table.cpp  Int_CQuartic.cpp  Int_Quartic.cpp

CPU_FILE    += Mis_CompareRealValue.cpp  Mis_GetTotalPatchNumber.cpp  Mis_GetTimeStep.cpp  Mis_Heapsort.cpp \
               Mis_BinarySearch.cpp  Mis_1D3DIdx.cpp  Mis_Matching.cpp  Mis_GetTimeStep_User.cpp \
               Mis_dTime2dt.cpp  Mis_CoordinateTransform.cpp  Mis_BinarySearch_Real.cpp  Mis_InterpolateFromTable.cpp \
               CPU_dtSolver.cpp  dt_Prepare_Flu.cpp  dt_Prepare_Pot.cpp  dt_Close.cpp  dt_InvokeSolver.cpp \
               Mis_UserWorkBeforeNextLevel.cpp  Mis_UserWorkBeforeNextSubstep.cpp

CPU_FILE    += Output_DumpData_Total.cpp  Output_DumpData.cpp  Output_DumpManually.cpp  Output_PatchMap.cpp \
               Output_DumpData_Part.cpp  Output_FlagMap.cpp  Output_Patch.cpp  Output_PreparedPatch_Fluid.cpp \
               Output_PatchCorner.cpp  Output_Flux.cpp  Output_User.cpp  Output_BasePowerSpectrum.cpp \
               Output_DumpData_Total_HDF5.cpp  Output_L1Error.cpp  Output_UserWorkBeforeOutput.cpp

CPU_FILE    += Flag_Real.cpp  Refine.cpp   SiblingSearch.cpp  SiblingSearch_Base.cpp  FindFather.cpp \
               Flag_User.cpp  Flag_Check.cpp  Flag_Lohner.cpp  Flag_Region.cpp  Flag_Sync.cpp

CPU_FILE    += Table_01.cpp  Table_02.cpp  Table_03.cpp  Table_04.cpp  Table_05.cpp  Table_06.cpp \
               Table_07.cpp  Table_SiblingSharingSameEdge.cpp  Table_SiblingPatch.cpp

vpath %.cu     GPU_API
vpath %.cpp    Main  Init  Refine  Fluid  Interpolation  Tables  Output  Miscellaneous  Auxiliary


# hydrodynamic source files (included only if "MODEL=HYDRO")
# ------------------------------------------------------------------------------------
ifeq "$(filter -DMODEL=HYDRO, $(SIMU_OPTION))" "-DMODEL=HYDRO"
GPU_FILE    += CUFLU_dtSolver_HydroCFL.cu  CUFLU_FluidSolver_RTVD.cu  CUFLU_FluidSolver_MHM.cu  CUFLU_FluidSolver_CTU.cu \
               GPU_EoS_Gamma.cu  GPU_EoS_User_Template.cu  GPU_EoS_Isothermal.cu

CPU_FILE    += CPU_FluidSolver_RTVD.cpp  CPU_FluidSolver_MHM.cpp  CPU_FluidSolver_CTU.cpp \
               CPU_Shared_DataReconstruction.cpp  CPU_Shared_FluUtility.cpp  CPU_Shared_ComputeFlux.cpp \
               CPU_Shared_FullStepUpdate.cpp  CPU_Shared_RiemannSolver_Exact.cpp  CPU_Shared_RiemannSolver_Roe.cpp \
               CPU_Shared_RiemannSolver_HLLE.cpp  CPU_Shared_RiemannSolver_HLLC.cpp  CPU_Shared_DualEnergy.cpp \
               CPU_dtSolver_HydroCFL.cpp  CPU_EoS_Gamma.cpp  CPU_EoS_User_Template.cpp  CPU_EoS_Isothermal.cpp

CPU_FILE    += Hydro_Init_ByFunction_AssignData.cpp  Hydro_Aux_Check_Negative.cpp \
               Hydro_BoundaryCondition_Reflecting.cpp  Hydro_BoundaryCondition_Outflow.cpp \
               Hydro_BoundaryCondition_Diode.cpp  EoS_Init.cpp  EoS_End.cpp

vpath %.cu     Model_Hydro/GPU_Hydro  EoS  EoS/Gamma  EoS/User_Template  EoS/Isothermal
vpath %.cpp    Model_Hydro/CPU_Hydro  Model_Hydro  EoS  EoS/Gamma  EoS/User_Template  EoS/Isothermal

ifeq "$(filter -DGRAVITY, $(SIMU_OPTION))" "-DGRAVITY"
GPU_FILE    += CUPOT_HydroGravitySolver.cu  CUPOT_dtSolver_HydroGravity.cu

CPU_FILE    += CPU_HydroGravitySolver.cpp  CPU_dtSolver_HydroGravity.cpp

vpath %.cu     Model_Hydro/GPU_HydroGravity
vpath %.cpp    Model_Hydro/CPU_HydroGravity
endif

ifeq "$(filter -DMHD, $(SIMU_OPTION))" "-DMHD"
CPU_FILE    += MHD_GetCellCenteredBInPatch.cpp  MHD_InterpolateBField.cpp  MHD_AllocateElectricArray.cpp \
               MHD_Aux_Check_InterfaceB.cpp  MHD_FixUp_Electric.cpp  MHD_Aux_Check_DivergenceB.cpp \
               MHD_BoundaryCondition_Outflow.cpp  MHD_BoundaryCondition_Reflecting.cpp  MHD_BoundaryCondition_User.cpp \
               MHD_BoundaryCondition_Diode.cpp  MHD_CopyPatchInterfaceBField.cpp  MHD_Init_BField_ByFile.cpp \
               MHD_SameInterfaceB.cpp

CPU_FILE    += CPU_Shared_ConstrainedTransport.cpp  CPU_Shared_RiemannSolver_HLLD.cpp

ifeq "$(findstring -DLOAD_BALANCE, $(SIMU_OPTION))" "-DLOAD_BALANCE"
CPU_FILE    += MHD_LB_EnsureBFieldConsistencyAfterRestrict.cpp  MHD_LB_AllocateElectricArray.cpp \
               MHD_LB_ResetBufferElectric.cpp  MHD_LB_Refine_GetCoarseFineInterfaceBField.cpp
endif # LOAD_BALANCE
endif # MHD


# ELBDM source files (included only inf "MODEL=ELBDM")
# -------------------------------------------------------------------------------
else ifeq "$(filter -DMODEL=ELBDM, $(SIMU_OPTION))" "-DMODEL=ELBDM"
GPU_FILE    += CUFLU_ELBDMSolver.cu CUFLU_ELBDMSolver_PhaseForm_Combined.cu

<<<<<<< HEAD
CPU_FILE    += CPU_ELBDMSolver.cpp  CPU_ELBDMSolver_PhaseForm_Combined.cpp  ELBDM_Init_ByFunction_AssignData.cpp \
               ELBDM_GetTimeStep_Fluid.cpp  ELBDM_GetTimeStep_Hybrid.cpp  ELBDM_Flag_EngyDensity.cpp  ELBDM_Flag_Interference.cpp  ELBDM_UnwrapPhase.cpp \
               ELBDM_GetTimeStep_Phase.cpp  ELBDM_GetTimeStep_Velocity.cpp  ELBDM_SetTaylor3Coeff.cpp  ELBDM_RemoveMotionCM.cpp
=======
CPU_FILE    += CPU_ELBDMSolver.cpp  CPU_ELBDMSolver_FFT.cpp  ELBDM_Init_ByFunction_AssignData.cpp \
               ELBDM_GetTimeStep_Fluid.cpp  ELBDM_Flag_EngyDensity.cpp  ELBDM_UnwrapPhase.cpp \
               ELBDM_GetTimeStep_Phase.cpp  ELBDM_SetTaylor3Coeff.cpp  ELBDM_RemoveMotionCM.cpp
>>>>>>> 0e96fcfc

vpath %.cu     Model_ELBDM/GPU_ELBDM
vpath %.cpp    Model_ELBDM/CPU_ELBDM  Model_ELBDM

ifeq "$(filter -DGRAVITY, $(SIMU_OPTION))" "-DGRAVITY"
GPU_FILE    += CUPOT_ELBDMGravitySolver.cu  CUPOT_ELBDMGravitySolver_PhaseForm.cu

CPU_FILE    += CPU_ELBDMGravitySolver.cpp  CPU_ELBDMGravitySolver_PhaseForm.cpp  ELBDM_GetTimeStep_Gravity.cpp

vpath %.cu     Model_ELBDM/GPU_ELBDMGravity
vpath %.cpp    Model_ELBDM/CPU_ELBDMGravity
endif

endif # MODEL


# self-gravity source files (included only if "GRAVITY" is turned on)
# ------------------------------------------------------------------------------------
ifeq "$(filter -DGRAVITY, $(SIMU_OPTION))" "-DGRAVITY"
GPU_FILE    += CUAPI_MemAllocate_PoissonGravity.cu  CUAPI_MemFree_PoissonGravity.cu \
               CUAPI_Asyn_PoissonGravitySolver.cu  CUAPI_SetConstMemory_ExtAccPot.cu \
               CUAPI_SendExtPotTable2GPU.cu

GPU_FILE    += CUPOT_PoissonSolver_SOR.cu \
               CUPOT_PoissonSolver_MG.cu  CUPOT_ExtAcc_PointMass.cu  CUPOT_ExtPot_PointMass.cu \
               CUPOT_ExtPotSolver.cu  CUPOT_ExtPot_Tabular.cu

CPU_FILE    += CPU_PoissonGravitySolver.cpp  CPU_PoissonSolver_SOR.cpp  CPU_PoissonSolver_FFT.cpp \
               CPU_PoissonSolver_MG.cpp  CPU_ExtPotSolver.cpp  CPU_ExtPotSolver_BaseLevel.cpp

CPU_FILE    += Gra_Close.cpp  Gra_Prepare_Flu.cpp  Gra_Prepare_Pot.cpp  Gra_Prepare_Corner.cpp \
               Gra_AdvanceDt.cpp  Poi_Close.cpp  Poi_Prepare_Pot.cpp  Poi_Prepare_Rho.cpp \
               Output_PreparedPatch_Poisson.cpp  Init_MemAllocate_PoissonGravity.cpp \
               End_MemFree_PoissonGravity.cpp  Init_Set_Default_SOR_Parameter.cpp  Init_GreenFuncK.cpp \
               Init_Set_Default_MG_Parameter.cpp  Poi_GetAverageDensity.cpp  Poi_AddExtraMassForGravity.cpp \
               Poi_BoundaryCondition_Extrapolation.cpp  Gra_Prepare_USG.cpp  Poi_StorePotWithGhostZone.cpp \
               Init_ExtAccPot.cpp  End_ExtAccPot.cpp  CPU_ExtAcc_PointMass.cpp  CPU_ExtPot_PointMass.cpp \
               Poi_UserWorkBeforePoisson.cpp  Init_LoadExtPotTable.cpp  CPU_ExtPot_Tabular.cpp

vpath %.cu     SelfGravity/GPU_Poisson  SelfGravity/GPU_Gravity
vpath %.cpp    SelfGravity/CPU_Poisson  SelfGravity/CPU_Gravity  SelfGravity
endif # GRAVITY


# particle source files (included only if "PARTICLE" is turned on)
# ------------------------------------------------------------------------------------
ifeq "$(filter -DPARTICLE, $(SIMU_OPTION))" "-DPARTICLE"
GPU_FILE    +=

CPU_FILE    += Par_Init_ByFunction.cpp  Par_Output_TextFile.cpp  Par_Output_BinaryFile.cpp  Par_FindHomePatch_UniformGrid.cpp \
               Par_Aux_Check_Particle.cpp  Par_PassParticle2Father.cpp  Par_CollectParticle2OneLevel.cpp \
               Par_MassAssignment.cpp  Par_UpdateParticle.cpp  Par_GetTimeStep_VelAcc.cpp \
               Par_PassParticle2Sibling.cpp  Par_CountParticleInDescendant.cpp  Par_Aux_GetConservedQuantity.cpp \
               Par_Aux_InitCheck.cpp  Par_Aux_Record_ParticleCount.cpp  Par_PassParticle2Son_MultiPatch.cpp \
               Par_Synchronize.cpp  Par_PredictPos.cpp  Par_Init_ByFile.cpp  Par_Init_Attribute.cpp \
               Par_AddParticleAfterInit.cpp  Par_PassParticle2Son_SinglePatch.cpp  Par_EquilibriumIC.cpp \
               Par_ScatterParticleData.cpp  Par_UpdateTracerParticle.cpp  Par_MapMesh2Particles.cpp

vpath %.cu     Particle/GPU
vpath %.cpp    Particle/CPU  Particle

ifeq "$(findstring -DLOAD_BALANCE, $(SIMU_OPTION))" "-DLOAD_BALANCE"
CPU_FILE    += Par_LB_SendParticleData.cpp  Par_LB_CollectParticle2OneLevel.cpp \
               Par_LB_CollectParticleFromRealPatch.cpp  Par_LB_RecordExchangeParticlePatchID.cpp \
               Par_LB_MapBuffer2RealPatch.cpp  Par_LB_ExchangeParticleBetweenPatch.cpp \
               Par_LB_Refine_SendParticle2Father.cpp

vpath %.cpp    Particle/LoadBalance
endif # LOAD_BALANCE

endif # PARTICLE


# parallelization source files (included only if "SERIAL" is turned off)
# ------------------------------------------------------------------------------------
ifeq "$(filter -DSERIAL, $(SIMU_OPTION))" ""
CPU_FILE    += Flu_AllocateFluxArray_Buffer.cpp

CPU_FILE    += Flag_Buffer.cpp  Refine_Buffer.cpp

CPU_FILE    += Buf_AllocateBufferPatch.cpp  Buf_AllocateBufferPatch_Base.cpp  Buf_GetBufferData.cpp \
               Buf_RecordExchangeDataPatchID.cpp  Buf_RecordExchangeFluxPatchID.cpp Buf_SortBoundaryPatch.cpp \
               Buf_RecordBoundaryFlag.cpp  Buf_RecordBoundaryPatch.cpp  Buf_RecordBoundaryPatch_Base.cpp \
               Buf_ResetBufferFlux.cpp

CPU_FILE    += MPI_ExchangeBoundaryFlag.cpp  MPI_ExchangeBufferPosition.cpp  MPI_ExchangeData.cpp \
               Init_MPI.cpp  MPI_Exit.cpp

CPU_FILE    += Output_BoundaryFlagList.cpp  Output_ExchangeDataPatchList.cpp  Output_ExchangeFluxPatchList.cpp \
               Output_ExchangePatchMap.cpp

CPU_FILE    += Aux_Record_BoundaryPatch.cpp

vpath %.cpp    Buffer  MPI
endif # !SERIAL


# load-balance source files (included only if "LOAD_BALANCE" is turned on)
# ------------------------------------------------------------------------------------
CPU_FILE    += LB_HilbertCurve.cpp  LB_Utility.cpp  LB_GatherTree.cpp

ifeq "$(findstring -DLOAD_BALANCE, $(SIMU_OPTION))" "-DLOAD_BALANCE"
CPU_FILE    += LB_Init_LoadBalance.cpp  LB_AllocateBufferPatch_Sibling.cpp  LB_RecordOvelapMPIPatchID.cpp \
               LB_Output_LBIdx.cpp  LB_AllocateBufferPatch_Father.cpp  LB_FindFather.cpp  LB_SiblingSearch.cpp \
               LB_RecordExchangeDataPatchID.cpp  LB_GetBufferData.cpp  LB_AllocateFluxArray.cpp \
               LB_RecordExchangeRestrictDataPatchID.cpp  LB_GrandsonCheck.cpp  LB_ExchangeFlaggedBuffer.cpp \
               LB_Refine.cpp  LB_Refine_GetNewRealPatchList.cpp  LB_Refine_AllocateNewPatch.cpp \
               LB_FindSonNotHome.cpp  LB_Refine_AllocateBufferPatch_Sibling.cpp \
               LB_AllocateBufferPatch_Sibling_Base.cpp  LB_RecordExchangeFixUpDataPatchID.cpp \
               LB_EstimateWorkload_AllPatchGroup.cpp  LB_EstimateLoadImbalance.cpp  LB_SetCutPoint.cpp \
               LB_Init_ByFunction.cpp  LB_Init_Refine.cpp

endif # LOAD_BALANCE

vpath %.cpp    LoadBalance


# yt inline analysis source files (included only if "SUPPORT_LIBYT" is turned on)
# ------------------------------------------------------------------------------------
ifeq "$(filter -DSUPPORT_LIBYT, $(SIMU_OPTION))" "-DSUPPORT_LIBYT"
CPU_FILE    += YT_Init.cpp  YT_End.cpp  YT_SetParameter.cpp  YT_AddLocalGrid.cpp  YT_Inline.cpp  YT_DerivedFunction.cpp \
               YT_GetParticleAttribute.cpp  YT_Miscellaneous.cpp

vpath %.cpp    YT
endif # SUPPORT_LIBYT


# local source terms source files
# ------------------------------------------------------------------------------------
GPU_FILE    += CUAPI_Asyn_SrcSolver.cu  CUSRC_SrcSolver_IterateAllCells.cu  CUSRC_Src_Deleptonization.cu \
               CUSRC_Src_User_Template.cu

CPU_FILE    += CPU_SrcSolver.cpp  CPU_SrcSolver_IterateAllCells.cpp  CPU_Src_Deleptonization.cpp \
               CPU_Src_User_Template.cpp

CPU_FILE    += Src_AdvanceDt.cpp  Src_Prepare.cpp  Src_Close.cpp  Src_Init.cpp  Src_End.cpp \
               Src_WorkBeforeMajorFunc.cpp

vpath %.cu     SourceTerms  SourceTerms/User_Template  SourceTerms/Deleptonization
vpath %.cpp    SourceTerms  SourceTerms/User_Template  SourceTerms/Deleptonization


# Grackle source files (included only if "SUPPORT_GRACKLE" is turned on)
# ------------------------------------------------------------------------------------
ifeq "$(filter -DSUPPORT_GRACKLE, $(SIMU_OPTION))" "-DSUPPORT_GRACKLE"
CPU_FILE    += CPU_GrackleSolver.cpp

CPU_FILE    += Grackle_Init.cpp  Grackle_End.cpp  Init_MemAllocate_Grackle.cpp  End_MemFree_Grackle.cpp \
               Grackle_Prepare.cpp  Grackle_Close.cpp  Grackle_Init_FieldData.cpp  Grackle_AdvanceDt.cpp

vpath %.cpp    Grackle  Grackle/CPU_Grackle
endif # SUPPORT_GRACKLE


# star formation source files (included only if "STAR_FORMATION" is turned on)
# ------------------------------------------------------------------------------------
ifeq "$(filter -DSTAR_FORMATION, $(SIMU_OPTION))" "-DSTAR_FORMATION"
CPU_FILE    += SF_CreateStar.cpp  SF_CreateStar_AGORA.cpp

vpath %.cpp    StarFormation
endif # STAR_FORMATION


# test problem source files
# --> just compile all .cpp and .cu files under TestProblem/*/*/
# ------------------------------------------------------------------------------------
CPU_FILE    += $(notdir $(wildcard TestProblem/*/*/*.cpp))
GPU_FILE    += $(notdir $(wildcard TestProblem/*/*/*.cu))

VPATH := $(dir $(wildcard TestProblem/*/*/))



# rules and targets
#######################################################################################################

# object files
# -------------------------------------------------------------------------------
# add filename prefixes to distinguish CPU and GPU object files
PREFIX_CPU   := __cpu__
PREFIX_GPU   := __gpu__
OBJ_PATH     := Object
OBJ_CPU      := $(patsubst %.cpp, $(OBJ_PATH)/$(PREFIX_CPU)%.o, $(CPU_FILE))
ifeq "$(filter -DGPU, $(SIMU_OPTION))" "-DGPU"
OBJ_GPU      := $(patsubst %.cu,  $(OBJ_PATH)/$(PREFIX_GPU)%.o, $(GPU_FILE))
OBJ_GPU_LINK := $(OBJ_PATH)/gpu_link.o
endif


# libraries
# -------------------------------------------------------------------------------
ifeq "$(filter -DGPU, $(SIMU_OPTION))" "-DGPU"
LIB += -L$(CUDA_PATH)/lib64
#LIB += -L$(CUDA_PATH)/lib
LIB += -lcudart
endif

ifeq "$(filter -DLAOHU, $(SIMU_OPTION))" "-DLAOHU"
LIB += -L$(GPUID_PATH) -lgpudevmgr
endif

ifeq "$(filter -DSUPPORT_FFTW, $(SIMU_OPTION))" "-DSUPPORT_FFTW"
   LIB += -L$(FFTW_PATH)/lib
   ifeq "$(filter -DFLOAT8, $(SIMU_OPTION))" "-DFLOAT8"
      ifeq "$(filter -DSERIAL, $(SIMU_OPTION))" "-DSERIAL"
         LIB += -ldrfftw -ldfftw
      else
         LIB += -ldrfftw_mpi -ldfftw_mpi -ldrfftw -ldfftw
      endif
   else
      ifeq "$(filter -DSERIAL, $(SIMU_OPTION))" "-DSERIAL"
         LIB += -lsrfftw -lsfftw
      else
         LIB += -lsrfftw_mpi -lsfftw_mpi -lsrfftw -lsfftw
      endif
   endif
endif

ifeq "$(filter -DSUPPORT_GRACKLE, $(SIMU_OPTION))" "-DSUPPORT_GRACKLE"
LIB += -L$(GRACKLE_PATH)/lib -lgrackle
endif

ifeq "$(filter -DSUPPORT_HDF5, $(SIMU_OPTION))" "-DSUPPORT_HDF5"
LIB += -L$(HDF5_PATH)/lib -lhdf5
endif

ifeq "$(filter -DSUPPORT_GSL, $(SIMU_OPTION))" "-DSUPPORT_GSL"
LIB += -L$(GSL_PATH)/lib -lgsl -lgslcblas
endif

ifeq "$(filter -DSUPPORT_LIBYT, $(SIMU_OPTION))" "-DSUPPORT_LIBYT"
LIB += -L$(LIBYT_PATH)/lib -lyt
endif


# headers
# -------------------------------------------------------------------------------
INCLUDE := -I../include

ifeq "$(filter -DMODEL=HYDRO, $(SIMU_OPTION))" "-DMODEL=HYDRO"
INCLUDE += -IModel_Hydro/GPU_Hydro
endif

ifeq "$(filter -DSERIAL, $(SIMU_OPTION))" ""
INCLUDE += -I$(MPI_PATH)/include
endif

ifeq "$(filter -DSUPPORT_FFTW, $(SIMU_OPTION))" "-DSUPPORT_FFTW"
INCLUDE += -I$(FFTW_PATH)/include
endif

ifeq "$(filter -DSUPPORT_GRACKLE, $(SIMU_OPTION))" "-DSUPPORT_GRACKLE"
INCLUDE += -I$(GRACKLE_PATH)/include
endif

ifeq "$(filter -DSUPPORT_HDF5, $(SIMU_OPTION))" "-DSUPPORT_HDF5"
INCLUDE += -I$(HDF5_PATH)/include
endif

ifeq "$(filter -DSUPPORT_GSL, $(SIMU_OPTION))" "-DSUPPORT_GSL"
INCLUDE += -I$(GSL_PATH)/include
endif

ifeq "$(filter -DSUPPORT_LIBYT, $(SIMU_OPTION))" "-DSUPPORT_LIBYT"
INCLUDE += -I$(LIBYT_PATH)/include
endif


# CXX flags
# -------------------------------------------------------------------------------
# remove the OpenMP flag if OPENMP is disabled
ifeq "$(filter -DOPENMP, $(SIMU_OPTION))" ""
   OPENMPFLAG =
endif

# fixes compilation issues on Intel MPI
ifeq "$(filter -DSERIAL, $(SIMU_OPTION))" ""
   CXXFLAG += -DMPICH_IGNORE_CXX_SEEK
endif

COMMONFLAG := $(INCLUDE) $(SIMU_OPTION)
CXXFLAG    += $(COMMONFLAG) $(OPENMPFLAG)

# grep git information
GIT_INFO    :=
GIT_FAIL    := $(shell git rev-parse 2>&1 | cat)
ifeq "$(GIT_FAIL)" ""
   GIT_INFO += -DGIT_COMMIT="`git rev-parse HEAD`"              # commit
   GIT_INFO += -DGIT_BRANCH="`git rev-parse --abbrev-ref HEAD`" # branch
else
   GIT_INFO += -DGIT_COMMIT="N/A"
   GIT_INFO += -DGIT_BRANCH="N/A"
endif

# NVCC flags
# -------------------------------------------------------------------------------
# common flags
NVCCFLAG_COM := $(COMMONFLAG) -O3 # -Xcompiler #-Xopencc -OPT:Olimit=0

ifeq      "$(filter -DGPU_ARCH=FERMI,   $(SIMU_OPTION))" "-DGPU_ARCH=FERMI"
   NVCCFLAG_ARCH += -gencode arch=compute_20,code=\"compute_20,sm_20\"
#  NVCCFLAG_ARCH += -gencode arch=compute_20,code=\"compute_20,sm_21\"
else ifeq "$(filter -DGPU_ARCH=KEPLER,  $(SIMU_OPTION))" "-DGPU_ARCH=KEPLER"
   NVCCFLAG_ARCH += -gencode arch=compute_30,code=\"compute_30,sm_30\"
   NVCCFLAG_ARCH += -gencode arch=compute_35,code=\"compute_35,sm_35\"
   NVCCFLAG_ARCH += -gencode arch=compute_37,code=\"compute_37,sm_37\"
else ifeq "$(filter -DGPU_ARCH=MAXWELL, $(SIMU_OPTION))" "-DGPU_ARCH=MAXWELL"
   NVCCFLAG_ARCH += -gencode arch=compute_50,code=\"compute_50,sm_50\"
   NVCCFLAG_ARCH += -gencode arch=compute_52,code=\"compute_52,sm_52\"
else ifeq "$(filter -DGPU_ARCH=PASCAL,  $(SIMU_OPTION))" "-DGPU_ARCH=PASCAL"
   NVCCFLAG_ARCH += -gencode arch=compute_60,code=\"compute_60,sm_60\"
   NVCCFLAG_ARCH += -gencode arch=compute_61,code=\"compute_61,sm_61\"
else ifeq "$(filter -DGPU_ARCH=VOLTA,  $(SIMU_OPTION))" "-DGPU_ARCH=VOLTA"
   NVCCFLAG_ARCH += -gencode arch=compute_70,code=\"compute_70,sm_70\"
else ifeq "$(filter -DGPU_ARCH=TURING,  $(SIMU_OPTION))" "-DGPU_ARCH=TURING"
   NVCCFLAG_ARCH += -gencode arch=compute_75,code=\"compute_75,sm_75\"
else ifeq "$(filter -DGPU_ARCH=AMPERE,  $(SIMU_OPTION))" "-DGPU_ARCH=AMPERE"
   NVCCFLAG_ARCH += -gencode arch=compute_80,code=\"compute_80,sm_80\"
   NVCCFLAG_ARCH += -gencode arch=compute_86,code=\"compute_86,sm_86\"
else ifeq "$(filter -DGPU, $(SIMU_OPTION))" "-DGPU"
   $(error unknown GPU_ARCH (please set it in the Makefile))
endif

NVCCFLAG_COM += $(NVCCFLAG_ARCH)

ifeq "$(filter -DGAMER_DEBUG, $(SIMU_OPTION))" "-DGAMER_DEBUG"
   NVCCFLAG_COM += -g -Xptxas -v   # "-G" may cause the GPU Poisson solver to fail
endif

#NVCCFLAG_COM += -use_fast_math

# fluid solver flags
NVCCFLAG_FLU += -Xptxas -dlcm=ca -prec-div=false -ftz=true

ifeq      "$(filter -DGPU_ARCH=FERMI, $(SIMU_OPTION))" "-DGPU_ARCH=FERMI"
   ifeq "$(filter -DFLOAT8, $(SIMU_OPTION))" "-DFLOAT8"
#    NVCCFLAG_FLU += --maxrregcount=XX
   else
#    NVCCFLAG_FLU += --maxrregcount=XX
   endif
else ifeq "$(filter -DGPU_ARCH=KEPLER, $(SIMU_OPTION))" "-DGPU_ARCH=KEPLER"
   ifeq "$(filter -DFLOAT8, $(SIMU_OPTION))" "-DFLOAT8"
     NVCCFLAG_FLU += --maxrregcount=128
   else
     NVCCFLAG_FLU += --maxrregcount=70
   endif
else ifeq "$(filter -DGPU_ARCH=MAXWELL, $(SIMU_OPTION))" "-DGPU_ARCH=MAXWELL"
   ifeq "$(filter -DFLOAT8, $(SIMU_OPTION))" "-DFLOAT8"
     NVCCFLAG_FLU += --maxrregcount=192
   else
     NVCCFLAG_FLU += --maxrregcount=128
   endif
else ifeq "$(filter -DGPU_ARCH=PASCAL, $(SIMU_OPTION))" "-DGPU_ARCH=PASCAL"
   ifeq "$(filter -DFLOAT8, $(SIMU_OPTION))" "-DFLOAT8"
     NVCCFLAG_FLU += --maxrregcount=192
   else
     NVCCFLAG_FLU += --maxrregcount=128
   endif
else ifeq "$(filter -DGPU_ARCH=VOLTA, $(SIMU_OPTION))" "-DGPU_ARCH=VOLTA"
   ifeq "$(filter -DFLOAT8, $(SIMU_OPTION))" "-DFLOAT8"
     NVCCFLAG_FLU += --maxrregcount=192
   else
     NVCCFLAG_FLU += --maxrregcount=128
   endif
else ifeq "$(filter -DGPU_ARCH=TURING, $(SIMU_OPTION))" "-DGPU_ARCH=TURING"
   ifeq "$(filter -DFLOAT8, $(SIMU_OPTION))" "-DFLOAT8"
     NVCCFLAG_FLU += --maxrregcount=192
   else
     NVCCFLAG_FLU += --maxrregcount=128
   endif
else ifeq "$(filter -DGPU_ARCH=AMPERE, $(SIMU_OPTION))" "-DGPU_ARCH=AMPERE"
   ifeq "$(filter -DFLOAT8, $(SIMU_OPTION))" "-DFLOAT8"
     NVCCFLAG_FLU += --maxrregcount=192
   else
     NVCCFLAG_FLU += --maxrregcount=128
   endif
endif

# Poisson/gravity solvers flags
NVCCFLAG_POT += -Xptxas -dlcm=ca


# remove extra whitespaces
# -------------------------------------------------------------------------------
CXX          := $(strip $(CXX))
CXXFLAG      := $(strip $(CXXFLAG))
OPENMPFLAG   := $(strip $(OPENMPFLAG))
LIB          := $(strip $(LIB))
NVCC         := $(strip $(NVCC))
NVCCFLAG_COM := $(strip $(NVCCFLAG_COM))
NVCCFLAG_FLU := $(strip $(NVCCFLAG_FLU))
NVCCFLAG_POT := $(strip $(NVCCFLAG_POT))
GIT_INFO     := $(strip $(GIT_INFO))
CUDA_PATH    := $(strip $(CUDA_PATH))
FFTW_PATH    := $(strip $(FFTW_PATH))
MPI_PATH     := $(strip $(MPI_PATH))
HDF5_PATH    := $(strip $(HDF5_PATH))
GRACKLE_PATH := $(strip $(GRACKLE_PATH))
GSL_PATH     := $(strip $(GSL_PATH))
LIBYT_PATH   := $(strip $(LIBYT_PATH))


# implicit rules (do NOT modify the order of the following rules)
# -------------------------------------------------------------------------------
# output detailed compilation commands or not
ifeq "$(COMPILE_VERBOSE)" "0"
ECHO = @
else
ECHO =
endif

# GPU codes
ifeq "$(filter -DGPU, $(SIMU_OPTION))" "-DGPU"
$(OBJ_PATH)/$(PREFIX_GPU)CUFLU_%.o : CUFLU_%.cu
	@echo "Compiling $<"
	$(ECHO)$(NVCC) $(NVCCFLAG_COM) $(NVCCFLAG_FLU) -o $@ -dc $<

$(OBJ_PATH)/$(PREFIX_GPU)CUPOT_%.o : CUPOT_%.cu
	@echo "Compiling $<"
	$(ECHO)$(NVCC) $(NVCCFLAG_COM) $(NVCCFLAG_POT) -o $@ -dc $<

$(OBJ_PATH)/$(PREFIX_GPU)CUSRC_%.o : CUSRC_%.cu
	@echo "Compiling $<"
	$(ECHO)$(NVCC) $(NVCCFLAG_COM) -o $@ -dc $<

$(OBJ_PATH)/$(PREFIX_GPU)CUAPI_%.o : CUAPI_%.cu
	@echo "Compiling $<"
	$(ECHO)$(NVCC) $(NVCCFLAG_COM) -o $@ -dc $<

$(OBJ_PATH)/$(PREFIX_GPU)%.o : %.cu
	@echo "Compiling $<"
	$(ECHO)$(NVCC) $(NVCCFLAG_COM) -o $@ -dc $<
endif # GPU

# CPU codes
$(OBJ_PATH)/$(PREFIX_CPU)%.o : %.cpp
	@echo "Compiling $<"
	$(ECHO)$(CXX) $(CXXFLAG) $(GIT_INFO) -o $@ -c $<


# linking
# -------------------------------------------------------------------------------
$(EXECUTABLE) : $(OBJ_CPU) $(OBJ_GPU)
# GPU linker
ifeq "$(filter -DGPU, $(SIMU_OPTION))" "-DGPU"
	@echo "Linking GPU codes"
	$(ECHO)$(NVCC) -o $(OBJ_GPU_LINK) $(OBJ_GPU) $(NVCCFLAG_ARCH) -dlink
endif

# CPU linker
	@echo "Linking CPU codes"
ifeq "$(COMPILE_VERBOSE)" "1"
	$(CXX) -o $@ $^ $(OBJ_GPU_LINK) $(LIB) $(OPENMPFLAG)
	@printf "\nCompiling GAMER --> Successful!\n\n"; \
	cp $(EXECUTABLE) ../bin/
else
	@$(CXX) -o $@ $^ $(OBJ_GPU_LINK) $(LIB) $(OPENMPFLAG); \
	(if [ -e $@ ]; then \
		printf "\nCompiling GAMER --> Successful!\n\n"; \
		cp $(EXECUTABLE) ../bin/; \
	else \
		printf "\nCompiling GAMER --> Failed!\n\n"; \
	fi)
endif
	@rm -f ./*.linkinfo


# clean
# -------------------------------------------------------------------------------
.PHONY: clean
clean :
	@rm -f $(OBJ_PATH)/*
	@rm -f $(EXECUTABLE)
	@rm -f ./*.linkinfo<|MERGE_RESOLUTION|>--- conflicted
+++ resolved
@@ -558,15 +558,9 @@
 else ifeq "$(filter -DMODEL=ELBDM, $(SIMU_OPTION))" "-DMODEL=ELBDM"
 GPU_FILE    += CUFLU_ELBDMSolver.cu CUFLU_ELBDMSolver_PhaseForm_Combined.cu
 
-<<<<<<< HEAD
-CPU_FILE    += CPU_ELBDMSolver.cpp  CPU_ELBDMSolver_PhaseForm_Combined.cpp  ELBDM_Init_ByFunction_AssignData.cpp \
+CPU_FILE    += CPU_ELBDMSolver.cpp  CPU_ELBDMSolver_FFT.cpp  CPU_ELBDMSolver_PhaseForm_Combined.cpp  ELBDM_Init_ByFunction_AssignData.cpp \
                ELBDM_GetTimeStep_Fluid.cpp  ELBDM_GetTimeStep_Hybrid.cpp  ELBDM_Flag_EngyDensity.cpp  ELBDM_Flag_Interference.cpp  ELBDM_UnwrapPhase.cpp \
                ELBDM_GetTimeStep_Phase.cpp  ELBDM_GetTimeStep_Velocity.cpp  ELBDM_SetTaylor3Coeff.cpp  ELBDM_RemoveMotionCM.cpp
-=======
-CPU_FILE    += CPU_ELBDMSolver.cpp  CPU_ELBDMSolver_FFT.cpp  ELBDM_Init_ByFunction_AssignData.cpp \
-               ELBDM_GetTimeStep_Fluid.cpp  ELBDM_Flag_EngyDensity.cpp  ELBDM_UnwrapPhase.cpp \
-               ELBDM_GetTimeStep_Phase.cpp  ELBDM_SetTaylor3Coeff.cpp  ELBDM_RemoveMotionCM.cpp
->>>>>>> 0e96fcfc
 
 vpath %.cu     Model_ELBDM/GPU_ELBDM
 vpath %.cpp    Model_ELBDM/CPU_ELBDM  Model_ELBDM
