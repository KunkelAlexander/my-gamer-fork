


# ===========================================================================
# INSTRUCTIONS
#
# To compile GAMER, please set the following configurations properly:
#
# (1) simulation options
# (2) compiler and flags
# (3) library paths
# ===========================================================================



# executable
#######################################################################################################
EXECUTABLE := gamer



# output detailed compilation commands (0/1 = off/on)
#######################################################################################################
COMPILE_VERBOSE := 0



# simulation options
#######################################################################################################

# (a) physical modules
# -------------------------------------------------------------------------------
# physical model: HYDRO/ELBDM/PAR_ONLY (ELBDM: wave dark matter; PAR_ONLY: particle-only)
# --> must be set in any cases; PAR_ONLY is not supported yet;
#     ELBDM is not publicly available yet but will be released soon
SIMU_OPTION += -DMODEL=HYDRO

# enable gravity
# --> must define SUPPORT_FFTW=FFTW2 or FFTW3
#SIMU_OPTION += -DGRAVITY

# enable particles
#SIMU_OPTION += -DPARTICLE

# support Grackle, a chemistry and radiative cooling library
# --> must set NCOMP_PASSIVE_USER according to the primordial chemistry network set by GRACKLE_PRIMORDIAL
# --> please enable OpenMP when compiling Grackle (by "make omp-on")
#SIMU_OPTION += -DSUPPORT_GRACKLE


# (b) options of different physical modules
# (b-1) hydro options
# ------------------------------------------------------------------------------------
ifeq "$(filter -DMODEL=HYDRO, $(SIMU_OPTION))" "-DMODEL=HYDRO"
# hydrodynamic scheme: RTVD/MHM/MHM_RP/CTU
# --> must be set when MODEL=HYDRO
# --> MHD only supports MHM_RP and CTU
SIMU_OPTION += -DFLU_SCHEME=CTU

# scheme of spatial data reconstruction: PLM/PPM (piecewise-linear/piecewise-parabolic)
# --> useless for RTVD
SIMU_OPTION += -DLR_SCHEME=PPM

# Riemann solver: EXACT/ROE/HLLE/HLLC/HLLD
# --> pure hydro: EXACT/ROE/HLLE/HLLC(*); MHD: ROE/HLLE/HLLD(*);
#                 (recommended solvers are highlighted by *)
# --> useless for RTVD
SIMU_OPTION += -DRSOLVER=ROE

# dual energy formalism: DE_ENPY/DE_EINT (evolve entropy or internal energy)
# --> DE_EINT is not supported yet; useless for RTVD
#SIMU_OPTION += -DDUAL_ENERGY=DE_ENPY

# number of user-defined passively advected scalars
# --> set it to 0 or comment it out if none is required
# --> useless for RTVD
SIMU_OPTION += -DNCOMP_PASSIVE_USER=0

# magnetohydrodynamics
#SIMU_OPTION += -DMHD

# cosmic rays (not supported yet)
#SIMU_OPTION += -DCOSMIC_RAY

# equation of state: EOS_GAMMA/EOS_ISOTHERMAL/EOS_NUCLEAR/EOS_TABULAR/EOS_USER
# --> must be set when MODEL=HYDRO; must also enable BAROTROPIC_EOS for EOS_ISOTHERMAL
SIMU_OPTION += -DEOS=EOS_GAMMA

# whether or not the EOS set above is barotropic
# --> mandatory for EOS_ISOTHERMAL; optional for EOS_TABULAR/EOS_USER
#SIMU_OPTION += -DBAROTROPIC_EOS


# (b-2) ELBDM options
# ------------------------------------------------------------------------------------
else ifeq "$(filter -DMODEL=ELBDM, $(SIMU_OPTION))" "-DMODEL=ELBDM"

# include the quartic self-interaction potential
# --> must turn on GRAVITY; does not support COMOVING
#SIMU_OPTION += -DQUARTIC_SELF_INTERACTION

# number of passively advected scalars
# --> not supported yet and thus can only be used as auxiliary fields
SIMU_OPTION += -DNCOMP_PASSIVE_USER=0

# enforce the mass conservation (only partly enforced by local spectral method)
SIMU_OPTION += -DCONSERVE_MASS

# choose elbdm scheme ELBDM_SCHEME as ELBDM_WAVE (wave-solver only), ELBDM_HYBRID (fluid solver on coarse levels, wave solver on refined levels)
SIMU_OPTION += -DELBDM_SCHEME=ELBDM_WAVE

# choose wave scheme WAVE_FD (finite difference), WAVE_GRAMFE (local spectral method)
SIMU_OPTION += -DWAVE_SCHEME=WAVE_FD

# (b-2-1) WAVE_FD options
# ------------------------------------------------------------------------------------
ifeq "$(filter -DWAVE_SCHEME=WAVE_FD, $(SIMU_OPTION))" "-DWAVE_SCHEME=WAVE_FD"
# 4-th order Laplacian
SIMU_OPTION += -DLAPLACIAN_4TH

# (b-2-2) WAVE_GRAMFE options
# ------------------------------------------------------------------------------------
else ifeq "$(filter -DWAVE_SCHEME=WAVE_GRAMFE, $(SIMU_OPTION))" "-DWAVE_SCHEME=WAVE_GRAMFE"

# choose gramfe scheme GRAMFE_FFT (uses fast fourier transform, faster for larger patch sizes), GRAMFE_MATMUL (uses matrix multiplication, faster for smaller patches)
# --> must turn on (SUPPORT_FFTW=FFTW2 and FLOAT8) or (SUPPORT_FFTW=FFTW3) or (GPU and GRAMFE_FFT_ENABLE_GPU) for GRAMFE_SCHEME == GRAMFE_FFT
# --> must turn on  SUPPORT_GSL for GRAMFE_SCHEME == GRAMFE_MATMUL
SIMU_OPTION += -DGRAMFE_SCHEME == GRAMFE_MATMUL


# (b-2-2-1) GRAMFE_FFT options
# ------------------------------------------------------------------------------------
ifeq "$(filter -DGRAMFE_SCHEME=GRAMFE_FFT, $(SIMU_OPTION))" "-DGRAMFE_SCHEME=GRAMFE_FFT"

# enable for GPU support of Gram-Fourier extension algorithm in GPU mode (CPU is used by default because it is faster)
# --> must turn on GPU
#SIMU_OPTION += -DGRAMFE_FFT_ENABLE_GPU

endif # GRAMFE_SCHEME
endif # WAVE_SCHEME

# (b-2-3) ELBDM_HYBRID options
# ------------------------------------------------------------------------------------
ifeq "$(filter -DELBDM_SCHEME=ELBDM_HYBRID, $(SIMU_OPTION))" "-DELBDM_SCHEME=ELBDM_HYBRID"

# choose fluid scheme HYBRID_SCHEME = [HYBRID_UPWIND, HYBRID_FROMM, HYBRID_MUSCL]
# default is HYBRID_FROMM, for fluid-only simulation (no wave-scheme on refined levels) pick HYBRID_MUSCL
# for hybrid simulations (no zoom-in )  HYBRID_FROMM is the better choice
# --> must be set when ELBDM_SCHEME=ELBDM_HYBRID
SIMU_OPTION += -DHYBRID_SCHEME=HYBRID_MUSCL

# do not switch to first-order scheme when failure of fluid scheme is detected
# --> must be set for fluid-only simulation (no wave-scheme) along with HYBRID_SCHEME = HYBRID_MUSCL
#SIMU_OPTION += -DHYBRID_IGNORE_FLUID_FAILURE

# enforce a smoother phase field by adding multiples of 2PI ( experimental )
#SIMU_OPTION += -DHYBRID_SMOOTH_PHASE

endif # ELBDM_SCHEME


endif # MODEL


# (b-3) gravity options
# -------------------------------------------------------------------------------
ifeq "$(filter -DGRAVITY, $(SIMU_OPTION))" "-DGRAVITY"
# Poisson solver: SOR/MG (successive-overrelaxation (recommended)/multigrid)
# --> must be set when GRAVITY is enabled
SIMU_OPTION += -DPOT_SCHEME=SOR

# store GRA_GHOST_SIZE ghost-zone potential for each patch on each side
# --> recommended when PARTICLE is enabled for improving accuracy for particles around the patch boundaries
# --> must be enabled for STAR_FORMATION + STORE_PAR_ACC
SIMU_OPTION += -DSTORE_POT_GHOST

# use unsplitting method to couple gravity to the target model (recommended)
# --> for HYDRO only; ELBDM is not supported yet
SIMU_OPTION += -DUNSPLIT_GRAVITY

# comoving frame for cosmological simulations
#SIMU_OPTION += -DCOMOVING
endif # GRAVITY


# (b-4) particle options
# ------------------------------------------------------------------------------------
ifeq "$(filter -DPARTICLE, $(SIMU_OPTION))" "-DPARTICLE"
# enable tracer particles
#SIMU_OPTION += -DTRACER

# store particle acceleration (recommended)
SIMU_OPTION += -DSTORE_PAR_ACC

# allow for creating new particles after initialization
# --> must turn on STORE_POT_GHOST when STORE_PAR_ACC is adopted
#SIMU_OPTION += -DSTAR_FORMATION

# feedback from particles to grids
#SIMU_OPTION += -DFEEDBACK

# number of user-defined particle attributes
# --> set it to 0 or comment it out if none is required
SIMU_OPTION += -DPAR_NATT_USER=0
endif # PARTICLE


# (c) miscellaneous options (AMR, GPU, parallelization, optimizations, ...)
# ------------------------------------------------------------------------------------
# maximum number of AMR levels including the root level (level id = 0 ... NLEVEL-1)
# --> must be set in any cases
SIMU_OPTION += -DNLEVEL=10

# maximum number of patches on each AMR level
# --> must be set in any cases
SIMU_OPTION += -DMAX_PATCH=1000000

# number of cells along each direction in a single patch
# --> must be an even number greater than or equal to 8
SIMU_OPTION += -DPATCH_SIZE=8

# GPU acceleration
# --> must set GPU_ARCH as well
#SIMU_OPTION += -DGPU

# GPU architecture: FERMI/KEPLER/MAXWELL/PASCAL/VOLTA/TURING/AMPERE
SIMU_OPTION += -DGPU_ARCH=TURING

# debug mode
#SIMU_OPTION += -DGAMER_DEBUG

# bitwise reproducibility
#SIMU_OPTION += -DBITWISE_REPRODUCIBILITY

# measure the wall-clock time of GAMER
SIMU_OPTION += -DTIMING

# measure the wall-clock time of GPU solvers (will disable CPU/GPU overlapping)
# --> must enable TIMING
#SIMU_OPTION += -DTIMING_SOLVER

# double precision
#SIMU_OPTION += -DFLOAT8

# serial mode (in which no MPI libraries are required)
# --> must disable LOAD_BALANCE
SIMU_OPTION += -DSERIAL

# load-balance parallelization: HILBERT
# --> must disable SERIAL
#SIMU_OPTION += -DLOAD_BALANCE=HILBERT

# overlap MPI communication with computation
# --> NOT supported yet; must enable LOAD_BALANCE
#SIMU_OPTION += -DOVERLAP_MPI

# enable OpenMP parallelization
SIMU_OPTION += -DOPENMP

# work on the NAOC Laohu GPU cluster
#SIMU_OPTION += -DLAOHU

# support HDF5 format
#SIMU_OPTION += -DSUPPORT_HDF5

# support GNU scientific library
#SIMU_OPTION += -DSUPPORT_GSL

# support FFTW library
# --> SUPPORT_FFTW must be defined when GRAVITY is enabled
# --> use FFTW3 for fftw3 support
#     use FFTW2 for fftw2 support
#SIMU_OPTION += -DSUPPORT_FFTW=FFTW3

# support spectral interpolation
# --> must enable SUPPORT_FFTW (if FFTW2 must also enable FLOAT8)
# --> must enable SUPPORT_GSL
#SIMU_OPTION += -DSUPPORT_SPECTRAL_INTERPOLATION

# support yt inline analysis
#SIMU_OPTION += -DSUPPORT_LIBYT

# use patch group as the unit in libyt, this will speed up inline-analysis but increase memory consumption
# --> must enable SUPPORT_LIBYT
#SIMU_OPTION += -DLIBYT_USE_PATCH_GROUP

# support libyt interactive mode
# --> this activates python prompt and does not shut down a simulation when there are
#     errors in an inline python script
# --> must compile libyt with INTERACTIVE_MODE
# --> must enable SUPPORT_LIBYT
#SIMU_OPTION += -DLIBYT_INTERACTIVE

# random number implementation: RNG_GNU_EXT/RNG_CPP11 (GNU extension drand48_r/c++11 <random>)
# --> use RNG_GNU_EXT for compilers supporting GNU extensions (**not supported on some macOS**)
#     use RNG_CPP11   for compilers supporting c++11 (**may need to add -std=c++11 to CXXFLAG**)
SIMU_OPTION += -DRANDOM_NUMBER=RNG_GNU_EXT





# compiler and flags
#######################################################################################################

# intel
# -------------------------------------------------------------------------------
# CXX         = icpc                                      # serial compiler
##CXX         = $(MPI_PATH)/bin/mpicxx                    # MPI compiler
##CXX         = CC                                        # cray wrapper script
# CXXFLAG     = -g -O3                                    # general flags
##CXXFLAG     = -g -O3 -std=c++11 #-gxx-name=YOUR_G++
##CXXFLAG     = -g -fast
# CXXFLAG    += -w1                                       # warning flags
# CXXFLAG    += -fp-model precise                         # disable optimizations that are not value-safe
# OPENMPFLAG  = -fopenmp                                  # openmp flag
# LIB         = -limf                                     # libraries and linker flags
#
## for debug only
#ifeq "$(filter -DGAMER_DEBUG, $(SIMU_OPTION))" "-DGAMER_DEBUG"
##CXXFLAG    += -fstack-protector-all
##LIB        += -lssp
#endif
#
## suppress warning when OpenMP is disabled
#ifeq "$(filter -DOPENMP, $(SIMU_OPTION))" ""
# CXXFLAG    += -Wno-unknown-pragmas -diag-disable 3180
#endif


# gnu
# -------------------------------------------------------------------------------
 CXX         = g++                                       # serial compiler
#CXX         = $(MPI_PATH)/bin/mpicxx                    # MPI compiler
#CXX         = CC                                        # cray wrapper script
 CXXFLAG     = -g -O3                                    # general flags
#CXXFLAG     = -g -O3 -std=c++11
#CXXFLAG     = -g -Ofast
 CXXFLAG    += -Wall -Wextra                             # warning flags
 CXXFLAG    += -Wno-unused-variable -Wno-unused-parameter \
               -Wno-maybe-uninitialized -Wno-unused-but-set-variable \
               -Wno-unused-result -Wno-unused-function \
               -Wno-implicit-fallthrough -Wno-parentheses
 OPENMPFLAG  = -fopenmp                                  # openmp flag
 LIB         =                                           # libraries and linker flags

# for debug only
ifeq "$(filter -DGAMER_DEBUG, $(SIMU_OPTION))" "-DGAMER_DEBUG"
#CXXFLAG    += -fstack-protector-all
#CXXFLAG    += -fsanitize=undefined -fsanitize=address
#LIB        += -fsanitize=undefined -fsanitize=address
endif

# suppress warning when OpenMP is disabled
ifeq "$(filter -DOPENMP, $(SIMU_OPTION))" ""
 CXXFLAG    += -Wno-unknown-pragmas
endif


# CUDA
# -------------------------------------------------------------------------------
 NVCC = $(CUDA_PATH)/bin/nvcc                            # CUDA compiler
#NVCC = $(CUDA_PATH)/bin/nvcc -ccbin YOUR_G++            # with a specified host compiler
#NVCC = nvcc -ccbin CC                                   # for the Cray environment




# library paths
#######################################################################################################

# template
CUDA_PATH    :=
FFTW2_PATH   :=
FFTW3_PATH   :=
MPI_PATH     :=
HDF5_PATH    :=
GRACKLE_PATH :=
GSL_PATH     :=
LIBYT_PATH   :=
CUFFTDX_PATH :=

# NCSA-bluewaters (only need to specify the path of user-installed packages)
#GRACKLE_PATH :=

# UIUC-campus (intel-15.0 + openmpi-1.8.4)
#CUDA_PATH    := /usr/local/cuda/7.0
#FFTW2_PATH   := /projects/ncsa/grav/softwares/fftw/2.1.5
#FFTW3_PATH   :=
#MPI_PATH     := /usr/local/mpi/openmpi-1.8.4-intel-15.0
#HDF5_PATH    := /projects/ncsa/grav/softwares/miniconda2
#GRACKLE_PATH := /home/hyschive/local
#GSL_PATH     := /usr/local/gsl/gsl-1.16

# UIUC-campus (gcc-4.9.2 + openmpi-1.8.4)
#CUDA_PATH    := /usr/local/cuda/7.0
#FFTW2_PATH   := /projects/ncsa/grav/softwares/fftw/2.1.5-openmpi-1.8.4-gcc-4.9.2
#FFTW3_PATH   :=
#MPI_PATH     := /usr/local/mpi/openmpi-1.8.4-gcc-4.9.2
#HDF5_PATH    := /projects/ncsa/grav/softwares/miniconda2
#GRACKLE_PATH := /home/hyschive/local
#GSL_PATH     := /usr/local/gsl/gsl-1.16

# NCSA-hybrid (gcc)
#CUDA_PATH    := /usr/local/cuda-8.0
#MPI_PATH     := /home/hyschive/project/software/openmpi/2.0.2
#FFTW2_PATH   := /home/hyschive/project/software/fftw/2.1.5
#FFTW3_PATH   :=
#HDF5_PATH    := /home/hyschive/project/software/miniconda2
#GSL_PATH     :=

# NCSA-nano (intel 2016)
#CUDA_PATH    := /usr/local/cuda
#MPI_PATH     := /mnt/lustre/allen/hyschive/software/openmpi/2.0.2
#FFTW2_PATH   := /mnt/lustre/allen/hyschive/software/fftw/2.1.5
#FFTW3_PATH   :=
#HDF5_PATH    := /mnt/lustre/allen/hyschive/software/miniconda2
#GSL_PATH     :=

# NCSA-dxl (gcc, serial)
#CUDA_PATH    :=
#FFTW2_PATH   := /home/hyschive/software/fftw/2.1.5
#FFTW3_PATH   :=
#MPI_PATH     := /usr
#HDF5_PATH    := /home/hyschive/software/miniconda2
#GSL_PATH     := /usr/lib
#LIBYT_PATH   := /home/hyschive/project/libyt/libyt.dev/libyt

# NTU-eureka (default: openmpi-intel)
#CUDA_PATH    := /software/cuda/default
#FFTW2_PATH   := /software/fftw/default
#FFTW3_PATH   := /software/fftw/3.3.10-intel-2022.0.1-openmpi-4.1.1-ucx_mt
#MPI_PATH     := /software/openmpi/default
#HDF5_PATH    := /software/hdf5/default
#GRACKLE_PATH :=
#GSL_PATH     := /software/gsl/default
#LIBYT_PATH   :=
#CUFFTDX_PATH := /software/cuFFTDx/default

# NTU-hulk (openmpi-intel-qlc)
#CUDA_PATH    := /opt/gpu/cuda/4.2
#FFTW2_PATH   := /opt/math/fftw/2.1.5-intel-openmpi-1.4.3-qlc
#FFTW3_PATH   :=
#MPI_PATH     := /usr/mpi/intel/openmpi-1.4.3-qlc
#HDF5_PATH    := /opt/hdf5/1.8.20
#GRACKLE_PATH := /work1/fish/Software/grackle
#GSL_PATH     := /opt/math/gsl/2.5
#LIBYT_PATH   := /project/fish/libyt/libyt
#FFTW2_PATH   := /opt/math/fftw/2.1.5-intel-openmpi-1.6.0-qlc
#MPI_PATH     := /opt/mpi/openmpi/1.6.0-intel-qlc
#FFTW2_PATH   := /opt/math/fftw/2.1.5-intel-openmpi-2.1.5-qlc
#MPI_PATH     := /opt/mpi/openmpi/2.1.5-intel-qlc
#CUDA_PATH    := /usr/local/cuda-7.5

# NTU-hulk (openmpi-gcc-qlc)
#CUDA_PATH    := /opt/gpu/cuda/4.2
#FFTW2_PATH   := /opt/math/fftw/2.1.5-gcc-qlc
#FFTW3_PATH   :=
#MPI_PATH     := /usr/mpi/gcc/openmpi-1.4.3-qlc
#HDF5_PATH    := /opt/hdf5/1.8.9
#GRACKLE_PATH := /work1/fish/Software/grackle
#GSL_PATH     := /opt/math/gsl
#LIBYT_PATH   := /project/fish/libyt/libyt
#MPI_PATH     := /opt/mpi/openmpi/1.8.1-gcc-qlc
#CUDA_PATH    := /usr/local/cuda-7.5

# NTHU-fomalhaut (openmpi-gnu)
#CUDA_PATH    := /usr/local/cuda-10.0
#FFTW2_PATH   := /home/hyschive/software/fftw/2.1.5-openmpi-gnu
#FFTW3_PATH   :=
#MPI_PATH     := /storage/app/gnu/openmpi-3.1.3-gcc8
#HDF5_PATH    := /storage/app/gnu/hdf5-1.8.21-gcc8
#GRACKLE_PATH :=
#GSL_PATH     :=

# NAOC-laohu (OpenMPI-1.3.2-intel)
#CUDA_PATH    := $(CUDA_INSTALL_PATH)
#FFTW2_PATH   := /ifs/data/hsiyu/Software/fftw/2.1.5-openmpi-1.3.2-intel
#FFTW3_PATH   :=
#MPI_PATH     := /usr/mpi/intel/openmpi-1.3.2-qlc
#GPUID_PATH   := /ifs/data/hsiyu/Software/gpudevmgr

# A "typical" macOS installation without GPU
#CUDA_PATH    :=
#FFTW2_PATH   := /usr/local/fftw-2.1.5
#FFTW3_PATH   :=
#MPI_PATH     := /usr/local/mpich-3.2
#HDF5_PATH    := ${HOME}/miniconda3
#GRACKLE_PATH :=
#GSL_PATH     := /usr/local/gsl-1.16

# NASA Pleiades (intel compilers and SGI MPI)
#CUDA_PATH    := /nasa/cuda/9.0/
#FFTW2_PATH   := /u/jzuhone/opt/fftw-2.1.5
#FFTW3_PATH   :=
#MPI_PATH     := /nasa/sgi/mpt/2.14r19
#HDF5_PATH    := /nasa/hdf5/1.8.18_serial
#GRACKLE_PATH :=
#GSL_PATH     :=

# NCTS (default: openmpi-intel)
#CUDA_PATH    := /cluster/cuda-11.6
#FFTW2_PATH   := /cluster/intel-2022.1/fftw-2.1.5_openmpi4
#FFTW3_PATH   :=
#MPI_PATH     := /cluster/intel-2022.1/openmpi-4.1.2
#HDF5_PATH    := /cluster/intel-2022.1/hdf5-1.10.8_openmpi4
#GRACKLE_PATH :=
#GSL_PATH     := /usr
#LIBYT_PATH   :=




# source files
#######################################################################################################

# common source files
# -------------------------------------------------------------------------------
# CUDA source files (compiled with nvcc)
GPU_FILE    := CUAPI_Asyn_FluidSolver.cu  CUAPI_DiagnoseDevice.cu  CUAPI_MemAllocate_Fluid.cu \
               CUAPI_MemFree_Fluid.cu  CUAPI_SetMemSize.cu  CUAPI_SetCache.cu  CUAPI_SetDevice.cu \
               CUAPI_Synchronize.cu  CUAPI_Asyn_dtSolver.cu  CUAPI_SetConstMemory.cu  CUAPI_SetConstMemory_EoS.cu \
               CUAPI_MemAllocate.cu


# C/C++ source files (compiled with c++ compiler)
CPU_FILE    := Main.cpp  EvolveLevel.cpp  InvokeSolver.cpp  Prepare_PatchData.cpp \
               InterpolateGhostZone.cpp

CPU_FILE    += Aux_Check_Parameter.cpp  Aux_Check_Conservation.cpp  Aux_Check.cpp  Aux_Check_Finite.cpp \
               Aux_Check_FluxAllocate.cpp  Aux_Check_PatchAllocate.cpp  Aux_Check_ProperNesting.cpp \
               Aux_Check_Refinement.cpp  Aux_Check_Restrict.cpp  Aux_Error.cpp  Aux_GetCPUInfo.cpp \
               Aux_GetMemInfo.cpp  Aux_Message.cpp  Aux_Record_PatchCount.cpp  Aux_TakeNote.cpp  Aux_Timing.cpp \
               Aux_Check_MemFree.cpp  Aux_Record_Performance.cpp  Aux_CheckFileExist.cpp  Aux_Array.cpp \
               Aux_Record_User.cpp  Aux_Record_CorrUnphy.cpp  Aux_SwapPointer.cpp  Aux_Check_NormalizePassive.cpp \
               Aux_LoadTable.cpp  Aux_IsFinite.cpp  Aux_ComputeProfile.cpp  Aux_FindExtrema.cpp  Aux_PauseManually.cpp

CPU_FILE    += CPU_FluidSolver.cpp  Flu_AdvanceDt.cpp  Flu_Prepare.cpp  Flu_Close.cpp  Flu_FixUp_Flux.cpp \
               Flu_FixUp_Restrict.cpp  Flu_AllocateFluxArray.cpp  Flu_BoundaryCondition_User.cpp  Flu_ResetByUser.cpp \
               Flu_CorrAfterAllSync.cpp  Flu_ManageFixUpTempArray.cpp  Flu_DerivedField_BuiltIn.cpp \
               Flu_DerivedField_User.cpp

CPU_FILE    += End_GAMER.cpp  End_MemFree.cpp  End_MemFree_Fluid.cpp  End_StopManually.cpp  End_User.cpp \
               Init_BaseLevel.cpp  Init_GAMER.cpp  Init_Load_DumpTable.cpp \
               Init_Load_FlagCriteria.cpp  Init_Load_Parameter.cpp  Init_MemAllocate.cpp \
               Init_MemAllocate_Fluid.cpp  Init_Parallelization.cpp  Init_RecordBasePatch.cpp  Init_Refine.cpp \
               Init_ByRestart_v1.cpp  Init_ByFunction.cpp  Init_TestProb.cpp  Init_ByFile.cpp  Init_OpenMP.cpp \
               Init_ByRestart_HDF5.cpp  Init_ResetParameter.cpp  Init_ByRestart_v2.cpp  Init_MemoryPool.cpp \
               Init_Unit.cpp  Init_UniformGrid.cpp  Init_Field.cpp  Init_User.cpp  Init_FFTW.cpp

CPU_FILE    += Interpolate.cpp  Int_CQuadratic.cpp  Int_MinMod1D.cpp  Int_MinMod3D.cpp  Int_vanLeer.cpp \
               Int_Quadratic.cpp  Int_Table.cpp  Int_CQuartic.cpp  Int_Quartic.cpp  Int_Spectral.cpp

CPU_FILE    += Mis_CompareRealValue.cpp  Mis_GetTotalPatchNumber.cpp  Mis_GetTimeStep.cpp  Mis_Heapsort.cpp \
               Mis_BinarySearch.cpp  Mis_1D3DIdx.cpp  Mis_Matching.cpp  Mis_GetTimeStep_User.cpp \
               Mis_dTime2dt.cpp  Mis_CoordinateTransform.cpp  Mis_BinarySearch_Real.cpp  Mis_InterpolateFromTable.cpp \
               CPU_dtSolver.cpp  dt_Prepare_Flu.cpp  dt_Prepare_Pot.cpp  dt_Close.cpp  dt_InvokeSolver.cpp \
               Mis_UserWorkBeforeNextLevel.cpp  Mis_UserWorkBeforeNextSubstep.cpp

CPU_FILE    += Output_DumpData_Total.cpp  Output_DumpData.cpp  Output_DumpManually.cpp  Output_PatchMap.cpp \
               Output_DumpData_Part.cpp  Output_FlagMap.cpp  Output_Patch.cpp  Output_PreparedPatch_Fluid.cpp \
               Output_PatchCorner.cpp  Output_Flux.cpp  Output_User.cpp  Output_BasePowerSpectrum.cpp \
               Output_DumpData_Total_HDF5.cpp  Output_L1Error.cpp  Output_UserWorkBeforeOutput.cpp

CPU_FILE    += Flag_Real.cpp  Refine.cpp   SiblingSearch.cpp  SiblingSearch_Base.cpp  FindFather.cpp \
               Flag_User.cpp  Flag_Check.cpp  Flag_Lohner.cpp  Flag_Region.cpp  Flag_Sync.cpp

CPU_FILE    += Table_01.cpp  Table_02.cpp  Table_03.cpp  Table_04.cpp  Table_05.cpp  Table_06.cpp \
               Table_07.cpp  Table_SiblingSharingSameEdge.cpp  Table_SiblingPatch.cpp

vpath %.cu     GPU_API
vpath %.cpp    Main  Init  Refine  Fluid  Interpolation  Tables  Output  Miscellaneous  Auxiliary


# hydrodynamic source files (included only if "MODEL=HYDRO")
# ------------------------------------------------------------------------------------
ifeq "$(filter -DMODEL=HYDRO, $(SIMU_OPTION))" "-DMODEL=HYDRO"
GPU_FILE    += CUFLU_dtSolver_HydroCFL.cu  CUFLU_FluidSolver_RTVD.cu  CUFLU_FluidSolver_MHM.cu  CUFLU_FluidSolver_CTU.cu \
               GPU_EoS_Gamma.cu  GPU_EoS_User_Template.cu  GPU_EoS_Isothermal.cu

CPU_FILE    += CPU_FluidSolver_RTVD.cpp  CPU_FluidSolver_MHM.cpp  CPU_FluidSolver_CTU.cpp \
               CPU_Shared_DataReconstruction.cpp  CPU_Shared_FluUtility.cpp  CPU_Shared_ComputeFlux.cpp \
               CPU_Shared_FullStepUpdate.cpp  CPU_Shared_RiemannSolver_Exact.cpp  CPU_Shared_RiemannSolver_Roe.cpp \
               CPU_Shared_RiemannSolver_HLLE.cpp  CPU_Shared_RiemannSolver_HLLC.cpp  CPU_Shared_DualEnergy.cpp \
               CPU_dtSolver_HydroCFL.cpp  CPU_EoS_Gamma.cpp  CPU_EoS_User_Template.cpp  CPU_EoS_Isothermal.cpp

CPU_FILE    += Hydro_Init_ByFunction_AssignData.cpp  Hydro_Aux_Check_Negative.cpp \
               Hydro_BoundaryCondition_Reflecting.cpp  Hydro_BoundaryCondition_Outflow.cpp \
               Hydro_BoundaryCondition_Diode.cpp  EoS_Init.cpp  EoS_End.cpp

vpath %.cu     Model_Hydro/GPU_Hydro  EoS  EoS/Gamma  EoS/User_Template  EoS/Isothermal
vpath %.cpp    Model_Hydro/CPU_Hydro  Model_Hydro  EoS  EoS/Gamma  EoS/User_Template  EoS/Isothermal

ifeq "$(filter -DGRAVITY, $(SIMU_OPTION))" "-DGRAVITY"
GPU_FILE    += CUPOT_HydroGravitySolver.cu  CUPOT_dtSolver_HydroGravity.cu

CPU_FILE    += CPU_HydroGravitySolver.cpp  CPU_dtSolver_HydroGravity.cpp

vpath %.cu     Model_Hydro/GPU_HydroGravity
vpath %.cpp    Model_Hydro/CPU_HydroGravity
endif

ifeq "$(filter -DMHD, $(SIMU_OPTION))" "-DMHD"
CPU_FILE    += MHD_GetCellCenteredBInPatch.cpp  MHD_InterpolateBField.cpp  MHD_AllocateElectricArray.cpp \
               MHD_Aux_Check_InterfaceB.cpp  MHD_FixUp_Electric.cpp  MHD_Aux_Check_DivergenceB.cpp \
               MHD_BoundaryCondition_Outflow.cpp  MHD_BoundaryCondition_Reflecting.cpp  MHD_BoundaryCondition_User.cpp \
               MHD_BoundaryCondition_Diode.cpp  MHD_CopyPatchInterfaceBField.cpp  MHD_Init_BField_ByVecPot_File.cpp \
               MHD_SameInterfaceB.cpp  MHD_Init_BField_ByVecPot_Function.cpp

CPU_FILE    += CPU_Shared_ConstrainedTransport.cpp  CPU_Shared_RiemannSolver_HLLD.cpp

ifeq "$(findstring -DLOAD_BALANCE, $(SIMU_OPTION))" "-DLOAD_BALANCE"
CPU_FILE    += MHD_LB_EnsureBFieldConsistencyAfterRestrict.cpp  MHD_LB_AllocateElectricArray.cpp \
               MHD_LB_ResetBufferElectric.cpp  MHD_LB_Refine_GetCoarseFineInterfaceBField.cpp
endif # LOAD_BALANCE
endif # MHD


# ELBDM source files (included only inf "MODEL=ELBDM")
# -------------------------------------------------------------------------------
else ifeq "$(filter -DMODEL=ELBDM, $(SIMU_OPTION))" "-DMODEL=ELBDM"
<<<<<<< HEAD
GPU_FILE    += CUFLU_ELBDMSolver_FD.cu CUFLU_ELBDMSolver_GramFE.cu CUFLU_ELBDMSolver_HJ.cu

CPU_FILE    += CPU_ELBDMSolver_FD.cpp  CPU_ELBDMSolver_FFT.cpp  CPU_ELBDMSolver_GramFE.cpp CPU_ELBDMSolver_HJ.cpp  ELBDM_Init_ByFunction_AssignData.cpp \
               ELBDM_GetTimeStep_Fluid.cpp  ELBDM_GetTimeStep_Hybrid.cpp  ELBDM_Flag_EngyDensity.cpp  ELBDM_Flag_Interference.cpp  ELBDM_UnwrapPhase.cpp \
               ELBDM_GetTimeStep_Phase.cpp  ELBDM_GetTimeStep_Velocity.cpp  ELBDM_SetTaylor3Coeff.cpp  ELBDM_RemoveMotionCM.cpp ELBDM_DetectVortex.cpp

=======
GPU_FILE    += CUFLU_ELBDMSolver_FD.cu CUFLU_ELBDMSolver_GramFE_FFT.cu CUFLU_ELBDMSolver_GramFE_MATMUL.cu

CPU_FILE    += CPU_ELBDMSolver_FD.cpp  CPU_ELBDMSolver_FFT.cpp  CPU_ELBDMSolver_GramFE_FFT.cpp  CPU_ELBDMSolver_GramFE_MATMUL.cpp  ELBDM_Init_ByFunction_AssignData.cpp \
               ELBDM_GetTimeStep_Fluid.cpp  ELBDM_Flag_EngyDensity.cpp  ELBDM_UnwrapPhase.cpp \
               ELBDM_GetTimeStep_Phase.cpp  ELBDM_SetTaylor3Coeff.cpp  ELBDM_GramFE_EvolutionMatrix.cpp  ELBDM_RemoveMotionCM.cpp
>>>>>>> b90dff17

vpath %.cu     Model_ELBDM/GPU_ELBDM
vpath %.cpp    Model_ELBDM/CPU_ELBDM  Model_ELBDM

ifeq "$(filter -DGRAVITY, $(SIMU_OPTION))" "-DGRAVITY"
GPU_FILE    += CUPOT_ELBDMGravitySolver.cu  CUPOT_ELBDMGravitySolver_HJ.cu

CPU_FILE    += CPU_ELBDMGravitySolver.cpp  CPU_ELBDMGravitySolver_HJ.cpp  ELBDM_GetTimeStep_Gravity.cpp

vpath %.cu     Model_ELBDM/GPU_ELBDMGravity
vpath %.cpp    Model_ELBDM/CPU_ELBDMGravity
endif

endif # MODEL


# self-gravity source files (included only if "GRAVITY" is turned on)
# ------------------------------------------------------------------------------------
ifeq "$(filter -DGRAVITY, $(SIMU_OPTION))" "-DGRAVITY"
GPU_FILE    += CUAPI_MemAllocate_PoissonGravity.cu  CUAPI_MemFree_PoissonGravity.cu \
               CUAPI_Asyn_PoissonGravitySolver.cu  CUAPI_SetConstMemory_ExtAccPot.cu \
               CUAPI_SendExtPotTable2GPU.cu

GPU_FILE    += CUPOT_PoissonSolver_SOR.cu \
               CUPOT_PoissonSolver_MG.cu  CUPOT_ExtAcc_PointMass.cu  CUPOT_ExtPot_PointMass.cu \
               CUPOT_ExtPotSolver.cu  CUPOT_ExtPot_Tabular.cu

CPU_FILE    += CPU_PoissonGravitySolver.cpp  CPU_PoissonSolver_SOR.cpp  CPU_PoissonSolver_FFT.cpp \
               CPU_PoissonSolver_MG.cpp  CPU_ExtPotSolver.cpp  CPU_ExtPotSolver_BaseLevel.cpp

CPU_FILE    += Gra_Close.cpp  Gra_Prepare_Flu.cpp  Gra_Prepare_Pot.cpp  Gra_Prepare_Corner.cpp \
               Gra_AdvanceDt.cpp  Poi_Close.cpp  Poi_Prepare_Pot.cpp  Poi_Prepare_Rho.cpp \
               Output_PreparedPatch_Poisson.cpp  Init_MemAllocate_PoissonGravity.cpp \
               End_MemFree_PoissonGravity.cpp  Init_Set_Default_SOR_Parameter.cpp  Init_GreenFuncK.cpp \
               Init_Set_Default_MG_Parameter.cpp  Poi_GetAverageDensity.cpp  Poi_AddExtraMassForGravity.cpp \
               Poi_BoundaryCondition_Extrapolation.cpp  Gra_Prepare_USG.cpp  Poi_StorePotWithGhostZone.cpp \
               Init_ExtAccPot.cpp  End_ExtAccPot.cpp  CPU_ExtAcc_PointMass.cpp  CPU_ExtPot_PointMass.cpp \
               Poi_UserWorkBeforePoisson.cpp  Init_LoadExtPotTable.cpp  CPU_ExtPot_Tabular.cpp

vpath %.cu     SelfGravity/GPU_Poisson  SelfGravity/GPU_Gravity
vpath %.cpp    SelfGravity/CPU_Poisson  SelfGravity/CPU_Gravity  SelfGravity
endif # GRAVITY


# particle source files (included only if "PARTICLE" is turned on)
# ------------------------------------------------------------------------------------
ifeq "$(filter -DPARTICLE, $(SIMU_OPTION))" "-DPARTICLE"
GPU_FILE    +=

CPU_FILE    += Par_Init_ByFunction.cpp  Par_Output_TextFile.cpp  Par_Output_BinaryFile.cpp  Par_FindHomePatch_UniformGrid.cpp \
               Par_Aux_Check_Particle.cpp  Par_PassParticle2Father.cpp  Par_CollectParticle2OneLevel.cpp \
               Par_MassAssignment.cpp  Par_UpdateParticle.cpp  Par_GetTimeStep_VelAcc.cpp \
               Par_PassParticle2Sibling.cpp  Par_CountParticleInDescendant.cpp  Par_Aux_GetConservedQuantity.cpp \
               Par_Aux_InitCheck.cpp  Par_Aux_Record_ParticleCount.cpp  Par_PassParticle2Son_MultiPatch.cpp \
               Par_Synchronize.cpp  Par_PredictPos.cpp  Par_Init_ByFile.cpp  Par_Init_Attribute.cpp \
               Par_AddParticleAfterInit.cpp  Par_PassParticle2Son_SinglePatch.cpp  Par_EquilibriumIC.cpp \
               Par_ScatterParticleData.cpp  Par_UpdateTracerParticle.cpp  Par_MapMesh2Particles.cpp  Par_Sort.cpp

vpath %.cu     Particle/GPU
vpath %.cpp    Particle/CPU  Particle

ifeq "$(findstring -DLOAD_BALANCE, $(SIMU_OPTION))" "-DLOAD_BALANCE"
CPU_FILE    += Par_LB_SendParticleData.cpp  Par_LB_CollectParticle2OneLevel.cpp \
               Par_LB_CollectParticleFromRealPatch.cpp  Par_LB_RecordExchangeParticlePatchID.cpp \
               Par_LB_MapBuffer2RealPatch.cpp  Par_LB_ExchangeParticleBetweenPatch.cpp \
               Par_LB_Refine_SendParticle2Father.cpp

vpath %.cpp    Particle/LoadBalance
endif # LOAD_BALANCE

endif # PARTICLE


# parallelization source files (included only if "SERIAL" is turned off)
# ------------------------------------------------------------------------------------
ifeq "$(filter -DSERIAL, $(SIMU_OPTION))" ""
CPU_FILE    += Flu_AllocateFluxArray_Buffer.cpp

CPU_FILE    += Flag_Buffer.cpp  Refine_Buffer.cpp

CPU_FILE    += Buf_AllocateBufferPatch.cpp  Buf_AllocateBufferPatch_Base.cpp  Buf_GetBufferData.cpp \
               Buf_RecordExchangeDataPatchID.cpp  Buf_RecordExchangeFluxPatchID.cpp Buf_SortBoundaryPatch.cpp \
               Buf_RecordBoundaryFlag.cpp  Buf_RecordBoundaryPatch.cpp  Buf_RecordBoundaryPatch_Base.cpp \
               Buf_ResetBufferFlux.cpp

CPU_FILE    += MPI_ExchangeBoundaryFlag.cpp  MPI_ExchangeBufferPosition.cpp  MPI_ExchangeData.cpp \
               Init_MPI.cpp  MPI_Exit.cpp

CPU_FILE    += Output_BoundaryFlagList.cpp  Output_ExchangeDataPatchList.cpp  Output_ExchangeFluxPatchList.cpp \
               Output_ExchangePatchMap.cpp

CPU_FILE    += Aux_Record_BoundaryPatch.cpp

vpath %.cpp    Buffer  MPI
endif # !SERIAL


# load-balance source files (included only if "LOAD_BALANCE" is turned on)
# ------------------------------------------------------------------------------------
CPU_FILE    += LB_HilbertCurve.cpp  LB_Utility.cpp  LB_GatherTree.cpp

ifeq "$(findstring -DLOAD_BALANCE, $(SIMU_OPTION))" "-DLOAD_BALANCE"
CPU_FILE    += LB_Init_LoadBalance.cpp  LB_AllocateBufferPatch_Sibling.cpp  LB_RecordOvelapMPIPatchID.cpp \
               LB_Output_LBIdx.cpp  LB_AllocateBufferPatch_Father.cpp  LB_FindFather.cpp  LB_SiblingSearch.cpp \
               LB_RecordExchangeDataPatchID.cpp  LB_GetBufferData.cpp  LB_AllocateFluxArray.cpp \
               LB_RecordExchangeRestrictDataPatchID.cpp  LB_GrandsonCheck.cpp  LB_ExchangeFlaggedBuffer.cpp \
               LB_Refine.cpp  LB_Refine_GetNewRealPatchList.cpp  LB_Refine_AllocateNewPatch.cpp \
               LB_FindSonNotHome.cpp  LB_Refine_AllocateBufferPatch_Sibling.cpp \
               LB_AllocateBufferPatch_Sibling_Base.cpp  LB_RecordExchangeFixUpDataPatchID.cpp \
               LB_EstimateWorkload_AllPatchGroup.cpp  LB_EstimateLoadImbalance.cpp  LB_SetCutPoint.cpp \
               LB_Init_ByFunction.cpp  LB_Init_Refine.cpp

endif # LOAD_BALANCE

vpath %.cpp    LoadBalance


# yt inline analysis source files (included only if "SUPPORT_LIBYT" is turned on)
# ------------------------------------------------------------------------------------
ifeq "$(filter -DSUPPORT_LIBYT, $(SIMU_OPTION))" "-DSUPPORT_LIBYT"
CPU_FILE    += YT_Init.cpp  YT_End.cpp  YT_SetParameter.cpp  YT_AddLocalGrid.cpp  YT_Inline.cpp  YT_DerivedFunction.cpp \
               YT_GetParticleAttribute.cpp  YT_Miscellaneous.cpp

vpath %.cpp    YT
endif # SUPPORT_LIBYT


# local source terms source files
# ------------------------------------------------------------------------------------
GPU_FILE    += CUAPI_Asyn_SrcSolver.cu  CUSRC_SrcSolver_IterateAllCells.cu  CUSRC_Src_Deleptonization.cu \
               CUSRC_Src_User_Template.cu

CPU_FILE    += CPU_SrcSolver.cpp  CPU_SrcSolver_IterateAllCells.cpp  CPU_Src_Deleptonization.cpp \
               CPU_Src_User_Template.cpp

CPU_FILE    += Src_AdvanceDt.cpp  Src_Prepare.cpp  Src_Close.cpp  Src_Init.cpp  Src_End.cpp \
               Src_WorkBeforeMajorFunc.cpp

vpath %.cu     SourceTerms  SourceTerms/User_Template  SourceTerms/Deleptonization
vpath %.cpp    SourceTerms  SourceTerms/User_Template  SourceTerms/Deleptonization


# Grackle source files (included only if "SUPPORT_GRACKLE" is turned on)
# ------------------------------------------------------------------------------------
ifeq "$(filter -DSUPPORT_GRACKLE, $(SIMU_OPTION))" "-DSUPPORT_GRACKLE"
CPU_FILE    += CPU_GrackleSolver.cpp

CPU_FILE    += Grackle_Init.cpp  Grackle_End.cpp  Init_MemAllocate_Grackle.cpp  End_MemFree_Grackle.cpp \
               Grackle_Prepare.cpp  Grackle_Close.cpp  Grackle_Init_FieldData.cpp  Grackle_AdvanceDt.cpp

vpath %.cpp    Grackle  Grackle/CPU_Grackle
endif # SUPPORT_GRACKLE


# star formation source files (included only if "STAR_FORMATION" is turned on)
# ------------------------------------------------------------------------------------
ifeq "$(filter -DSTAR_FORMATION, $(SIMU_OPTION))" "-DSTAR_FORMATION"
CPU_FILE    += SF_CreateStar.cpp  SF_CreateStar_AGORA.cpp

vpath %.cpp    StarFormation
endif # STAR_FORMATION


# feedback source files (included only if "FEEDBACK" is turned on)
# ------------------------------------------------------------------------------------
ifeq "$(filter -DFEEDBACK, $(SIMU_OPTION))" "-DFEEDBACK"
CPU_FILE    += FB_AdvanceDt.cpp  FB_Init.cpp  FB_End.cpp  FB_Auxiliary.cpp  FB_User_Template.cpp  FB_SNe.cpp

vpath %.cpp    Feedback  Feedback/User_Template  Feedback/SNe
endif # FEEDBACK


# test problem source files
# --> just compile all .cpp and .cu files under TestProblem/*/*/
# ------------------------------------------------------------------------------------
CPU_FILE    += $(notdir $(wildcard TestProblem/*/*/*.cpp))
GPU_FILE    += $(notdir $(wildcard TestProblem/*/*/*.cu))

VPATH := $(dir $(wildcard TestProblem/*/*/))



# rules and targets
#######################################################################################################

# object files
# -------------------------------------------------------------------------------
# add filename prefixes to distinguish CPU and GPU object files
PREFIX_CPU   := __cpu__
PREFIX_GPU   := __gpu__
OBJ_PATH     := Object
OBJ_CPU      := $(patsubst %.cpp, $(OBJ_PATH)/$(PREFIX_CPU)%.o, $(CPU_FILE))
ifeq "$(filter -DGPU, $(SIMU_OPTION))" "-DGPU"
OBJ_GPU      := $(patsubst %.cu,  $(OBJ_PATH)/$(PREFIX_GPU)%.o, $(GPU_FILE))
OBJ_GPU_LINK := $(OBJ_PATH)/gpu_link.o
endif


# libraries
# -------------------------------------------------------------------------------
ifeq "$(filter -DGPU, $(SIMU_OPTION))" "-DGPU"
LIB += -L$(CUDA_PATH)/lib64
#LIB += -L$(CUDA_PATH)/lib
LIB += -lcudart
endif

ifeq "$(filter -DLAOHU, $(SIMU_OPTION))" "-DLAOHU"
LIB += -L$(GPUID_PATH) -lgpudevmgr
endif

ifeq "$(filter -DSUPPORT_FFTW=FFTW3, $(SIMU_OPTION))" "-DSUPPORT_FFTW=FFTW3"
   LIB += -L$(FFTW3_PATH)/lib
   ifeq "$(filter -DSERIAL, $(SIMU_OPTION))" "-DSERIAL"
      LIB += -lfftw3 -lfftw3f -lm
   else
      LIB += -lfftw3_mpi -lfftw3 -lfftw3f_mpi -lfftw3f -lm
   endif

   ifeq "$(filter -DOPENMP, $(SIMU_OPTION))" "-DOPENMP"
      LIB += -lfftw3_omp -lfftw3f_omp
   endif
endif

ifeq "$(filter -DSUPPORT_FFTW=FFTW2, $(SIMU_OPTION))" "-DSUPPORT_FFTW=FFTW2"
   LIB += -L$(FFTW2_PATH)/lib
   ifeq "$(filter -DFLOAT8, $(SIMU_OPTION))" "-DFLOAT8"
      ifeq "$(filter -DSERIAL, $(SIMU_OPTION))" "-DSERIAL"
         LIB += -ldrfftw -ldfftw
      else
         LIB += -ldrfftw_mpi -ldfftw_mpi -ldrfftw -ldfftw
      endif
   else
      ifeq "$(filter -DSERIAL, $(SIMU_OPTION))" "-DSERIAL"
         LIB += -lsrfftw -lsfftw
      else
         LIB += -lsrfftw_mpi -lsfftw_mpi -lsrfftw -lsfftw
      endif
   endif
endif

ifeq "$(filter -DSUPPORT_GRACKLE, $(SIMU_OPTION))" "-DSUPPORT_GRACKLE"
LIB += -L$(GRACKLE_PATH)/lib -lgrackle
endif

ifeq "$(filter -DSUPPORT_HDF5, $(SIMU_OPTION))" "-DSUPPORT_HDF5"
LIB += -L$(HDF5_PATH)/lib -lhdf5
endif

ifeq "$(filter -DSUPPORT_GSL, $(SIMU_OPTION))" "-DSUPPORT_GSL"
LIB += -L$(GSL_PATH)/lib -lgsl -lgslcblas
endif

ifeq "$(filter -DSUPPORT_LIBYT, $(SIMU_OPTION))" "-DSUPPORT_LIBYT"
LIB += -L$(LIBYT_PATH)/lib -lyt
endif


# headers
# -------------------------------------------------------------------------------
INCLUDE := -I../include

ifeq "$(filter -DMODEL=HYDRO, $(SIMU_OPTION))" "-DMODEL=HYDRO"
INCLUDE += -IModel_Hydro/GPU_Hydro
endif

ifeq "$(filter -DSERIAL, $(SIMU_OPTION))" ""
INCLUDE += -I$(MPI_PATH)/include
endif

ifeq "$(filter -DSUPPORT_FFTW=FFTW3, $(SIMU_OPTION))" "-DSUPPORT_FFTW=FFTW3"
INCLUDE += -I$(FFTW3_PATH)/include
endif

ifeq "$(filter -DSUPPORT_FFTW=FFTW2, $(SIMU_OPTION))" "-DSUPPORT_FFTW=FFTW2"
INCLUDE += -I$(FFTW2_PATH)/include
endif

ifeq "$(filter -DSUPPORT_GRACKLE, $(SIMU_OPTION))" "-DSUPPORT_GRACKLE"
INCLUDE += -I$(GRACKLE_PATH)/include
endif

ifeq "$(filter -DSUPPORT_HDF5, $(SIMU_OPTION))" "-DSUPPORT_HDF5"
INCLUDE += -I$(HDF5_PATH)/include
endif

ifeq "$(filter -DSUPPORT_GSL, $(SIMU_OPTION))" "-DSUPPORT_GSL"
INCLUDE += -I$(GSL_PATH)/include
endif

ifeq "$(filter -DSUPPORT_LIBYT, $(SIMU_OPTION))" "-DSUPPORT_LIBYT"
INCLUDE += -I$(LIBYT_PATH)/include
endif

ifeq "$(filter -DGPU, $(SIMU_OPTION))" "-DGPU"
   ifeq "$(filter -DWAVE_SCHEME=WAVE_GRAMFE, $(SIMU_OPTION))" "-DWAVE_SCHEME=WAVE_GRAMFE"
      ifeq "$(filter -DGRAMFE_FFT_ENABLE_GPU, $(SIMU_OPTION))" "-DGRAMFE_FFT_ENABLE_GPU"
         INCLUDE += -I$(CUFFTDX_PATH)/include
      endif
   endif
endif

# CXX flags
# -------------------------------------------------------------------------------
# remove the OpenMP flag if OPENMP is disabled
ifeq "$(filter -DOPENMP, $(SIMU_OPTION))" ""
   OPENMPFLAG =
endif

# fixes compilation issues on Intel MPI
ifeq "$(filter -DSERIAL, $(SIMU_OPTION))" ""
   CXXFLAG += -DMPICH_IGNORE_CXX_SEEK
endif

COMMONFLAG := $(INCLUDE) $(SIMU_OPTION)
CXXFLAG    += $(COMMONFLAG) $(OPENMPFLAG)

# grep git information
GIT_INFO    :=
GIT_FAIL    := $(shell git rev-parse 2>&1 | cat)
ifeq "$(GIT_FAIL)" ""
   GIT_INFO += -DGIT_COMMIT="`git rev-parse HEAD`"              # commit
   GIT_INFO += -DGIT_BRANCH="`git rev-parse --abbrev-ref HEAD`" # branch
else
   GIT_INFO += -DGIT_COMMIT="N/A"
   GIT_INFO += -DGIT_BRANCH="N/A"
endif

# NVCC flags
# -------------------------------------------------------------------------------
# common flags
NVCCFLAG_COM := $(COMMONFLAG) -O3 # -Xcompiler #-Xopencc -OPT:Olimit=0

ifeq      "$(filter -DGPU_ARCH=FERMI,   $(SIMU_OPTION))" "-DGPU_ARCH=FERMI"
   NVCCFLAG_ARCH += -gencode arch=compute_20,code=\"compute_20,sm_20\"
#  NVCCFLAG_ARCH += -gencode arch=compute_20,code=\"compute_20,sm_21\"
else ifeq "$(filter -DGPU_ARCH=KEPLER,  $(SIMU_OPTION))" "-DGPU_ARCH=KEPLER"
   NVCCFLAG_ARCH += -gencode arch=compute_30,code=\"compute_30,sm_30\"
   NVCCFLAG_ARCH += -gencode arch=compute_35,code=\"compute_35,sm_35\"
   NVCCFLAG_ARCH += -gencode arch=compute_37,code=\"compute_37,sm_37\"
else ifeq "$(filter -DGPU_ARCH=MAXWELL, $(SIMU_OPTION))" "-DGPU_ARCH=MAXWELL"
   NVCCFLAG_ARCH += -gencode arch=compute_50,code=\"compute_50,sm_50\"
   NVCCFLAG_ARCH += -gencode arch=compute_52,code=\"compute_52,sm_52\"
else ifeq "$(filter -DGPU_ARCH=PASCAL,  $(SIMU_OPTION))" "-DGPU_ARCH=PASCAL"
   NVCCFLAG_ARCH += -gencode arch=compute_60,code=\"compute_60,sm_60\"
   NVCCFLAG_ARCH += -gencode arch=compute_61,code=\"compute_61,sm_61\"
else ifeq "$(filter -DGPU_ARCH=VOLTA,  $(SIMU_OPTION))" "-DGPU_ARCH=VOLTA"
   NVCCFLAG_ARCH += -gencode arch=compute_70,code=\"compute_70,sm_70\"
else ifeq "$(filter -DGPU_ARCH=TURING,  $(SIMU_OPTION))" "-DGPU_ARCH=TURING"
   NVCCFLAG_ARCH += -gencode arch=compute_75,code=\"compute_75,sm_75\"
else ifeq "$(filter -DGPU_ARCH=AMPERE,  $(SIMU_OPTION))" "-DGPU_ARCH=AMPERE"
   NVCCFLAG_ARCH += -gencode arch=compute_80,code=\"compute_80,sm_80\"
   NVCCFLAG_ARCH += -gencode arch=compute_86,code=\"compute_86,sm_86\"
else ifeq "$(filter -DGPU, $(SIMU_OPTION))" "-DGPU"
   $(error unknown GPU_ARCH (please set it in the Makefile))
endif

NVCCFLAG_COM += $(NVCCFLAG_ARCH)

ifeq "$(filter -DGAMER_DEBUG, $(SIMU_OPTION))" "-DGAMER_DEBUG"
   NVCCFLAG_COM += -g -Xptxas -v   # "-G" may cause the GPU Poisson solver to fail
endif

#NVCCFLAG_COM += -use_fast_math

# enable C++ 17 support for ELBDM GPU Gram-Fourier extension scheme
ifeq "$(filter -DMODEL=ELBDM, $(SIMU_OPTION))" "-DMODEL=ELBDM"
   ifeq "$(filter -DWAVE_SCHEME=WAVE_GRAMFE, $(SIMU_OPTION))" "-DWAVE_SCHEME=WAVE_GRAMFE"
      ifeq "$(filter -DGRAMFE_FFT_ENABLE_GPU, $(SIMU_OPTION))" "-DGRAMFE_FFT_ENABLE_GPU"
         NVCCFLAG_COM += -std=c++17
      endif
   endif
endif

# fluid solver flags
NVCCFLAG_FLU += -Xptxas -dlcm=ca -prec-div=false -ftz=true

ifeq      "$(filter -DGPU_ARCH=FERMI, $(SIMU_OPTION))" "-DGPU_ARCH=FERMI"
   ifeq "$(filter -DFLOAT8, $(SIMU_OPTION))" "-DFLOAT8"
#    NVCCFLAG_FLU += --maxrregcount=XX
   else
#    NVCCFLAG_FLU += --maxrregcount=XX
   endif
else ifeq "$(filter -DGPU_ARCH=KEPLER, $(SIMU_OPTION))" "-DGPU_ARCH=KEPLER"
   ifeq "$(filter -DFLOAT8, $(SIMU_OPTION))" "-DFLOAT8"
     NVCCFLAG_FLU += --maxrregcount=128
   else
     NVCCFLAG_FLU += --maxrregcount=70
   endif
else ifeq "$(filter -DGPU_ARCH=MAXWELL, $(SIMU_OPTION))" "-DGPU_ARCH=MAXWELL"
   ifeq "$(filter -DFLOAT8, $(SIMU_OPTION))" "-DFLOAT8"
     NVCCFLAG_FLU += --maxrregcount=192
   else
     NVCCFLAG_FLU += --maxrregcount=128
   endif
else ifeq "$(filter -DGPU_ARCH=PASCAL, $(SIMU_OPTION))" "-DGPU_ARCH=PASCAL"
   ifeq "$(filter -DFLOAT8, $(SIMU_OPTION))" "-DFLOAT8"
     NVCCFLAG_FLU += --maxrregcount=192
   else
     NVCCFLAG_FLU += --maxrregcount=128
   endif
else ifeq "$(filter -DGPU_ARCH=VOLTA, $(SIMU_OPTION))" "-DGPU_ARCH=VOLTA"
   ifeq "$(filter -DFLOAT8, $(SIMU_OPTION))" "-DFLOAT8"
     NVCCFLAG_FLU += --maxrregcount=192
   else
     NVCCFLAG_FLU += --maxrregcount=128
   endif
else ifeq "$(filter -DGPU_ARCH=TURING, $(SIMU_OPTION))" "-DGPU_ARCH=TURING"
   ifeq "$(filter -DFLOAT8, $(SIMU_OPTION))" "-DFLOAT8"
     NVCCFLAG_FLU += --maxrregcount=192
   else
     NVCCFLAG_FLU += --maxrregcount=128
   endif
else ifeq "$(filter -DGPU_ARCH=AMPERE, $(SIMU_OPTION))" "-DGPU_ARCH=AMPERE"
   ifeq "$(filter -DFLOAT8, $(SIMU_OPTION))" "-DFLOAT8"
     NVCCFLAG_FLU += --maxrregcount=192
   else
     NVCCFLAG_FLU += --maxrregcount=128
   endif
endif


# Poisson/gravity solvers flags
NVCCFLAG_POT += -Xptxas -dlcm=ca


# remove extra whitespaces
# -------------------------------------------------------------------------------
CXX          := $(strip $(CXX))
CXXFLAG      := $(strip $(CXXFLAG))
OPENMPFLAG   := $(strip $(OPENMPFLAG))
LIB          := $(strip $(LIB))
NVCC         := $(strip $(NVCC))
NVCCFLAG_COM := $(strip $(NVCCFLAG_COM))
NVCCFLAG_FLU := $(strip $(NVCCFLAG_FLU))
NVCCFLAG_POT := $(strip $(NVCCFLAG_POT))
GIT_INFO     := $(strip $(GIT_INFO))
CUDA_PATH    := $(strip $(CUDA_PATH))
FFTW2_PATH   := $(strip $(FFTW2_PATH))
FFTW3_PATH   := $(strip $(FFTW3_PATH))
MPI_PATH     := $(strip $(MPI_PATH))
HDF5_PATH    := $(strip $(HDF5_PATH))
GRACKLE_PATH := $(strip $(GRACKLE_PATH))
GSL_PATH     := $(strip $(GSL_PATH))
LIBYT_PATH   := $(strip $(LIBYT_PATH))


# implicit rules (do NOT modify the order of the following rules)
# -------------------------------------------------------------------------------
# output detailed compilation commands or not
ifeq "$(COMPILE_VERBOSE)" "0"
ECHO = @
else
ECHO =
endif

# GPU codes
ifeq "$(filter -DGPU, $(SIMU_OPTION))" "-DGPU"
$(OBJ_PATH)/$(PREFIX_GPU)CUFLU_%.o : CUFLU_%.cu
	@echo "Compiling $<"
	$(ECHO)$(NVCC) $(NVCCFLAG_COM) $(NVCCFLAG_FLU) -o $@ -dc $<

$(OBJ_PATH)/$(PREFIX_GPU)CUPOT_%.o : CUPOT_%.cu
	@echo "Compiling $<"
	$(ECHO)$(NVCC) $(NVCCFLAG_COM) $(NVCCFLAG_POT) -o $@ -dc $<

$(OBJ_PATH)/$(PREFIX_GPU)CUSRC_%.o : CUSRC_%.cu
	@echo "Compiling $<"
	$(ECHO)$(NVCC) $(NVCCFLAG_COM) -o $@ -dc $<

$(OBJ_PATH)/$(PREFIX_GPU)CUAPI_%.o : CUAPI_%.cu
	@echo "Compiling $<"
	$(ECHO)$(NVCC) $(NVCCFLAG_COM) -o $@ -dc $<

$(OBJ_PATH)/$(PREFIX_GPU)%.o : %.cu
	@echo "Compiling $<"
	$(ECHO)$(NVCC) $(NVCCFLAG_COM) -o $@ -dc $<
endif # GPU

# CPU codes
$(OBJ_PATH)/$(PREFIX_CPU)%.o : %.cpp
	@echo "Compiling $<"
	$(ECHO)$(CXX) $(CXXFLAG) $(GIT_INFO) -o $@ -c $<


# linking
# -------------------------------------------------------------------------------
$(EXECUTABLE) : $(OBJ_CPU) $(OBJ_GPU)
# GPU linker
ifeq "$(filter -DGPU, $(SIMU_OPTION))" "-DGPU"
	@echo "Linking GPU codes"
	$(ECHO)$(NVCC) -o $(OBJ_GPU_LINK) $(OBJ_GPU) $(NVCCFLAG_ARCH) -dlink
endif

# CPU linker
	@echo "Linking CPU codes"
ifeq "$(COMPILE_VERBOSE)" "1"
	$(CXX) -o $@ $^ $(OBJ_GPU_LINK) $(LIB) $(OPENMPFLAG)
	@printf "\nCompiling GAMER --> Successful!\n\n"; \
	cp $(EXECUTABLE) ../bin/
else
	@$(CXX) -o $@ $^ $(OBJ_GPU_LINK) $(LIB) $(OPENMPFLAG); \
	(if [ -e $@ ]; then \
		printf "\nCompiling GAMER --> Successful!\n\n"; \
		cp $(EXECUTABLE) ../bin/; \
	else \
		printf "\nCompiling GAMER --> Failed!\n\n"; \
	fi)
endif
	@rm -f ./*.linkinfo


# clean
# -------------------------------------------------------------------------------
.PHONY: clean
clean :
	@rm -f $(OBJ_PATH)/*
	@rm -f $(EXECUTABLE)
	@rm -f ./*.linkinfo<|MERGE_RESOLUTION|>--- conflicted
+++ resolved
@@ -619,20 +619,11 @@
 # ELBDM source files (included only inf "MODEL=ELBDM")
 # -------------------------------------------------------------------------------
 else ifeq "$(filter -DMODEL=ELBDM, $(SIMU_OPTION))" "-DMODEL=ELBDM"
-<<<<<<< HEAD
-GPU_FILE    += CUFLU_ELBDMSolver_FD.cu CUFLU_ELBDMSolver_GramFE.cu CUFLU_ELBDMSolver_HJ.cu
+GPU_FILE    += CUFLU_ELBDMSolver_FD.cu  CUFLU_ELBDMSolver_GramFE_FFT.cu  CUFLU_ELBDMSolver_GramFE_MATMUL.cu  CUFLU_ELBDMSolver_HJ.cu
 
 CPU_FILE    += CPU_ELBDMSolver_FD.cpp  CPU_ELBDMSolver_FFT.cpp  CPU_ELBDMSolver_GramFE.cpp CPU_ELBDMSolver_HJ.cpp  ELBDM_Init_ByFunction_AssignData.cpp \
                ELBDM_GetTimeStep_Fluid.cpp  ELBDM_GetTimeStep_Hybrid.cpp  ELBDM_Flag_EngyDensity.cpp  ELBDM_Flag_Interference.cpp  ELBDM_UnwrapPhase.cpp \
-               ELBDM_GetTimeStep_Phase.cpp  ELBDM_GetTimeStep_Velocity.cpp  ELBDM_SetTaylor3Coeff.cpp  ELBDM_RemoveMotionCM.cpp ELBDM_DetectVortex.cpp
-
-=======
-GPU_FILE    += CUFLU_ELBDMSolver_FD.cu CUFLU_ELBDMSolver_GramFE_FFT.cu CUFLU_ELBDMSolver_GramFE_MATMUL.cu
-
-CPU_FILE    += CPU_ELBDMSolver_FD.cpp  CPU_ELBDMSolver_FFT.cpp  CPU_ELBDMSolver_GramFE_FFT.cpp  CPU_ELBDMSolver_GramFE_MATMUL.cpp  ELBDM_Init_ByFunction_AssignData.cpp \
-               ELBDM_GetTimeStep_Fluid.cpp  ELBDM_Flag_EngyDensity.cpp  ELBDM_UnwrapPhase.cpp \
-               ELBDM_GetTimeStep_Phase.cpp  ELBDM_SetTaylor3Coeff.cpp  ELBDM_GramFE_EvolutionMatrix.cpp  ELBDM_RemoveMotionCM.cpp
->>>>>>> b90dff17
+               ELBDM_GetTimeStep_Phase.cpp  ELBDM_GetTimeStep_Velocity.cpp  ELBDM_SetTaylor3Coeff.cpp  ELBDM_GramFE_EvolutionMatrix.cpp ELBDM_RemoveMotionCM.cpp ELBDM_DetectVortex.cpp
 
 vpath %.cu     Model_ELBDM/GPU_ELBDM
 vpath %.cpp    Model_ELBDM/CPU_ELBDM  Model_ELBDM
