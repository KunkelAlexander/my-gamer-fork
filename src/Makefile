


# ===========================================================================
# INSTRUCTIONS
#
# To compile GAMER, please set the following configurations properly:
#
# (1) simulation options
# (2) compiler and flags
# (3) library paths
# ===========================================================================



# executable
#######################################################################################################
EXECUTABLE := gamer



# output detailed compilation commands (0/1 = off/on)
#######################################################################################################
COMPILE_VERBOSE := 0



# simulation options
#######################################################################################################

# (a) physical modules
# -------------------------------------------------------------------------------
# physical model: HYDRO/ELBDM/PAR_ONLY (ELBDM: wave dark matter; PAR_ONLY: particle-only)
# --> must be set in any cases; PAR_ONLY is not supported yet;
#     ELBDM is not publicly available yet but will be released soon
SIMU_OPTION += -DMODEL=HYDRO

# enable gravity
#SIMU_OPTION += -DGRAVITY

# enable particles
# --> must enable GRAVITY
#SIMU_OPTION += -DPARTICLE

# support Grackle, a chemistry and radiative cooling library
# --> must set NCOMP_PASSIVE_USER according to the primordial chemistry network set by GRACKLE_PRIMORDIAL
# --> please enable OpenMP when compiling Grackle (by "make omp-on")
#SIMU_OPTION += -DSUPPORT_GRACKLE


# (b) options of different physical modules
# (b-1) hydro options
# ------------------------------------------------------------------------------------
ifeq "$(filter -DMODEL=HYDRO, $(SIMU_OPTION))" "-DMODEL=HYDRO"
# hydrodynamic scheme: RTVD/MHM/MHM_RP/CTU
# --> must be set when MODEL=HYDRO
# --> MHD only supports MHM_RP and CTU
SIMU_OPTION += -DFLU_SCHEME=CTU

# scheme of spatial data reconstruction: PLM/PPM (piecewise-linear/piecewise-parabolic)
# --> useless for RTVD
SIMU_OPTION += -DLR_SCHEME=PPM

# Riemann solver: EXACT/ROE/HLLE/HLLC/HLLD
# --> pure hydro: EXACT/ROE/HLLE/HLLC(*); MHD: ROE/HLLE/HLLD(*);
#                 (recommended solvers are highlighted by *)
# --> useless for RTVD
SIMU_OPTION += -DRSOLVER=ROE

# dual energy formalism: DE_ENPY/DE_EINT (evolve entropy or internal energy)
# --> DE_EINT is not supported yet; useless for RTVD
#SIMU_OPTION += -DDUAL_ENERGY=DE_ENPY

# number of user-defined passively advected scalars
# --> set it to 0 or comment it out if none is required
# --> useless for RTVD
SIMU_OPTION += -DNCOMP_PASSIVE_USER=0

# magnetohydrodynamics
#SIMU_OPTION += -DMHD

# cosmic rays (not supported yet)
#SIMU_OPTION += -DCOSMIC_RAY

# equation of state: EOS_GAMMA/EOS_ISOTHERMAL/EOS_NUCLEAR/EOS_TABULAR/EOS_USER
# --> must be set when MODEL=HYDRO; must also enable BAROTROPIC_EOS for EOS_ISOTHERMAL
SIMU_OPTION += -DEOS=EOS_GAMMA

# whether or not the EOS set above is barotropic
# --> mandatory for EOS_ISOTHERMAL; optional for EOS_TABULAR/EOS_USER
#SIMU_OPTION += -DBAROTROPIC_EOS

# neutrino updating scheme: LIGHTBULB/IDSA/M1
#SIMU_OPTION += -DNEUTRINO_SCHEME=LIGHTBULB


# (b-2) ELBDM options
# ------------------------------------------------------------------------------------
else ifeq "$(filter -DMODEL=ELBDM, $(SIMU_OPTION))" "-DMODEL=ELBDM"
# enforce the mass conservation
SIMU_OPTION += -DCONSERVE_MASS

# 4-th order Laplacian
SIMU_OPTION += -DLAPLACIAN_4TH

# include the quartic self-interaction potential
# --> must turn on GRAVITY; does not support COMOVING
#SIMU_OPTION += -DQUARTIC_SELF_INTERACTION

# number of passively advected scalars
# --> not supported yet and must be set to 0 (or comment it out)
SIMU_OPTION += -DNCOMP_PASSIVE_USER=0

endif # MODEL


# (b-3) gravity options
# -------------------------------------------------------------------------------
ifeq "$(filter -DGRAVITY, $(SIMU_OPTION))" "-DGRAVITY"
# Poisson solver: SOR/MG (successive-overrelaxation (recommended)/multigrid)
# --> must be set when GRAVITY is enabled
SIMU_OPTION += -DPOT_SCHEME=SOR

# store GRA_GHOST_SIZE ghost-zone potential for each patch on each side
# --> recommended when PARTICLE is enabled for improving accuracy for particles around the patch boundaries
# --> must be enabled for STAR_FORMATION + STORE_PAR_ACC
SIMU_OPTION += -DSTORE_POT_GHOST

# use unsplitting method to couple gravity to the target model (recommended)
# --> for HYDRO only; ELBDM is not supported yet
SIMU_OPTION += -DUNSPLIT_GRAVITY

# comoving frame for cosmological simulations
# --> not supported for PARTICLE
#SIMU_OPTION += -DCOMOVING

# effective GR potential
#SIMU_OPTION += -DGREP
endif # GRAVITY


# (b-4) particle options
# ------------------------------------------------------------------------------------
ifeq "$(filter -DPARTICLE, $(SIMU_OPTION))" "-DPARTICLE"
# store particle acceleration (recommended)
SIMU_OPTION += -DSTORE_PAR_ACC

# allow for creating new particles after initialization
# --> must turn on STORE_POT_GHOST when STORE_PAR_ACC is adopted
#SIMU_OPTION += -DSTAR_FORMATION

# number of user-defined particle attributes
# --> set it to 0 or comment it out if none is required
SIMU_OPTION += -DPAR_NATT_USER=0
endif # PARTICLE


# (c) miscellaneous options (AMR, GPU, parallelization, optimizations, ...)
# ------------------------------------------------------------------------------------
# maximum number of AMR levels including the root level (level id = 0 ... NLEVEL-1)
# --> must be set in any cases
SIMU_OPTION += -DNLEVEL=10

# maximum number of patches on each AMR level
# --> must be set in any cases
SIMU_OPTION += -DMAX_PATCH=1000000

# GPU acceleration
# --> must set GPU_ARCH as well
#SIMU_OPTION += -DGPU

# GPU architecture: FERMI/KEPLER/MAXWELL/PASCAL/VOLTA/TURING
SIMU_OPTION += -DGPU_ARCH=KEPLER

# debug mode
#SIMU_OPTION += -DGAMER_DEBUG

# bitwise reproducibility
#SIMU_OPTION += -DBITWISE_REPRODUCIBILITY

# measure the wall-clock time of GAMER
SIMU_OPTION += -DTIMING

# measure the wall-clock time of GPU solvers (will disable CPU/GPU overlapping)
# --> must enable TIMING
#SIMU_OPTION += -DTIMING_SOLVER

# double precision
#SIMU_OPTION += -DFLOAT8

# serial mode (in which no MPI libraries are required)
# --> must disable LOAD_BALANCE
SIMU_OPTION += -DSERIAL

# load-balance parallelization: HILBERT
# --> must disable SERIAL
#SIMU_OPTION += -DLOAD_BALANCE=HILBERT

# overlap MPI communication with computation
# --> NOT supported yet; must enable LOAD_BALANCE
#SIMU_OPTION += -DOVERLAP_MPI

# enable OpenMP parallelization
SIMU_OPTION += -DOPENMP

# work on the NAOC Laohu GPU cluster
#SIMU_OPTION += -DLAOHU

# support HDF5 format
#SIMU_OPTION += -DSUPPORT_HDF5

# support GNU scientific library
#SIMU_OPTION += -DSUPPORT_GSL

# support yt inline analysis
#SIMU_OPTION += -DSUPPORT_LIBYT

# random number implementation: RNG_GNU_EXT/RNG_CPP11 (GNU extension drand48_r/c++11 <random>)
# --> use RNG_GNU_EXT for compilers supporting GNU extensions (**not supported on some macOS**)
#     use RNG_CPP11   for compilers supporting c++11 (**may need to add -std=c++11 to CXXFLAG**)
SIMU_OPTION += -DRANDOM_NUMBER=RNG_GNU_EXT





# compiler and flags
#######################################################################################################

# intel
# -------------------------------------------------------------------------------
# CXX         = icpc                                      # serial compiler
##CXX         = $(MPI_PATH)/bin/mpicxx                    # MPI compiler
##CXX         = CC                                        # cray wrapper script
# CXXFLAG     = -g -O3                                    # general flags
##CXXFLAG     = -g -O3 -std=c++11 #-gxx-name=YOUR_G++
##CXXFLAG     = -g -fast
# CXXFLAG    += -w1                                       # warning flags
# OPENMPFLAG  = -fopenmp                                  # openmp flag
# LIB         = -limf                                     # libraries and linker flags
#
## for debug only
#ifeq "$(filter -DGAMER_DEBUG, $(SIMU_OPTION))" "-DGAMER_DEBUG"
##CXXFLAG    += -fstack-protector-all
##LIB        += -lssp
#endif
#
## suppress warning when OpenMP is disabled
#ifeq "$(filter -DOPENMP, $(SIMU_OPTION))" ""
# CXXFLAG    += -Wno-unknown-pragmas -diag-disable 3180
#endif


# gnu
# -------------------------------------------------------------------------------
 CXX         = g++                                       # serial compiler
#CXX         = $(MPI_PATH)/bin/mpicxx                    # MPI compiler
#CXX         = CC                                        # cray wrapper script
 CXXFLAG     = -g -O3                                    # general flags
#CXXFLAG     = -g -O3 -std=c++11
#CXXFLAG     = -g -Ofast
 CXXFLAG    += -Wall -Wextra                             # warning flags
 CXXFLAG    += -Wno-unused-variable -Wno-unused-parameter \
               -Wno-maybe-uninitialized -Wno-unused-but-set-variable \
               -Wno-unused-result -Wno-unused-function
 OPENMPFLAG  = -fopenmp                                  # openmp flag
 LIB         =                                           # libraries and linker flags

# for debug only
ifeq "$(filter -DGAMER_DEBUG, $(SIMU_OPTION))" "-DGAMER_DEBUG"
#CXXFLAG    += -fstack-protector-all
endif

# suppress warning when OpenMP is disabled
ifeq "$(filter -DOPENMP, $(SIMU_OPTION))" ""
 CXXFLAG    += -Wno-unknown-pragmas
endif


# CUDA
# -------------------------------------------------------------------------------
 NVCC = $(CUDA_PATH)/bin/nvcc                            # CUDA compiler
#NVCC = $(CUDA_PATH)/bin/nvcc -ccbin YOUR_G++            # with a specified host compiler
#NVCC = nvcc -ccbin CC                                   # for the Cray environment





# library paths
#######################################################################################################

# template
CUDA_PATH    :=
FFTW_PATH    :=
MPI_PATH     :=
HDF5_PATH    :=
GRACKLE_PATH :=
GSL_PATH     :=
LIBYT_PATH   :=

# NCSA-bluewaters (only need to specify the path of user-installed packages)
#GRACKLE_PATH :=

# UIUC-campus (intel-15.0 + openmpi-1.8.4)
#CUDA_PATH    := /usr/local/cuda/7.0
#FFTW_PATH    := /projects/ncsa/grav/softwares/fftw/2.1.5
#MPI_PATH     := /usr/local/mpi/openmpi-1.8.4-intel-15.0
#HDF5_PATH    := /projects/ncsa/grav/softwares/miniconda2
#GRACKLE_PATH := /home/hyschive/local
#GSL_PATH     := /usr/local/gsl/gsl-1.16

# UIUC-campus (gcc-4.9.2 + openmpi-1.8.4)
#CUDA_PATH    := /usr/local/cuda/7.0
#FFTW_PATH    := /projects/ncsa/grav/softwares/fftw/2.1.5-openmpi-1.8.4-gcc-4.9.2
#MPI_PATH     := /usr/local/mpi/openmpi-1.8.4-gcc-4.9.2
#HDF5_PATH    := /projects/ncsa/grav/softwares/miniconda2
#GRACKLE_PATH := /home/hyschive/local
#GSL_PATH     := /usr/local/gsl/gsl-1.16

# NCSA-hybrid (gcc)
#CUDA_PATH    := /usr/local/cuda-8.0
#MPI_PATH     := /home/hyschive/project/software/openmpi/2.0.2
#FFTW_PATH    := /home/hyschive/project/software/fftw/2.1.5
#HDF5_PATH    := /home/hyschive/project/software/miniconda2
#GSL_PATH     :=

# NCSA-nano (intel 2016)
#CUDA_PATH    := /usr/local/cuda
#MPI_PATH     := /mnt/lustre/allen/hyschive/software/openmpi/2.0.2
#FFTW_PATH    := /mnt/lustre/allen/hyschive/software/fftw/2.1.5
#HDF5_PATH    := /mnt/lustre/allen/hyschive/software/miniconda2
#GSL_PATH     :=

# NCSA-dxl (gcc, serial)
#CUDA_PATH    :=
#FFTW_PATH    := /home/hyschive/software/fftw/2.1.5
#MPI_PATH     := /usr
#HDF5_PATH    := /home/hyschive/software/miniconda2
#GSL_PATH     := /usr/lib
#LIBYT_PATH   := /home/hyschive/project/libyt/libyt.dev/libyt

# NTU-eureka (default: openmpi-intel)
#CUDA_PATH    := /software/cuda/default
#FFTW_PATH    := /software/fftw/default
#MPI_PATH     := /software/openmpi/default
#HDF5_PATH    := /software/hdf5/default
#GRACKLE_PATH :=
#GSL_PATH     := /software/gsl/default
#LIBYT_PATH   :=

# NTU-hulk (openmpi-intel-qlc)
#CUDA_PATH    := /opt/gpu/cuda/4.2
#FFTW_PATH    := /opt/math/fftw/2.1.5-intel-openmpi-1.4.3-qlc
#MPI_PATH     := /usr/mpi/intel/openmpi-1.4.3-qlc
#HDF5_PATH    := /opt/hdf5/1.8.20
#GRACKLE_PATH := /work1/fish/Software/grackle
#GSL_PATH     := /opt/math/gsl/2.5
#LIBYT_PATH   := /project/fish/libyt/libyt
#FFTW_PATH    := /opt/math/fftw/2.1.5-intel-openmpi-1.6.0-qlc
#MPI_PATH     := /opt/mpi/openmpi/1.6.0-intel-qlc
#FFTW_PATH    := /opt/math/fftw/2.1.5-intel-openmpi-2.1.5-qlc
#MPI_PATH     := /opt/mpi/openmpi/2.1.5-intel-qlc
#CUDA_PATH    := /usr/local/cuda-7.5

# NTU-hulk (openmpi-gcc-qlc)
#CUDA_PATH    := /opt/gpu/cuda/4.2
#FFTW_PATH    := /opt/math/fftw/2.1.5-gcc-qlc
#MPI_PATH     := /usr/mpi/gcc/openmpi-1.4.3-qlc
#HDF5_PATH    := /opt/hdf5/1.8.9
#GRACKLE_PATH := /work1/fish/Software/grackle
#GSL_PATH     := /opt/math/gsl
#LIBYT_PATH   := /project/fish/libyt/libyt
#MPI_PATH     := /opt/mpi/openmpi/1.8.1-gcc-qlc
#CUDA_PATH    := /usr/local/cuda-7.5

# NTHU-fomalhaut (openmpi-gnu)
#CUDA_PATH    := /usr/local/cuda-10.0
#FFTW_PATH    := /home/hyschive/software/fftw/2.1.5-openmpi-gnu
#MPI_PATH     := /storage/app/gnu/openmpi-3.1.3-gcc8
#HDF5_PATH    := /storage/app/gnu/hdf5-1.8.21-gcc8
#GRACKLE_PATH :=
#GSL_PATH     :=

# NAOC-laohu (OpenMPI-1.3.2-intel)
#CUDA_PATH    := $(CUDA_INSTALL_PATH)
#FFTW_PATH    := /ifs/data/hsiyu/Software/fftw/2.1.5-openmpi-1.3.2-intel
#MPI_PATH     := /usr/mpi/intel/openmpi-1.3.2-qlc
#GPUID_PATH   := /ifs/data/hsiyu/Software/gpudevmgr

# A "typical" macOS installation without GPU
#CUDA_PATH    :=
#FFTW_PATH    := /usr/local/fftw-2.1.5
#MPI_PATH     := /usr/local/mpich-3.2
#HDF5_PATH    := ${HOME}/miniconda3
#GRACKLE_PATH :=
#GSL_PATH     := /usr/local/gsl-1.16






# source files
#######################################################################################################

# common source files
# -------------------------------------------------------------------------------
# CUDA source files (compiled with nvcc)
GPU_FILE    := CUAPI_Asyn_FluidSolver.cu  CUAPI_DiagnoseDevice.cu  CUAPI_MemAllocate_Fluid.cu \
               CUAPI_MemFree_Fluid.cu  CUAPI_Set_Default_GPU_Parameter.cu  CUAPI_SetDevice.cu \
               CUAPI_Synchronize.cu  CUAPI_Asyn_dtSolver.cu  CUAPI_SetConstMemory.cu


# C/C++ source files (compiled with c++ compiler)
CPU_FILE    := Main.cpp  EvolveLevel.cpp  InvokeSolver.cpp  Prepare_PatchData.cpp \
               InterpolateGhostZone.cpp

CPU_FILE    += Aux_Check_Parameter.cpp  Aux_Check_Conservation.cpp  Aux_Check.cpp  Aux_Check_Finite.cpp \
               Aux_Check_FluxAllocate.cpp  Aux_Check_PatchAllocate.cpp  Aux_Check_ProperNesting.cpp \
               Aux_Check_Refinement.cpp  Aux_Check_Restrict.cpp  Aux_Error.cpp  Aux_GetCPUInfo.cpp \
               Aux_GetMemInfo.cpp  Aux_Message.cpp  Aux_Record_PatchCount.cpp  Aux_TakeNote.cpp  Aux_Timing.cpp \
               Aux_Check_MemFree.cpp  Aux_Record_Performance.cpp  Aux_CheckFileExist.cpp  Aux_Array.cpp \
               Aux_Record_User.cpp  Aux_Record_CorrUnphy.cpp  Aux_SwapPointer.cpp  Aux_Check_NormalizePassive.cpp \
               Aux_LoadTable.cpp  Aux_IsFinite.cpp  Aux_ComputeProfile.cpp

CPU_FILE    += CPU_FluidSolver.cpp  Flu_AdvanceDt.cpp  Flu_Prepare.cpp  Flu_Close.cpp  Flu_FixUp_Flux.cpp \
               Flu_FixUp_Restrict.cpp  Flu_AllocateFluxArray.cpp  Flu_BoundaryCondition_User.cpp  Flu_ResetByUser.cpp \
               Flu_CorrAfterAllSync.cpp  Flu_ManageFixUpTempArray.cpp

CPU_FILE    += End_GAMER.cpp  End_MemFree.cpp  End_MemFree_Fluid.cpp  End_StopManually.cpp  End_User.cpp \
               Init_BaseLevel.cpp  Init_GAMER.cpp  Init_Load_DumpTable.cpp \
               Init_Load_FlagCriteria.cpp  Init_Load_Parameter.cpp  Init_MemAllocate.cpp \
               Init_MemAllocate_Fluid.cpp  Init_Parallelization.cpp  Init_RecordBasePatch.cpp  Init_Refine.cpp \
               Init_ByRestart_v1.cpp  Init_ByFunction.cpp  Init_TestProb.cpp  Init_ByFile.cpp  Init_OpenMP.cpp \
               Init_ByRestart_HDF5.cpp  Init_ResetParameter.cpp  Init_ByRestart_v2.cpp  Init_MemoryPool.cpp \
               Init_Unit.cpp  Init_UniformGrid.cpp  Init_Field.cpp  Init_User.cpp

CPU_FILE    += Interpolate.cpp  Int_CQuadratic.cpp  Int_MinMod1D.cpp  Int_MinMod3D.cpp  Int_vanLeer.cpp \
               Int_Quadratic.cpp  Int_Table.cpp  Int_CQuartic.cpp  Int_Quartic.cpp

CPU_FILE    += Mis_CompareRealValue.cpp  Mis_GetTotalPatchNumber.cpp  Mis_GetTimeStep.cpp  Mis_Heapsort.cpp \
               Mis_BinarySearch.cpp  Mis_1D3DIdx.cpp  Mis_Matching.cpp  Mis_GetTimeStep_User.cpp \
               Mis_dTime2dt.cpp  Mis_CoordinateTransform.cpp  Mis_BinarySearch_Real.cpp  Mis_InterpolateFromTable.cpp \
               CPU_dtSolver.cpp  dt_Prepare_Flu.cpp  dt_Prepare_Pot.cpp  dt_Close.cpp  dt_InvokeSolver.cpp

CPU_FILE    += Output_DumpData_Total.cpp  Output_DumpData.cpp  Output_DumpManually.cpp  Output_PatchMap.cpp \
               Output_DumpData_Part.cpp  Output_FlagMap.cpp  Output_Patch.cpp  Output_PreparedPatch_Fluid.cpp \
               Output_PatchCorner.cpp  Output_Flux.cpp  Output_User.cpp  Output_BasePowerSpectrum.cpp \
               Output_DumpData_Total_HDF5.cpp  Output_L1Error.cpp

CPU_FILE    += Flag_Real.cpp  Refine.cpp   SiblingSearch.cpp  SiblingSearch_Base.cpp  FindFather.cpp \
               Flag_User.cpp  Flag_Check.cpp  Flag_Lohner.cpp  Flag_Region.cpp

CPU_FILE    += Table_01.cpp  Table_02.cpp  Table_03.cpp  Table_04.cpp  Table_05.cpp  Table_06.cpp \
               Table_07.cpp  Table_SiblingSharingSameEdge.cpp

vpath %.cu     GPU_API
vpath %.cpp    Main  Init  Refine  Fluid  Interpolation  Tables  Output  Miscellaneous  Auxiliary


# hydrodynamic source files (included only if "MODEL=HYDRO")
# ------------------------------------------------------------------------------------
ifeq "$(filter -DMODEL=HYDRO, $(SIMU_OPTION))" "-DMODEL=HYDRO"
GPU_FILE    += CUFLU_dtSolver_HydroCFL.cu  CUFLU_FluidSolver_RTVD.cu  CUFLU_FluidSolver_MHM.cu  CUFLU_FluidSolver_CTU.cu

GPU_FILE    += GPU_EoS_Gamma.cu  GPU_EoS_User_Template.cu  GPU_EoS_Isothermal.cu  GPU_EoS_Nuclear.cu \
               CUAPI_PassNuclearEoSTable2GPU.cu  CUAPI_MemFree_NuclearEoS.cu

CPU_FILE    += CPU_FluidSolver_RTVD.cpp  CPU_FluidSolver_MHM.cpp  CPU_FluidSolver_CTU.cpp \
               CPU_Shared_DataReconstruction.cpp  CPU_Shared_FluUtility.cpp  CPU_Shared_ComputeFlux.cpp \
               CPU_Shared_FullStepUpdate.cpp  CPU_Shared_RiemannSolver_Exact.cpp  CPU_Shared_RiemannSolver_Roe.cpp \
               CPU_Shared_RiemannSolver_HLLE.cpp  CPU_Shared_RiemannSolver_HLLC.cpp  CPU_Shared_DualEnergy.cpp \
               CPU_dtSolver_HydroCFL.cpp

CPU_FILE    += CPU_EoS_Gamma.cpp  CPU_EoS_User_Template.cpp  CPU_EoS_Isothermal.cpp  CPU_EoS_Nuclear.cpp \
               EoS_Init.cpp  EoS_End.cpp  EoS_End_Nuclear.cpp  NuclearEoS.cpp  cubinterp_some.cpp  linterp_some.cpp \
               findenergy.cpp  readtable.cpp

CPU_FILE    += Hydro_Init_ByFunction_AssignData.cpp  Hydro_Aux_Check_Negative.cpp \
               Hydro_BoundaryCondition_Reflecting.cpp  Hydro_BoundaryCondition_Outflow.cpp

vpath %.cu                  Model_Hydro/GPU_Hydro  EoS  EoS/Gamma  EoS/User_Template  EoS/Isothermal  EoS/Nuclear
vpath %.cpp    Model_Hydro  Model_Hydro/CPU_Hydro  EoS  EoS/Gamma  EoS/User_Template  EoS/Isothermal  EoS/Nuclear

ifeq "$(filter -DGRAVITY, $(SIMU_OPTION))" "-DGRAVITY"
GPU_FILE    += CUPOT_HydroGravitySolver.cu  CUPOT_dtSolver_HydroGravity.cu

CPU_FILE    += CPU_HydroGravitySolver.cpp  CPU_dtSolver_HydroGravity.cpp

vpath %.cu     Model_Hydro/GPU_HydroGravity
vpath %.cpp    Model_Hydro/CPU_HydroGravity
endif

ifeq "$(filter -DMHD, $(SIMU_OPTION))" "-DMHD"
CPU_FILE    += MHD_GetCellCenteredBInPatch.cpp  MHD_InterpolateBField.cpp  MHD_AllocateElectricArray.cpp \
               MHD_Aux_Check_InterfaceB.cpp  MHD_FixUp_Electric.cpp  MHD_Aux_Check_DivergenceB.cpp \
               MHD_BoundaryCondition_Outflow.cpp  MHD_BoundaryCondition_Reflecting.cpp  MHD_BoundaryCondition_User.cpp \
               MHD_CopyPatchInterfaceBField.cpp MHD_Init_BField_ByFile.cpp

CPU_FILE    += CPU_Shared_ConstrainedTransport.cpp  CPU_Shared_RiemannSolver_HLLD.cpp

ifeq "$(findstring -DLOAD_BALANCE, $(SIMU_OPTION))" "-DLOAD_BALANCE"
CPU_FILE    += MHD_LB_EnsureBFieldConsistencyAfterRestrict.cpp  MHD_LB_AllocateElectricArray.cpp \
               MHD_LB_ResetBufferElectric.cpp  MHD_LB_Refine_GetCoarseFineInterfaceBField.cpp
endif # LOAD_BALANCE
endif # MHD


# ELBDM source files (included only inf "MODEL=ELBDM")
# -------------------------------------------------------------------------------
else ifeq "$(filter -DMODEL=ELBDM, $(SIMU_OPTION))" "-DMODEL=ELBDM"
GPU_FILE    += CUFLU_ELBDMSolver.cu

CPU_FILE    += CPU_ELBDMSolver.cpp  ELBDM_Init_ByFunction_AssignData.cpp  ELBDM_Init_ByFile_AssignData.cpp \
               ELBDM_GetTimeStep_Fluid.cpp  ELBDM_Flag_EngyDensity.cpp  ELBDM_UnwrapPhase.cpp \
               ELBDM_GetTimeStep_Phase.cpp  ELBDM_SetTaylor3Coeff.cpp

vpath %.cu     Model_ELBDM/GPU_ELBDM
vpath %.cpp    Model_ELBDM/CPU_ELBDM  Model_ELBDM

ifeq "$(filter -DGRAVITY, $(SIMU_OPTION))" "-DGRAVITY"
GPU_FILE    += CUPOT_ELBDMGravitySolver.cu

CPU_FILE    += CPU_ELBDMGravitySolver.cpp  ELBDM_GetTimeStep_Gravity.cpp

vpath %.cu     Model_ELBDM/GPU_ELBDMGravity
vpath %.cpp    Model_ELBDM/CPU_ELBDMGravity
endif

endif # MODEL


# self-gravity source files (included only if "GRAVITY" is turned on)
# ------------------------------------------------------------------------------------
ifeq "$(filter -DGRAVITY, $(SIMU_OPTION))" "-DGRAVITY"
GPU_FILE    += CUAPI_MemAllocate_PoissonGravity.cu  CUAPI_MemFree_PoissonGravity.cu \
<<<<<<< HEAD
               CUAPI_Asyn_PoissonGravitySolver.cu  CUAPI_SetConstMemory_ExtAccPot.cu  CUAPI_SetConstMemory_ExtPot_GREP.cu

GPU_FILE    += CUPOT_PoissonSolver_SOR_10to14cube.cu  CUPOT_PoissonSolver_SOR_16to18cube.cu \
               CUPOT_PoissonSolver_MG.cu  CUPOT_ExtAcc_PointMass.cu  CUPOT_ExtPot_PointMass.cu \
               CUPOT_ExtPotSolver.cu  CUPOT_ExtPot_GREP.cu
=======
               CUAPI_Asyn_PoissonGravitySolver.cu  CUAPI_SetConstMemory_ExtAccPot.cu \
               CUAPI_SendExtPotTable2GPU.cu

GPU_FILE    += CUPOT_PoissonSolver_SOR_10to14cube.cu  CUPOT_PoissonSolver_SOR_16to18cube.cu \
               CUPOT_PoissonSolver_MG.cu  CUPOT_ExtAcc_PointMass.cu  CUPOT_ExtPot_PointMass.cu \
               CUPOT_ExtPotSolver.cu  CUPOT_ExtPot_Tabular.cu
>>>>>>> 7c4e5900

CPU_FILE    += CPU_PoissonGravitySolver.cpp  CPU_PoissonSolver_SOR.cpp  CPU_PoissonSolver_FFT.cpp \
               CPU_PoissonSolver_MG.cpp  CPU_ExtPotSolver.cpp  CPU_ExtPotSolver_BaseLevel.cpp \
               CPU_ComputeGREP.cpp  CPU_ExtPot_GREP.cpp

CPU_FILE    += Init_FFTW.cpp  Gra_Close.cpp  Gra_Prepare_Flu.cpp  Gra_Prepare_Pot.cpp  Gra_Prepare_Corner.cpp \
               Gra_AdvanceDt.cpp  Poi_Close.cpp  Poi_Prepare_Pot.cpp  Poi_Prepare_Rho.cpp \
               Output_PreparedPatch_Poisson.cpp  Init_MemAllocate_PoissonGravity.cpp \
               End_MemFree_PoissonGravity.cpp  Init_Set_Default_SOR_Parameter.cpp  Init_GreenFuncK.cpp \
               Init_Set_Default_MG_Parameter.cpp  Poi_GetAverageDensity.cpp  Poi_AddExtraMassForGravity.cpp \
               Poi_BoundaryCondition_Extrapolation.cpp  Gra_Prepare_USG.cpp  Poi_StorePotWithGhostZone.cpp \
<<<<<<< HEAD
               Init_ExtAccPot.cpp  CPU_ExtAcc_PointMass.cpp  CPU_ExtPot_PointMass.cpp \
               Poi_UserWorkBeforePoisson.cpp  Poi_UserWorkBeforePoisson_GREP.cpp  End_GREP.cpp
=======
               Init_ExtAccPot.cpp  End_ExtAccPot.cpp  CPU_ExtAcc_PointMass.cpp  CPU_ExtPot_PointMass.cpp \
               Poi_UserWorkBeforePoisson.cpp  Init_LoadExtPotTable.cpp  CPU_ExtPot_Tabular.cpp
>>>>>>> 7c4e5900

vpath %.cu     SelfGravity/GPU_Poisson  SelfGravity/GPU_Gravity
vpath %.cpp    SelfGravity/CPU_Poisson  SelfGravity/CPU_Gravity  SelfGravity
endif # GRAVITY


# particle source files (included only if "PARTICLE" is turned on)
# ------------------------------------------------------------------------------------
ifeq "$(filter -DPARTICLE, $(SIMU_OPTION))" "-DPARTICLE"
GPU_FILE    +=

CPU_FILE    += Par_Init_ByFunction.cpp  Par_Output_TextFile.cpp  Par_FindHomePatch_UniformGrid.cpp \
               Par_Aux_Check_Particle.cpp  Par_PassParticle2Father.cpp  Par_CollectParticle2OneLevel.cpp \
               Par_MassAssignment.cpp  Par_UpdateParticle.cpp  Par_GetTimeStep_VelAcc.cpp \
               Par_PassParticle2Sibling.cpp  Par_CountParticleInDescendant.cpp  Par_Aux_GetConservedQuantity.cpp \
               Par_Aux_InitCheck.cpp  Par_Aux_Record_ParticleCount.cpp  Par_PassParticle2Son_MultiPatch.cpp \
               Par_Synchronize.cpp  Par_PredictPos.cpp  Par_Init_ByFile.cpp  Par_Init_Attribute.cpp \
               Par_AddParticleAfterInit.cpp  Par_PassParticle2Son_SinglePatch.cpp

vpath %.cu     Particle/GPU
vpath %.cpp    Particle/CPU  Particle

ifeq "$(findstring -DLOAD_BALANCE, $(SIMU_OPTION))" "-DLOAD_BALANCE"
CPU_FILE    += Par_LB_SendParticleData.cpp  Par_LB_CollectParticle2OneLevel.cpp \
               Par_LB_CollectParticleFromRealPatch.cpp  Par_LB_RecordExchangeParticlePatchID.cpp \
               Par_LB_MapBuffer2RealPatch.cpp  Par_LB_ExchangeParticleBetweenPatch.cpp \
               Par_LB_Refine_SendParticle2Father.cpp

vpath %.cpp    Particle/LoadBalance
endif # LOAD_BALANCE

endif # PARTICLE


# parallelization source files (included only if "SERIAL" is turned off)
# ------------------------------------------------------------------------------------
ifeq "$(filter -DSERIAL, $(SIMU_OPTION))" ""
CPU_FILE    += Flu_AllocateFluxArray_Buffer.cpp

CPU_FILE    += Flag_Buffer.cpp  Refine_Buffer.cpp

CPU_FILE    += Buf_AllocateBufferPatch.cpp  Buf_AllocateBufferPatch_Base.cpp  Buf_GetBufferData.cpp \
               Buf_RecordExchangeDataPatchID.cpp  Buf_RecordExchangeFluxPatchID.cpp Buf_SortBoundaryPatch.cpp \
               Buf_RecordBoundaryFlag.cpp  Buf_RecordBoundaryPatch.cpp  Buf_RecordBoundaryPatch_Base.cpp \
               Buf_ResetBufferFlux.cpp

CPU_FILE    += MPI_ExchangeBoundaryFlag.cpp  MPI_ExchangeBufferPosition.cpp  MPI_ExchangeData.cpp \
               Init_MPI.cpp  MPI_Exit.cpp

CPU_FILE    += Output_BoundaryFlagList.cpp  Output_ExchangeDataPatchList.cpp  Output_ExchangeFluxPatchList.cpp \
               Output_ExchangePatchMap.cpp

CPU_FILE    += Aux_Record_BoundaryPatch.cpp

vpath %.cpp    Buffer  MPI
endif # !SERIAL


# load-balance source files (included only if "LOAD_BALANCE" is turned on)
# ------------------------------------------------------------------------------------
CPU_FILE    += LB_HilbertCurve.cpp  LB_Utility.cpp

ifeq "$(findstring -DLOAD_BALANCE, $(SIMU_OPTION))" "-DLOAD_BALANCE"
CPU_FILE    += LB_Init_LoadBalance.cpp  LB_AllocateBufferPatch_Sibling.cpp  LB_RecordOvelapMPIPatchID.cpp \
               LB_Output_LBIdx.cpp  LB_AllocateBufferPatch_Father.cpp  LB_FindFather.cpp  LB_SiblingSearch.cpp \
               LB_RecordExchangeDataPatchID.cpp  LB_GetBufferData.cpp  LB_AllocateFluxArray.cpp \
               LB_RecordExchangeRestrictDataPatchID.cpp  LB_GrandsonCheck.cpp  LB_ExchangeFlaggedBuffer.cpp \
               LB_Refine.cpp  LB_Refine_GetNewRealPatchList.cpp  LB_Refine_AllocateNewPatch.cpp \
               LB_FindSonNotHome.cpp  LB_Refine_AllocateBufferPatch_Sibling.cpp \
               LB_AllocateBufferPatch_Sibling_Base.cpp  LB_RecordExchangeFixUpDataPatchID.cpp \
               LB_EstimateWorkload_AllPatchGroup.cpp  LB_EstimateLoadImbalance.cpp  LB_SetCutPoint.cpp \
               LB_Init_ByFunction.cpp  LB_Init_Refine.cpp

endif # LOAD_BALANCE

vpath %.cpp    LoadBalance


# yt inline analysis source files (included only if "SUPPORT_LIBYT" is turned on)
# ------------------------------------------------------------------------------------
ifeq "$(filter -DSUPPORT_LIBYT, $(SIMU_OPTION))" "-DSUPPORT_LIBYT"
CPU_FILE    += YT_Init.cpp  YT_End.cpp  YT_SetParameter.cpp  YT_AddAllGrid.cpp  YT_Inline.cpp

vpath %.cpp    YT
endif # SUPPORT_LIBYT


# Grackle source files (included only if "SUPPORT_GRACKLE" is turned on)
# ------------------------------------------------------------------------------------
ifeq "$(filter -DSUPPORT_GRACKLE, $(SIMU_OPTION))" "-DSUPPORT_GRACKLE"
CPU_FILE    += CPU_GrackleSolver.cpp

CPU_FILE    += Grackle_Init.cpp  Grackle_End.cpp  Init_MemAllocate_Grackle.cpp  End_MemFree_Grackle.cpp \
               Grackle_Prepare.cpp  Grackle_Close.cpp  Grackle_Init_FieldData.cpp  Grackle_AdvanceDt.cpp

vpath %.cpp    Grackle  Grackle/CPU_Grackle
endif # SUPPORT_GRACKLE


# star formation source files (included only if "STAR_FORMATION" is turned on)
# ------------------------------------------------------------------------------------
ifeq "$(filter -DSTAR_FORMATION, $(SIMU_OPTION))" "-DSTAR_FORMATION"
CPU_FILE    += SF_CreateStar.cpp  SF_CreateStar_AGORA.cpp

vpath %.cpp    StarFormation
endif # STAR_FORMATION


# test problem source files
# --> just compile all .cpp and .cu files under TestProblem/*/*/
# ------------------------------------------------------------------------------------
CPU_FILE    += $(notdir $(wildcard TestProblem/*/*/*.cpp))
GPU_FILE    += $(notdir $(wildcard TestProblem/*/*/*.cu))

VPATH := $(dir $(wildcard TestProblem/*/*/))



# rules and targets
#######################################################################################################

# object files
# -------------------------------------------------------------------------------
# add filename prefixes to distinguish CPU and GPU object files
PREFIX_CPU   := __cpu__
PREFIX_GPU   := __gpu__
OBJ_PATH     := Object
OBJ_CPU      := $(patsubst %.cpp, $(OBJ_PATH)/$(PREFIX_CPU)%.o, $(CPU_FILE))
ifeq "$(filter -DGPU, $(SIMU_OPTION))" "-DGPU"
OBJ_GPU      := $(patsubst %.cu,  $(OBJ_PATH)/$(PREFIX_GPU)%.o, $(GPU_FILE))
OBJ_GPU_LINK := $(OBJ_PATH)/gpu_link.o
endif


# libraries
# -------------------------------------------------------------------------------
ifeq "$(filter -DGPU, $(SIMU_OPTION))" "-DGPU"
LIB += -L$(CUDA_PATH)/lib64
#LIB += -L$(CUDA_PATH)/lib
LIB += -lcudart
endif

ifeq "$(filter -DLAOHU, $(SIMU_OPTION))" "-DLAOHU"
LIB += -L$(GPUID_PATH) -lgpudevmgr
endif

ifeq "$(filter -DGRAVITY, $(SIMU_OPTION))" "-DGRAVITY"
   LIB += -L$(FFTW_PATH)/lib
   ifeq "$(filter -DFLOAT8, $(SIMU_OPTION))" "-DFLOAT8"
      ifeq "$(filter -DSERIAL, $(SIMU_OPTION))" "-DSERIAL"
         LIB += -ldrfftw -ldfftw
      else
         LIB += -ldrfftw_mpi -ldfftw_mpi -ldrfftw -ldfftw
      endif
   else
      ifeq "$(filter -DSERIAL, $(SIMU_OPTION))" "-DSERIAL"
         LIB += -lsrfftw -lsfftw
      else
         LIB += -lsrfftw_mpi -lsfftw_mpi -lsrfftw -lsfftw
      endif
   endif
endif

ifeq "$(filter -DSUPPORT_GRACKLE, $(SIMU_OPTION))" "-DSUPPORT_GRACKLE"
LIB += -L$(GRACKLE_PATH)/lib -lgrackle
endif

ifeq "$(filter -DSUPPORT_HDF5, $(SIMU_OPTION))" "-DSUPPORT_HDF5"
LIB += -L$(HDF5_PATH)/lib -lhdf5
endif

ifeq "$(filter -DSUPPORT_GSL, $(SIMU_OPTION))" "-DSUPPORT_GSL"
LIB += -L$(GSL_PATH)/lib -lgsl -lgslcblas
endif

ifeq "$(filter -DSUPPORT_LIBYT, $(SIMU_OPTION))" "-DSUPPORT_LIBYT"
LIB += -L$(LIBYT_PATH)/lib -lyt
endif


# headers
# -------------------------------------------------------------------------------
INCLUDE := -I../include

ifeq "$(filter -DMODEL=HYDRO, $(SIMU_OPTION))" "-DMODEL=HYDRO"
INCLUDE += -IModel_Hydro/GPU_Hydro
endif

ifeq "$(filter -DSERIAL, $(SIMU_OPTION))" ""
INCLUDE += -I$(MPI_PATH)/include
endif

ifeq "$(filter -DGRAVITY, $(SIMU_OPTION))" "-DGRAVITY"
INCLUDE += -I$(FFTW_PATH)/include
endif

ifeq "$(filter -DSUPPORT_GRACKLE, $(SIMU_OPTION))" "-DSUPPORT_GRACKLE"
INCLUDE += -I$(GRACKLE_PATH)/include
endif

ifeq "$(filter -DSUPPORT_HDF5, $(SIMU_OPTION))" "-DSUPPORT_HDF5"
INCLUDE += -I$(HDF5_PATH)/include
endif

ifeq "$(filter -DSUPPORT_GSL, $(SIMU_OPTION))" "-DSUPPORT_GSL"
INCLUDE += -I$(GSL_PATH)/include
endif

ifeq "$(filter -DSUPPORT_LIBYT, $(SIMU_OPTION))" "-DSUPPORT_LIBYT"
INCLUDE += -I$(LIBYT_PATH)/include
endif


# CXX flags
# -------------------------------------------------------------------------------
# remove the OpenMP flag if OPENMP is disabled
ifeq "$(filter -DOPENMP, $(SIMU_OPTION))" ""
   OPENMPFLAG =
endif

# fixes compilation issues on Intel MPI
ifeq "$(filter -DSERIAL, $(SIMU_OPTION))" ""
   CXXFLAG += -DMPICH_IGNORE_CXX_SEEK
endif

COMMONFLAG := $(INCLUDE) $(SIMU_OPTION)
CXXFLAG    += $(COMMONFLAG) $(OPENMPFLAG)


# NVCC flags
# -------------------------------------------------------------------------------
# common flags
NVCCFLAG_COM := $(COMMONFLAG) -O3 # -Xcompiler #-Xopencc -OPT:Olimit=0

ifeq      "$(filter -DGPU_ARCH=FERMI,   $(SIMU_OPTION))" "-DGPU_ARCH=FERMI"
   NVCCFLAG_ARCH += -gencode arch=compute_20,code=\"compute_20,sm_20\"
#  NVCCFLAG_ARCH += -gencode arch=compute_20,code=\"compute_20,sm_21\"
else ifeq "$(filter -DGPU_ARCH=KEPLER,  $(SIMU_OPTION))" "-DGPU_ARCH=KEPLER"
   NVCCFLAG_ARCH += -gencode arch=compute_30,code=\"compute_30,sm_30\"
   NVCCFLAG_ARCH += -gencode arch=compute_35,code=\"compute_35,sm_35\"
   NVCCFLAG_ARCH += -gencode arch=compute_37,code=\"compute_37,sm_37\"
else ifeq "$(filter -DGPU_ARCH=MAXWELL, $(SIMU_OPTION))" "-DGPU_ARCH=MAXWELL"
   NVCCFLAG_ARCH += -gencode arch=compute_50,code=\"compute_50,sm_50\"
   NVCCFLAG_ARCH += -gencode arch=compute_52,code=\"compute_52,sm_52\"
else ifeq "$(filter -DGPU_ARCH=PASCAL,  $(SIMU_OPTION))" "-DGPU_ARCH=PASCAL"
   NVCCFLAG_ARCH += -gencode arch=compute_60,code=\"compute_60,sm_60\"
   NVCCFLAG_ARCH += -gencode arch=compute_61,code=\"compute_61,sm_61\"
else ifeq "$(filter -DGPU_ARCH=VOLTA,  $(SIMU_OPTION))" "-DGPU_ARCH=VOLTA"
   NVCCFLAG_ARCH += -gencode arch=compute_70,code=\"compute_70,sm_70\"
else ifeq "$(filter -DGPU_ARCH=TURING,  $(SIMU_OPTION))" "-DGPU_ARCH=TURING"
   NVCCFLAG_ARCH += -gencode arch=compute_75,code=\"compute_75,sm_75\"
else ifeq "$(filter -DGPU, $(SIMU_OPTION))" "-DGPU"
   $(error unknown GPU_ARCH (please set it in the Makefile))
endif

NVCCFLAG_COM += $(NVCCFLAG_ARCH)

ifeq "$(filter -DGAMER_DEBUG, $(SIMU_OPTION))" "-DGAMER_DEBUG"
   NVCCFLAG_COM += -g -Xptxas -v   # "-G" may cause the GPU Poisson solver to fail
endif

#NVCCFLAG_COM += -use_fast_math

# fluid solver flags
NVCCFLAG_FLU += -Xptxas -dlcm=ca -prec-div=false -ftz=true

ifeq      "$(filter -DGPU_ARCH=FERMI, $(SIMU_OPTION))" "-DGPU_ARCH=FERMI"
   ifeq "$(filter -DFLOAT8, $(SIMU_OPTION))" "-DFLOAT8"
#    NVCCFLAG_FLU += --maxrregcount=XX
   else
#    NVCCFLAG_FLU += --maxrregcount=XX
   endif
else ifeq "$(filter -DGPU_ARCH=KEPLER, $(SIMU_OPTION))" "-DGPU_ARCH=KEPLER"
   ifeq "$(filter -DFLOAT8, $(SIMU_OPTION))" "-DFLOAT8"
     NVCCFLAG_FLU += --maxrregcount=128
   else
     NVCCFLAG_FLU += --maxrregcount=64
   endif
else ifeq "$(filter -DGPU_ARCH=MAXWELL, $(SIMU_OPTION))" "-DGPU_ARCH=MAXWELL"
   ifeq "$(filter -DFLOAT8, $(SIMU_OPTION))" "-DFLOAT8"
     NVCCFLAG_FLU += --maxrregcount=224
   else
     NVCCFLAG_FLU += --maxrregcount=128
   endif
else ifeq "$(filter -DGPU_ARCH=PASCAL, $(SIMU_OPTION))" "-DGPU_ARCH=PASCAL"
   ifeq "$(filter -DFLOAT8, $(SIMU_OPTION))" "-DFLOAT8"
     NVCCFLAG_FLU += --maxrregcount=224
   else
     NVCCFLAG_FLU += --maxrregcount=128
   endif
else ifeq "$(filter -DGPU_ARCH=VOLTA, $(SIMU_OPTION))" "-DGPU_ARCH=VOLTA"
   ifeq "$(filter -DFLOAT8, $(SIMU_OPTION))" "-DFLOAT8"
     NVCCFLAG_FLU += --maxrregcount=224
   else
     NVCCFLAG_FLU += --maxrregcount=128
   endif
else ifeq "$(filter -DGPU_ARCH=TURING, $(SIMU_OPTION))" "-DGPU_ARCH=TURING"
   ifeq "$(filter -DFLOAT8, $(SIMU_OPTION))" "-DFLOAT8"
     NVCCFLAG_FLU += --maxrregcount=224
   else
     NVCCFLAG_FLU += --maxrregcount=160
   endif
endif

# Poisson/gravity solvers flags
NVCCFLAG_POT += -Xptxas -dlcm=ca


# remove extra whitespaces
# -------------------------------------------------------------------------------
CXX          := $(strip $(CXX))
CXXFLAG      := $(strip $(CXXFLAG))
OPENMPFLAG   := $(strip $(OPENMPFLAG))
LIB          := $(strip $(LIB))
NVCC         := $(strip $(NVCC))
NVCCFLAG_COM := $(strip $(NVCCFLAG_COM))
NVCCFLAG_FLU := $(strip $(NVCCFLAG_FLU))
NVCCFLAG_POT := $(strip $(NVCCFLAG_POT))


# implicit rules (do NOT modify the order of the following rules)
# -------------------------------------------------------------------------------
# output detailed compilation commands or not
ifeq "$(COMPILE_VERBOSE)" "0"
ECHO = @
else
ECHO =
endif

# GPU codes
ifeq "$(filter -DGPU, $(SIMU_OPTION))" "-DGPU"
$(OBJ_PATH)/$(PREFIX_GPU)CUFLU_%.o : CUFLU_%.cu
	@echo "Compiling $<"
	$(ECHO)$(NVCC) $(NVCCFLAG_COM) $(NVCCFLAG_FLU) -o $@ -dc $<

$(OBJ_PATH)/$(PREFIX_GPU)CUPOT_%.o : CUPOT_%.cu
	@echo "Compiling $<"
	$(ECHO)$(NVCC) $(NVCCFLAG_COM) $(NVCCFLAG_POT) -o $@ -dc $<

$(OBJ_PATH)/$(PREFIX_GPU)CUAPI_%.o : CUAPI_%.cu
	@echo "Compiling $<"
	$(ECHO)$(NVCC) $(NVCCFLAG_COM) -o $@ -dc $<

$(OBJ_PATH)/$(PREFIX_GPU)%.o : %.cu
	@echo "Compiling $<"
	$(ECHO)$(NVCC) $(NVCCFLAG_COM) -o $@ -dc $<
endif # GPU

# CPU codes
$(OBJ_PATH)/$(PREFIX_CPU)%.o : %.cpp
	@echo "Compiling $<"
	$(ECHO)$(CXX) $(CXXFLAG) -o $@ -c $<


# linking
# -------------------------------------------------------------------------------
$(EXECUTABLE) : $(OBJ_CPU) $(OBJ_GPU)
# GPU linker
ifeq "$(filter -DGPU, $(SIMU_OPTION))" "-DGPU"
	@echo "Linking GPU codes"
	$(ECHO)$(NVCC) -o $(OBJ_GPU_LINK) $(OBJ_GPU) $(NVCCFLAG_ARCH) -dlink
endif

# CPU linker
	@echo "Linking CPU codes"
ifeq "$(COMPILE_VERBOSE)" "1"
	$(CXX) -o $@ $^ $(OBJ_GPU_LINK) $(LIB) $(OPENMPFLAG)
	@printf "\nCompiling GAMER --> Successful!\n\n"; \
	cp $(EXECUTABLE) ../bin/
else
	@$(CXX) -o $@ $^ $(OBJ_GPU_LINK) $(LIB) $(OPENMPFLAG); \
	(if [ -e $@ ]; then \
		printf "\nCompiling GAMER --> Successful!\n\n"; \
		cp $(EXECUTABLE) ../bin/; \
	else \
		printf "\nCompiling GAMER --> Failed!\n\n"; \
	fi)
endif
	@rm -f ./*.linkinfo


# clean
# -------------------------------------------------------------------------------
.PHONY: clean
clean :
	@rm -f $(OBJ_PATH)/*
	@rm -f $(EXECUTABLE)
	@rm -f ./*.linkinfo


<|MERGE_RESOLUTION|>--- conflicted
+++ resolved
@@ -535,20 +535,12 @@
 # ------------------------------------------------------------------------------------
 ifeq "$(filter -DGRAVITY, $(SIMU_OPTION))" "-DGRAVITY"
 GPU_FILE    += CUAPI_MemAllocate_PoissonGravity.cu  CUAPI_MemFree_PoissonGravity.cu \
-<<<<<<< HEAD
-               CUAPI_Asyn_PoissonGravitySolver.cu  CUAPI_SetConstMemory_ExtAccPot.cu  CUAPI_SetConstMemory_ExtPot_GREP.cu
+               CUAPI_Asyn_PoissonGravitySolver.cu  CUAPI_SetConstMemory_ExtAccPot.cu \
+               CUAPI_SendExtPotTable2GPU.cu  CUAPI_SetConstMemory_ExtPot_GREP.cu
 
 GPU_FILE    += CUPOT_PoissonSolver_SOR_10to14cube.cu  CUPOT_PoissonSolver_SOR_16to18cube.cu \
                CUPOT_PoissonSolver_MG.cu  CUPOT_ExtAcc_PointMass.cu  CUPOT_ExtPot_PointMass.cu \
-               CUPOT_ExtPotSolver.cu  CUPOT_ExtPot_GREP.cu
-=======
-               CUAPI_Asyn_PoissonGravitySolver.cu  CUAPI_SetConstMemory_ExtAccPot.cu \
-               CUAPI_SendExtPotTable2GPU.cu
-
-GPU_FILE    += CUPOT_PoissonSolver_SOR_10to14cube.cu  CUPOT_PoissonSolver_SOR_16to18cube.cu \
-               CUPOT_PoissonSolver_MG.cu  CUPOT_ExtAcc_PointMass.cu  CUPOT_ExtPot_PointMass.cu \
-               CUPOT_ExtPotSolver.cu  CUPOT_ExtPot_Tabular.cu
->>>>>>> 7c4e5900
+               CUPOT_ExtPotSolver.cu  CUPOT_ExtPot_Tabular.cu  CUPOT_ExtPot_GREP.cu
 
 CPU_FILE    += CPU_PoissonGravitySolver.cpp  CPU_PoissonSolver_SOR.cpp  CPU_PoissonSolver_FFT.cpp \
                CPU_PoissonSolver_MG.cpp  CPU_ExtPotSolver.cpp  CPU_ExtPotSolver_BaseLevel.cpp \
@@ -560,13 +552,9 @@
                End_MemFree_PoissonGravity.cpp  Init_Set_Default_SOR_Parameter.cpp  Init_GreenFuncK.cpp \
                Init_Set_Default_MG_Parameter.cpp  Poi_GetAverageDensity.cpp  Poi_AddExtraMassForGravity.cpp \
                Poi_BoundaryCondition_Extrapolation.cpp  Gra_Prepare_USG.cpp  Poi_StorePotWithGhostZone.cpp \
-<<<<<<< HEAD
-               Init_ExtAccPot.cpp  CPU_ExtAcc_PointMass.cpp  CPU_ExtPot_PointMass.cpp \
-               Poi_UserWorkBeforePoisson.cpp  Poi_UserWorkBeforePoisson_GREP.cpp  End_GREP.cpp
-=======
                Init_ExtAccPot.cpp  End_ExtAccPot.cpp  CPU_ExtAcc_PointMass.cpp  CPU_ExtPot_PointMass.cpp \
-               Poi_UserWorkBeforePoisson.cpp  Init_LoadExtPotTable.cpp  CPU_ExtPot_Tabular.cpp
->>>>>>> 7c4e5900
+               Poi_UserWorkBeforePoisson.cpp  Init_LoadExtPotTable.cpp  CPU_ExtPot_Tabular.cpp \
+               Poi_UserWorkBeforePoisson_GREP.cpp  End_GREP.cpp
 
 vpath %.cu     SelfGravity/GPU_Poisson  SelfGravity/GPU_Gravity
 vpath %.cpp    SelfGravity/CPU_Poisson  SelfGravity/CPU_Gravity  SelfGravity
