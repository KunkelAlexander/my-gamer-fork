


# ===========================================================================
# INSTRUCTIONS
#
# To compile GAMER, please set the following configurations properly:
#
# (1) simulation options
# (2) compiler and flags
# (3) library paths
# ===========================================================================



# executable
#######################################################################################################
EXECUTABLE := gamer



# output detailed compilation commands (0/1 = off/on)
#######################################################################################################
COMPILE_VERBOSE := 0



# simulation options
#######################################################################################################

# (a) physical modules
# -------------------------------------------------------------------------------
# physical model: HYDRO/ELBDM/PAR_ONLY (ELBDM: wave dark matter; PAR_ONLY: particle-only)
# --> must be set in any cases; PAR_ONLY is not supported yet;
#     ELBDM is not publicly available yet but will be released soon
SIMU_OPTION += -DMODEL=HYDRO

# enable gravity
#SIMU_OPTION += -DGRAVITY

# enable particles
# --> must enable GRAVITY
#SIMU_OPTION += -DPARTICLE

# support Grackle, a chemistry and radiative cooling library
# --> must set NCOMP_PASSIVE_USER according to the primordial chemistry network set by GRACKLE_PRIMORDIAL
# --> please enable OpenMP when compiling Grackle (by "make omp-on")
#SIMU_OPTION += -DSUPPORT_GRACKLE


# (b) options of different physical modules
# (b-1) hydro options
# ------------------------------------------------------------------------------------
ifeq "$(filter -DMODEL=HYDRO, $(SIMU_OPTION))" "-DMODEL=HYDRO"
# hydrodynamic scheme: RTVD/MHM/MHM_RP/CTU
# --> must be set when MODEL=HYDRO
# --> MHD only supports MHM_RP and CTU
SIMU_OPTION += -DFLU_SCHEME=CTU

# scheme of spatial data reconstruction: PLM/PPM (piecewise-linear/piecewise-parabolic)
# --> useless for RTVD
SIMU_OPTION += -DLR_SCHEME=PPM

# Riemann solver: EXACT/ROE/HLLE/HLLC/HLLD
# --> pure hydro: EXACT/ROE/HLLE/HLLC(*); MHD: ROE/HLLE/HLLD(*);
#                 (recommended solvers are highlighted by *)
# --> useless for RTVD
SIMU_OPTION += -DRSOLVER=ROE

# dual energy formalism: DE_ENPY/DE_EINT (evolve entropy or internal energy)
# --> DE_EINT is not supported yet; useless for RTVD
#SIMU_OPTION += -DDUAL_ENERGY=DE_ENPY

# number of user-defined passively advected scalars
# --> set it to 0 or comment it out if none is required
# --> useless for RTVD
SIMU_OPTION += -DNCOMP_PASSIVE_USER=0

# magnetohydrodynamics
#SIMU_OPTION += -DMHD

# equation of state: EOS_GAMMA/EOS_ISOTHERMAL/EOS_NUCLEAR/EOS_TABULAR/EOS_USER
# --> must be set when MODEL=HYDRO; must also enable BAROTROPIC_EOS for EOS_ISOTHERMAL
SIMU_OPTION += -DEOS=EOS_GAMMA

# whether or not the EOS set above is barotropic
# --> mandatory for EOS_ISOTHERMAL; optional for EOS_TABULAR/EOS_USER
#SIMU_OPTION += -DBAROTROPIC_EOS


# (b-2) ELBDM options
# ------------------------------------------------------------------------------------
else ifeq "$(filter -DMODEL=ELBDM, $(SIMU_OPTION))" "-DMODEL=ELBDM"
# enforce the mass conservation
SIMU_OPTION += -DCONSERVE_MASS

# 4-th order Laplacian
SIMU_OPTION += -DLAPLACIAN_4TH

# include the quartic self-interaction potential
# --> must turn on GRAVITY; does not support COMOVING
#SIMU_OPTION += -DQUARTIC_SELF_INTERACTION

# number of passively advected scalars
# --> not supported yet and must be set to 0 (or comment it out)
SIMU_OPTION += -DNCOMP_PASSIVE_USER=0

endif # MODEL


# (b-3) gravity options
# -------------------------------------------------------------------------------
ifeq "$(filter -DGRAVITY, $(SIMU_OPTION))" "-DGRAVITY"
# Poisson solver: SOR/MG (successive-overrelaxation (recommended)/multigrid)
# --> must be set when GRAVITY is enabled
SIMU_OPTION += -DPOT_SCHEME=SOR

# store GRA_GHOST_SIZE ghost-zone potential for each patch on each side
# --> recommended when PARTICLE is enabled for improving accuracy for particles around the patch boundaries
# --> must be enabled for STAR_FORMATION + STORE_PAR_ACC
SIMU_OPTION += -DSTORE_POT_GHOST

# use unsplitting method to couple gravity to the target model (recommended)
# --> for HYDRO only; ELBDM is not supported yet
SIMU_OPTION += -DUNSPLIT_GRAVITY

# comoving frame for cosmological simulations
# --> not supported for PARTICLE
#SIMU_OPTION += -DCOMOVING
endif # GRAVITY


# (b-4) particle options
# ------------------------------------------------------------------------------------
ifeq "$(filter -DPARTICLE, $(SIMU_OPTION))" "-DPARTICLE"
# store particle acceleration (recommended)
SIMU_OPTION += -DSTORE_PAR_ACC

# allow for creating new particles after initialization
# --> must turn on STORE_POT_GHOST when STORE_PAR_ACC is adopted
#SIMU_OPTION += -DSTAR_FORMATION

# number of user-defined particle attributes
# --> set it to 0 or comment it out if none is required
SIMU_OPTION += -DPAR_NATT_USER=0
endif # PARTICLE


# (c) miscellaneous options (AMR, GPU, parallelization, optimizations, ...)
# ------------------------------------------------------------------------------------
# maximum number of AMR levels including the root level (level id = 0 ... NLEVEL-1)
# --> must be set in any cases
SIMU_OPTION += -DNLEVEL=10

# maximum number of patches on each AMR level
# --> must be set in any cases
SIMU_OPTION += -DMAX_PATCH=1000000

# GPU acceleration
# --> must set GPU_ARCH as well
SIMU_OPTION += -DGPU

<<<<<<< HEAD
# GPU architecture: FERMI/KEPLER/MAXWELL/PASCAL/VOLTA
SIMU_OPTION += -DGPU_ARCH=FERMI
=======
# GPU architecture: FERMI/KEPLER/MAXWELL/PASCAL/VOLTA/TURING
SIMU_OPTION += -DGPU_ARCH=KEPLER
>>>>>>> cff886ba

# debug mode
#SIMU_OPTION += -DGAMER_DEBUG

# bitwise reproducibility
#SIMU_OPTION += -DBITWISE_REPRODUCIBILITY

# measure the wall-clock time of GAMER
SIMU_OPTION += -DTIMING

# measure the wall-clock time of GPU solvers (will disable CPU/GPU overlapping)
# --> must enable TIMING
#SIMU_OPTION += -DTIMING_SOLVER

# double precision
#SIMU_OPTION += -DFLOAT8

# serial mode (in which no MPI libraries are required)
# --> must disable LOAD_BALANCE
#SIMU_OPTION += -DSERIAL

# load-balance parallelization: HILBERT
# --> must disable SERIAL
SIMU_OPTION += -DLOAD_BALANCE=HILBERT

# overlap MPI communication with computation
# --> NOT supported yet; must enable LOAD_BALANCE
#SIMU_OPTION += -DOVERLAP_MPI

# enable OpenMP parallelization
SIMU_OPTION += -DOPENMP

# work on the NAOC Laohu GPU cluster
#SIMU_OPTION += -DLAOHU

# support HDF5 format
SIMU_OPTION += -DSUPPORT_HDF5

# support GNU scientific library
#SIMU_OPTION += -DSUPPORT_GSL

# support yt inline analysis
#SIMU_OPTION += -DSUPPORT_LIBYT

# random number implementation: RNG_GNU_EXT/RNG_CPP11 (GNU extension drand48_r/c++11 <random>)
# --> use RNG_GNU_EXT for compilers supporting GNU extensions (**not supported on some macOS**)
#     use RNG_CPP11   for compilers supporting c++11 (**may need to add -std=c++11 to CXXFLAG**)
SIMU_OPTION += -DRANDOM_NUMBER=RNG_GNU_EXT





# compiler and flags
#######################################################################################################

# intel
# -------------------------------------------------------------------------------
# CXX         = icpc                                      # serial compiler
##CXX         = $(MPI_PATH)/bin/mpicxx                    # MPI compiler
##CXX         = CC                                        # cray wrapper script
# CXXFLAG     = -g -O3                                    # general flags
##CXXFLAG     = -g -O3 -std=c++11 #-gxx-name=YOUR_G++
##CXXFLAG     = -g -fast
# CXXFLAG    += -w1                                       # warning flags
# OPENMPFLAG  = -fopenmp                                  # openmp flag
# LIB         = -limf                                     # libraries and linker flags
#
## for debug only
#ifeq "$(filter -DGAMER_DEBUG, $(SIMU_OPTION))" "-DGAMER_DEBUG"
##CXXFLAG    += -fstack-protector-all
##LIB        += -lssp
#endif
#
## suppress warning when OpenMP is disabled
#ifeq "$(filter -DOPENMP, $(SIMU_OPTION))" ""
# CXXFLAG    += -Wno-unknown-pragmas -diag-disable 3180
#endif


# gnu
# -------------------------------------------------------------------------------
 CXX         = g++                                       # serial compiler
CXX         = $(MPI_PATH)/bin/mpicxx                    # MPI compiler
#CXX         = CC                                        # cray wrapper script
 CXXFLAG     = -g -O3                                    # general flags
#CXXFLAG     = -g -O3 -std=c++11
#CXXFLAG     = -g -Ofast
 CXXFLAG    += -Wall -Wextra                             # warning flags
 CXXFLAG    += -Wno-unused-variable -Wno-unused-parameter \
               -Wno-maybe-uninitialized -Wno-unused-but-set-variable \
               -Wno-unused-result -Wno-unused-function
 OPENMPFLAG  = -fopenmp                                  # openmp flag
 LIB         =                                           # libraries and linker flags

# for debug only
ifeq "$(filter -DGAMER_DEBUG, $(SIMU_OPTION))" "-DGAMER_DEBUG"
#CXXFLAG    += -fstack-protector-all
endif

# suppress warning when OpenMP is disabled
ifeq "$(filter -DOPENMP, $(SIMU_OPTION))" ""
 CXXFLAG    += -Wno-unknown-pragmas
endif


# CUDA
# -------------------------------------------------------------------------------
 NVCC = $(CUDA_PATH)/bin/nvcc                            # CUDA compiler
#NVCC = $(CUDA_PATH)/bin/nvcc -ccbin YOUR_G++            # with a specified host compiler
#NVCC = nvcc -ccbin CC                                   # for the Cray environment





# library paths
#######################################################################################################

# template
CUDA_PATH    :=
FFTW_PATH    :=
MPI_PATH     :=
HDF5_PATH    :=
GRACKLE_PATH :=
GSL_PATH     :=
LIBYT_PATH   :=

# NCSA-bluewaters (only need to specify the path of user-installed packages)
#GRACKLE_PATH :=

# UIUC-campus (intel-15.0 + openmpi-1.8.4)
#CUDA_PATH    := /usr/local/cuda/7.0
#FFTW_PATH    := /projects/ncsa/grav/softwares/fftw/2.1.5
#MPI_PATH     := /usr/local/mpi/openmpi-1.8.4-intel-15.0
#HDF5_PATH    := /projects/ncsa/grav/softwares/miniconda2
#GRACKLE_PATH := /home/hyschive/local
#GSL_PATH     := /usr/local/gsl/gsl-1.16

# UIUC-campus (gcc-4.9.2 + openmpi-1.8.4)
#CUDA_PATH    := /usr/local/cuda/7.0
#FFTW_PATH    := /projects/ncsa/grav/softwares/fftw/2.1.5-openmpi-1.8.4-gcc-4.9.2
#MPI_PATH     := /usr/local/mpi/openmpi-1.8.4-gcc-4.9.2
#HDF5_PATH    := /projects/ncsa/grav/softwares/miniconda2
#GRACKLE_PATH := /home/hyschive/local
#GSL_PATH     := /usr/local/gsl/gsl-1.16

# NCSA-hybrid (gcc)
#CUDA_PATH    := /usr/local/cuda-8.0
#MPI_PATH     := /home/hyschive/project/software/openmpi/2.0.2
#FFTW_PATH    := /home/hyschive/project/software/fftw/2.1.5
#HDF5_PATH    := /home/hyschive/project/software/miniconda2
#GSL_PATH     :=

# NCSA-nano (intel 2016)
#CUDA_PATH    := /usr/local/cuda
#MPI_PATH     := /mnt/lustre/allen/hyschive/software/openmpi/2.0.2
#FFTW_PATH    := /mnt/lustre/allen/hyschive/software/fftw/2.1.5
#HDF5_PATH    := /mnt/lustre/allen/hyschive/software/miniconda2
#GSL_PATH     :=

# NCSA-dxl (gcc, serial)
#CUDA_PATH    :=
#FFTW_PATH    := /home/hyschive/software/fftw/2.1.5
#MPI_PATH     := /usr
#HDF5_PATH    := /home/hyschive/software/miniconda2
#GSL_PATH     := /usr/lib
#LIBYT_PATH   := /home/hyschive/project/libyt/libyt.dev/libyt

# NTU-eureka (default: openmpi-intel)
#CUDA_PATH    := /software/cuda/default
#FFTW_PATH    := /software/fftw/default
#MPI_PATH     := /software/openmpi/default
#HDF5_PATH    := /software/hdf5/default
#GRACKLE_PATH :=
#GSL_PATH     := /software/gsl/default
#LIBYT_PATH   :=

# NTU-hulk (openmpi-intel-qlc)
CUDA_PATH    := /opt/gpu/cuda/4.2
#FFTW_PATH    := /opt/math/fftw/2.1.5-intel-openmpi-1.4.3-qlc
MPI_PATH     := /usr/mpi/intel/openmpi-1.4.3-qlc
HDF5_PATH    := /opt/hdf5/1.8.20
#GRACKLE_PATH := /work1/fish/Software/grackle
#GSL_PATH     := /opt/math/gsl/2.5
#LIBYT_PATH   := /project/fish/libyt/libyt
#FFTW_PATH    := /opt/math/fftw/2.1.5-intel-openmpi-1.6.0-qlc
#MPI_PATH     := /opt/mpi/openmpi/1.6.0-intel-qlc
#FFTW_PATH    := /opt/math/fftw/2.1.5-intel-openmpi-2.1.5-qlc
#MPI_PATH     := /opt/mpi/openmpi/2.1.5-intel-qlc
#CUDA_PATH    := /usr/local/cuda-7.5

# NTU-hulk (openmpi-gcc-qlc)
#CUDA_PATH    := /opt/gpu/cuda/4.2
#FFTW_PATH    := /opt/math/fftw/2.1.5-gcc-qlc
#MPI_PATH     := /usr/mpi/gcc/openmpi-1.4.3-qlc
#HDF5_PATH    := /opt/hdf5/1.8.9
#GRACKLE_PATH := /work1/fish/Software/grackle
#GSL_PATH     := /opt/math/gsl
#LIBYT_PATH   := /project/fish/libyt/libyt
#MPI_PATH     := /opt/mpi/openmpi/1.8.1-gcc-qlc
#CUDA_PATH    := /usr/local/cuda-7.5

# NTHU-fomalhaut (openmpi-gnu)
#CUDA_PATH    := /usr/local/cuda-10.0
#FFTW_PATH    := /home/hyschive/software/fftw/2.1.5-openmpi-gnu
#MPI_PATH     := /storage/app/gnu/openmpi-3.1.3-gcc8
#HDF5_PATH    := /storage/app/gnu/hdf5-1.8.21-gcc8
#GRACKLE_PATH :=
#GSL_PATH     :=

# NAOC-laohu (OpenMPI-1.3.2-intel)
#CUDA_PATH    := $(CUDA_INSTALL_PATH)
#FFTW_PATH    := /ifs/data/hsiyu/Software/fftw/2.1.5-openmpi-1.3.2-intel
#MPI_PATH     := /usr/mpi/intel/openmpi-1.3.2-qlc
#GPUID_PATH   := /ifs/data/hsiyu/Software/gpudevmgr

# A "typical" macOS installation without GPU
#CUDA_PATH    :=
#FFTW_PATH    := /usr/local/fftw-2.1.5
#MPI_PATH     := /usr/local/mpich-3.2
#HDF5_PATH    := ${HOME}/miniconda3
#GRACKLE_PATH :=
#GSL_PATH     := /usr/local/gsl-1.16






# source files
#######################################################################################################

# common source files
# -------------------------------------------------------------------------------
# CUDA source files (compiled with nvcc)
GPU_FILE    := CUAPI_Asyn_FluidSolver.cu  CUAPI_DiagnoseDevice.cu  CUAPI_MemAllocate_Fluid.cu \
               CUAPI_MemFree_Fluid.cu  CUAPI_Set_Default_GPU_Parameter.cu  CUAPI_SetDevice.cu \
               CUAPI_Synchronize.cu  CUAPI_Asyn_dtSolver.cu  CUAPI_SetConstMemory.cu


# C/C++ source files (compiled with c++ compiler)
CPU_FILE    := Main.cpp  EvolveLevel.cpp  InvokeSolver.cpp  Prepare_PatchData.cpp \
               InterpolateGhostZone.cpp

CPU_FILE    += Aux_Check_Parameter.cpp  Aux_Check_Conservation.cpp  Aux_Check.cpp  Aux_Check_Finite.cpp \
               Aux_Check_FluxAllocate.cpp  Aux_Check_PatchAllocate.cpp  Aux_Check_ProperNesting.cpp \
               Aux_Check_Refinement.cpp  Aux_Check_Restrict.cpp  Aux_Error.cpp  Aux_GetCPUInfo.cpp \
               Aux_GetMemInfo.cpp  Aux_Message.cpp  Aux_Record_PatchCount.cpp  Aux_TakeNote.cpp  Aux_Timing.cpp \
               Aux_Check_MemFree.cpp  Aux_Record_Performance.cpp  Aux_CheckFileExist.cpp  Aux_Array.cpp \
               Aux_Record_User.cpp  Aux_Record_CorrUnphy.cpp  Aux_SwapPointer.cpp  Aux_Check_NormalizePassive.cpp \
               Aux_LoadTable.cpp  Aux_IsFinite.cpp  Aux_ComputeProfile.cpp

CPU_FILE    += CPU_FluidSolver.cpp  Flu_AdvanceDt.cpp  Flu_Prepare.cpp  Flu_Close.cpp  Flu_FixUp_Flux.cpp \
               Flu_FixUp_Restrict.cpp  Flu_AllocateFluxArray.cpp  Flu_BoundaryCondition_User.cpp  Flu_ResetByUser.cpp \
               Flu_CorrAfterAllSync.cpp  Flu_ManageFixUpTempArray.cpp

CPU_FILE    += End_GAMER.cpp  End_MemFree.cpp  End_MemFree_Fluid.cpp  End_StopManually.cpp  End_User.cpp \
               Init_BaseLevel.cpp  Init_GAMER.cpp  Init_Load_DumpTable.cpp \
               Init_Load_FlagCriteria.cpp  Init_Load_Parameter.cpp  Init_MemAllocate.cpp \
               Init_MemAllocate_Fluid.cpp  Init_Parallelization.cpp  Init_RecordBasePatch.cpp  Init_Refine.cpp \
               Init_ByRestart_v1.cpp  Init_ByFunction.cpp  Init_TestProb.cpp  Init_ByFile.cpp  Init_OpenMP.cpp \
               Init_ByRestart_HDF5.cpp  Init_ResetParameter.cpp  Init_ByRestart_v2.cpp  Init_MemoryPool.cpp \
               Init_Unit.cpp  Init_UniformGrid.cpp  Init_Field.cpp  Init_User.cpp

CPU_FILE    += Interpolate.cpp  Int_CQuadratic.cpp  Int_MinMod1D.cpp  Int_MinMod3D.cpp  Int_vanLeer.cpp \
               Int_Quadratic.cpp  Int_Table.cpp  Int_CQuartic.cpp  Int_Quartic.cpp

CPU_FILE    += Mis_CompareRealValue.cpp  Mis_GetTotalPatchNumber.cpp  Mis_GetTimeStep.cpp  Mis_Heapsort.cpp \
               Mis_BinarySearch.cpp  Mis_1D3DIdx.cpp  Mis_Matching.cpp  Mis_GetTimeStep_User.cpp \
               Mis_dTime2dt.cpp  Mis_CoordinateTransform.cpp  Mis_BinarySearch_Real.cpp  Mis_InterpolateFromTable.cpp \
               CPU_dtSolver.cpp  dt_Prepare_Flu.cpp  dt_Prepare_Pot.cpp  dt_Close.cpp  dt_InvokeSolver.cpp

CPU_FILE    += Output_DumpData_Total.cpp  Output_DumpData.cpp  Output_DumpManually.cpp  Output_PatchMap.cpp \
               Output_DumpData_Part.cpp  Output_FlagMap.cpp  Output_Patch.cpp  Output_PreparedPatch_Fluid.cpp \
               Output_PatchCorner.cpp  Output_Flux.cpp  Output_User.cpp  Output_BasePowerSpectrum.cpp \
               Output_DumpData_Total_HDF5.cpp  Output_L1Error.cpp

CPU_FILE    += Flag_Real.cpp  Refine.cpp   SiblingSearch.cpp  SiblingSearch_Base.cpp  FindFather.cpp \
               Flag_User.cpp  Flag_Check.cpp  Flag_Lohner.cpp  Flag_Region.cpp

CPU_FILE    += Table_01.cpp  Table_02.cpp  Table_03.cpp  Table_04.cpp  Table_05.cpp  Table_06.cpp \
               Table_07.cpp  Table_SiblingSharingSameEdge.cpp

vpath %.cu     GPU_API
vpath %.cpp    Main  Init  Refine  Fluid  Interpolation  Tables  Output  Miscellaneous  Auxiliary


# hydrodynamic source files (included only if "MODEL=HYDRO")
# ------------------------------------------------------------------------------------
ifeq "$(filter -DMODEL=HYDRO, $(SIMU_OPTION))" "-DMODEL=HYDRO"
GPU_FILE    += CUFLU_dtSolver_HydroCFL.cu  CUFLU_FluidSolver_RTVD.cu  CUFLU_FluidSolver_MHM.cu  CUFLU_FluidSolver_CTU.cu \
               GPU_EoS_Gamma.cu  GPU_EoS_User_Template.cu  GPU_EoS_Isothermal.cu

CPU_FILE    += CPU_FluidSolver_RTVD.cpp  CPU_FluidSolver_MHM.cpp  CPU_FluidSolver_CTU.cpp \
               CPU_Shared_DataReconstruction.cpp  CPU_Shared_FluUtility.cpp  CPU_Shared_ComputeFlux.cpp \
               CPU_Shared_FullStepUpdate.cpp  CPU_Shared_RiemannSolver_Exact.cpp  CPU_Shared_RiemannSolver_Roe.cpp \
               CPU_Shared_RiemannSolver_HLLE.cpp  CPU_Shared_RiemannSolver_HLLC.cpp  CPU_Shared_DualEnergy.cpp \
               CPU_dtSolver_HydroCFL.cpp  CPU_EoS_Gamma.cpp  CPU_EoS_User_Template.cpp  CPU_EoS_Isothermal.cpp

CPU_FILE    += Hydro_Init_ByFunction_AssignData.cpp  Hydro_Aux_Check_Negative.cpp \
               Hydro_BoundaryCondition_Reflecting.cpp  Hydro_BoundaryCondition_Outflow.cpp \
               EoS_Init.cpp

vpath %.cu     Model_Hydro/GPU_Hydro  EoS  EoS/Gamma  EoS/User_Template  EoS/Isothermal
vpath %.cpp    Model_Hydro/CPU_Hydro  Model_Hydro  EoS  EoS/Gamma  EoS/User_Template  EoS/Isothermal

ifeq "$(filter -DGRAVITY, $(SIMU_OPTION))" "-DGRAVITY"
GPU_FILE    += CUPOT_HydroGravitySolver.cu  CUPOT_dtSolver_HydroGravity.cu

CPU_FILE    += CPU_HydroGravitySolver.cpp  CPU_dtSolver_HydroGravity.cpp

vpath %.cu     Model_Hydro/GPU_HydroGravity
vpath %.cpp    Model_Hydro/CPU_HydroGravity
endif

ifeq "$(filter -DMHD, $(SIMU_OPTION))" "-DMHD"
CPU_FILE    += MHD_GetCellCenteredBInPatch.cpp  MHD_InterpolateBField.cpp  MHD_AllocateElectricArray.cpp \
               MHD_Aux_Check_InterfaceB.cpp  MHD_FixUp_Electric.cpp  MHD_Aux_Check_DivergenceB.cpp \
               MHD_BoundaryCondition_Outflow.cpp  MHD_BoundaryCondition_Reflecting.cpp  MHD_BoundaryCondition_User.cpp \
               MHD_CopyPatchInterfaceBField.cpp MHD_Init_BField_ByFile.cpp

CPU_FILE    += CPU_Shared_ConstrainedTransport.cpp  CPU_Shared_RiemannSolver_HLLD.cpp

ifeq "$(findstring -DLOAD_BALANCE, $(SIMU_OPTION))" "-DLOAD_BALANCE"
CPU_FILE    += MHD_LB_EnsureBFieldConsistencyAfterRestrict.cpp  MHD_LB_AllocateElectricArray.cpp \
               MHD_LB_ResetBufferElectric.cpp  MHD_LB_Refine_GetCoarseFineInterfaceBField.cpp
endif # LOAD_BALANCE
endif # MHD


# ELBDM source files (included only inf "MODEL=ELBDM")
# -------------------------------------------------------------------------------
else ifeq "$(filter -DMODEL=ELBDM, $(SIMU_OPTION))" "-DMODEL=ELBDM"
GPU_FILE    += CUFLU_ELBDMSolver.cu

CPU_FILE    += CPU_ELBDMSolver.cpp  ELBDM_Init_ByFunction_AssignData.cpp  ELBDM_Init_ByFile_AssignData.cpp \
               ELBDM_GetTimeStep_Fluid.cpp  ELBDM_Flag_EngyDensity.cpp  ELBDM_UnwrapPhase.cpp \
               ELBDM_GetTimeStep_Phase.cpp  ELBDM_SetTaylor3Coeff.cpp

vpath %.cu     Model_ELBDM/GPU_ELBDM
vpath %.cpp    Model_ELBDM/CPU_ELBDM  Model_ELBDM

ifeq "$(filter -DGRAVITY, $(SIMU_OPTION))" "-DGRAVITY"
GPU_FILE    += CUPOT_ELBDMGravitySolver.cu

CPU_FILE    += CPU_ELBDMGravitySolver.cpp  ELBDM_GetTimeStep_Gravity.cpp

vpath %.cu     Model_ELBDM/GPU_ELBDMGravity
vpath %.cpp    Model_ELBDM/CPU_ELBDMGravity
endif

endif # MODEL


# self-gravity source files (included only if "GRAVITY" is turned on)
# ------------------------------------------------------------------------------------
ifeq "$(filter -DGRAVITY, $(SIMU_OPTION))" "-DGRAVITY"
GPU_FILE    += CUAPI_MemAllocate_PoissonGravity.cu  CUAPI_MemFree_PoissonGravity.cu \
               CUAPI_Asyn_PoissonGravitySolver.cu  CUAPI_SetConstMemory_ExtAccPot.cu

GPU_FILE    += CUPOT_PoissonSolver_SOR_10to14cube.cu  CUPOT_PoissonSolver_SOR_16to18cube.cu \
               CUPOT_PoissonSolver_MG.cu  CUPOT_ExtAcc_PointMass.cu  CUPOT_ExtPot_PointMass.cu

CPU_FILE    += CPU_PoissonGravitySolver.cpp  CPU_PoissonSolver_SOR.cpp  CPU_PoissonSolver_FFT.cpp \
               CPU_PoissonSolver_MG.cpp

CPU_FILE    += Init_FFTW.cpp  Gra_Close.cpp  Gra_Prepare_Flu.cpp  Gra_Prepare_Pot.cpp  Gra_Prepare_Corner.cpp \
               Gra_AdvanceDt.cpp  Poi_Close.cpp  Poi_Prepare_Pot.cpp  Poi_Prepare_Rho.cpp \
               Output_PreparedPatch_Poisson.cpp  Init_MemAllocate_PoissonGravity.cpp \
               End_MemFree_PoissonGravity.cpp  Init_Set_Default_SOR_Parameter.cpp  Init_GreenFuncK.cpp \
               Init_Set_Default_MG_Parameter.cpp  Poi_GetAverageDensity.cpp  Poi_AddExtraMassForGravity.cpp \
               Poi_BoundaryCondition_Extrapolation.cpp  Gra_Prepare_USG.cpp  Poi_StorePotWithGhostZone.cpp \
               Init_ExtAccPot.cpp  CPU_ExtAcc_PointMass.cpp  CPU_ExtPot_PointMass.cpp

vpath %.cu     SelfGravity/GPU_Poisson  SelfGravity/GPU_Gravity
vpath %.cpp    SelfGravity/CPU_Poisson  SelfGravity/CPU_Gravity  SelfGravity
endif # GRAVITY


# particle source files (included only if "PARTICLE" is turned on)
# ------------------------------------------------------------------------------------
ifeq "$(filter -DPARTICLE, $(SIMU_OPTION))" "-DPARTICLE"
GPU_FILE    +=

CPU_FILE    += Par_Init_ByFunction.cpp  Par_Output_TextFile.cpp  Par_FindHomePatch_UniformGrid.cpp \
               Par_Aux_Check_Particle.cpp  Par_PassParticle2Father.cpp  Par_CollectParticle2OneLevel.cpp \
               Par_MassAssignment.cpp  Par_UpdateParticle.cpp  Par_GetTimeStep_VelAcc.cpp \
               Par_PassParticle2Sibling.cpp  Par_CountParticleInDescendant.cpp  Par_Aux_GetConservedQuantity.cpp \
               Par_Aux_InitCheck.cpp  Par_Aux_Record_ParticleCount.cpp  Par_PassParticle2Son_MultiPatch.cpp \
               Par_Synchronize.cpp  Par_PredictPos.cpp  Par_Init_ByFile.cpp  Par_Init_Attribute.cpp \
               Par_AddParticleAfterInit.cpp  Par_PassParticle2Son_SinglePatch.cpp

vpath %.cu     Particle/GPU
vpath %.cpp    Particle/CPU  Particle

ifeq "$(findstring -DLOAD_BALANCE, $(SIMU_OPTION))" "-DLOAD_BALANCE"
CPU_FILE    += Par_LB_SendParticleData.cpp  Par_LB_CollectParticle2OneLevel.cpp \
               Par_LB_CollectParticleFromRealPatch.cpp  Par_LB_RecordExchangeParticlePatchID.cpp \
               Par_LB_MapBuffer2RealPatch.cpp  Par_LB_ExchangeParticleBetweenPatch.cpp \
               Par_LB_Refine_SendParticle2Father.cpp

vpath %.cpp    Particle/LoadBalance
endif # LOAD_BALANCE

endif # PARTICLE


# parallelization source files (included only if "SERIAL" is turned off)
# ------------------------------------------------------------------------------------
ifeq "$(filter -DSERIAL, $(SIMU_OPTION))" ""
CPU_FILE    += Flu_AllocateFluxArray_Buffer.cpp

CPU_FILE    += Flag_Buffer.cpp  Refine_Buffer.cpp

CPU_FILE    += Buf_AllocateBufferPatch.cpp  Buf_AllocateBufferPatch_Base.cpp  Buf_GetBufferData.cpp \
               Buf_RecordExchangeDataPatchID.cpp  Buf_RecordExchangeFluxPatchID.cpp Buf_SortBoundaryPatch.cpp \
               Buf_RecordBoundaryFlag.cpp  Buf_RecordBoundaryPatch.cpp  Buf_RecordBoundaryPatch_Base.cpp \
               Buf_ResetBufferFlux.cpp

CPU_FILE    += MPI_ExchangeBoundaryFlag.cpp  MPI_ExchangeBufferPosition.cpp  MPI_ExchangeData.cpp \
               Init_MPI.cpp  MPI_Exit.cpp

CPU_FILE    += Output_BoundaryFlagList.cpp  Output_ExchangeDataPatchList.cpp  Output_ExchangeFluxPatchList.cpp \
               Output_ExchangePatchMap.cpp

CPU_FILE    += Aux_Record_BoundaryPatch.cpp

vpath %.cpp    Buffer  MPI
endif # !SERIAL


# load-balance source files (included only if "LOAD_BALANCE" is turned on)
# ------------------------------------------------------------------------------------
CPU_FILE    += LB_HilbertCurve.cpp  LB_Utility.cpp

ifeq "$(findstring -DLOAD_BALANCE, $(SIMU_OPTION))" "-DLOAD_BALANCE"
CPU_FILE    += LB_Init_LoadBalance.cpp  LB_AllocateBufferPatch_Sibling.cpp  LB_RecordOvelapMPIPatchID.cpp \
               LB_Output_LBIdx.cpp  LB_AllocateBufferPatch_Father.cpp  LB_FindFather.cpp  LB_SiblingSearch.cpp \
               LB_RecordExchangeDataPatchID.cpp  LB_GetBufferData.cpp  LB_AllocateFluxArray.cpp \
               LB_RecordExchangeRestrictDataPatchID.cpp  LB_GrandsonCheck.cpp  LB_ExchangeFlaggedBuffer.cpp \
               LB_Refine.cpp  LB_Refine_GetNewRealPatchList.cpp  LB_Refine_AllocateNewPatch.cpp \
               LB_FindSonNotHome.cpp  LB_Refine_AllocateBufferPatch_Sibling.cpp \
               LB_AllocateBufferPatch_Sibling_Base.cpp  LB_RecordExchangeFixUpDataPatchID.cpp \
               LB_EstimateWorkload_AllPatchGroup.cpp  LB_EstimateLoadImbalance.cpp  LB_SetCutPoint.cpp \
               LB_Init_ByFunction.cpp  LB_Init_Refine.cpp

endif # LOAD_BALANCE

vpath %.cpp    LoadBalance


# yt inline analysis source files (included only if "SUPPORT_LIBYT" is turned on)
# ------------------------------------------------------------------------------------
ifeq "$(filter -DSUPPORT_LIBYT, $(SIMU_OPTION))" "-DSUPPORT_LIBYT"
CPU_FILE    += YT_Init.cpp  YT_End.cpp  YT_SetParameter.cpp  YT_AddAllGrid.cpp  YT_Inline.cpp

vpath %.cpp    YT
endif # SUPPORT_LIBYT


# Grackle source files (included only if "SUPPORT_GRACKLE" is turned on)
# ------------------------------------------------------------------------------------
ifeq "$(filter -DSUPPORT_GRACKLE, $(SIMU_OPTION))" "-DSUPPORT_GRACKLE"
CPU_FILE    += CPU_GrackleSolver.cpp

CPU_FILE    += Grackle_Init.cpp  Grackle_End.cpp  Init_MemAllocate_Grackle.cpp  End_MemFree_Grackle.cpp \
               Grackle_Prepare.cpp  Grackle_Close.cpp  Grackle_Init_FieldData.cpp  Grackle_AdvanceDt.cpp

vpath %.cpp    Grackle  Grackle/CPU_Grackle
endif # SUPPORT_GRACKLE


# star formation source files (included only if "STAR_FORMATION" is turned on)
# ------------------------------------------------------------------------------------
ifeq "$(filter -DSTAR_FORMATION, $(SIMU_OPTION))" "-DSTAR_FORMATION"
CPU_FILE    += SF_CreateStar.cpp  SF_CreateStar_AGORA.cpp

vpath %.cpp    StarFormation
endif # STAR_FORMATION


# test problem source files
# --> just compile all .cpp and .cu files under TestProblem/*/*/
# ------------------------------------------------------------------------------------
CPU_FILE    += $(notdir $(wildcard TestProblem/*/*/*.cpp))
GPU_FILE    += $(notdir $(wildcard TestProblem/*/*/*.cu))

VPATH := $(dir $(wildcard TestProblem/*/*/))



# rules and targets
#######################################################################################################

# object files
# -------------------------------------------------------------------------------
# add filename prefixes to distinguish CPU and GPU object files
PREFIX_CPU   := __cpu__
PREFIX_GPU   := __gpu__
OBJ_PATH     := Object
OBJ_CPU      := $(patsubst %.cpp, $(OBJ_PATH)/$(PREFIX_CPU)%.o, $(CPU_FILE))
ifeq "$(filter -DGPU, $(SIMU_OPTION))" "-DGPU"
OBJ_GPU      := $(patsubst %.cu,  $(OBJ_PATH)/$(PREFIX_GPU)%.o, $(GPU_FILE))
OBJ_GPU_LINK := $(OBJ_PATH)/gpu_link.o
endif


# libraries
# -------------------------------------------------------------------------------
ifeq "$(filter -DGPU, $(SIMU_OPTION))" "-DGPU"
LIB += -L$(CUDA_PATH)/lib64
#LIB += -L$(CUDA_PATH)/lib
LIB += -lcudart
endif

ifeq "$(filter -DLAOHU, $(SIMU_OPTION))" "-DLAOHU"
LIB += -L$(GPUID_PATH) -lgpudevmgr
endif

ifeq "$(filter -DGRAVITY, $(SIMU_OPTION))" "-DGRAVITY"
   LIB += -L$(FFTW_PATH)/lib
   ifeq "$(filter -DFLOAT8, $(SIMU_OPTION))" "-DFLOAT8"
      ifeq "$(filter -DSERIAL, $(SIMU_OPTION))" "-DSERIAL"
         LIB += -ldrfftw -ldfftw
      else
         LIB += -ldrfftw_mpi -ldfftw_mpi -ldrfftw -ldfftw
      endif
   else
      ifeq "$(filter -DSERIAL, $(SIMU_OPTION))" "-DSERIAL"
         LIB += -lsrfftw -lsfftw
      else
         LIB += -lsrfftw_mpi -lsfftw_mpi -lsrfftw -lsfftw
      endif
   endif
endif

ifeq "$(filter -DSUPPORT_GRACKLE, $(SIMU_OPTION))" "-DSUPPORT_GRACKLE"
LIB += -L$(GRACKLE_PATH)/lib -lgrackle
endif

ifeq "$(filter -DSUPPORT_HDF5, $(SIMU_OPTION))" "-DSUPPORT_HDF5"
LIB += -L$(HDF5_PATH)/lib -lhdf5
endif

ifeq "$(filter -DSUPPORT_GSL, $(SIMU_OPTION))" "-DSUPPORT_GSL"
LIB += -L$(GSL_PATH)/lib -lgsl -lgslcblas
endif

ifeq "$(filter -DSUPPORT_LIBYT, $(SIMU_OPTION))" "-DSUPPORT_LIBYT"
LIB += -L$(LIBYT_PATH)/lib -lyt
endif


# headers
# -------------------------------------------------------------------------------
INCLUDE := -I../include

ifeq "$(filter -DMODEL=HYDRO, $(SIMU_OPTION))" "-DMODEL=HYDRO"
INCLUDE += -IModel_Hydro/GPU_Hydro
endif

ifeq "$(filter -DSERIAL, $(SIMU_OPTION))" ""
INCLUDE += -I$(MPI_PATH)/include
endif

ifeq "$(filter -DGRAVITY, $(SIMU_OPTION))" "-DGRAVITY"
INCLUDE += -I$(FFTW_PATH)/include
endif

ifeq "$(filter -DSUPPORT_GRACKLE, $(SIMU_OPTION))" "-DSUPPORT_GRACKLE"
INCLUDE += -I$(GRACKLE_PATH)/include
endif

ifeq "$(filter -DSUPPORT_HDF5, $(SIMU_OPTION))" "-DSUPPORT_HDF5"
INCLUDE += -I$(HDF5_PATH)/include
endif

ifeq "$(filter -DSUPPORT_GSL, $(SIMU_OPTION))" "-DSUPPORT_GSL"
INCLUDE += -I$(GSL_PATH)/include
endif

ifeq "$(filter -DSUPPORT_LIBYT, $(SIMU_OPTION))" "-DSUPPORT_LIBYT"
INCLUDE += -I$(LIBYT_PATH)/include
endif


# CXX flags
# -------------------------------------------------------------------------------
# remove the OpenMP flag if OPENMP is disabled
ifeq "$(filter -DOPENMP, $(SIMU_OPTION))" ""
   OPENMPFLAG =
endif

# fixes compilation issues on Intel MPI
ifeq "$(filter -DSERIAL, $(SIMU_OPTION))" ""
   CXXFLAG += -DMPICH_IGNORE_CXX_SEEK
endif

COMMONFLAG := $(INCLUDE) $(SIMU_OPTION)
CXXFLAG    += $(COMMONFLAG) $(OPENMPFLAG)


# NVCC flags
# -------------------------------------------------------------------------------
# common flags
NVCCFLAG_COM := $(COMMONFLAG) -O3 # -Xcompiler #-Xopencc -OPT:Olimit=0

ifeq      "$(filter -DGPU_ARCH=FERMI,   $(SIMU_OPTION))" "-DGPU_ARCH=FERMI"
   NVCCFLAG_ARCH += -gencode arch=compute_20,code=\"compute_20,sm_20\"
#  NVCCFLAG_ARCH += -gencode arch=compute_20,code=\"compute_20,sm_21\"
else ifeq "$(filter -DGPU_ARCH=KEPLER,  $(SIMU_OPTION))" "-DGPU_ARCH=KEPLER"
   NVCCFLAG_ARCH += -gencode arch=compute_30,code=\"compute_30,sm_30\"
   NVCCFLAG_ARCH += -gencode arch=compute_35,code=\"compute_35,sm_35\"
   NVCCFLAG_ARCH += -gencode arch=compute_37,code=\"compute_37,sm_37\"
else ifeq "$(filter -DGPU_ARCH=MAXWELL, $(SIMU_OPTION))" "-DGPU_ARCH=MAXWELL"
   NVCCFLAG_ARCH += -gencode arch=compute_50,code=\"compute_50,sm_50\"
   NVCCFLAG_ARCH += -gencode arch=compute_52,code=\"compute_52,sm_52\"
else ifeq "$(filter -DGPU_ARCH=PASCAL,  $(SIMU_OPTION))" "-DGPU_ARCH=PASCAL"
   NVCCFLAG_ARCH += -gencode arch=compute_60,code=\"compute_60,sm_60\"
   NVCCFLAG_ARCH += -gencode arch=compute_61,code=\"compute_61,sm_61\"
else ifeq "$(filter -DGPU_ARCH=VOLTA,  $(SIMU_OPTION))" "-DGPU_ARCH=VOLTA"
   NVCCFLAG_ARCH += -gencode arch=compute_70,code=\"compute_70,sm_70\"
else ifeq "$(filter -DGPU_ARCH=TURING,  $(SIMU_OPTION))" "-DGPU_ARCH=TURING"
   NVCCFLAG_ARCH += -gencode arch=compute_75,code=\"compute_75,sm_75\"
else ifeq "$(filter -DGPU, $(SIMU_OPTION))" "-DGPU"
   $(error unknown GPU_ARCH (please set it in the Makefile))
endif

NVCCFLAG_COM += $(NVCCFLAG_ARCH)

ifeq "$(filter -DGAMER_DEBUG, $(SIMU_OPTION))" "-DGAMER_DEBUG"
   NVCCFLAG_COM += -g -Xptxas -v   # "-G" may cause the GPU Poisson solver to fail
endif

#NVCCFLAG_COM += -use_fast_math

# fluid solver flags
NVCCFLAG_FLU += -Xptxas -dlcm=ca -prec-div=false -ftz=true

ifeq      "$(filter -DGPU_ARCH=FERMI, $(SIMU_OPTION))" "-DGPU_ARCH=FERMI"
   ifeq "$(filter -DFLOAT8, $(SIMU_OPTION))" "-DFLOAT8"
#    NVCCFLAG_FLU += --maxrregcount=XX
   else
#    NVCCFLAG_FLU += --maxrregcount=XX
   endif
else ifeq "$(filter -DGPU_ARCH=KEPLER, $(SIMU_OPTION))" "-DGPU_ARCH=KEPLER"
   ifeq "$(filter -DFLOAT8, $(SIMU_OPTION))" "-DFLOAT8"
     NVCCFLAG_FLU += --maxrregcount=128
   else
     NVCCFLAG_FLU += --maxrregcount=64
   endif
else ifeq "$(filter -DGPU_ARCH=MAXWELL, $(SIMU_OPTION))" "-DGPU_ARCH=MAXWELL"
   ifeq "$(filter -DFLOAT8, $(SIMU_OPTION))" "-DFLOAT8"
     NVCCFLAG_FLU += --maxrregcount=192
   else
     NVCCFLAG_FLU += --maxrregcount=128
   endif
else ifeq "$(filter -DGPU_ARCH=PASCAL, $(SIMU_OPTION))" "-DGPU_ARCH=PASCAL"
   ifeq "$(filter -DFLOAT8, $(SIMU_OPTION))" "-DFLOAT8"
     NVCCFLAG_FLU += --maxrregcount=192
   else
     NVCCFLAG_FLU += --maxrregcount=128
   endif
else ifeq "$(filter -DGPU_ARCH=VOLTA, $(SIMU_OPTION))" "-DGPU_ARCH=VOLTA"
   ifeq "$(filter -DFLOAT8, $(SIMU_OPTION))" "-DFLOAT8"
     NVCCFLAG_FLU += --maxrregcount=192
   else
     NVCCFLAG_FLU += --maxrregcount=128
   endif
else ifeq "$(filter -DGPU_ARCH=TURING, $(SIMU_OPTION))" "-DGPU_ARCH=TURING"
   ifeq "$(filter -DFLOAT8, $(SIMU_OPTION))" "-DFLOAT8"
     NVCCFLAG_FLU += --maxrregcount=192
   else
     NVCCFLAG_FLU += --maxrregcount=128
   endif
endif

# Poisson/gravity solvers flags
NVCCFLAG_POT += -Xptxas -dlcm=ca


# remove extra whitespaces
# -------------------------------------------------------------------------------
CXX          := $(strip $(CXX))
CXXFLAG      := $(strip $(CXXFLAG))
OPENMPFLAG   := $(strip $(OPENMPFLAG))
LIB          := $(strip $(LIB))
NVCC         := $(strip $(NVCC))
NVCCFLAG_COM := $(strip $(NVCCFLAG_COM))
NVCCFLAG_FLU := $(strip $(NVCCFLAG_FLU))
NVCCFLAG_POT := $(strip $(NVCCFLAG_POT))


# implicit rules (do NOT modify the order of the following rules)
# -------------------------------------------------------------------------------
# output detailed compilation commands or not
ifeq "$(COMPILE_VERBOSE)" "0"
ECHO = @
else
ECHO =
endif

# GPU codes
ifeq "$(filter -DGPU, $(SIMU_OPTION))" "-DGPU"
$(OBJ_PATH)/$(PREFIX_GPU)CUFLU_%.o : CUFLU_%.cu
	@echo "Compiling $<"
	$(ECHO)$(NVCC) $(NVCCFLAG_COM) $(NVCCFLAG_FLU) -o $@ -dc $<

$(OBJ_PATH)/$(PREFIX_GPU)CUPOT_%.o : CUPOT_%.cu
	@echo "Compiling $<"
	$(ECHO)$(NVCC) $(NVCCFLAG_COM) $(NVCCFLAG_POT) -o $@ -dc $<

$(OBJ_PATH)/$(PREFIX_GPU)CUAPI_%.o : CUAPI_%.cu
	@echo "Compiling $<"
	$(ECHO)$(NVCC) $(NVCCFLAG_COM) -o $@ -dc $<

$(OBJ_PATH)/$(PREFIX_GPU)%.o : %.cu
	@echo "Compiling $<"
	$(ECHO)$(NVCC) $(NVCCFLAG_COM) -o $@ -dc $<
endif # GPU

# CPU codes
$(OBJ_PATH)/$(PREFIX_CPU)%.o : %.cpp
	@echo "Compiling $<"
	$(ECHO)$(CXX) $(CXXFLAG) -o $@ -c $<


# linking
# -------------------------------------------------------------------------------
$(EXECUTABLE) : $(OBJ_CPU) $(OBJ_GPU)
# GPU linker
ifeq "$(filter -DGPU, $(SIMU_OPTION))" "-DGPU"
	@echo "Linking GPU codes"
	$(ECHO)$(NVCC) -o $(OBJ_GPU_LINK) $(OBJ_GPU) $(NVCCFLAG_ARCH) -dlink
endif

# CPU linker
	@echo "Linking CPU codes"
ifeq "$(COMPILE_VERBOSE)" "1"
	$(CXX) -o $@ $^ $(OBJ_GPU_LINK) $(LIB) $(OPENMPFLAG)
	@printf "\nCompiling GAMER --> Successful!\n\n"; \
	cp $(EXECUTABLE) ../bin/
else
	@$(CXX) -o $@ $^ $(OBJ_GPU_LINK) $(LIB) $(OPENMPFLAG); \
	(if [ -e $@ ]; then \
		printf "\nCompiling GAMER --> Successful!\n\n"; \
		cp $(EXECUTABLE) ../bin/; \
	else \
		printf "\nCompiling GAMER --> Failed!\n\n"; \
	fi)
endif
	@rm -f ./*.linkinfo


# clean
# -------------------------------------------------------------------------------
.PHONY: clean
clean :
	@rm -f $(OBJ_PATH)/*
	@rm -f $(EXECUTABLE)
	@rm -f ./*.linkinfo


<|MERGE_RESOLUTION|>--- conflicted
+++ resolved
@@ -160,13 +160,8 @@
 # --> must set GPU_ARCH as well
 SIMU_OPTION += -DGPU
 
-<<<<<<< HEAD
 # GPU architecture: FERMI/KEPLER/MAXWELL/PASCAL/VOLTA
 SIMU_OPTION += -DGPU_ARCH=FERMI
-=======
-# GPU architecture: FERMI/KEPLER/MAXWELL/PASCAL/VOLTA/TURING
-SIMU_OPTION += -DGPU_ARCH=KEPLER
->>>>>>> cff886ba
 
 # debug mode
 #SIMU_OPTION += -DGAMER_DEBUG
