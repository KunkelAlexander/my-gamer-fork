


# ===========================================================================
# INSTRUCTIONS
#
# To compile GAMER, please set the following configurations properly:
#
# (1) simulation options
# (2) compiler and flags
# (3) library paths
# ===========================================================================



# executable
#######################################################################################################
EXECUTABLE := gamer



# output detailed compilation commands (0/1 = off/on)
#######################################################################################################
COMPILE_VERBOSE := 0



# simulation options
#######################################################################################################

# (a) physical modules
# -------------------------------------------------------------------------------
# physical model: HYDRO/ELBDM/PAR_ONLY (ELBDM: wave dark matter; PAR_ONLY: particle-only)
# --> must be set in any cases; PAR_ONLY is not supported yet;
#     ELBDM is not publicly available yet but will be released soon
SIMU_OPTION += -DMODEL=HYDRO

# enable gravity
#SIMU_OPTION += -DGRAVITY

# enable particles
# --> must enable GRAVITY
#SIMU_OPTION += -DPARTICLE

# support Grackle, a chemistry and radiative cooling library
# --> must set NCOMP_PASSIVE_USER according to the primordial chemistry network set by GRACKLE_PRIMORDIAL
# --> please enable OpenMP when compiling Grackle (by "make omp-on")
#SIMU_OPTION += -DSUPPORT_GRACKLE


# (b) options of different physical modules
# (b-1) hydro options
# ------------------------------------------------------------------------------------
ifeq "$(filter -DMODEL=HYDRO, $(SIMU_OPTION))" "-DMODEL=HYDRO"
# hydrodynamic scheme: RTVD/MHM/MHM_RP/CTU
# --> must be set when MODEL=HYDRO
# --> MHD only supports MHM_RP and CTU
SIMU_OPTION += -DFLU_SCHEME=CTU

# scheme of spatial data reconstruction: PLM/PPM (piecewise-linear/piecewise-parabolic)
# --> useless for RTVD
SIMU_OPTION += -DLR_SCHEME=PPM

# Riemann solver: EXACT/ROE/HLLE/HLLC/HLLD
# --> pure hydro: EXACT/ROE/HLLE/HLLC(*); MHD: ROE/HLLE/HLLD(*);
#                 (recommended solvers are highlighted by *)
# --> useless for RTVD
SIMU_OPTION += -DRSOLVER=ROE

# dual energy formalism: DE_ENPY/DE_EINT (evolve entropy or internal energy)
# --> DE_EINT is not supported yet; useless for RTVD
#SIMU_OPTION += -DDUAL_ENERGY=DE_ENPY

# number of user-defined passively advected scalars
# --> set it to 0 or comment it out if none is required
# --> useless for RTVD
SIMU_OPTION += -DNCOMP_PASSIVE_USER=0

# magnetohydrodynamics
#SIMU_OPTION += -DMHD


# (b-2) ELBDM options
# ------------------------------------------------------------------------------------
else ifeq "$(filter -DMODEL=ELBDM, $(SIMU_OPTION))" "-DMODEL=ELBDM"
# enforce the mass conservation
SIMU_OPTION += -DCONSERVE_MASS

# 4-th order Laplacian
SIMU_OPTION += -DLAPLACIAN_4TH

# include the quartic self-interaction potential
# --> must turn on GRAVITY; does not support COMOVING
#SIMU_OPTION += -DQUARTIC_SELF_INTERACTION

# number of passively advected scalars
# --> not supported yet and must be set to 0 (or comment it out)
SIMU_OPTION += -DNCOMP_PASSIVE_USER=0

endif # MODEL


# (b-3) gravity options
# -------------------------------------------------------------------------------
ifeq "$(filter -DGRAVITY, $(SIMU_OPTION))" "-DGRAVITY"
# Poisson solver: SOR/MG (successive-overrelaxation (recommended)/multigrid)
# --> must be set when GRAVITY is enabled
SIMU_OPTION += -DPOT_SCHEME=SOR

# store GRA_GHOST_SIZE ghost-zone potential for each patch on each side
# --> recommended when PARTICLE is enabled for improving accuracy for particles around the patch boundaries
# --> must be enabled for STAR_FORMATION + STORE_PAR_ACC
SIMU_OPTION += -DSTORE_POT_GHOST

# use unsplitting method to couple gravity to the target model (recommended)
# --> for HYDRO only; ELBDM is not supported yet
SIMU_OPTION += -DUNSPLIT_GRAVITY

# comoving frame for cosmological simulations
# --> not supported for PARTICLE
#SIMU_OPTION += -DCOMOVING
endif # GRAVITY


# (b-4) particle options
# ------------------------------------------------------------------------------------
ifeq "$(filter -DPARTICLE, $(SIMU_OPTION))" "-DPARTICLE"
# store particle acceleration (recommended)
SIMU_OPTION += -DSTORE_PAR_ACC

# allow for creating new particles after initialization
# --> must turn on STORE_POT_GHOST when STORE_PAR_ACC is adopted
#SIMU_OPTION += -DSTAR_FORMATION

# number of user-defined particle attributes
# --> set it to 0 or comment it out if none is required
SIMU_OPTION += -DPAR_NATT_USER=0
endif # PARTICLE


# (c) miscellaneous options (AMR, GPU, parallelization, optimizations, ...)
# ------------------------------------------------------------------------------------
# maximum number of AMR levels including the root level (level id = 0 ... NLEVEL-1)
# --> must be set in any cases
SIMU_OPTION += -DNLEVEL=10

# maximum number of patches on each AMR level
# --> must be set in any cases
SIMU_OPTION += -DMAX_PATCH=1000000

# GPU acceleration
# --> must set GPU_ARCH as well
#SIMU_OPTION += -DGPU

# GPU architecture: FERMI/KEPLER/MAXWELL/PASCAL/VOLTA/TURING
SIMU_OPTION += -DGPU_ARCH=KEPLER

# debug mode
#SIMU_OPTION += -DGAMER_DEBUG

# bitwise reproducibility
#SIMU_OPTION += -DBITWISE_REPRODUCIBILITY

# measure the wall-clock time of GAMER
SIMU_OPTION += -DTIMING

# measure the wall-clock time of GPU solvers (will disable CPU/GPU overlapping)
# --> must enable TIMING
#SIMU_OPTION += -DTIMING_SOLVER

# double precision
#SIMU_OPTION += -DFLOAT8

# serial mode (in which no MPI libraries are required)
# --> must disable LOAD_BALANCE
SIMU_OPTION += -DSERIAL

# load-balance parallelization: HILBERT
# --> must disable SERIAL
#SIMU_OPTION += -DLOAD_BALANCE=HILBERT

# overlap MPI communication with computation
# --> NOT supported yet; must enable LOAD_BALANCE
#SIMU_OPTION += -DOVERLAP_MPI

# enable OpenMP parallelization
SIMU_OPTION += -DOPENMP

# work on the NAOC Laohu GPU cluster
#SIMU_OPTION += -DLAOHU

# support HDF5 format
#SIMU_OPTION += -DSUPPORT_HDF5

# support GNU scientific library
#SIMU_OPTION += -DSUPPORT_GSL

# support yt inline analysis
#SIMU_OPTION += -DSUPPORT_LIBYT

# random number implementation: RNG_GNU_EXT/RNG_CPP11 (GNU extension drand48_r/c++11 <random>)
# --> use RNG_GNU_EXT for compilers supporting GNU extensions (**not supported on some macOS**)
#     use RNG_CPP11   for compilers supporting c++11 (**may need to add -std=c++11 to CXXFLAG**)
SIMU_OPTION += -DRANDOM_NUMBER=RNG_GNU_EXT





# compiler and flags
#######################################################################################################

# intel
# -------------------------------------------------------------------------------
# CXX         = icpc                                      # serial compiler
##CXX         = $(MPI_PATH)/bin/mpicxx                    # MPI compiler
##CXX         = CC                                        # cray wrapper script
# CXXFLAG     = -g -O3                                    # general flags
##CXXFLAG     = -g -O3 -std=c++11 #-gxx-name=YOUR_G++
##CXXFLAG     = -g -fast
# CXXFLAG    += -w1                                       # warning flags
# OPENMPFLAG  = -fopenmp                                  # openmp flag
# LIB         = -limf                                     # libraries and linker flags
#
## for debug only
#ifeq "$(filter -DGAMER_DEBUG, $(SIMU_OPTION))" "-DGAMER_DEBUG"
##CXXFLAG    += -fstack-protector-all
##LIB        += -lssp
#endif
#
## suppress warning when OpenMP is disabled
#ifeq "$(filter -DOPENMP, $(SIMU_OPTION))" ""
# CXXFLAG    += -Wno-unknown-pragmas -diag-disable 3180
#endif


# gnu
# -------------------------------------------------------------------------------
 CXX         = g++                                       # serial compiler
#CXX         = $(MPI_PATH)/bin/mpicxx                    # MPI compiler
#CXX         = CC                                        # cray wrapper script
 CXXFLAG     = -g -O3                                    # general flags
#CXXFLAG     = -g -O3 -std=c++11
#CXXFLAG     = -g -Ofast
 CXXFLAG    += -Wall -Wextra                             # warning flags
 CXXFLAG    += -Wno-unused-variable -Wno-unused-parameter \
               -Wno-maybe-uninitialized -Wno-unused-but-set-variable \
               -Wno-unused-result -Wno-unused-function
 OPENMPFLAG  = -fopenmp                                  # openmp flag
 LIB         =                                           # libraries and linker flags

# for debug only
ifeq "$(filter -DGAMER_DEBUG, $(SIMU_OPTION))" "-DGAMER_DEBUG"
#CXXFLAG    += -fstack-protector-all
endif

# suppress warning when OpenMP is disabled
ifeq "$(filter -DOPENMP, $(SIMU_OPTION))" ""
 CXXFLAG    += -Wno-unknown-pragmas
endif


# CUDA
# -------------------------------------------------------------------------------
 NVCC = $(CUDA_PATH)/bin/nvcc                            # CUDA compiler
#NVCC = $(CUDA_PATH)/bin/nvcc -ccbin YOUR_G++            # with a specified host compiler
#NVCC = nvcc -ccbin CC                                   # for the Cray environment





# library paths
#######################################################################################################

# template
CUDA_PATH    :=
FFTW_PATH    :=
MPI_PATH     :=
HDF5_PATH    :=
GRACKLE_PATH :=
GSL_PATH     :=
LIBYT_PATH   :=

# NCSA-bluewaters (only need to specify the path of user-installed packages)
#GRACKLE_PATH :=

# UIUC-campus (intel-15.0 + openmpi-1.8.4)
#CUDA_PATH    := /usr/local/cuda/7.0
#FFTW_PATH    := /projects/ncsa/grav/softwares/fftw/2.1.5
#MPI_PATH     := /usr/local/mpi/openmpi-1.8.4-intel-15.0
#HDF5_PATH    := /projects/ncsa/grav/softwares/miniconda2
#GRACKLE_PATH := /home/hyschive/local
#GSL_PATH     := /usr/local/gsl/gsl-1.16

# UIUC-campus (gcc-4.9.2 + openmpi-1.8.4)
#CUDA_PATH    := /usr/local/cuda/7.0
#FFTW_PATH    := /projects/ncsa/grav/softwares/fftw/2.1.5-openmpi-1.8.4-gcc-4.9.2
#MPI_PATH     := /usr/local/mpi/openmpi-1.8.4-gcc-4.9.2
#HDF5_PATH    := /projects/ncsa/grav/softwares/miniconda2
#GRACKLE_PATH := /home/hyschive/local
#GSL_PATH     := /usr/local/gsl/gsl-1.16

# NCSA-hybrid (gcc)
#CUDA_PATH    := /usr/local/cuda-8.0
#MPI_PATH     := /home/hyschive/project/software/openmpi/2.0.2
#FFTW_PATH    := /home/hyschive/project/software/fftw/2.1.5
#HDF5_PATH    := /home/hyschive/project/software/miniconda2
#GSL_PATH     :=

# NCSA-nano (intel 2016)
#CUDA_PATH    := /usr/local/cuda
#MPI_PATH     := /mnt/lustre/allen/hyschive/software/openmpi/2.0.2
#FFTW_PATH    := /mnt/lustre/allen/hyschive/software/fftw/2.1.5
#HDF5_PATH    := /mnt/lustre/allen/hyschive/software/miniconda2
#GSL_PATH     :=

# NCSA-dxl (gcc, serial)
#CUDA_PATH    :=
#FFTW_PATH    := /home/hyschive/software/fftw/2.1.5
#MPI_PATH     := /usr
#HDF5_PATH    := /home/hyschive/software/miniconda2
#GSL_PATH     := /usr/lib
#LIBYT_PATH   := /home/hyschive/project/libyt/libyt.dev/libyt

# NTU-eureka (default: openmpi-intel)
#CUDA_PATH    := /software/cuda/default
#FFTW_PATH    := /software/fftw/default
#MPI_PATH     := /software/openmpi/default
#HDF5_PATH    := /software/hdf5/default
#GRACKLE_PATH :=
#GSL_PATH     := /software/gsl/default
#LIBYT_PATH   :=

# NTU-hulk (openmpi-intel-qlc)
#CUDA_PATH    := /opt/gpu/cuda/4.2
#FFTW_PATH    := /opt/math/fftw/2.1.5-intel-openmpi-1.4.3-qlc
#MPI_PATH     := /usr/mpi/intel/openmpi-1.4.3-qlc
#HDF5_PATH    := /opt/hdf5/1.8.20
#GRACKLE_PATH := /work1/fish/Software/grackle
#GSL_PATH     := /opt/math/gsl/2.5
#LIBYT_PATH   := /project/fish/libyt/libyt
#FFTW_PATH    := /opt/math/fftw/2.1.5-intel-openmpi-1.6.0-qlc
#MPI_PATH     := /opt/mpi/openmpi/1.6.0-intel-qlc
#FFTW_PATH    := /opt/math/fftw/2.1.5-intel-openmpi-2.1.5-qlc
#MPI_PATH     := /opt/mpi/openmpi/2.1.5-intel-qlc
#CUDA_PATH    := /usr/local/cuda-7.5

# NTU-hulk (openmpi-gcc-qlc)
#CUDA_PATH    := /opt/gpu/cuda/4.2
#FFTW_PATH    := /opt/math/fftw/2.1.5-gcc-qlc
#MPI_PATH     := /usr/mpi/gcc/openmpi-1.4.3-qlc
#HDF5_PATH    := /opt/hdf5/1.8.9
#GRACKLE_PATH := /work1/fish/Software/grackle
#GSL_PATH     := /opt/math/gsl
#LIBYT_PATH   := /project/fish/libyt/libyt
#MPI_PATH     := /opt/mpi/openmpi/1.8.1-gcc-qlc
#CUDA_PATH    := /usr/local/cuda-7.5

# NTHU-fomalhaut (openmpi-gnu)
#CUDA_PATH    := /usr/local/cuda-10.0
#FFTW_PATH    := /home/hyschive/software/fftw/2.1.5-openmpi-gnu
#MPI_PATH     := /storage/app/gnu/openmpi-3.1.3-gcc8
#HDF5_PATH    := /storage/app/gnu/hdf5-1.8.21-gcc8
#GRACKLE_PATH :=
#GSL_PATH     :=

# NAOC-laohu (OpenMPI-1.3.2-intel)
#CUDA_PATH    := $(CUDA_INSTALL_PATH)
#FFTW_PATH    := /ifs/data/hsiyu/Software/fftw/2.1.5-openmpi-1.3.2-intel
#MPI_PATH     := /usr/mpi/intel/openmpi-1.3.2-qlc
#GPUID_PATH   := /ifs/data/hsiyu/Software/gpudevmgr

# A "typical" macOS installation without GPU
#CUDA_PATH    :=
#FFTW_PATH    := /usr/local/fftw-2.1.5
#MPI_PATH     := /usr/local/mpich-3.2
#HDF5_PATH    := ${HOME}/miniconda3
#GRACKLE_PATH :=
#GSL_PATH     := /usr/local/gsl-1.16






# source files
#######################################################################################################

# common source files
# -------------------------------------------------------------------------------
# Cuda source files (compiled with nvcc)
GPU_FILE    := CUAPI_Asyn_FluidSolver.cu  CUAPI_DiagnoseDevice.cu  CUAPI_MemAllocate_Fluid.cu \
               CUAPI_MemFree_Fluid.cu  CUAPI_Set_Default_GPU_Parameter.cu  CUAPI_SetDevice.cu \
               CUAPI_Synchronize.cu  CUAPI_Asyn_dtSolver.cu  CUAPI_SetConstMemory.cu


# C/C++ source files (compiled with c++ compiler)
CPU_FILE    := Main.cpp  EvolveLevel.cpp  InvokeSolver.cpp  Prepare_PatchData.cpp \
               InterpolateGhostZone.cpp

CPU_FILE    += Aux_Check_Parameter.cpp  Aux_Check_Conservation.cpp  Aux_Check.cpp  Aux_Check_Finite.cpp \
               Aux_Check_FluxAllocate.cpp  Aux_Check_PatchAllocate.cpp  Aux_Check_ProperNesting.cpp \
               Aux_Check_Refinement.cpp  Aux_Check_Restrict.cpp  Aux_Error.cpp  Aux_GetCPUInfo.cpp \
               Aux_GetMemInfo.cpp  Aux_Message.cpp  Aux_Record_PatchCount.cpp  Aux_TakeNote.cpp  Aux_Timing.cpp \
               Aux_Check_MemFree.cpp  Aux_Record_Performance.cpp  Aux_CheckFileExist.cpp  Aux_Array.cpp \
               Aux_Record_User.cpp  Aux_Record_CorrUnphy.cpp  Aux_SwapPointer.cpp  Aux_Check_NormalizePassive.cpp \
               Aux_LoadTable.cpp  Aux_IsFinite.cpp  Aux_ComputeProfile.cpp

CPU_FILE    += CPU_FluidSolver.cpp  Flu_AdvanceDt.cpp  Flu_Prepare.cpp  Flu_Close.cpp  Flu_FixUp_Flux.cpp \
               Flu_FixUp_Restrict.cpp  Flu_AllocateFluxArray.cpp  Flu_BoundaryCondition_User.cpp  Flu_ResetByUser.cpp \
               Flu_CorrAfterAllSync.cpp  Flu_ManageFixUpTempArray.cpp

CPU_FILE    += End_GAMER.cpp  End_MemFree.cpp  End_MemFree_Fluid.cpp  End_StopManually.cpp  End_User.cpp \
               Init_BaseLevel.cpp  Init_GAMER.cpp  Init_Load_DumpTable.cpp \
               Init_Load_FlagCriteria.cpp  Init_Load_Parameter.cpp  Init_MemAllocate.cpp \
               Init_MemAllocate_Fluid.cpp  Init_Parallelization.cpp  Init_RecordBasePatch.cpp  Init_Refine.cpp \
               Init_ByRestart_v1.cpp  Init_ByFunction.cpp  Init_TestProb.cpp  Init_ByFile.cpp  Init_OpenMP.cpp \
               Init_ByRestart_HDF5.cpp  Init_ResetParameter.cpp  Init_ByRestart_v2.cpp  Init_MemoryPool.cpp \
               Init_Unit.cpp  Init_UniformGrid.cpp  Init_Field.cpp  Init_User.cpp

CPU_FILE    += Interpolate.cpp  Int_CQuadratic.cpp  Int_MinMod1D.cpp  Int_MinMod3D.cpp  Int_vanLeer.cpp \
               Int_Quadratic.cpp  Int_Table.cpp  Int_CQuartic.cpp  Int_Quartic.cpp

CPU_FILE    += Mis_CompareRealValue.cpp  Mis_GetTotalPatchNumber.cpp  Mis_GetTimeStep.cpp  Mis_Heapsort.cpp \
               Mis_BinarySearch.cpp  Mis_1D3DIdx.cpp  Mis_Matching.cpp  Mis_GetTimeStep_User.cpp \
               Mis_dTime2dt.cpp  Mis_CoordinateTransform.cpp  Mis_BinarySearch_Real.cpp  Mis_InterpolateFromTable.cpp \
               CPU_dtSolver.cpp  dt_Prepare_Flu.cpp  dt_Prepare_Pot.cpp  dt_Close.cpp  dt_InvokeSolver.cpp

CPU_FILE    += Output_DumpData_Total.cpp  Output_DumpData.cpp  Output_DumpManually.cpp  Output_PatchMap.cpp \
               Output_DumpData_Part.cpp  Output_FlagMap.cpp  Output_Patch.cpp  Output_PreparedPatch_Fluid.cpp \
               Output_PatchCorner.cpp  Output_Flux.cpp  Output_User.cpp  Output_BasePowerSpectrum.cpp \
               Output_DumpData_Total_HDF5.cpp  Output_L1Error.cpp

CPU_FILE    += Flag_Real.cpp  Refine.cpp   SiblingSearch.cpp  SiblingSearch_Base.cpp  FindFather.cpp \
               Flag_User.cpp  Flag_Check.cpp  Flag_Lohner.cpp  Flag_Region.cpp

CPU_FILE    += Table_01.cpp  Table_02.cpp  Table_03.cpp  Table_04.cpp  Table_05.cpp  Table_06.cpp \
               Table_07.cpp  Table_SiblingSharingSameEdge.cpp

vpath %.cu     GPU_API
vpath %.cpp    Main  Init  Refine  Fluid  Interpolation  Tables  Output  Miscellaneous  Auxiliary


# hydrodynamic source files (included only if "MODEL=HYDRO")
# ------------------------------------------------------------------------------------
ifeq "$(filter -DMODEL=HYDRO, $(SIMU_OPTION))" "-DMODEL=HYDRO"
GPU_FILE    += CUFLU_dtSolver_HydroCFL.cu  CUFLU_FluidSolver_RTVD.cu  CUFLU_FluidSolver_MHM.cu  CUFLU_FluidSolver_CTU.cu

CPU_FILE    += CPU_FluidSolver_RTVD.cpp  CPU_FluidSolver_MHM.cpp  CPU_FluidSolver_CTU.cpp \
               CPU_Shared_DataReconstruction.cpp  CPU_Shared_FluUtility.cpp  CPU_Shared_ComputeFlux.cpp \
               CPU_Shared_FullStepUpdate.cpp  CPU_Shared_RiemannSolver_Exact.cpp  CPU_Shared_RiemannSolver_Roe.cpp \
               CPU_Shared_RiemannSolver_HLLE.cpp  CPU_Shared_RiemannSolver_HLLC.cpp  CPU_Shared_DualEnergy.cpp \
               CPU_dtSolver_HydroCFL.cpp

CPU_FILE    += Hydro_Init_ByFunction_AssignData.cpp  Hydro_Aux_Check_Negative.cpp \
               Hydro_BoundaryCondition_Reflecting.cpp  Hydro_BoundaryCondition_Outflow.cpp

vpath %.cu     Model_Hydro/GPU_Hydro
vpath %.cpp    Model_Hydro/CPU_Hydro  Model_Hydro

ifeq "$(filter -DGRAVITY, $(SIMU_OPTION))" "-DGRAVITY"
GPU_FILE    += CUPOT_HydroGravitySolver.cu  CUPOT_dtSolver_HydroGravity.cu

CPU_FILE    += CPU_HydroGravitySolver.cpp  CPU_dtSolver_HydroGravity.cpp

vpath %.cu     Model_Hydro/GPU_HydroGravity
vpath %.cpp    Model_Hydro/CPU_HydroGravity
endif

ifeq "$(filter -DMHD, $(SIMU_OPTION))" "-DMHD"
CPU_FILE    += MHD_GetCellCenteredBInPatch.cpp  MHD_InterpolateBField.cpp  MHD_AllocateElectricArray.cpp \
               MHD_Aux_Check_InterfaceB.cpp  MHD_FixUp_Electric.cpp  MHD_Aux_Check_DivergenceB.cpp \
               MHD_BoundaryCondition_Outflow.cpp  MHD_BoundaryCondition_Reflecting.cpp  MHD_BoundaryCondition_User.cpp \
               MHD_CopyPatchInterfaceBField.cpp MHD_Init_BField_ByFile.cpp

CPU_FILE    += CPU_Shared_ConstrainedTransport.cpp  CPU_Shared_RiemannSolver_HLLD.cpp

ifeq "$(findstring -DLOAD_BALANCE, $(SIMU_OPTION))" "-DLOAD_BALANCE"
CPU_FILE    += MHD_LB_EnsureBFieldConsistencyAfterRestrict.cpp  MHD_LB_AllocateElectricArray.cpp \
               MHD_LB_ResetBufferElectric.cpp  MHD_LB_Refine_GetCoarseFineInterfaceBField.cpp
endif # LOAD_BALANCE
endif # MHD


# ELBDM source files (included only inf "MODEL=ELBDM")
# -------------------------------------------------------------------------------
else ifeq "$(filter -DMODEL=ELBDM, $(SIMU_OPTION))" "-DMODEL=ELBDM"
GPU_FILE    += CUFLU_ELBDMSolver.cu

<<<<<<< HEAD
CC_FILE     += CPU_ELBDMSolver.cpp  ELBDM_Init_ByFunction_AssignData.cpp \
=======
CPU_FILE    += CPU_ELBDMSolver.cpp  ELBDM_Init_ByFunction_AssignData.cpp \
>>>>>>> d54b2e7a
               ELBDM_GetTimeStep_Fluid.cpp  ELBDM_Flag_EngyDensity.cpp  ELBDM_UnwrapPhase.cpp \
               ELBDM_GetTimeStep_Phase.cpp  ELBDM_SetTaylor3Coeff.cpp  ELBDM_RemoveMotionCM.cpp

vpath %.cu     Model_ELBDM/GPU_ELBDM
vpath %.cpp    Model_ELBDM/CPU_ELBDM  Model_ELBDM

ifeq "$(filter -DGRAVITY, $(SIMU_OPTION))" "-DGRAVITY"
GPU_FILE    += CUPOT_ELBDMGravitySolver.cu

CPU_FILE    += CPU_ELBDMGravitySolver.cpp  ELBDM_GetTimeStep_Gravity.cpp

vpath %.cu     Model_ELBDM/GPU_ELBDMGravity
vpath %.cpp    Model_ELBDM/CPU_ELBDMGravity
endif

endif # MODEL


# self-gravity source files (included only if "GRAVITY" is turned on)
# ------------------------------------------------------------------------------------
ifeq "$(filter -DGRAVITY, $(SIMU_OPTION))" "-DGRAVITY"
GPU_FILE    += CUAPI_MemAllocate_PoissonGravity.cu  CUAPI_MemFree_PoissonGravity.cu \
               CUAPI_Asyn_PoissonGravitySolver.cu

GPU_FILE    += CUPOT_PoissonSolver_SOR_10to14cube.cu  CUPOT_PoissonSolver_SOR_16to18cube.cu \
               CUPOT_PoissonSolver_MG.cu  CUPOT_ExtAcc_PointMass.cu  CUPOT_ExtPot_PointMass.cu

CPU_FILE    += CPU_PoissonGravitySolver.cpp  CPU_PoissonSolver_SOR.cpp  CPU_PoissonSolver_FFT.cpp \
               CPU_PoissonSolver_MG.cpp

CPU_FILE    += Init_FFTW.cpp  Gra_Close.cpp  Gra_Prepare_Flu.cpp  Gra_Prepare_Pot.cpp  Gra_Prepare_Corner.cpp \
               Gra_AdvanceDt.cpp  Poi_Close.cpp  Poi_Prepare_Pot.cpp  Poi_Prepare_Rho.cpp \
               Output_PreparedPatch_Poisson.cpp  Init_MemAllocate_PoissonGravity.cpp \
               End_MemFree_PoissonGravity.cpp  Init_Set_Default_SOR_Parameter.cpp  Init_GreenFuncK.cpp \
               Init_Set_Default_MG_Parameter.cpp  Poi_GetAverageDensity.cpp  Poi_AddExtraMassForGravity.cpp \
               Poi_BoundaryCondition_Extrapolation.cpp  Gra_Prepare_USG.cpp  Poi_StorePotWithGhostZone.cpp \
               Init_ExtAccPot.cpp  CPU_ExtAcc_PointMass.cpp  CPU_ExtPot_PointMass.cpp

vpath %.cu     SelfGravity/GPU_Poisson  SelfGravity/GPU_Gravity
vpath %.cpp    SelfGravity/CPU_Poisson  SelfGravity/CPU_Gravity  SelfGravity
endif # GRAVITY


# particle source files (included only if "PARTICLE" is turned on)
# ------------------------------------------------------------------------------------
ifeq "$(filter -DPARTICLE, $(SIMU_OPTION))" "-DPARTICLE"
GPU_FILE    +=

CPU_FILE    += Par_Init_ByFunction.cpp  Par_Output_TextFile.cpp  Par_FindHomePatch_UniformGrid.cpp \
               Par_Aux_Check_Particle.cpp  Par_PassParticle2Father.cpp  Par_CollectParticle2OneLevel.cpp \
               Par_MassAssignment.cpp  Par_UpdateParticle.cpp  Par_GetTimeStep_VelAcc.cpp \
               Par_PassParticle2Sibling.cpp  Par_CountParticleInDescendant.cpp  Par_Aux_GetConservedQuantity.cpp \
               Par_Aux_InitCheck.cpp  Par_Aux_Record_ParticleCount.cpp  Par_PassParticle2Son_MultiPatch.cpp \
               Par_Synchronize.cpp  Par_PredictPos.cpp  Par_Init_ByFile.cpp  Par_Init_Attribute.cpp \
               Par_AddParticleAfterInit.cpp  Par_PassParticle2Son_SinglePatch.cpp

vpath %.cu     Particle/GPU
vpath %.cpp    Particle/CPU  Particle

ifeq "$(findstring -DLOAD_BALANCE, $(SIMU_OPTION))" "-DLOAD_BALANCE"
CPU_FILE    += Par_LB_SendParticleData.cpp  Par_LB_CollectParticle2OneLevel.cpp \
               Par_LB_CollectParticleFromRealPatch.cpp  Par_LB_RecordExchangeParticlePatchID.cpp \
               Par_LB_MapBuffer2RealPatch.cpp  Par_LB_ExchangeParticleBetweenPatch.cpp \
               Par_LB_Refine_SendParticle2Father.cpp

vpath %.cpp    Particle/LoadBalance
endif # LOAD_BALANCE

endif # PARTICLE


# parallelization source files (included only if "SERIAL" is turned off)
# ------------------------------------------------------------------------------------
ifeq "$(filter -DSERIAL, $(SIMU_OPTION))" ""
CPU_FILE    += Flu_AllocateFluxArray_Buffer.cpp

CPU_FILE    += Flag_Buffer.cpp  Refine_Buffer.cpp

CPU_FILE    += Buf_AllocateBufferPatch.cpp  Buf_AllocateBufferPatch_Base.cpp  Buf_GetBufferData.cpp \
               Buf_RecordExchangeDataPatchID.cpp  Buf_RecordExchangeFluxPatchID.cpp Buf_SortBoundaryPatch.cpp \
               Buf_RecordBoundaryFlag.cpp  Buf_RecordBoundaryPatch.cpp  Buf_RecordBoundaryPatch_Base.cpp \
               Buf_ResetBufferFlux.cpp

CPU_FILE    += MPI_ExchangeBoundaryFlag.cpp  MPI_ExchangeBufferPosition.cpp  MPI_ExchangeData.cpp \
               Init_MPI.cpp  MPI_Exit.cpp

CPU_FILE    += Output_BoundaryFlagList.cpp  Output_ExchangeDataPatchList.cpp  Output_ExchangeFluxPatchList.cpp \
               Output_ExchangePatchMap.cpp

CPU_FILE    += Aux_Record_BoundaryPatch.cpp

vpath %.cpp    Buffer  MPI
endif # !SERIAL


# load-balance source files (included only if "LOAD_BALANCE" is turned on)
# ------------------------------------------------------------------------------------
CPU_FILE    += LB_HilbertCurve.cpp  LB_Utility.cpp

ifeq "$(findstring -DLOAD_BALANCE, $(SIMU_OPTION))" "-DLOAD_BALANCE"
CPU_FILE    += LB_Init_LoadBalance.cpp  LB_AllocateBufferPatch_Sibling.cpp  LB_RecordOvelapMPIPatchID.cpp \
               LB_Output_LBIdx.cpp  LB_AllocateBufferPatch_Father.cpp  LB_FindFather.cpp  LB_SiblingSearch.cpp \
               LB_RecordExchangeDataPatchID.cpp  LB_GetBufferData.cpp  LB_AllocateFluxArray.cpp \
               LB_RecordExchangeRestrictDataPatchID.cpp  LB_GrandsonCheck.cpp  LB_ExchangeFlaggedBuffer.cpp \
               LB_Refine.cpp  LB_Refine_GetNewRealPatchList.cpp  LB_Refine_AllocateNewPatch.cpp \
               LB_FindSonNotHome.cpp  LB_Refine_AllocateBufferPatch_Sibling.cpp \
               LB_AllocateBufferPatch_Sibling_Base.cpp  LB_RecordExchangeFixUpDataPatchID.cpp \
               LB_EstimateWorkload_AllPatchGroup.cpp  LB_EstimateLoadImbalance.cpp  LB_SetCutPoint.cpp \
               LB_Init_ByFunction.cpp  LB_Init_Refine.cpp

endif # LOAD_BALANCE

vpath %.cpp    LoadBalance


# yt inline analysis source files (included only if "SUPPORT_LIBYT" is turned on)
# ------------------------------------------------------------------------------------
ifeq "$(filter -DSUPPORT_LIBYT, $(SIMU_OPTION))" "-DSUPPORT_LIBYT"
CPU_FILE    += YT_Init.cpp  YT_End.cpp  YT_SetParameter.cpp  YT_AddAllGrid.cpp  YT_Inline.cpp

vpath %.cpp    YT
endif # SUPPORT_LIBYT


# Grackle source files (included only if "SUPPORT_GRACKLE" is turned on)
# ------------------------------------------------------------------------------------
ifeq "$(filter -DSUPPORT_GRACKLE, $(SIMU_OPTION))" "-DSUPPORT_GRACKLE"
CPU_FILE    += CPU_GrackleSolver.cpp

CPU_FILE    += Grackle_Init.cpp  Grackle_End.cpp  Init_MemAllocate_Grackle.cpp  End_MemFree_Grackle.cpp \
               Grackle_Prepare.cpp  Grackle_Close.cpp  Grackle_Init_FieldData.cpp  Grackle_AdvanceDt.cpp

vpath %.cpp    Grackle  Grackle/CPU_Grackle
endif # SUPPORT_GRACKLE


# star formation source files (included only if "STAR_FORMATION" is turned on)
# ------------------------------------------------------------------------------------
ifeq "$(filter -DSTAR_FORMATION, $(SIMU_OPTION))" "-DSTAR_FORMATION"
CPU_FILE    += SF_CreateStar.cpp  SF_CreateStar_AGORA.cpp

vpath %.cpp    StarFormation
endif # STAR_FORMATION


# test problem source files
# --> just compile all .cpp and .cu files under TestProblem/*/*/
# ------------------------------------------------------------------------------------
CPU_FILE    += $(notdir $(wildcard TestProblem/*/*/*.cpp))
GPU_FILE    += $(notdir $(wildcard TestProblem/*/*/*.cu))

VPATH := $(dir $(wildcard TestProblem/*/*/))



# rules and targets
#######################################################################################################

# object files
# -------------------------------------------------------------------------------
# add filename prefixes to distinguish CPU and GPU object files
PREFIX_CPU   := __cpu__
PREFIX_GPU   := __gpu__
OBJ_PATH     := Object
OBJ_CPU      := $(patsubst %.cpp, $(OBJ_PATH)/$(PREFIX_CPU)%.o, $(CPU_FILE))
ifeq "$(filter -DGPU, $(SIMU_OPTION))" "-DGPU"
OBJ_GPU      := $(patsubst %.cu,  $(OBJ_PATH)/$(PREFIX_GPU)%.o, $(GPU_FILE))
OBJ_GPU_LINK := $(OBJ_PATH)/gpu_link.o
endif


# libraries
# -------------------------------------------------------------------------------
ifeq "$(filter -DGPU, $(SIMU_OPTION))" "-DGPU"
LIB += -L$(CUDA_PATH)/lib64
#LIB += -L$(CUDA_PATH)/lib
LIB += -lcudart
endif

ifeq "$(filter -DLAOHU, $(SIMU_OPTION))" "-DLAOHU"
LIB += -L$(GPUID_PATH) -lgpudevmgr
endif

ifeq "$(filter -DGRAVITY, $(SIMU_OPTION))" "-DGRAVITY"
   LIB += -L$(FFTW_PATH)/lib
   ifeq "$(filter -DFLOAT8, $(SIMU_OPTION))" "-DFLOAT8"
      ifeq "$(filter -DSERIAL, $(SIMU_OPTION))" "-DSERIAL"
         LIB += -ldrfftw -ldfftw
      else
         LIB += -ldrfftw_mpi -ldfftw_mpi -ldrfftw -ldfftw
      endif
   else
      ifeq "$(filter -DSERIAL, $(SIMU_OPTION))" "-DSERIAL"
         LIB += -lsrfftw -lsfftw
      else
         LIB += -lsrfftw_mpi -lsfftw_mpi -lsrfftw -lsfftw
      endif
   endif
endif

ifeq "$(filter -DSUPPORT_GRACKLE, $(SIMU_OPTION))" "-DSUPPORT_GRACKLE"
LIB += -L$(GRACKLE_PATH)/lib -lgrackle
endif

ifeq "$(filter -DSUPPORT_HDF5, $(SIMU_OPTION))" "-DSUPPORT_HDF5"
LIB += -L$(HDF5_PATH)/lib -lhdf5
endif

ifeq "$(filter -DSUPPORT_GSL, $(SIMU_OPTION))" "-DSUPPORT_GSL"
LIB += -L$(GSL_PATH)/lib -lgsl -lgslcblas
endif

ifeq "$(filter -DSUPPORT_LIBYT, $(SIMU_OPTION))" "-DSUPPORT_LIBYT"
LIB += -L$(LIBYT_PATH)/lib -lyt
endif


# headers
# -------------------------------------------------------------------------------
INCLUDE := -I../include

ifeq "$(filter -DSERIAL, $(SIMU_OPTION))" ""
INCLUDE += -I$(MPI_PATH)/include
endif

ifeq "$(filter -DGRAVITY, $(SIMU_OPTION))" "-DGRAVITY"
INCLUDE += -I$(FFTW_PATH)/include
endif

ifeq "$(filter -DSUPPORT_GRACKLE, $(SIMU_OPTION))" "-DSUPPORT_GRACKLE"
INCLUDE += -I$(GRACKLE_PATH)/include
endif

ifeq "$(filter -DSUPPORT_HDF5, $(SIMU_OPTION))" "-DSUPPORT_HDF5"
INCLUDE += -I$(HDF5_PATH)/include
endif

ifeq "$(filter -DSUPPORT_GSL, $(SIMU_OPTION))" "-DSUPPORT_GSL"
INCLUDE += -I$(GSL_PATH)/include
endif

ifeq "$(filter -DSUPPORT_LIBYT, $(SIMU_OPTION))" "-DSUPPORT_LIBYT"
INCLUDE += -I$(LIBYT_PATH)/include
endif


# CXX flags
# -------------------------------------------------------------------------------
# remove the OpenMP flag if OPENMP is disabled
ifeq "$(filter -DOPENMP, $(SIMU_OPTION))" ""
   OPENMPFLAG =
endif

# fixes compilation issues on Intel MPI
ifeq "$(filter -DSERIAL, $(SIMU_OPTION))" ""
   CXXFLAG += -DMPICH_IGNORE_CXX_SEEK
endif

COMMONFLAG := $(INCLUDE) $(SIMU_OPTION)
CXXFLAG    += $(COMMONFLAG) $(OPENMPFLAG)


# NVCC flags
# -------------------------------------------------------------------------------
# common flags
NVCCFLAG_COM := $(COMMONFLAG) -O3 # -Xcompiler #-Xopencc -OPT:Olimit=0

ifeq      "$(filter -DGPU_ARCH=FERMI,   $(SIMU_OPTION))" "-DGPU_ARCH=FERMI"
   NVCCFLAG_ARCH += -gencode arch=compute_20,code=\"compute_20,sm_20\"
#  NVCCFLAG_ARCH += -gencode arch=compute_20,code=\"compute_20,sm_21\"
else ifeq "$(filter -DGPU_ARCH=KEPLER,  $(SIMU_OPTION))" "-DGPU_ARCH=KEPLER"
   NVCCFLAG_ARCH += -gencode arch=compute_30,code=\"compute_30,sm_30\"
   NVCCFLAG_ARCH += -gencode arch=compute_35,code=\"compute_35,sm_35\"
   NVCCFLAG_ARCH += -gencode arch=compute_37,code=\"compute_37,sm_37\"
else ifeq "$(filter -DGPU_ARCH=MAXWELL, $(SIMU_OPTION))" "-DGPU_ARCH=MAXWELL"
   NVCCFLAG_ARCH += -gencode arch=compute_50,code=\"compute_50,sm_50\"
   NVCCFLAG_ARCH += -gencode arch=compute_52,code=\"compute_52,sm_52\"
else ifeq "$(filter -DGPU_ARCH=PASCAL,  $(SIMU_OPTION))" "-DGPU_ARCH=PASCAL"
   NVCCFLAG_ARCH += -gencode arch=compute_60,code=\"compute_60,sm_60\"
   NVCCFLAG_ARCH += -gencode arch=compute_61,code=\"compute_61,sm_61\"
else ifeq "$(filter -DGPU_ARCH=VOLTA,  $(SIMU_OPTION))" "-DGPU_ARCH=VOLTA"
   NVCCFLAG_ARCH += -gencode arch=compute_70,code=\"compute_70,sm_70\"
else ifeq "$(filter -DGPU_ARCH=TURING,  $(SIMU_OPTION))" "-DGPU_ARCH=TURING"
   NVCCFLAG_ARCH += -gencode arch=compute_75,code=\"compute_75,sm_75\"
else ifeq "$(filter -DGPU, $(SIMU_OPTION))" "-DGPU"
   $(error unknown GPU_ARCH (please set it in the Makefile))
endif

NVCCFLAG_COM += $(NVCCFLAG_ARCH)

ifeq "$(filter -DGAMER_DEBUG, $(SIMU_OPTION))" "-DGAMER_DEBUG"
   NVCCFLAG_COM += -g -Xptxas -v   # "-G" may cause the GPU Poisson solver to fail
endif

#NVCCFLAG_COM += -use_fast_math

# fluid solver flags
NVCCFLAG_FLU += -Xptxas -dlcm=ca -prec-div=false -ftz=true

ifeq      "$(filter -DGPU_ARCH=FERMI, $(SIMU_OPTION))" "-DGPU_ARCH=FERMI"
   ifeq "$(filter -DFLOAT8, $(SIMU_OPTION))" "-DFLOAT8"
#    NVCCFLAG_FLU += --maxrregcount=XX
   else
#    NVCCFLAG_FLU += --maxrregcount=XX
   endif
else ifeq "$(filter -DGPU_ARCH=KEPLER, $(SIMU_OPTION))" "-DGPU_ARCH=KEPLER"
   ifeq "$(filter -DFLOAT8, $(SIMU_OPTION))" "-DFLOAT8"
     NVCCFLAG_FLU += --maxrregcount=128
   else
     NVCCFLAG_FLU += --maxrregcount=64
   endif
else ifeq "$(filter -DGPU_ARCH=MAXWELL, $(SIMU_OPTION))" "-DGPU_ARCH=MAXWELL"
   ifeq "$(filter -DFLOAT8, $(SIMU_OPTION))" "-DFLOAT8"
     NVCCFLAG_FLU += --maxrregcount=192
   else
     NVCCFLAG_FLU += --maxrregcount=128
   endif
else ifeq "$(filter -DGPU_ARCH=PASCAL, $(SIMU_OPTION))" "-DGPU_ARCH=PASCAL"
   ifeq "$(filter -DFLOAT8, $(SIMU_OPTION))" "-DFLOAT8"
     NVCCFLAG_FLU += --maxrregcount=192
   else
     NVCCFLAG_FLU += --maxrregcount=128
   endif
else ifeq "$(filter -DGPU_ARCH=VOLTA, $(SIMU_OPTION))" "-DGPU_ARCH=VOLTA"
   ifeq "$(filter -DFLOAT8, $(SIMU_OPTION))" "-DFLOAT8"
     NVCCFLAG_FLU += --maxrregcount=192
   else
     NVCCFLAG_FLU += --maxrregcount=128
   endif
else ifeq "$(filter -DGPU_ARCH=TURING, $(SIMU_OPTION))" "-DGPU_ARCH=TURING"
   ifeq "$(filter -DFLOAT8, $(SIMU_OPTION))" "-DFLOAT8"
     NVCCFLAG_FLU += --maxrregcount=192
   else
     NVCCFLAG_FLU += --maxrregcount=128
   endif
endif

# Poisson/gravity solvers flags
NVCCFLAG_POT += -Xptxas -dlcm=ca


# remove extra whitespaces
# -------------------------------------------------------------------------------
CXX          := $(strip $(CXX))
CXXFLAG      := $(strip $(CXXFLAG))
OPENMPFLAG   := $(strip $(OPENMPFLAG))
LIB          := $(strip $(LIB))
NVCC         := $(strip $(NVCC))
NVCCFLAG_COM := $(strip $(NVCCFLAG_COM))
NVCCFLAG_FLU := $(strip $(NVCCFLAG_FLU))
NVCCFLAG_POT := $(strip $(NVCCFLAG_POT))


# implicit rules (do NOT modify the order of the following rules)
# -------------------------------------------------------------------------------
# output detailed compilation commands or not
ifeq "$(COMPILE_VERBOSE)" "0"
ECHO = @
else
ECHO =
endif

# GPU codes
ifeq "$(filter -DGPU, $(SIMU_OPTION))" "-DGPU"
$(OBJ_PATH)/$(PREFIX_GPU)CUFLU_%.o : CUFLU_%.cu
	@echo "Compiling $<"
	$(ECHO)$(NVCC) $(NVCCFLAG_COM) $(NVCCFLAG_FLU) -o $@ -dc $<

$(OBJ_PATH)/$(PREFIX_GPU)CUPOT_%.o : CUPOT_%.cu
	@echo "Compiling $<"
	$(ECHO)$(NVCC) $(NVCCFLAG_COM) $(NVCCFLAG_POT) -o $@ -dc $<

$(OBJ_PATH)/$(PREFIX_GPU)CUAPI_%.o : CUAPI_%.cu
	@echo "Compiling $<"
	$(ECHO)$(NVCC) $(NVCCFLAG_COM) -o $@ -dc $<

$(OBJ_PATH)/$(PREFIX_GPU)%.o : %.cu
	@echo "Compiling $<"
	$(ECHO)$(NVCC) $(NVCCFLAG_COM) -o $@ -dc $<
endif # GPU

# CPU codes
$(OBJ_PATH)/$(PREFIX_CPU)%.o : %.cpp
	@echo "Compiling $<"
	$(ECHO)$(CXX) $(CXXFLAG) -o $@ -c $<


# linking
# -------------------------------------------------------------------------------
$(EXECUTABLE) : $(OBJ_CPU) $(OBJ_GPU)
# GPU linker
ifeq "$(filter -DGPU, $(SIMU_OPTION))" "-DGPU"
	@echo "Linking GPU codes"
	$(ECHO)$(NVCC) -o $(OBJ_GPU_LINK) $(OBJ_GPU) $(NVCCFLAG_ARCH) -dlink
endif

# CPU linker
	@echo "Linking CPU codes"
ifeq "$(COMPILE_VERBOSE)" "1"
	$(CXX) -o $@ $^ $(OBJ_GPU_LINK) $(LIB) $(OPENMPFLAG)
	@printf "\nCompiling GAMER --> Successful!\n\n"; \
	cp $(EXECUTABLE) ../bin/
else
	@$(CXX) -o $@ $^ $(OBJ_GPU_LINK) $(LIB) $(OPENMPFLAG); \
	(if [ -e $@ ]; then \
		printf "\nCompiling GAMER --> Successful!\n\n"; \
		cp $(EXECUTABLE) ../bin/; \
	else \
		printf "\nCompiling GAMER --> Failed!\n\n"; \
	fi)
endif
	@rm -f ./*.linkinfo


# clean
# -------------------------------------------------------------------------------
.PHONY: clean
clean :
	@rm -f $(OBJ_PATH)/*
	@rm -f $(EXECUTABLE)
	@rm -f ./*.linkinfo


<|MERGE_RESOLUTION|>--- conflicted
+++ resolved
@@ -488,11 +488,7 @@
 else ifeq "$(filter -DMODEL=ELBDM, $(SIMU_OPTION))" "-DMODEL=ELBDM"
 GPU_FILE    += CUFLU_ELBDMSolver.cu
 
-<<<<<<< HEAD
-CC_FILE     += CPU_ELBDMSolver.cpp  ELBDM_Init_ByFunction_AssignData.cpp \
-=======
 CPU_FILE    += CPU_ELBDMSolver.cpp  ELBDM_Init_ByFunction_AssignData.cpp \
->>>>>>> d54b2e7a
                ELBDM_GetTimeStep_Fluid.cpp  ELBDM_Flag_EngyDensity.cpp  ELBDM_UnwrapPhase.cpp \
                ELBDM_GetTimeStep_Phase.cpp  ELBDM_SetTaylor3Coeff.cpp  ELBDM_RemoveMotionCM.cpp
 
