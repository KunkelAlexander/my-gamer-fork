--- conflicted
+++ resolved
@@ -80,19 +80,15 @@
 #SIMU_OPTION += -DMHD
 
 # equation of state: EOS_GAMMA/EOS_ISOTHERMAL/EOS_NUCLEAR/EOS_TABULAR/EOS_USER
-<<<<<<< HEAD
 # --> must be set when MODEL=HYDRO
 #SIMU_OPTION += -DEOS=EOS_GAMMA
+#SIMU_OPTION += -DEOS=EOS_USER
 SIMU_OPTION += -DEOS=EOS_ISOTHERMAL
-=======
-# --> must be set when MODEL=HYDRO; must also enable BAROTROPIC_EOS for EOS_ISOTHERMAL
-SIMU_OPTION += -DEOS=EOS_GAMMA
 
 # whether or not the EOS set above is barotropic
-# --> mandatory for EOS_ISOTHERMAL; optional for EOS_TABULAR/EOS_USER
-#SIMU_OPTION += -DBAROTROPIC_EOS
-
->>>>>>> bb0a3490
+# # --> mandatory for EOS_ISOTHERMAL; optional for EOS_TABULAR/EOS_USER
+SIMU_OPTION += -DBAROTROPIC_EOS
+
 
 # (b-2) ELBDM options
 # ------------------------------------------------------------------------------------
