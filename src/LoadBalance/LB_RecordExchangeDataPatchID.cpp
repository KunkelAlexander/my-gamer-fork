#include "GAMER.h"

#ifdef LOAD_BALANCE



static void SetTargetSibling( int NTSib[], int* TSib_List[] );
static void SetSiblingMask( int SibMask_Check[], int SibMask_Clear[], int SibMask_Duplicate[] );
static void SetReceiveSibling( int* RSib_List[] );




//-------------------------------------------------------------------------------------------------------
// Function    :  LB_RecordExchangeDataPatchID
// Description :  Construct the MPI sending and receiving data lists for exchanging fluid, magnetic field,
//                and potential data
//
// Note        :  1. LB_RecvH_IDList[] is unsorted --> use LB_RecvH_IDList_Idxtable[] to obtain the correct order
//                   <--> All other lists are sorted
//                2. This function will NOT deallocate any fluid/magnetic/pot arrays allocated previously
//
// Parameter   :  Lv          : Target refinement level for recording MPI lists
//                AfterRefine : Record the difference between old and new MPI lists after grid refinement
//                              --> Minimizing the MPI time after grid refinement by only exchanging the
//                                  buffer data not existing in the old MPI lists
//-------------------------------------------------------------------------------------------------------
void LB_RecordExchangeDataPatchID( const int Lv, const bool AfterRefine )
{

//###OPTIMIZATION: NSib_C = 6 for some interpolation schemes
   const int MirSib[27] = { 1,0,3,2,5,4,9,8,7,6,13,12,11,10,17,16,15,14,25,24,23,22,21,20,19,18,26 };
   const int SonLv      = Lv + 1;
   const int NSib_F     = 26;
   const int NSib_C     = 26;
   const int NReal      = amr->NPatchComma[Lv][1];
   const int NBuff      = amr->NPatchComma[Lv][3] - amr->NPatchComma[Lv][1];
   const int MemUnit_H  = 1 + NBuff/MPI_NRank;           // set arbitrarily
#  ifdef GRAVITY
   const int MemUnit_G  = 1 + (NReal+NBuff)/MPI_NRank;   // set arbitrarily
#  endif

   int  FaPID, FaSibPID, FaSibPID0, SibPID=-1, SibPID0, TRank=-1, SibPID0_List[26], NSibPID_Delta[26], *SibPID_Delta[26];
   int  NFaBuff, FaBuff[27], TPID, NTSib[26], *TSib_List[26], Side, RSib, *RSib_List[26], SibIdx, NID, OID;
   int  SibMask_Check[27], SibMask_Clear[27], SibMask_Duplicate[27];
   long SibLBIdx;

   int   MemSize_H[MPI_NRank], *LB_RecvH_SibList_Unsorted[MPI_NRank], *SibList_H, *Match_H;
   int   Old_RecvH_NList[MPI_NRank], *Old_RecvH_SibList[MPI_NRank], *Old_RecvH_PCr1D_IdxTable[MPI_NRank];
  ulong *Old_RecvH_PCr1D[MPI_NRank];

   int   *LB_SendH_NList           = amr->LB->SendH_NList          [Lv];
   int  **LB_SendH_IDList          = amr->LB->SendH_IDList         [Lv];
   int  **LB_SendH_SibList         = amr->LB->SendH_SibList        [Lv];
   int  **LB_SendH_SibDiffList     = amr->LB->SendH_SibDiffList    [Lv];
   long **LB_SendH_LBIdxList       = amr->LB->SendH_LBIdxList      [Lv];
   int   *LB_RecvH_NList           = amr->LB->RecvH_NList          [Lv];
   int  **LB_RecvH_IDList          = amr->LB->RecvH_IDList         [Lv];
   int  **LB_RecvH_IDList_IdxTable = amr->LB->RecvH_IDList_IdxTable[Lv];
   int  **LB_RecvH_SibList         = amr->LB->RecvH_SibList        [Lv];
   int  **LB_RecvH_SibDiffList     = amr->LB->RecvH_SibDiffList    [Lv];
   long **LB_RecvH_LBIdxList       = amr->LB->RecvH_LBIdxList      [Lv];
  ulong **LB_RecvH_PCr1D           = amr->LB->RecvH_PCr1D          [Lv];
   int  **LB_RecvH_PCr1D_IdxTable  = amr->LB->RecvH_PCr1D_IdxTable [Lv];

#  ifdef GRAVITY
   int   MemSize_G[MPI_NRank], *LB_RecvG_SibList_Unsorted[MPI_NRank], *SibList_G, *Match_G;
   int   Old_RecvG_NList[MPI_NRank], *Old_RecvG_SibList[MPI_NRank], *Old_RecvG_PCr1D_IdxTable[MPI_NRank];
  ulong *Old_RecvG_PCr1D[MPI_NRank];

   int   *LB_SendG_NList           = amr->LB->SendG_NList          [Lv];
   int  **LB_SendG_IDList          = amr->LB->SendG_IDList         [Lv];
   int  **LB_SendG_SibList         = amr->LB->SendG_SibList        [Lv];
   int  **LB_SendG_SibDiffList     = amr->LB->SendG_SibDiffList    [Lv];
   long **LB_SendG_LBIdxList       = amr->LB->SendG_LBIdxList      [Lv];
   int   *LB_RecvG_NList           = amr->LB->RecvG_NList          [Lv];
   int  **LB_RecvG_IDList          = amr->LB->RecvG_IDList         [Lv];
   int  **LB_RecvG_IDList_IdxTable = amr->LB->RecvG_IDList_IdxTable[Lv];
   int  **LB_RecvG_SibList         = amr->LB->RecvG_SibList        [Lv];
   int  **LB_RecvG_SibDiffList     = amr->LB->RecvG_SibDiffList    [Lv];
   long **LB_RecvG_LBIdxList       = amr->LB->RecvG_LBIdxList      [Lv];
  ulong **LB_RecvG_PCr1D           = amr->LB->RecvG_PCr1D          [Lv];
   int  **LB_RecvG_PCr1D_IdxTable  = amr->LB->RecvG_PCr1D_IdxTable [Lv];
#  endif


// 1. initialize arrays
// ============================================================================================================
   for (int r=0; r<MPI_NRank; r++)
   {
      Old_RecvH_NList          [r] = LB_RecvH_NList         [r];
      Old_RecvH_SibList        [r] = LB_RecvH_SibList       [r];
      Old_RecvH_PCr1D          [r] = LB_RecvH_PCr1D         [r];
      Old_RecvH_PCr1D_IdxTable [r] = LB_RecvH_PCr1D_IdxTable[r];

      MemSize_H                [r] = MemUnit_H;
      LB_RecvH_NList           [r] = 0;
      LB_RecvH_IDList          [r] = (int*)realloc( LB_RecvH_IDList[r], MemSize_H[r]*sizeof(int) );
      LB_RecvH_SibList_Unsorted[r] = (int*)malloc( MemSize_H[r]*sizeof(int) );

#     ifdef GRAVITY
      Old_RecvG_NList          [r] = LB_RecvG_NList         [r];
      Old_RecvG_SibList        [r] = LB_RecvG_SibList       [r];
      Old_RecvG_PCr1D          [r] = LB_RecvG_PCr1D         [r];
      Old_RecvG_PCr1D_IdxTable [r] = LB_RecvG_PCr1D_IdxTable[r];

      MemSize_G                [r] = MemUnit_G;
      LB_RecvG_NList           [r] = 0;
      LB_RecvG_IDList          [r] = (int*)realloc( LB_RecvG_IDList[r], MemSize_G[r]*sizeof(int) );
      LB_RecvG_SibList_Unsorted[r] = (int*)malloc( MemSize_G[r]*sizeof(int) );
#     endif
   } // for (int r=0; r<MPI_NRank; r++)

// get the sibling index differences along different directions
   TABLE_GetSibPID_Delta( NSibPID_Delta, SibPID_Delta );

// set up the target sibling indices at SonLv
   SetTargetSibling( NTSib, TSib_List );

// set up the bit mask arrays
   SetSiblingMask( SibMask_Check, SibMask_Clear, SibMask_Duplicate );

// set up the receiving sibling indices at SonLv
   SetReceiveSibling( RSib_List );

// initialize the sibling-indices list
   SibList_H = (int*)calloc( NBuff, sizeof(int) );
#  ifdef GRAVITY
   SibList_G = (int*)calloc( NBuff, sizeof(int) );
#  endif



// 2. get the sibling indices of all data to be received
// ============================================================================================================
// 2.1 sibling patches at Lv (for fluid solver, gravity solver, and estimating time-step by gravity)
   for (int PID0=0; PID0<NReal; PID0+=8)  // loop over all "real" patches at Lv with LocalID == 0
   {
      TABLE_GetSibPID_Based( Lv, PID0, SibPID0_List );

      for (int s=0; s<NSib_F; s++)
      {
         SibPID0 = SibPID0_List[s];

         if ( SibPID0 >= NReal ) // work for both periodic and non-periodic boundary conditions
         {
            RSib = MirSib[s];    // sibling direction to receive data

            for (int Count=0; Count<NSibPID_Delta[s]; Count++)
            {
               SibPID = SibPID0 + SibPID_Delta[s][Count];
               SibIdx = SibPID - NReal;

//             2.1.1 hydro and magnetic field
//             record sibling indices
               if (  ( SibList_H[SibIdx] & SibMask_Check[RSib] ) == false  )
               {
                  SibList_H[SibIdx] |= ( 1 << RSib );
                  SibList_H[SibIdx] &= SibMask_Clear[RSib];
               }

//             allocate memory for the buffer patches that will receive data
               for (int Sg=0; Sg<2; Sg++)    amr->patch[Sg][Lv][SibPID]->hnew();

#              ifdef MHD
               for (int Sg=0; Sg<2; Sg++)    amr->patch[Sg][Lv][SibPID]->mnew();
#              endif

#              ifdef GRAVITY // so that the XXX_H lists can also be applied to the potential data
               for (int Sg=0; Sg<2; Sg++)    amr->patch[Sg][Lv][SibPID]->gnew();
#              endif


//             2.1.2 potential
//###OPTIMIZATION: these buffer patches are allocated for the gravity solver at the base level and the
//                 time-step estimation --> only need to exchange "GRA_GHOST_SIZE" cells
#              ifdef GRAVITY
//             record sibling indices
               if (  ( SibList_G[SibIdx] & SibMask_Check[RSib] ) == false  )
               {
                  SibList_G[SibIdx] |= ( 1 << RSib );
                  SibList_G[SibIdx] &= SibMask_Clear[RSib];
               }
#              endif

            } // for (int Count=0; Count<NSibPID_Delta[s]; Count++)
         } // if ( SibPID0 >= NReal )
      } // for (int s=0; s<NSib_F; s++)
   } // for (int PID0=0; PID0<NReal; PID0+=8)


// 2.2 father-sibling patches at Lv (for fluid solver only)
   if ( SonLv < NLEVEL )
   for (int SonPID0=0; SonPID0<amr->NPatchComma[SonLv][1]; SonPID0+=8)  // loop over all "real" patches at SonLv
   {
      FaPID = amr->patch[0][SonLv][SonPID0]->father;

#     ifdef GAMER_DEBUG
      if ( FaPID == -1 )   Aux_Error( ERROR_INFO, "SonLv %d, SonPID0 %d has no father patch !!\n", SonLv, SonPID0 );
#     endif

<<<<<<< HEAD
/*    START: MY OWN MODIFICATION TO EXPLICITLY INCLUDE FATHER PATCH */      
      TPID = FaPID; 

      if ( TPID >= NReal ) // work for both periodic and non-periodic boundary conditions
      {
         RSib = 26;
         SibIdx = TPID - NReal;

         if (  ( SibList_H[SibIdx] & SibMask_Check[RSib] ) == false  )
         {
            SibList_H[SibIdx] |= ( 1 << RSib );
            SibList_H[SibIdx] &= SibMask_Clear[RSib];
         }

//       allocate memory for the buffer patches that will receive data
         for (int Sg=0; Sg<2; Sg++)    amr->patch[Sg][Lv][TPID]->hnew();

#        ifdef MHD
         for (int Sg=0; Sg<2; Sg++)    amr->patch[Sg][Lv][TPID]->mnew();
#        endif

#        ifdef GRAVITY // so that the XXX_H lists can also be applied to the potential data
         for (int Sg=0; Sg<2; Sg++)    amr->patch[Sg][Lv][TPID]->gnew();
#        endif
      } // if ( TPID >= NReal )

/*    END: MY OWN MODIFICATION TO EXPLICITLY INCLUDE FATHER PATCH */    

=======
//    exchange complete father patch if option OPT__LB_EXCHANGE_FATHER is set
      if ( OPT__LB_EXCHANGE_FATHER ) {

         TPID = FaPID; 

         if ( TPID >= NReal ) // work for both periodic and non-periodic boundary conditions
         {
            RSib = 26;
            SibIdx = TPID - NReal;

            if (  ( SibList_H[SibIdx] & SibMask_Check[RSib] ) == false  )
            {
               SibList_H[SibIdx] |= ( 1 << RSib );
               SibList_H[SibIdx] &= SibMask_Clear[RSib];
            }

//          allocate memory for the buffer patches that will receive data
            for (int Sg=0; Sg<2; Sg++)    amr->patch[Sg][Lv][TPID]->hnew();

#           ifdef MHD
            for (int Sg=0; Sg<2; Sg++)    amr->patch[Sg][Lv][TPID]->mnew();
#           endif

#           ifdef GRAVITY // so that the XXX_H lists can also be applied to the potential data
            for (int Sg=0; Sg<2; Sg++)    amr->patch[Sg][Lv][TPID]->gnew();
#           endif
         } // if ( TPID >= NReal )
      } // if ( OPT__LB_EXCHANGE_FATHER )
>>>>>>> 794e0470

      TABLE_GetSibPID_Based( SonLv, SonPID0, SibPID0_List );

      for (int s=0; s<NSib_F; s++)
      {
         SibPID0 = SibPID0_List[s];

         if ( SibPID0 == -1 ) // work for both periodic and non-periodic boundary conditions
         {
            NFaBuff   = 0;
            FaSibPID0 = amr->patch[0][Lv][FaPID]->sibling[s];
            FaBuff[ NFaBuff ++ ] = FaSibPID0;

#           ifdef GAMER_DEBUG
//          FaSibPID0 < -1 is disallowed even for non-periodic B.C. (since SibPID0 == -1 instead of < -1)
            if ( FaSibPID0 < 0 )
               Aux_Error( ERROR_INFO, "Lv %d, SonPID0 %d, FaPID %d has no sibling [%d] !!\n",
                          Lv, SonPID0, FaPID, s );
#           endif

            for (int CSib=0; CSib<NTSib[s]; CSib++)
            {
               Side     = TSib_List[s][CSib];
               FaSibPID = amr->patch[0][Lv][FaSibPID0]->sibling[Side];
               FaBuff[ NFaBuff ++ ] = FaSibPID;

#              ifdef GAMER_DEBUG
//             FaSibPID < -1 is allowed for non-periodic B.C. even though FaSibPID0 < -1 is disallowed
               if ( FaSibPID == -1 )
                  Aux_Error( ERROR_INFO, "Lv %d, FaSibPID0 %d has no sibling [%d] !!\n",
                             Lv, FaSibPID0, Side );
#              endif
            }


            for (int f=0; f<NFaBuff; f++)
            {
               TPID = FaBuff[f];

               if ( TPID >= NReal ) // work for both periodic and non-periodic boundary conditions
               {
//                record sibling indices
                  RSib   = RSib_List[s][f];  // sibling direction to receive data
                  SibIdx = TPID - NReal;

                  if (  ( SibList_H[SibIdx] & SibMask_Check[RSib] ) == false  )
                  {
                     SibList_H[SibIdx] |= ( 1 << RSib );
                     SibList_H[SibIdx] &= SibMask_Clear[RSib];
                  }

//                allocate memory for the buffer patches that will receive data
                  for (int Sg=0; Sg<2; Sg++)    amr->patch[Sg][Lv][TPID]->hnew();

#                 ifdef MHD
                  for (int Sg=0; Sg<2; Sg++)    amr->patch[Sg][Lv][TPID]->mnew();
#                 endif

#                 ifdef GRAVITY // so that the XXX_H lists can also be applied to the potential data
                  for (int Sg=0; Sg<2; Sg++)    amr->patch[Sg][Lv][TPID]->gnew();
#                 endif
               } // if ( TPID >= NReal )
            } // for (int f=0; f<NFaBuff; f++)



         } // if ( SibPID0 == -1 )
      } // for (int s=0; s<NSib_F; s++)
   } // for (int SonPID0=0; SonPID0<amr->NPatchComma[SonLv][1]; SonPID0+=8)


// 2.3 father-sibling patches at Lv (for Poisson solver only)
#  ifdef GRAVITY
   if ( SonLv < NLEVEL )
   for (int SonPID0=0; SonPID0<amr->NPatchComma[SonLv][1]; SonPID0+=8)  // loop over all "real" patches at SonLv
   {
      FaPID = amr->patch[0][SonLv][SonPID0]->father;

#     ifdef GAMER_DEBUG
      if ( FaPID == -1 )   Aux_Error( ERROR_INFO, "SonLv %d, SonPID0 %d has no father patch !!\n", SonLv, SonPID0 );
#     endif

      for (int s=0; s<NSib_C; s++)  FaBuff[s] = amr->patch[0][Lv][FaPID]->sibling[s];
      FaBuff[NSib_C] = FaPID;    // here we assume NSib_C == 26

#     ifdef GAMER_DEBUG
      for (int s=0; s<NSib_C+1; s++)
      {
         if ( FaBuff[s] == -1 )
            Aux_Error( ERROR_INFO, "Lv %d, SonPID0 %d, FaPID %d, FaBuff[%d] == -1 !!\n", Lv, SonPID0, FaPID, s );
      }
#     endif

      for (int f=0; f<NSib_C+1; f++)
      {
         TPID = FaBuff[f];

         if ( TPID >= NReal ) // work for both periodic and non-periodic boundary conditions
         {
//          record sibling indices
            RSib   = MirSib[f];     // sibling direction to receive data
            SibIdx = TPID - NReal;

            if (  ( SibList_G[SibIdx] & SibMask_Check[RSib] ) == false  )
            {
               SibList_G[SibIdx] |= ( 1 << RSib );
               SibList_G[SibIdx] &= SibMask_Clear[RSib];
            }

//          allocate memory for the buffer patches that will receive data
            for (int Sg=0; Sg<2; Sg++)    amr->patch[Sg][Lv][TPID]->gnew();

         } // if ( TPID >= NReal )
      } // for (int f=0; f<NFaBuff; f++)
   } // for (int SonPID0=0; SonPID0<amr->NPatchComma[SonLv][1]; SonPID0+=8)
#  endif // #ifdef GRAVITY


// check if there are duplicate target data in SibList
#  ifdef GAMER_DEBUG
   for (int t=0; t<NBuff; t++)
   for (int s=0; s<27; s++)
   {
      if (  ( SibList_H[t] & (1<<s) )  &&  ( SibList_H[t] & SibMask_Duplicate[s] )  )
      {
         Aux_Message( stderr, "ERROR : duplicate data in SibList_H[%d], Lv %d, Rank %d, PID %d, s %d !!\n",
                      t, Lv, MPI_Rank, t+NReal, s );

         Aux_Message( stderr, "        SibList_H   = " );
         for (int b=0; b<32; b++)
            Aux_Message( stderr, "%d", ( SibList_H[t] & (1<<b) ) ? 1 : 0 );
         Aux_Message( stderr, "\n" );

         Aux_Message( stderr, "        SibMask_Dup = " );
         for (int b=0; b<32; b++)
            Aux_Message( stderr, "%d", ( SibMask_Duplicate[s] & (1<<b) ) ? 1 : 0 );
         Aux_Message( stderr, "\n" );

         Aux_Error( ERROR_INFO, "Program is going to be terminated ...\n" );
      }

#     ifdef GRAVITY
      if (  ( SibList_G[t] & (1<<s) )  &&  ( SibList_G[t] & SibMask_Duplicate[s] )  )
      {
         Aux_Message( stderr, "ERROR : duplicate data in SibList_G[%d], Lv %d, Rank %d, PID %d, s %d !!\n",
                      t, Lv, MPI_Rank, t+NReal, s );

         Aux_Message( stderr, "        SibList_G   = " );
         for (int b=0; b<32; b++)
            Aux_Message( stderr, "%d", ( SibList_G[t] & (1<<b) ) ? 1 : 0 );
         Aux_Message( stderr, "\n" );

         Aux_Message( stderr, "        SibMask_Dup = " );
         for (int b=0; b<32; b++)
            Aux_Message( stderr, "%d", ( SibMask_Duplicate[s] & (1<<b) ) ? 1 : 0 );
         Aux_Message( stderr, "\n" );

         Aux_Error( ERROR_INFO, "Program is going to be terminated ...\n" );
      }
#     endif
   } // for (int t=0; t<NBuff; t++) for (int s=0; s<27; s++)
#  endif // #ifdef GAMER_DEBUG



// 3. get the unsorted recv list
// ============================================================================================================
   for (int t=0; t<NBuff; t++)
   {
//    3.1 hydro and magnetic field
      if ( SibList_H[t] )
      {
         SibPID   = t + NReal;
         SibLBIdx = amr->patch[0][Lv][SibPID]->LB_Idx;
         TRank    = LB_Index2Rank( Lv, SibLBIdx, CHECK_ON );

//       allocate enough memory
         if ( LB_RecvH_NList[TRank] >= MemSize_H[TRank] )
         {
            MemSize_H                [TRank] += MemUnit_H;
            LB_RecvH_IDList          [TRank]  = (int*)realloc( LB_RecvH_IDList          [TRank],
                                                               MemSize_H[TRank]*sizeof(int) );
            LB_RecvH_SibList_Unsorted[TRank]  = (int*)realloc( LB_RecvH_SibList_Unsorted[TRank],
                                                               MemSize_H[TRank]*sizeof(int) );
         }

         LB_RecvH_IDList          [TRank][ LB_RecvH_NList[TRank] ] = SibPID;
         LB_RecvH_SibList_Unsorted[TRank][ LB_RecvH_NList[TRank] ] = SibList_H[t];
         LB_RecvH_NList[TRank] ++;
      }


//    3.2 potential
#     ifdef GRAVITY
      if ( SibList_G[t] )
      {
//       get TRank only if it is not calculated yet
         if ( SibList_H[t] == 0 )
         {
            SibPID   = t + NReal;
            SibLBIdx = amr->patch[0][Lv][SibPID]->LB_Idx;
            TRank    = LB_Index2Rank( Lv, SibLBIdx, CHECK_ON );
         }

//       allocate enough memory
         if ( LB_RecvG_NList[TRank] >= MemSize_G[TRank] )
         {
            MemSize_G                [TRank] += MemUnit_G;
            LB_RecvG_IDList          [TRank]  = (int*)realloc( LB_RecvG_IDList          [TRank],
                                                               MemSize_G[TRank]*sizeof(int) );
            LB_RecvG_SibList_Unsorted[TRank]  = (int*)realloc( LB_RecvG_SibList_Unsorted[TRank],
                                                               MemSize_G[TRank]*sizeof(int) );
         }

         LB_RecvG_IDList          [TRank][ LB_RecvG_NList[TRank] ] = SibPID;
         LB_RecvG_SibList_Unsorted[TRank][ LB_RecvG_NList[TRank] ] = SibList_G[t];
         LB_RecvG_NList[TRank] ++;
      }
#     endif // #ifdef GRAVITY
   } // for (int t=0; t<NBuff; t++)



// 4. get the MPI displacement arrays
// ============================================================================================================
// 4.1 hydro and magnetic field
   int Send_Disp_H[MPI_NRank], Recv_Disp_H[MPI_NRank], NSend_Total_H, NRecv_Total_H;

// 4.1.1 broadcast the number of elements received from different ranks
   MPI_Alltoall( LB_RecvH_NList, 1, MPI_INT, LB_SendH_NList, 1, MPI_INT, MPI_COMM_WORLD );

// 4.1.2 get the displacement and total count
   Send_Disp_H[0] = 0;
   Recv_Disp_H[0] = 0;
   for (int r=1; r<MPI_NRank; r++)
   {
      Send_Disp_H[r] = Send_Disp_H[r-1] + LB_RecvH_NList[r-1];
      Recv_Disp_H[r] = Recv_Disp_H[r-1] + LB_SendH_NList[r-1];
   }
   NSend_Total_H = Send_Disp_H[MPI_NRank-1] + LB_RecvH_NList[MPI_NRank-1];
   NRecv_Total_H = Recv_Disp_H[MPI_NRank-1] + LB_SendH_NList[MPI_NRank-1];


// 4.2 potential
#  ifdef GRAVITY
   int Send_Disp_G[MPI_NRank], Recv_Disp_G[MPI_NRank], NSend_Total_G, NRecv_Total_G;

// 4.2.1 broadcast the number of elements received from different ranks
   MPI_Alltoall( LB_RecvG_NList, 1, MPI_INT, LB_SendG_NList, 1, MPI_INT, MPI_COMM_WORLD );

// 4.2.2 prepare the MPI buffers
   Send_Disp_G[0] = 0;
   Recv_Disp_G[0] = 0;
   for (int r=1; r<MPI_NRank; r++)
   {
      Send_Disp_G[r] = Send_Disp_G[r-1] + LB_RecvG_NList[r-1];
      Recv_Disp_G[r] = Recv_Disp_G[r-1] + LB_SendG_NList[r-1];
   }
   NSend_Total_G = Send_Disp_G[MPI_NRank-1] + LB_RecvG_NList[MPI_NRank-1];
   NRecv_Total_G = Recv_Disp_G[MPI_NRank-1] + LB_SendG_NList[MPI_NRank-1];
#  endif // #ifdef GRAVITY



// 5. sort the recv list
// ============================================================================================================
// 5.1 hydro and magnetic field
// 5.1.1 allocate memory
   if ( LB_RecvH_IDList_IdxTable[0] != NULL )   delete [] LB_RecvH_IDList_IdxTable[0];
   if ( LB_RecvH_SibDiffList    [0] != NULL )   delete [] LB_RecvH_SibDiffList    [0];
   if ( LB_RecvH_LBIdxList      [0] != NULL )   delete [] LB_RecvH_LBIdxList      [0];
   if ( LB_SendH_IDList         [0] != NULL )   delete [] LB_SendH_IDList         [0];
   if ( LB_SendH_SibList        [0] != NULL )   delete [] LB_SendH_SibList        [0];
   if ( LB_SendH_SibDiffList    [0] != NULL )   delete [] LB_SendH_SibDiffList    [0];
   if ( LB_SendH_LBIdxList      [0] != NULL )   delete [] LB_SendH_LBIdxList      [0];

   LB_RecvH_IDList_IdxTable[0] = new int  [NSend_Total_H];
   LB_RecvH_SibList        [0] = new int  [NSend_Total_H];
   LB_RecvH_SibDiffList    [0] = new int  [NSend_Total_H];
   LB_RecvH_LBIdxList      [0] = new long [NSend_Total_H];
   LB_RecvH_PCr1D          [0] = new ulong[NSend_Total_H];
   LB_RecvH_PCr1D_IdxTable [0] = new int  [NSend_Total_H];
   LB_SendH_IDList         [0] = new int  [NRecv_Total_H];
   LB_SendH_SibList        [0] = new int  [NRecv_Total_H];
   LB_SendH_SibDiffList    [0] = new int  [NRecv_Total_H];
   LB_SendH_LBIdxList      [0] = new long [NRecv_Total_H];

   for (int r=0; r<MPI_NRank; r++)
   {
//    5.1.2 assign pointers
      LB_RecvH_IDList_IdxTable[r] = LB_RecvH_IDList_IdxTable[0] + Send_Disp_H[r];
      LB_RecvH_SibList        [r] = LB_RecvH_SibList        [0] + Send_Disp_H[r];
      LB_RecvH_SibDiffList    [r] = LB_RecvH_SibDiffList    [0] + Send_Disp_H[r];
      LB_RecvH_LBIdxList      [r] = LB_RecvH_LBIdxList      [0] + Send_Disp_H[r];
      LB_RecvH_PCr1D          [r] = LB_RecvH_PCr1D          [0] + Send_Disp_H[r];
      LB_RecvH_PCr1D_IdxTable [r] = LB_RecvH_PCr1D_IdxTable [0] + Send_Disp_H[r];
      LB_SendH_IDList         [r] = LB_SendH_IDList         [0] + Recv_Disp_H[r];
      LB_SendH_SibList        [r] = LB_SendH_SibList        [0] + Recv_Disp_H[r];
      LB_SendH_SibDiffList    [r] = LB_SendH_SibDiffList    [0] + Recv_Disp_H[r];
      LB_SendH_LBIdxList      [r] = LB_SendH_LBIdxList      [0] + Recv_Disp_H[r];

//    5.1.3 get the sorted LBIdx list
      for (int t=0; t<LB_RecvH_NList[r]; t++)
         LB_RecvH_LBIdxList[r][t] = amr->patch[0][Lv][ LB_RecvH_IDList[r][t] ]->LB_Idx;

      Mis_Heapsort( LB_RecvH_NList[r], LB_RecvH_LBIdxList[r], LB_RecvH_IDList_IdxTable[r] );

//    5.1.4 get the sorted SibList and PaddedCr1D
      for (int t=0; t<LB_RecvH_NList[r]; t++)
      {
         TPID = LB_RecvH_IDList[r][ LB_RecvH_IDList_IdxTable[r][t] ];

         LB_RecvH_SibList[r][t] = LB_RecvH_SibList_Unsorted[r][ LB_RecvH_IDList_IdxTable[r][t] ];
         LB_RecvH_PCr1D  [r][t] = amr->patch[0][Lv][TPID]->PaddedCr1D;
      }

//    5.1.5 sort PaddedCr1D again and record the index table (for constructing the SibDiff lists later)
      Mis_Heapsort( LB_RecvH_NList[r], LB_RecvH_PCr1D[r], LB_RecvH_PCr1D_IdxTable[r] );

//    5.1.6 get the recv SibDiff lists
      if ( AfterRefine )
      {
         Match_H = new int [ LB_RecvH_NList[r] ];

//       match patches with the same LB_Idx
         Mis_Matching_int( Old_RecvH_NList[r], Old_RecvH_PCr1D[r], LB_RecvH_NList[r], LB_RecvH_PCr1D[r], Match_H );

//       remove sibling directions already exist in the previous MPI lists
         for (int t=0; t<LB_RecvH_NList[r]; t++)
         {
            NID = LB_RecvH_PCr1D_IdxTable[r][t];

            if ( Match_H[t] == -1 )
               LB_RecvH_SibDiffList[r][NID] = LB_RecvH_SibList[r][NID];

            else
            {
               OID = Old_RecvH_PCr1D_IdxTable[r][ Match_H[t] ];

//             add duplicate sibling directions to the old MPI lists (to minimize the amount of data to be resent)
               if ( Old_RecvH_SibList[r][OID] & (1<<26) )   Old_RecvH_SibList[r][OID] |= SibMask_Duplicate[26];
               else
               for (int s=0; s<18; s++)
               if ( Old_RecvH_SibList[r][OID] & (1<< s) )   Old_RecvH_SibList[r][OID] |= SibMask_Duplicate[ s];

//             record SibDiff List
               LB_RecvH_SibDiffList[r][NID] = LB_RecvH_SibList[r][NID] & ( ~Old_RecvH_SibList[r][OID] );
            }
         }

         delete [] Match_H;
      } // if ( AfterRefine )

//    recv PID should not repeat
#     ifdef GAMER_DEBUG
      int *TempIDList = new int [ LB_RecvH_NList[r] ];
      memcpy( TempIDList, LB_RecvH_IDList[r], LB_RecvH_NList[r]*sizeof(int) );

      Mis_Heapsort( LB_RecvH_NList[r], TempIDList, NULL );

      for (int t=1; t<LB_RecvH_NList[r]; t++)
         if ( TempIDList[t] == TempIDList[t-1] )
            Aux_Error( ERROR_INFO, "Lv %d, Rank %d, repeated recv fluid PID %d !!\n",
                       Lv, r, TempIDList[t] );

      delete [] TempIDList;
#     endif
   } // for (int r=0; r<MPI_NRank; r++)


// 5.2 potential
#  ifdef GRAVITY
// 5.2.1 allocate memory
   if ( LB_RecvG_IDList_IdxTable[0] != NULL )   delete [] LB_RecvG_IDList_IdxTable[0];
   if ( LB_RecvG_SibDiffList    [0] != NULL )   delete [] LB_RecvG_SibDiffList    [0];
   if ( LB_RecvG_LBIdxList      [0] != NULL )   delete [] LB_RecvG_LBIdxList      [0];
   if ( LB_SendG_IDList         [0] != NULL )   delete [] LB_SendG_IDList         [0];
   if ( LB_SendG_SibList        [0] != NULL )   delete [] LB_SendG_SibList        [0];
   if ( LB_SendG_SibDiffList    [0] != NULL )   delete [] LB_SendG_SibDiffList    [0];
   if ( LB_SendG_LBIdxList      [0] != NULL )   delete [] LB_SendG_LBIdxList      [0];

   LB_RecvG_IDList_IdxTable[0] = new int  [NSend_Total_G];
   LB_RecvG_SibList        [0] = new int  [NSend_Total_G];
   LB_RecvG_SibDiffList    [0] = new int  [NSend_Total_G];
   LB_RecvG_LBIdxList      [0] = new long [NSend_Total_G];
   LB_RecvG_PCr1D          [0] = new ulong[NSend_Total_G];
   LB_RecvG_PCr1D_IdxTable [0] = new int  [NSend_Total_G];
   LB_SendG_IDList         [0] = new int  [NRecv_Total_G];
   LB_SendG_SibList        [0] = new int  [NRecv_Total_G];
   LB_SendG_SibDiffList    [0] = new int  [NRecv_Total_G];
   LB_SendG_LBIdxList      [0] = new long [NRecv_Total_G];

   for (int r=0; r<MPI_NRank; r++)
   {
//    5.2.2 assign pointers
      LB_RecvG_IDList_IdxTable[r] = LB_RecvG_IDList_IdxTable[0] + Send_Disp_G[r];
      LB_RecvG_SibList        [r] = LB_RecvG_SibList        [0] + Send_Disp_G[r];
      LB_RecvG_SibDiffList    [r] = LB_RecvG_SibDiffList    [0] + Send_Disp_G[r];
      LB_RecvG_LBIdxList      [r] = LB_RecvG_LBIdxList      [0] + Send_Disp_G[r];
      LB_RecvG_PCr1D          [r] = LB_RecvG_PCr1D          [0] + Send_Disp_G[r];
      LB_RecvG_PCr1D_IdxTable [r] = LB_RecvG_PCr1D_IdxTable [0] + Send_Disp_G[r];
      LB_SendG_IDList         [r] = LB_SendG_IDList         [0] + Recv_Disp_G[r];
      LB_SendG_SibList        [r] = LB_SendG_SibList        [0] + Recv_Disp_G[r];
      LB_SendG_SibDiffList    [r] = LB_SendG_SibDiffList    [0] + Recv_Disp_G[r];
      LB_SendG_LBIdxList      [r] = LB_SendG_LBIdxList      [0] + Recv_Disp_G[r];

//    5.2.3 get the sorted LBIdx list
      for (int t=0; t<LB_RecvG_NList[r]; t++)
         LB_RecvG_LBIdxList[r][t] = amr->patch[0][Lv][ LB_RecvG_IDList[r][t] ]->LB_Idx;

      Mis_Heapsort( LB_RecvG_NList[r], LB_RecvG_LBIdxList[r], LB_RecvG_IDList_IdxTable[r] );

//    5.2.4 get the sorted SibList and PaddedCr1D
      for (int t=0; t<LB_RecvG_NList[r]; t++)
      {
         TPID = LB_RecvG_IDList[r][ LB_RecvG_IDList_IdxTable[r][t] ];

         LB_RecvG_SibList[r][t] = LB_RecvG_SibList_Unsorted[r][ LB_RecvG_IDList_IdxTable[r][t] ];
         LB_RecvG_PCr1D  [r][t] = amr->patch[0][Lv][TPID]->PaddedCr1D;
      }

//    5.2.5 sort PaddedCr1D again and record the index table (for constructing the SibDiff lists later)
      Mis_Heapsort( LB_RecvG_NList[r], LB_RecvG_PCr1D[r], LB_RecvG_PCr1D_IdxTable[r] );

//    5.2.6 get the recv SibDiff lists
      if ( AfterRefine )
      {
         Match_G = new int [ LB_RecvG_NList[r] ];

//       match patches with the same LB_Idx
         Mis_Matching_int( Old_RecvG_NList[r], Old_RecvG_PCr1D[r], LB_RecvG_NList[r], LB_RecvG_PCr1D[r], Match_G );

//       remove sibling directions already exist in the previous MPI lists
         for (int t=0; t<LB_RecvG_NList[r]; t++)
         {
            NID = LB_RecvG_PCr1D_IdxTable[r][t];

            if ( Match_G[t] == -1 )
               LB_RecvG_SibDiffList[r][NID] = LB_RecvG_SibList[r][NID];

            else
            {
               OID = Old_RecvG_PCr1D_IdxTable[r][ Match_G[t] ];

//             add duplicate sibling directions to the old MPI lists (to minimize the amount of data to be resent)
               if ( Old_RecvG_SibList[r][OID] & (1<<26) )   Old_RecvG_SibList[r][OID] |= SibMask_Duplicate[26];
               else
               for (int s=0; s<18; s++)
               if ( Old_RecvG_SibList[r][OID] & (1<< s) )   Old_RecvG_SibList[r][OID] |= SibMask_Duplicate[ s];

//             record SibDiff List
               LB_RecvG_SibDiffList[r][NID] = LB_RecvG_SibList[r][NID] & ( ~Old_RecvG_SibList[r][OID] );
            }
         }

         delete [] Match_G;
      } // if ( AfterRefine )

//    recv PID should not repeat
#     ifdef GAMER_DEBUG
      int *TempIDList = new int [ LB_RecvG_NList[r] ];
      memcpy( TempIDList, LB_RecvG_IDList[r], LB_RecvG_NList[r]*sizeof(int) );

      Mis_Heapsort( LB_RecvG_NList[r], TempIDList, NULL );

      for (int t=1; t<LB_RecvG_NList[r]; t++)
         if ( TempIDList[t] == TempIDList[t-1] )
            Aux_Error( ERROR_INFO, "Lv %d, Rank %d, repeated recv potential PID %d !!\n",
                       Lv, r, TempIDList[t] );

      delete [] TempIDList;
#     endif
   } // for (int r=0; r<MPI_NRank; r++)
#  endif // #ifdef GRAVITY



// 6. broadcast the recv list to all other ranks
// ============================================================================================================
// 6.1 hydro and magnetic field
   int  *SendBuf_SibList_H     = LB_RecvH_SibList    [0];
   int  *SendBuf_SibDiffList_H = LB_RecvH_SibDiffList[0];
   long *SendBuf_LBIdx_H       = LB_RecvH_LBIdxList  [0];
   int  *RecvBuf_SibList_H     = LB_SendH_SibList    [0];
   int  *RecvBuf_SibDiffList_H = LB_SendH_SibDiffList[0];
   long *RecvBuf_LBIdx_H       = LB_SendH_LBIdxList  [0];

   MPI_Alltoallv( SendBuf_SibList_H,     LB_RecvH_NList, Send_Disp_H, MPI_INT,
                  RecvBuf_SibList_H,     LB_SendH_NList, Recv_Disp_H, MPI_INT,  MPI_COMM_WORLD );

   if ( AfterRefine )
   MPI_Alltoallv( SendBuf_SibDiffList_H, LB_RecvH_NList, Send_Disp_H, MPI_INT,
                  RecvBuf_SibDiffList_H, LB_SendH_NList, Recv_Disp_H, MPI_INT,  MPI_COMM_WORLD );

   MPI_Alltoallv( SendBuf_LBIdx_H,       LB_RecvH_NList, Send_Disp_H, MPI_LONG,
                  RecvBuf_LBIdx_H,       LB_SendH_NList, Recv_Disp_H, MPI_LONG, MPI_COMM_WORLD );


// 6.2 potential
#  ifdef GRAVITY
   int  *SendBuf_SibList_G     = LB_RecvG_SibList    [0];
   int  *SendBuf_SibDiffList_G = LB_RecvG_SibDiffList[0];
   long *SendBuf_LBIdx_G       = LB_RecvG_LBIdxList  [0];
   int  *RecvBuf_SibList_G     = LB_SendG_SibList    [0];
   int  *RecvBuf_SibDiffList_G = LB_SendG_SibDiffList[0];
   long *RecvBuf_LBIdx_G       = LB_SendG_LBIdxList  [0];

   MPI_Alltoallv( SendBuf_SibList_G,     LB_RecvG_NList, Send_Disp_G, MPI_INT,
                  RecvBuf_SibList_G,     LB_SendG_NList, Recv_Disp_G, MPI_INT,  MPI_COMM_WORLD );

   if ( AfterRefine )
   MPI_Alltoallv( SendBuf_SibDiffList_G, LB_RecvG_NList, Send_Disp_G, MPI_INT,
                  RecvBuf_SibDiffList_G, LB_SendG_NList, Recv_Disp_G, MPI_INT,  MPI_COMM_WORLD );

   MPI_Alltoallv( SendBuf_LBIdx_G,       LB_RecvG_NList, Send_Disp_G, MPI_LONG,
                  RecvBuf_LBIdx_G,       LB_SendG_NList, Recv_Disp_G, MPI_LONG, MPI_COMM_WORLD );
#  endif // #ifdef GRAVITY



// 7. construct the send list
// ============================================================================================================
// 7.1 hydro and magnetic field
   for (int r=0; r<MPI_NRank; r++)
   {
//    7.1.1 allocate the matching array
      Match_H = new int [ LB_SendH_NList[r] ];

//    7.1.2 match the corresponding PID
      Mis_Matching_int( amr->NPatchComma[Lv][1], amr->LB->IdxList_Real[Lv], LB_SendH_NList[r],
                        LB_SendH_LBIdxList[r], Match_H );

//    7.1.3 check: all target patches must be found
      #ifdef GAMER_DEBUG
      for (int t=0; t<LB_SendH_NList[r]; t++)
         if ( Match_H[t] == -1 )
            Aux_Error( ERROR_INFO, "Lv %d, TRank %d, LB_Idx %ld found no matching patches (hydro) !!\n",
                       Lv, r, LB_SendH_LBIdxList[r][t] );
#     endif

//    7.1.4 store the patch indices to send data
      for (int t=0; t<LB_SendH_NList[r]; t++)
         LB_SendH_IDList[r][t] = amr->LB->IdxList_Real_IdxTable[Lv][ Match_H[t] ];

      delete [] Match_H;
   } // for (int r=0; r<MPI_NRank; r++)


// 7.2 potential
#  ifdef GRAVITY
   for (int r=0; r<MPI_NRank; r++)
   {
//    7.2.1 allocate the matching array
      Match_G = new int [ LB_SendG_NList[r] ];

//    7.2.2 match the corresponding PID
      Mis_Matching_int( amr->NPatchComma[Lv][1], amr->LB->IdxList_Real[Lv], LB_SendG_NList[r],
                        LB_SendG_LBIdxList[r], Match_G );

//    7.2.3 check: all target patches must be found
      #ifdef GAMER_DEBUG
      for (int t=0; t<LB_SendG_NList[r]; t++)
         if ( Match_G[t] == -1 )
            Aux_Error( ERROR_INFO, "Lv %d, TRank %d, LB_Idx %ld found no matching patches (potential) !!\n",
                       Lv, r, LB_SendG_LBIdxList[r][t] );
#     endif

//    7.2.4 store the patch indices to send data
      for (int t=0; t<LB_SendG_NList[r]; t++)
         LB_SendG_IDList[r][t] = amr->LB->IdxList_Real_IdxTable[Lv][ Match_G[t] ];

      delete [] Match_G;
   }
#  endif // #ifdef GRAVITY



// free memory
   for (int s=0; s<26; s++)
   {
      delete [] TSib_List   [s];
      delete [] RSib_List   [s];
      delete [] SibPID_Delta[s];
   }

   free( SibList_H );
   for (int r=0; r<MPI_NRank; r++)  free( LB_RecvH_SibList_Unsorted[r] );

   if ( Old_RecvH_SibList       [0] != NULL )    delete [] Old_RecvH_SibList       [0];
   if ( Old_RecvH_PCr1D         [0] != NULL )    delete [] Old_RecvH_PCr1D         [0];
   if ( Old_RecvH_PCr1D_IdxTable[0] != NULL )    delete [] Old_RecvH_PCr1D_IdxTable[0];

#  ifdef GRAVITY
   free( SibList_G );
   for (int r=0; r<MPI_NRank; r++)  free( LB_RecvG_SibList_Unsorted[r] );

   if ( Old_RecvG_SibList       [0] != NULL )    delete [] Old_RecvG_SibList       [0];
   if ( Old_RecvG_PCr1D         [0] != NULL )    delete [] Old_RecvG_PCr1D         [0];
   if ( Old_RecvG_PCr1D_IdxTable[0] != NULL )    delete [] Old_RecvG_PCr1D_IdxTable[0];
#  endif

} // FUNCTION : LB_RecordExchangeDataPatchID



//-------------------------------------------------------------------------------------------------------
// Function    :  SetSiblingMask
// Description :  Set the mask for determining which part of patch data to be sent
//
// Note        :  Element 0 ~ 25 : data in 26 sibling directions
//                Element 26     : entire patch data
//
// Parameter   :  SibMask_Check     : Mask for checking whether the target sibling direction has already
//                                    been included
//                SibMask_Clear     : Mask for clearing the duplicated sibling directions
//                SibMask_Duplicate : Mask for checking if there are duplicate target sibling directions
//-------------------------------------------------------------------------------------------------------
void SetSiblingMask( int SibMask_Check[], int SibMask_Clear[], int SibMask_Duplicate[] )
{

// check
   SibMask_Check[ 0] = (1<<26) | (1<< 0);
   SibMask_Check[ 1] = (1<<26) | (1<< 1);
   SibMask_Check[ 2] = (1<<26) | (1<< 2);
   SibMask_Check[ 3] = (1<<26) | (1<< 3);
   SibMask_Check[ 4] = (1<<26) | (1<< 4);
   SibMask_Check[ 5] = (1<<26) | (1<< 5);

   SibMask_Check[ 6] = (1<<26) | (1<< 6) | (1<<0) | (1<<2);
   SibMask_Check[ 7] = (1<<26) | (1<< 7) | (1<<1) | (1<<2);
   SibMask_Check[ 8] = (1<<26) | (1<< 8) | (1<<0) | (1<<3);
   SibMask_Check[ 9] = (1<<26) | (1<< 9) | (1<<1) | (1<<3);
   SibMask_Check[10] = (1<<26) | (1<<10) | (1<<2) | (1<<4);
   SibMask_Check[11] = (1<<26) | (1<<11) | (1<<3) | (1<<4);
   SibMask_Check[12] = (1<<26) | (1<<12) | (1<<2) | (1<<5);
   SibMask_Check[13] = (1<<26) | (1<<13) | (1<<3) | (1<<5);
   SibMask_Check[14] = (1<<26) | (1<<14) | (1<<0) | (1<<4);
   SibMask_Check[15] = (1<<26) | (1<<15) | (1<<0) | (1<<5);
   SibMask_Check[16] = (1<<26) | (1<<16) | (1<<1) | (1<<4);
   SibMask_Check[17] = (1<<26) | (1<<17) | (1<<1) | (1<<5);

   SibMask_Check[18] = (1<<26) | (1<<18) | (1<<0) | (1<<2) | (1<<4) | (1<<6) | (1<<10) | (1<<14);
   SibMask_Check[19] = (1<<26) | (1<<19) | (1<<1) | (1<<2) | (1<<4) | (1<<7) | (1<<10) | (1<<16);
   SibMask_Check[20] = (1<<26) | (1<<20) | (1<<0) | (1<<3) | (1<<4) | (1<<8) | (1<<11) | (1<<14);
   SibMask_Check[21] = (1<<26) | (1<<21) | (1<<1) | (1<<3) | (1<<4) | (1<<9) | (1<<11) | (1<<16);
   SibMask_Check[22] = (1<<26) | (1<<22) | (1<<0) | (1<<2) | (1<<5) | (1<<6) | (1<<12) | (1<<15);
   SibMask_Check[23] = (1<<26) | (1<<23) | (1<<1) | (1<<2) | (1<<5) | (1<<7) | (1<<12) | (1<<17);
   SibMask_Check[24] = (1<<26) | (1<<24) | (1<<0) | (1<<3) | (1<<5) | (1<<8) | (1<<13) | (1<<15);
   SibMask_Check[25] = (1<<26) | (1<<25) | (1<<1) | (1<<3) | (1<<5) | (1<<9) | (1<<13) | (1<<17);

   SibMask_Check[26] = (1<<26);


// duplicate
   SibMask_Duplicate[ 0] = (1<<18) | (1<<14) | (1<<20) | (1<< 6) | (1<< 8) | (1<<22) | (1<<15) | (1<<24);
   SibMask_Duplicate[ 1] = (1<<19) | (1<<16) | (1<<21) | (1<< 7) | (1<< 9) | (1<<23) | (1<<17) | (1<<25);
   SibMask_Duplicate[ 2] = (1<<18) | (1<<10) | (1<<19) | (1<< 6) | (1<< 7) | (1<<22) | (1<<12) | (1<<23);
   SibMask_Duplicate[ 3] = (1<<20) | (1<<11) | (1<<21) | (1<< 8) | (1<< 9) | (1<<24) | (1<<13) | (1<<25);
   SibMask_Duplicate[ 4] = (1<<18) | (1<<10) | (1<<19) | (1<<14) | (1<<16) | (1<<20) | (1<<11) | (1<<21);
   SibMask_Duplicate[ 5] = (1<<22) | (1<<12) | (1<<23) | (1<<15) | (1<<17) | (1<<24) | (1<<13) | (1<<25);

   SibMask_Duplicate[ 6] = (1<<18) | (1<<22);
   SibMask_Duplicate[ 7] = (1<<19) | (1<<23);
   SibMask_Duplicate[ 8] = (1<<20) | (1<<24);
   SibMask_Duplicate[ 9] = (1<<21) | (1<<25);
   SibMask_Duplicate[10] = (1<<18) | (1<<19);
   SibMask_Duplicate[11] = (1<<20) | (1<<21);
   SibMask_Duplicate[12] = (1<<22) | (1<<23);
   SibMask_Duplicate[13] = (1<<24) | (1<<25);
   SibMask_Duplicate[14] = (1<<18) | (1<<20);
   SibMask_Duplicate[15] = (1<<22) | (1<<24);
   SibMask_Duplicate[16] = (1<<19) | (1<<21);
   SibMask_Duplicate[17] = (1<<23) | (1<<25);

   SibMask_Duplicate[18] = 0;
   SibMask_Duplicate[19] = 0;
   SibMask_Duplicate[20] = 0;
   SibMask_Duplicate[21] = 0;
   SibMask_Duplicate[22] = 0;
   SibMask_Duplicate[23] = 0;
   SibMask_Duplicate[24] = 0;
   SibMask_Duplicate[25] = 0;

   SibMask_Duplicate[26] = ~(1<<26);


// clear
   for (int s=0; s<27; s++)   SibMask_Clear[s] = ~SibMask_Duplicate[s];

} // FUNCTION : SetSiblingMask



//-------------------------------------------------------------------------------------------------------
// Function    :  SetReceiveSibling
// Description :  Set the sibling directions for receiving ghost-zone data at the coarse-grid level
//
// Note        :  1. RSib_List[] needs to be deallocated manually
//                2. The order of sibling indices recorded in RSib_List[] must be defined consistently with those
//                   defined in SetTargetSibling()
//
// Parameter   :  RSib_List : Target sibling indices along different sibling directions
//-------------------------------------------------------------------------------------------------------
void SetReceiveSibling( int* RSib_List[] )
{

   int NRSib[26];

   for (int t= 0; t< 6; t++)  NRSib[t] = 18;
   for (int t= 6; t<18; t++)  NRSib[t] = 12;
   for (int t=18; t<26; t++)  NRSib[t] =  8;

   for (int s=0; s<26; s++)   RSib_List[s] = new int [ NRSib[s] ];

   RSib_List[ 0][ 0] =  1;
   RSib_List[ 0][ 1] = 25;
   RSib_List[ 0][ 2] = 24;
   RSib_List[ 0][ 3] = 17;
   RSib_List[ 0][ 4] = 15;
   RSib_List[ 0][ 5] = 23;
   RSib_List[ 0][ 6] = 22;
   RSib_List[ 0][ 7] =  9;
   RSib_List[ 0][ 8] =  8;
   RSib_List[ 0][ 9] =  0;
   RSib_List[ 0][10] =  7;
   RSib_List[ 0][11] =  6;
   RSib_List[ 0][12] = 21;
   RSib_List[ 0][13] = 20;
   RSib_List[ 0][14] = 16;
   RSib_List[ 0][15] = 14;
   RSib_List[ 0][16] = 19;
   RSib_List[ 0][17] = 18;

   RSib_List[ 1][ 0] =  0;
   RSib_List[ 1][ 1] = 25;
   RSib_List[ 1][ 2] = 24;
   RSib_List[ 1][ 3] = 17;
   RSib_List[ 1][ 4] = 15;
   RSib_List[ 1][ 5] = 23;
   RSib_List[ 1][ 6] = 22;
   RSib_List[ 1][ 7] =  9;
   RSib_List[ 1][ 8] =  8;
   RSib_List[ 1][ 9] =  1;
   RSib_List[ 1][10] =  7;
   RSib_List[ 1][11] =  6;
   RSib_List[ 1][12] = 21;
   RSib_List[ 1][13] = 20;
   RSib_List[ 1][14] = 16;
   RSib_List[ 1][15] = 14;
   RSib_List[ 1][16] = 19;
   RSib_List[ 1][17] = 18;

   RSib_List[ 2][ 0] =  3;
   RSib_List[ 2][ 1] = 25;
   RSib_List[ 2][ 2] = 13;
   RSib_List[ 2][ 3] = 24;
   RSib_List[ 2][ 4] = 23;
   RSib_List[ 2][ 5] = 12;
   RSib_List[ 2][ 6] = 22;
   RSib_List[ 2][ 7] =  9;
   RSib_List[ 2][ 8] =  8;
   RSib_List[ 2][ 9] =  7;
   RSib_List[ 2][10] =  2;
   RSib_List[ 2][11] =  6;
   RSib_List[ 2][12] = 21;
   RSib_List[ 2][13] = 11;
   RSib_List[ 2][14] = 20;
   RSib_List[ 2][15] = 19;
   RSib_List[ 2][16] = 10;
   RSib_List[ 2][17] = 18;

   RSib_List[ 3][ 0] =  2;
   RSib_List[ 3][ 1] = 25;
   RSib_List[ 3][ 2] = 13;
   RSib_List[ 3][ 3] = 24;
   RSib_List[ 3][ 4] = 23;
   RSib_List[ 3][ 5] = 12;
   RSib_List[ 3][ 6] = 22;
   RSib_List[ 3][ 7] =  9;
   RSib_List[ 3][ 8] =  3;
   RSib_List[ 3][ 9] =  8;
   RSib_List[ 3][10] =  7;
   RSib_List[ 3][11] =  6;
   RSib_List[ 3][12] = 21;
   RSib_List[ 3][13] = 11;
   RSib_List[ 3][14] = 20;
   RSib_List[ 3][15] = 19;
   RSib_List[ 3][16] = 10;
   RSib_List[ 3][17] = 18;

   RSib_List[ 4][ 0] =  5;
   RSib_List[ 4][ 1] = 25;
   RSib_List[ 4][ 2] = 13;
   RSib_List[ 4][ 3] = 24;
   RSib_List[ 4][ 4] = 17;
   RSib_List[ 4][ 5] = 15;
   RSib_List[ 4][ 6] = 23;
   RSib_List[ 4][ 7] = 12;
   RSib_List[ 4][ 8] = 22;
   RSib_List[ 4][ 9] = 21;
   RSib_List[ 4][10] = 11;
   RSib_List[ 4][11] = 20;
   RSib_List[ 4][12] = 16;
   RSib_List[ 4][13] =  4;
   RSib_List[ 4][14] = 14;
   RSib_List[ 4][15] = 19;
   RSib_List[ 4][16] = 10;
   RSib_List[ 4][17] = 18;

   RSib_List[ 5][ 0] =  4;
   RSib_List[ 5][ 1] = 25;
   RSib_List[ 5][ 2] = 13;
   RSib_List[ 5][ 3] = 24;
   RSib_List[ 5][ 4] = 17;
   RSib_List[ 5][ 5] =  5;
   RSib_List[ 5][ 6] = 15;
   RSib_List[ 5][ 7] = 23;
   RSib_List[ 5][ 8] = 12;
   RSib_List[ 5][ 9] = 22;
   RSib_List[ 5][10] = 21;
   RSib_List[ 5][11] = 11;
   RSib_List[ 5][12] = 20;
   RSib_List[ 5][13] = 16;
   RSib_List[ 5][14] = 14;
   RSib_List[ 5][15] = 19;
   RSib_List[ 5][16] = 10;
   RSib_List[ 5][17] = 18;

   RSib_List[ 6][ 0] =  9;
   RSib_List[ 6][ 1] = 25;
   RSib_List[ 6][ 2] = 24;
   RSib_List[ 6][ 3] = 23;
   RSib_List[ 6][ 4] = 22;
   RSib_List[ 6][ 5] =  8;
   RSib_List[ 6][ 6] =  7;
   RSib_List[ 6][ 7] =  6;
   RSib_List[ 6][ 8] = 21;
   RSib_List[ 6][ 9] = 20;
   RSib_List[ 6][10] = 19;
   RSib_List[ 6][11] = 18;

   RSib_List[ 7][ 0] =  8;
   RSib_List[ 7][ 1] = 25;
   RSib_List[ 7][ 2] = 24;
   RSib_List[ 7][ 3] = 23;
   RSib_List[ 7][ 4] = 22;
   RSib_List[ 7][ 5] =  9;
   RSib_List[ 7][ 6] =  7;
   RSib_List[ 7][ 7] =  6;
   RSib_List[ 7][ 8] = 21;
   RSib_List[ 7][ 9] = 20;
   RSib_List[ 7][10] = 19;
   RSib_List[ 7][11] = 18;

   RSib_List[ 8][ 0] =  7;
   RSib_List[ 8][ 1] = 25;
   RSib_List[ 8][ 2] = 24;
   RSib_List[ 8][ 3] = 23;
   RSib_List[ 8][ 4] = 22;
   RSib_List[ 8][ 5] =  9;
   RSib_List[ 8][ 6] =  8;
   RSib_List[ 8][ 7] =  6;
   RSib_List[ 8][ 8] = 21;
   RSib_List[ 8][ 9] = 20;
   RSib_List[ 8][10] = 19;
   RSib_List[ 8][11] = 18;

   RSib_List[ 9][ 0] =  6;
   RSib_List[ 9][ 1] = 25;
   RSib_List[ 9][ 2] = 24;
   RSib_List[ 9][ 3] = 23;
   RSib_List[ 9][ 4] = 22;
   RSib_List[ 9][ 5] =  9;
   RSib_List[ 9][ 6] =  8;
   RSib_List[ 9][ 7] =  7;
   RSib_List[ 9][ 8] = 21;
   RSib_List[ 9][ 9] = 20;
   RSib_List[ 9][10] = 19;
   RSib_List[ 9][11] = 18;

   RSib_List[10][ 0] = 13;
   RSib_List[10][ 1] = 25;
   RSib_List[10][ 2] = 24;
   RSib_List[10][ 3] = 23;
   RSib_List[10][ 4] = 12;
   RSib_List[10][ 5] = 22;
   RSib_List[10][ 6] = 21;
   RSib_List[10][ 7] = 11;
   RSib_List[10][ 8] = 20;
   RSib_List[10][ 9] = 19;
   RSib_List[10][10] = 10;
   RSib_List[10][11] = 18;

   RSib_List[11][ 0] = 12;
   RSib_List[11][ 1] = 25;
   RSib_List[11][ 2] = 13;
   RSib_List[11][ 3] = 24;
   RSib_List[11][ 4] = 23;
   RSib_List[11][ 5] = 22;
   RSib_List[11][ 6] = 21;
   RSib_List[11][ 7] = 11;
   RSib_List[11][ 8] = 20;
   RSib_List[11][ 9] = 19;
   RSib_List[11][10] = 10;
   RSib_List[11][11] = 18;

   RSib_List[12][ 0] = 11;
   RSib_List[12][ 1] = 25;
   RSib_List[12][ 2] = 13;
   RSib_List[12][ 3] = 24;
   RSib_List[12][ 4] = 23;
   RSib_List[12][ 5] = 12;
   RSib_List[12][ 6] = 22;
   RSib_List[12][ 7] = 21;
   RSib_List[12][ 8] = 20;
   RSib_List[12][ 9] = 19;
   RSib_List[12][10] = 10;
   RSib_List[12][11] = 18;

   RSib_List[13][ 0] = 10;
   RSib_List[13][ 1] = 25;
   RSib_List[13][ 2] = 13;
   RSib_List[13][ 3] = 24;
   RSib_List[13][ 4] = 23;
   RSib_List[13][ 5] = 12;
   RSib_List[13][ 6] = 22;
   RSib_List[13][ 7] = 21;
   RSib_List[13][ 8] = 11;
   RSib_List[13][ 9] = 20;
   RSib_List[13][10] = 19;
   RSib_List[13][11] = 18;

   RSib_List[14][ 0] = 17;
   RSib_List[14][ 1] = 25;
   RSib_List[14][ 2] = 24;
   RSib_List[14][ 3] = 15;
   RSib_List[14][ 4] = 23;
   RSib_List[14][ 5] = 22;
   RSib_List[14][ 6] = 21;
   RSib_List[14][ 7] = 20;
   RSib_List[14][ 8] = 16;
   RSib_List[14][ 9] = 14;
   RSib_List[14][10] = 19;
   RSib_List[14][11] = 18;

   RSib_List[15][ 0] = 16;
   RSib_List[15][ 1] = 25;
   RSib_List[15][ 2] = 24;
   RSib_List[15][ 3] = 17;
   RSib_List[15][ 4] = 15;
   RSib_List[15][ 5] = 23;
   RSib_List[15][ 6] = 22;
   RSib_List[15][ 7] = 21;
   RSib_List[15][ 8] = 20;
   RSib_List[15][ 9] = 14;
   RSib_List[15][10] = 19;
   RSib_List[15][11] = 18;

   RSib_List[16][ 0] = 15;
   RSib_List[16][ 1] = 25;
   RSib_List[16][ 2] = 24;
   RSib_List[16][ 3] = 17;
   RSib_List[16][ 4] = 23;
   RSib_List[16][ 5] = 22;
   RSib_List[16][ 6] = 21;
   RSib_List[16][ 7] = 20;
   RSib_List[16][ 8] = 16;
   RSib_List[16][ 9] = 14;
   RSib_List[16][10] = 19;
   RSib_List[16][11] = 18;

   RSib_List[17][ 0] = 14;
   RSib_List[17][ 1] = 25;
   RSib_List[17][ 2] = 24;
   RSib_List[17][ 3] = 17;
   RSib_List[17][ 4] = 15;
   RSib_List[17][ 5] = 23;
   RSib_List[17][ 6] = 22;
   RSib_List[17][ 7] = 21;
   RSib_List[17][ 8] = 20;
   RSib_List[17][ 9] = 16;
   RSib_List[17][10] = 19;
   RSib_List[17][11] = 18;

   RSib_List[18][ 0] = 25;
   RSib_List[18][ 1] = 24;
   RSib_List[18][ 2] = 23;
   RSib_List[18][ 3] = 22;
   RSib_List[18][ 4] = 21;
   RSib_List[18][ 5] = 20;
   RSib_List[18][ 6] = 19;
   RSib_List[18][ 7] = 18;

   RSib_List[19][ 0] = 24;
   RSib_List[19][ 1] = 25;
   RSib_List[19][ 2] = 23;
   RSib_List[19][ 3] = 22;
   RSib_List[19][ 4] = 21;
   RSib_List[19][ 5] = 20;
   RSib_List[19][ 6] = 19;
   RSib_List[19][ 7] = 18;

   RSib_List[20][ 0] = 23;
   RSib_List[20][ 1] = 25;
   RSib_List[20][ 2] = 24;
   RSib_List[20][ 3] = 22;
   RSib_List[20][ 4] = 21;
   RSib_List[20][ 5] = 20;
   RSib_List[20][ 6] = 19;
   RSib_List[20][ 7] = 18;

   RSib_List[21][ 0] = 22;
   RSib_List[21][ 1] = 25;
   RSib_List[21][ 2] = 24;
   RSib_List[21][ 3] = 23;
   RSib_List[21][ 4] = 21;
   RSib_List[21][ 5] = 20;
   RSib_List[21][ 6] = 19;
   RSib_List[21][ 7] = 18;

   RSib_List[22][ 0] = 21;
   RSib_List[22][ 1] = 25;
   RSib_List[22][ 2] = 24;
   RSib_List[22][ 3] = 23;
   RSib_List[22][ 4] = 22;
   RSib_List[22][ 5] = 20;
   RSib_List[22][ 6] = 19;
   RSib_List[22][ 7] = 18;

   RSib_List[23][ 0] = 20;
   RSib_List[23][ 1] = 25;
   RSib_List[23][ 2] = 24;
   RSib_List[23][ 3] = 23;
   RSib_List[23][ 4] = 22;
   RSib_List[23][ 5] = 21;
   RSib_List[23][ 6] = 19;
   RSib_List[23][ 7] = 18;

   RSib_List[24][ 0] = 19;
   RSib_List[24][ 1] = 25;
   RSib_List[24][ 2] = 24;
   RSib_List[24][ 3] = 23;
   RSib_List[24][ 4] = 22;
   RSib_List[24][ 5] = 21;
   RSib_List[24][ 6] = 20;
   RSib_List[24][ 7] = 18;

   RSib_List[25][ 0] = 18;
   RSib_List[25][ 1] = 25;
   RSib_List[25][ 2] = 24;
   RSib_List[25][ 3] = 23;
   RSib_List[25][ 4] = 22;
   RSib_List[25][ 5] = 21;
   RSib_List[25][ 6] = 20;
   RSib_List[25][ 7] = 19;

} // FUNCTION : SetReceiveSibling



//-------------------------------------------------------------------------------------------------------
// Function    :  SetTargetSibling
// Description :  Set the target sibling directions for looping over all father-sibling patches
//
// Note        :  1. TSib needs to be deallocated manually
//                2. The order of sibling indices recorded in TSib must be defined consistently with those
//                   defined in "SetReceiveSibling"
//
// Parameter   :  NTSib : Number of target sibling patches along different sibling directions
//                TSib  : Target sibling indices along different sibling directions
//-------------------------------------------------------------------------------------------------------
void SetTargetSibling( int NTSib[], int* TSib[] )
{

   for (int t= 0; t< 6; t++)  NTSib[t] = 17;
   for (int t= 6; t<18; t++)  NTSib[t] = 11;
   for (int t=18; t<26; t++)  NTSib[t] =  7;

   for (int s=0; s<26; s++)   TSib[s] = new int [ NTSib[s] ];

   TSib[ 0][ 0] = 10;
   TSib[ 0][ 1] = 19;
   TSib[ 0][ 2] =  4;
   TSib[ 0][ 3] = 16;
   TSib[ 0][ 4] = 11;
   TSib[ 0][ 5] = 21;
   TSib[ 0][ 6] =  2;
   TSib[ 0][ 7] =  7;
   TSib[ 0][ 8] =  1;
   TSib[ 0][ 9] =  3;
   TSib[ 0][10] =  9;
   TSib[ 0][11] = 12;
   TSib[ 0][12] = 23;
   TSib[ 0][13] =  5;
   TSib[ 0][14] = 17;
   TSib[ 0][15] = 13;
   TSib[ 0][16] = 25;

   TSib[ 1][ 0] = 18;
   TSib[ 1][ 1] = 10;
   TSib[ 1][ 2] = 14;
   TSib[ 1][ 3] =  4;
   TSib[ 1][ 4] = 20;
   TSib[ 1][ 5] = 11;
   TSib[ 1][ 6] =  6;
   TSib[ 1][ 7] =  2;
   TSib[ 1][ 8] =  0;
   TSib[ 1][ 9] =  8;
   TSib[ 1][10] =  3;
   TSib[ 1][11] = 22;
   TSib[ 1][12] = 12;
   TSib[ 1][13] = 15;
   TSib[ 1][14] =  5;
   TSib[ 1][15] = 24;
   TSib[ 1][16] = 13;

   TSib[ 2][ 0] = 14;
   TSib[ 2][ 1] =  4;
   TSib[ 2][ 2] = 16;
   TSib[ 2][ 3] = 20;
   TSib[ 2][ 4] = 11;
   TSib[ 2][ 5] = 21;
   TSib[ 2][ 6] =  0;
   TSib[ 2][ 7] =  1;
   TSib[ 2][ 8] =  8;
   TSib[ 2][ 9] =  3;
   TSib[ 2][10] =  9;
   TSib[ 2][11] = 15;
   TSib[ 2][12] =  5;
   TSib[ 2][13] = 17;
   TSib[ 2][14] = 24;
   TSib[ 2][15] = 13;
   TSib[ 2][16] = 25;

   TSib[ 3][ 0] = 18;
   TSib[ 3][ 1] = 10;
   TSib[ 3][ 2] = 19;
   TSib[ 3][ 3] = 14;
   TSib[ 3][ 4] =  4;
   TSib[ 3][ 5] = 16;
   TSib[ 3][ 6] =  6;
   TSib[ 3][ 7] =  2;
   TSib[ 3][ 8] =  7;
   TSib[ 3][ 9] =  0;
   TSib[ 3][10] =  1;
   TSib[ 3][11] = 22;
   TSib[ 3][12] = 12;
   TSib[ 3][13] = 23;
   TSib[ 3][14] = 15;
   TSib[ 3][15] =  5;
   TSib[ 3][16] = 17;

   TSib[ 4][ 0] =  6;
   TSib[ 4][ 1] =  2;
   TSib[ 4][ 2] =  7;
   TSib[ 4][ 3] =  0;
   TSib[ 4][ 4] =  1;
   TSib[ 4][ 5] =  8;
   TSib[ 4][ 6] =  3;
   TSib[ 4][ 7] =  9;
   TSib[ 4][ 8] = 22;
   TSib[ 4][ 9] = 12;
   TSib[ 4][10] = 23;
   TSib[ 4][11] = 15;
   TSib[ 4][12] =  5;
   TSib[ 4][13] = 17;
   TSib[ 4][14] = 24;
   TSib[ 4][15] = 13;
   TSib[ 4][16] = 25;

   TSib[ 5][ 0] = 18;
   TSib[ 5][ 1] = 10;
   TSib[ 5][ 2] = 19;
   TSib[ 5][ 3] = 14;
   TSib[ 5][ 4] =  4;
   TSib[ 5][ 5] = 16;
   TSib[ 5][ 6] = 20;
   TSib[ 5][ 7] = 11;
   TSib[ 5][ 8] = 21;
   TSib[ 5][ 9] =  6;
   TSib[ 5][10] =  2;
   TSib[ 5][11] =  7;
   TSib[ 5][12] =  0;
   TSib[ 5][13] =  1;
   TSib[ 5][14] =  8;
   TSib[ 5][15] =  3;
   TSib[ 5][16] =  9;

   TSib[ 6][ 0] =  4;
   TSib[ 6][ 1] = 16;
   TSib[ 6][ 2] = 11;
   TSib[ 6][ 3] = 21;
   TSib[ 6][ 4] =  1;
   TSib[ 6][ 5] =  3;
   TSib[ 6][ 6] =  9;
   TSib[ 6][ 7] =  5;
   TSib[ 6][ 8] = 17;
   TSib[ 6][ 9] = 13;
   TSib[ 6][10] = 25;

   TSib[ 7][ 0] = 14;
   TSib[ 7][ 1] =  4;
   TSib[ 7][ 2] = 20;
   TSib[ 7][ 3] = 11;
   TSib[ 7][ 4] =  0;
   TSib[ 7][ 5] =  8;
   TSib[ 7][ 6] =  3;
   TSib[ 7][ 7] = 15;
   TSib[ 7][ 8] =  5;
   TSib[ 7][ 9] = 24;
   TSib[ 7][10] = 13;

   TSib[ 8][ 0] = 10;
   TSib[ 8][ 1] = 19;
   TSib[ 8][ 2] =  4;
   TSib[ 8][ 3] = 16;
   TSib[ 8][ 4] =  2;
   TSib[ 8][ 5] =  7;
   TSib[ 8][ 6] =  1;
   TSib[ 8][ 7] = 12;
   TSib[ 8][ 8] = 23;
   TSib[ 8][ 9] =  5;
   TSib[ 8][10] = 17;

   TSib[ 9][ 0] = 18;
   TSib[ 9][ 1] = 10;
   TSib[ 9][ 2] = 14;
   TSib[ 9][ 3] =  4;
   TSib[ 9][ 4] =  6;
   TSib[ 9][ 5] =  2;
   TSib[ 9][ 6] =  0;
   TSib[ 9][ 7] = 22;
   TSib[ 9][ 8] = 12;
   TSib[ 9][ 9] = 15;
   TSib[ 9][10] =  5;

   TSib[10][ 0] =  0;
   TSib[10][ 1] =  1;
   TSib[10][ 2] =  8;
   TSib[10][ 3] =  3;
   TSib[10][ 4] =  9;
   TSib[10][ 5] = 15;
   TSib[10][ 6] =  5;
   TSib[10][ 7] = 17;
   TSib[10][ 8] = 24;
   TSib[10][ 9] = 13;
   TSib[10][10] = 25;

   TSib[11][ 0] =  6;
   TSib[11][ 1] =  2;
   TSib[11][ 2] =  7;
   TSib[11][ 3] =  0;
   TSib[11][ 4] =  1;
   TSib[11][ 5] = 22;
   TSib[11][ 6] = 12;
   TSib[11][ 7] = 23;
   TSib[11][ 8] = 15;
   TSib[11][ 9] =  5;
   TSib[11][10] = 17;

   TSib[12][ 0] = 14;
   TSib[12][ 1] =  4;
   TSib[12][ 2] = 16;
   TSib[12][ 3] = 20;
   TSib[12][ 4] = 11;
   TSib[12][ 5] = 21;
   TSib[12][ 6] =  0;
   TSib[12][ 7] =  1;
   TSib[12][ 8] =  8;
   TSib[12][ 9] =  3;
   TSib[12][10] =  9;

   TSib[13][ 0] = 18;
   TSib[13][ 1] = 10;
   TSib[13][ 2] = 19;
   TSib[13][ 3] = 14;
   TSib[13][ 4] =  4;
   TSib[13][ 5] = 16;
   TSib[13][ 6] =  6;
   TSib[13][ 7] =  2;
   TSib[13][ 8] =  7;
   TSib[13][ 9] =  0;
   TSib[13][10] =  1;

   TSib[14][ 0] =  2;
   TSib[14][ 1] =  7;
   TSib[14][ 2] =  1;
   TSib[14][ 3] =  3;
   TSib[14][ 4] =  9;
   TSib[14][ 5] = 12;
   TSib[14][ 6] = 23;
   TSib[14][ 7] =  5;
   TSib[14][ 8] = 17;
   TSib[14][ 9] = 13;
   TSib[14][10] = 25;

   TSib[15][ 0] = 10;
   TSib[15][ 1] = 19;
   TSib[15][ 2] =  4;
   TSib[15][ 3] = 16;
   TSib[15][ 4] = 11;
   TSib[15][ 5] = 21;
   TSib[15][ 6] =  2;
   TSib[15][ 7] =  7;
   TSib[15][ 8] =  1;
   TSib[15][ 9] =  3;
   TSib[15][10] =  9;

   TSib[16][ 0] =  6;
   TSib[16][ 1] =  2;
   TSib[16][ 2] =  0;
   TSib[16][ 3] =  8;
   TSib[16][ 4] =  3;
   TSib[16][ 5] = 22;
   TSib[16][ 6] = 12;
   TSib[16][ 7] = 15;
   TSib[16][ 8] =  5;
   TSib[16][ 9] = 24;
   TSib[16][10] = 13;

   TSib[17][ 0] = 18;
   TSib[17][ 1] = 10;
   TSib[17][ 2] = 14;
   TSib[17][ 3] =  4;
   TSib[17][ 4] = 20;
   TSib[17][ 5] = 11;
   TSib[17][ 6] =  6;
   TSib[17][ 7] =  2;
   TSib[17][ 8] =  0;
   TSib[17][ 9] =  8;
   TSib[17][10] =  3;

   TSib[18][ 0] =  1;
   TSib[18][ 1] =  3;
   TSib[18][ 2] =  9;
   TSib[18][ 3] =  5;
   TSib[18][ 4] = 17;
   TSib[18][ 5] = 13;
   TSib[18][ 6] = 25;

   TSib[19][ 0] =  0;
   TSib[19][ 1] =  8;
   TSib[19][ 2] =  3;
   TSib[19][ 3] = 15;
   TSib[19][ 4] =  5;
   TSib[19][ 5] = 24;
   TSib[19][ 6] = 13;

   TSib[20][ 0] =  2;
   TSib[20][ 1] =  7;
   TSib[20][ 2] =  1;
   TSib[20][ 3] = 12;
   TSib[20][ 4] = 23;
   TSib[20][ 5] =  5;
   TSib[20][ 6] = 17;

   TSib[21][ 0] =  6;
   TSib[21][ 1] =  2;
   TSib[21][ 2] =  0;
   TSib[21][ 3] = 22;
   TSib[21][ 4] = 12;
   TSib[21][ 5] = 15;
   TSib[21][ 6] =  5;

   TSib[22][ 0] =  4;
   TSib[22][ 1] = 16;
   TSib[22][ 2] = 11;
   TSib[22][ 3] = 21;
   TSib[22][ 4] =  1;
   TSib[22][ 5] =  3;
   TSib[22][ 6] =  9;

   TSib[23][ 0] = 14;
   TSib[23][ 1] =  4;
   TSib[23][ 2] = 20;
   TSib[23][ 3] = 11;
   TSib[23][ 4] =  0;
   TSib[23][ 5] =  8;
   TSib[23][ 6] =  3;

   TSib[24][ 0] = 10;
   TSib[24][ 1] = 19;
   TSib[24][ 2] =  4;
   TSib[24][ 3] = 16;
   TSib[24][ 4] =  2;
   TSib[24][ 5] =  7;
   TSib[24][ 6] =  1;

   TSib[25][ 0] = 18;
   TSib[25][ 1] = 10;
   TSib[25][ 2] = 14;
   TSib[25][ 3] =  4;
   TSib[25][ 4] =  6;
   TSib[25][ 5] =  2;
   TSib[25][ 6] =  0;

} // FUNCTION : SetTargetSibling



#endif // #ifdef LOAD_BALANCE<|MERGE_RESOLUTION|>--- conflicted
+++ resolved
@@ -199,36 +199,6 @@
       if ( FaPID == -1 )   Aux_Error( ERROR_INFO, "SonLv %d, SonPID0 %d has no father patch !!\n", SonLv, SonPID0 );
 #     endif
 
-<<<<<<< HEAD
-/*    START: MY OWN MODIFICATION TO EXPLICITLY INCLUDE FATHER PATCH */      
-      TPID = FaPID; 
-
-      if ( TPID >= NReal ) // work for both periodic and non-periodic boundary conditions
-      {
-         RSib = 26;
-         SibIdx = TPID - NReal;
-
-         if (  ( SibList_H[SibIdx] & SibMask_Check[RSib] ) == false  )
-         {
-            SibList_H[SibIdx] |= ( 1 << RSib );
-            SibList_H[SibIdx] &= SibMask_Clear[RSib];
-         }
-
-//       allocate memory for the buffer patches that will receive data
-         for (int Sg=0; Sg<2; Sg++)    amr->patch[Sg][Lv][TPID]->hnew();
-
-#        ifdef MHD
-         for (int Sg=0; Sg<2; Sg++)    amr->patch[Sg][Lv][TPID]->mnew();
-#        endif
-
-#        ifdef GRAVITY // so that the XXX_H lists can also be applied to the potential data
-         for (int Sg=0; Sg<2; Sg++)    amr->patch[Sg][Lv][TPID]->gnew();
-#        endif
-      } // if ( TPID >= NReal )
-
-/*    END: MY OWN MODIFICATION TO EXPLICITLY INCLUDE FATHER PATCH */    
-
-=======
 //    exchange complete father patch if option OPT__LB_EXCHANGE_FATHER is set
       if ( OPT__LB_EXCHANGE_FATHER ) {
 
@@ -257,7 +227,6 @@
 #           endif
          } // if ( TPID >= NReal )
       } // if ( OPT__LB_EXCHANGE_FATHER )
->>>>>>> 794e0470
 
       TABLE_GetSibPID_Based( SonLv, SonPID0, SibPID0_List );
 
