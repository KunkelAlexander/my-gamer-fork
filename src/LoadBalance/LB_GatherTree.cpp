--- conflicted
+++ resolved
@@ -811,11 +811,6 @@
 
    int Coordinates[3] = {X, Y, Z};
 
-<<<<<<< HEAD
-   for ( int l = 0; l < 3; ++l ) {
-      if (Coordinates[l] < Patches[GID].corner[l] || Coordinates[l] >=  Patches[GID].corner[l] + PS1 * amr->scale[Patches[GID].level])
-         IsInside = false;
-=======
    for ( int l = 0; l < 3; ++l )
    {
       if (Coordinates[l] < Patches[GID].corner[l] || Coordinates[l] >=  Patches[GID].corner[l] + PS1 * amr->scale[Patches[GID].level])
@@ -823,7 +818,6 @@
          IsInside = false;
          break;
       }
->>>>>>> c9a298a0
    }
 
    return IsInside;
@@ -834,20 +828,12 @@
 // Description :  Convert local patch coordinates in direction XYZ to global coordinates
 //
 // Note        :  This function also works for I > PS1 and will return the global coordinate relative to GID.
-<<<<<<< HEAD
-//                For patch groups, pass the GID of the root patch and I between (0 and PS2)
-=======
 //                For patch groups, pass the GID of the root patch and the local coordinate I between in {0, ..., PS2}
->>>>>>> c9a298a0
 //                int X = Local2Global(I, 0, GID0);
 //                int Y = Local2Global(I, 1, GID0);
 //                int Z = Local2Global(I, 2, GID0);
 //
-<<<<<<< HEAD
-// Parameter   :  I   : local coordinate I in {0, ..., PS2} relative root patch GID
-=======
 // Parameter   :  I   : local coordinate I in {0, ..., PS2} relative to root patch GID
->>>>>>> c9a298a0
 //             : XYZ  : direction
 //             : GID  : root patch relative to local coordinate I
 //
@@ -872,11 +858,7 @@
 
 //-------------------------------------------------------------------------------------------------------
 // Function    :  LB_GlobalTree::FindRefinedCounterpart
-<<<<<<< HEAD
-// Description :  Return GID of refined patch with maximum level MaxLv (default = NLEVEL)) that global integer coordinates [X, Y, Z] belong to
-=======
 // Description :  Return GID of refined patch with maximum level MaxLv (default = TOP_LEVEL) that global integer coordinates [X, Y, Z] belong to
->>>>>>> c9a298a0
 //
 //
 // Parameter   :  X   : global integer x coordinate, obtained by converting local coordinate with amr->scale
