--- conflicted
+++ resolved
@@ -8,7 +8,7 @@
 static void LB_SortRealPatch( const int lv );
 #ifdef PARTICLE
 static void LB_RedistributeParticle_Init( real_par **ParAtt_Old );
-static void LB_RedistributeParticle_End( real_par **ParAtt_Old );
+static void LB_RedistributeParticle_End ( real_par **ParAtt_Old );
 #endif
 
 
@@ -664,13 +664,8 @@
                   RecvBuf_NPar, Recv_NCount_Patch, Recv_NDisp_Patch, MPI_INT, MPI_COMM_WORLD );
 
 // 4.7 particle data
-<<<<<<< HEAD
-   MPI_Alltoallv( SendBuf_ParData, Send_NCount_ParData, Send_NDisp_ParData, MPI_GAMER_REAL_PAR,
-                  RecvBuf_ParData, Recv_NCount_ParData, Recv_NDisp_ParData, MPI_GAMER_REAL_PAR, MPI_COMM_WORLD );
-=======
-   MPI_Alltoallv_GAMER( SendBuf_ParData, Send_NCount_ParData, Send_NDisp_ParData, MPI_GAMER_REAL,
-                        RecvBuf_ParData, Recv_NCount_ParData, Recv_NDisp_ParData, MPI_GAMER_REAL, MPI_COMM_WORLD );
->>>>>>> b19600ae
+   MPI_Alltoallv_GAMER( SendBuf_ParData, Send_NCount_ParData, Send_NDisp_ParData, MPI_GAMER_REAL_PAR,
+                        RecvBuf_ParData, Recv_NCount_ParData, Recv_NDisp_ParData, MPI_GAMER_REAL_PAR, MPI_COMM_WORLD );
 #  endif // #ifdef PARTICLE
 
 
