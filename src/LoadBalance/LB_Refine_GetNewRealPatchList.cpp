#include "GAMER.h"

#ifdef LOAD_BALANCE



void PrepareCData( const int FaLv, const int FaPID, real *const FaData,
                   const int FaSg_Flu, const int FaGhost_Flu, const int NSide_Flu,
                   const int FaSg_Pot, const int FaGhost_Pot, const int NSide_Pot,
                   const int BC_Face[], const int FluVarIdxList[] );




//-------------------------------------------------------------------------------------------------------
// Function    :  LB_Refine_GetNewRealPatchList
// Description :  Get the lists of father patches at FaLv to allocate/deallocate real son patches at FaLv+1
//
// Note        :  1. This function is invoked by LB_Refine()
//                2. Coarse-grid data for creating new patches are also collected in NewCData_Away[]
//                   --> Data of all sibling-buffer patches at FaLv must be prepared in advance in order to
//                       prepare the coarse-grid data for spatial interpolation
//                3. Home/Away : target patches at home/not at home
//                4. Cr1D and CData lists are unsorted
//                5. Use "call-by-reference" for the input parameters
//
// Parameter   :  FaLv          : Target refinement level to be refined
//                NNew_Home     : Number of home patches at FaLv to allocate son patches
//                NewPID_Home   : Patch indices of home patches at FaLv to allocate son patches
//                NNew_Away     : Number of away patches at FaLv to allocate son patches
//                NewCr1D_Away  : Padded 1D corner of away patches at FaLv to allocate son patches
//                NewCData_Away : Coarse-grid data of away patches at FaLv to allocate son patches
//                NDel_Home     : Number of home patches at FaLv to deallocate son patches
//                DelPID_Home   : Patch indices of home patches at FaLv to deallocate son patches
//                NDel_Away     : Number of away patches at FaLv to deallocate son patches
//                DelCr1D_Away  : Padded 1D corner of away patches at FaLv to deallocate son patches
//
//                PARTICLE-only parameters (call-by-reference)
//                RefineF2S_Send_NPatchTotal : Total number of patches for exchanging particles from fathers to sons
//                RefineF2S_Send_PIDList     : Patch indices for exchanging particles from fathers to sons
//                RefineF2S_Send_LBIdxList   : Load-balance indices for exchanging particles from fathers to sons
//
// Return      :  NNew_Home, NewPID_Home, NNew_Away, NewCr1D_Away, NewCData_Away, NDel_Home, DelPID_Home,
//                NDel_Away, DelCr1D_Away
//-------------------------------------------------------------------------------------------------------
void LB_Refine_GetNewRealPatchList( const int FaLv, int &NNew_Home, int *&NewPID_Home, int &NNew_Away,
                                    ulong *&NewCr1D_Away, real *&NewCData_Away, int &NDel_Home, int *&DelPID_Home,
                                    int &NDel_Away, ulong *&DelCr1D_Away,
                                    int &RefineF2S_Send_NPatchTotal, int *&RefineF2S_Send_PIDList,
                                    long *&RefineF2S_Send_LBIdxList )
{

// 1. construct the unsorted new/delete lists for real patches
// ==========================================================================================
   const int SonLv   = FaLv + 1;
   const int FaNReal = amr->NPatchComma[FaLv][1];
   const int MemUnit = 1 + FaNReal/MPI_NRank;         // set arbitrarily

   patch_t *TP=NULL;
   long   LBIdx, CP_Min_local, CP_Max_local;          // CP : CutPoint --> for resetting min/max of LB->CutPoint
   int    TRank;
   int    NewMemSize[MPI_NRank], NNew_Send[MPI_NRank];
   int    DelMemSize[MPI_NRank], NDel_Send[MPI_NRank];
   int   *NewPID_Send[MPI_NRank];
   ulong *NewCr1D_Send[MPI_NRank], *DelCr1D_Send[MPI_NRank];


// initialize variables
   for (int r=0; r<MPI_NRank; r++)
   {
      NewMemSize  [r] = MemUnit;
      DelMemSize  [r] = MemUnit;
      NewCr1D_Send[r] = (ulong*)malloc( NewMemSize[r]*sizeof(ulong) );
      DelCr1D_Send[r] = (ulong*)malloc( DelMemSize[r]*sizeof(ulong) );
      NewPID_Send [r] = (int*  )malloc( NewMemSize[r]*sizeof(int  ) );
      NNew_Send   [r] = 0;
      NDel_Send   [r] = 0;
   }
   NewPID_Home = (int*)malloc( NewMemSize[MPI_Rank]*sizeof(int) );
   DelPID_Home = (int*)malloc( DelMemSize[MPI_Rank]*sizeof(int) );
   NNew_Home   = 0;
   NDel_Home   = 0;


// loop over all real patches at FaLv
   for (int FaPID=0; FaPID<FaNReal; FaPID++)
   {
      TP = amr->patch[0][FaLv][FaPID];

//    1.1 allocate list
      if ( TP->flag  &&  TP->son == -1 )
      {
//       set the target rank
//###NOTE: faster version can only be applied to the Hilbert space-filling curve
#        if ( LOAD_BALANCE == HILBERT )
         LBIdx = 8*TP->LB_Idx;   // faster
#        else
         LBIdx = LB_Corner2Index( SonLv, TP->corner, CHECK_ON );
#        endif
         TRank = LB_Index2Rank( SonLv, LBIdx, CHECK_OFF );

//       LB_Idx of the newly-created sons can lie outside LB->CutPoint --> need to reset LB->CutPoint
         if ( TRank == -1 )
         {
            if ( LBIdx < amr->LB->CutPoint[SonLv][0] )
            {
               TRank = 0;
               amr->LB->CutPoint[SonLv][0] = LBIdx - LBIdx%8;
            }

            else if ( LBIdx >= amr->LB->CutPoint[SonLv][MPI_NRank] )
            {
               TRank = MPI_NRank - 1;
               amr->LB->CutPoint[SonLv][MPI_NRank] = LBIdx - LBIdx%8 + 8;
            }

#           ifdef GAMER_DEBUG
            else
               Aux_Error( ERROR_INFO, "SonLv %d, incorrect LBIdx %ld, LBIdx_Min %ld, LBIdx_Max %ld !!\n",
                          SonLv, LBIdx, amr->LB->CutPoint[SonLv][0], amr->LB->CutPoint[SonLv][MPI_NRank] );
#           endif
         }


//       record the new lists
         if ( TRank == MPI_Rank ) // target son patches are home
         {
//          allocate enough memory
            if ( NNew_Home >= NewMemSize[TRank] )
            {
               NewMemSize[TRank] += MemUnit;
               NewPID_Home        = (int*)realloc( NewPID_Home, NewMemSize[TRank]*sizeof(int) );
            }

            NewPID_Home[ NNew_Home ++ ] = FaPID;
         }

         else // TRank != MPI_Rank (target son patches are not home)
         {
//          allocate enough memory
            if ( NNew_Send[TRank] >= NewMemSize[TRank] )
            {
               NewMemSize  [TRank] += MemUnit;
               NewCr1D_Send[TRank]  = (ulong*)realloc( NewCr1D_Send[TRank], NewMemSize[TRank]*sizeof(ulong) );
               NewPID_Send [TRank]  = (int*  )realloc( NewPID_Send [TRank], NewMemSize[TRank]*sizeof(int  ) );
            }

            NewCr1D_Send[TRank][ NNew_Send[TRank] ] = TP->PaddedCr1D;
            NewPID_Send [TRank][ NNew_Send[TRank] ] = FaPID;
            NNew_Send   [TRank] ++;

#           ifdef PARTICLE
#           ifdef DEBUG_PARTICLE
            if ( RefineF2S_Send_NPatchTotal >= FaNReal )
               Aux_Error( ERROR_INFO, "target index (%d) >= FaNReal (%d) !!\n", RefineF2S_Send_NPatchTotal, FaNReal );
#           endif

            RefineF2S_Send_PIDList  [RefineF2S_Send_NPatchTotal] = FaPID;
            RefineF2S_Send_LBIdxList[RefineF2S_Send_NPatchTotal] = LBIdx;  // this is the LBIdx of one of the sons

            RefineF2S_Send_NPatchTotal ++;
#           endif // #ifdef PARTICLE
         } // if ( TRank == MPI_Rank ) ... else ...
      } // if ( TP->flag  &&  TP->son == -1 )


//    1.2 deallocate list
      else if ( !TP->flag  &&  TP->son != -1 )
      {
//       set the target rank
//###NOTE: faster version can only be applied to the Hilbert space-filling curve
#        if ( LOAD_BALANCE == HILBERT )
         LBIdx = 8*TP->LB_Idx;   // faster
#        else
         LBIdx = LB_Corner2Index( SonLv, TP->corner, CHECK_ON );
#        endif
         TRank = LB_Index2Rank( SonLv, LBIdx, CHECK_ON );


//       record the delete list
         if ( TRank == MPI_Rank ) // target son patches are home
         {
//          allocate enough memory
            if ( NDel_Home >= DelMemSize[TRank] )
            {
               DelMemSize[TRank] += MemUnit;
               DelPID_Home        = (int*)realloc( DelPID_Home, DelMemSize[TRank]*sizeof(int) );
            }

            DelPID_Home[ NDel_Home ++ ] = FaPID;

//          check : SonPID should be home
#           ifdef GAMER_DEBUG
            if ( TP->son < -1 )
               Aux_Error( ERROR_INFO, "FaLv %d, FaPID %d, SonPID = %d is not home !!\n", FaLv, FaPID, TP->son );
#           endif
         }

         else // TRank != MPI_Rank (target son patches are not home)
         {
//          allocate enough memory
            if ( NDel_Send[TRank] >= DelMemSize[TRank] )
            {
               DelMemSize  [TRank] += MemUnit;
               DelCr1D_Send[TRank]  = (ulong*)realloc( DelCr1D_Send[TRank], DelMemSize[TRank]*sizeof(ulong) );
            }

            DelCr1D_Send[TRank][ NDel_Send[TRank] ++ ] = TP->PaddedCr1D;

//          check : SonPID should not be home
#           ifdef GAMER_DEBUG
            if ( TP->son >= 0 )
               Aux_Error( ERROR_INFO, "FaLv %d, FaPID %d, SonPID = %d is home !!\n", FaLv, FaPID, TP->son );
#           endif
         }

      } // else if ( !TP->flag  &&  TP->son != -1 )
   } // for (int FaPID=0; FaPID<FaNReal; FaPID++)


// 1.3 get the new LB_CutPoint at SonLv
   CP_Min_local = amr->LB->CutPoint[SonLv][        0];
   CP_Max_local = amr->LB->CutPoint[SonLv][MPI_NRank];

   MPI_Allreduce( &CP_Min_local, &amr->LB->CutPoint[SonLv][        0], 1, MPI_LONG, MPI_MIN, MPI_COMM_WORLD );
   MPI_Allreduce( &CP_Max_local, &amr->LB->CutPoint[SonLv][MPI_NRank], 1, MPI_LONG, MPI_MAX, MPI_COMM_WORLD );



// 2. broadcast the unsorted new/delete lists to all other ranks
// ============================================================================================================
   const int FaSg_Flu = amr->FluSg[FaLv];
   int NSide_Flu, FaGhost_Flu;

   Int_Table( OPT__REF_FLU_INT_SCHEME, NSide_Flu, FaGhost_Flu );

   const int FaSize_Flu = PATCH_SIZE + 2*FaGhost_Flu;

#  ifdef GRAVITY
   const int FaSg_Pot = amr->PotSg[FaLv];
   int NSide_Pot, FaGhost_Pot;

   Int_Table( OPT__REF_POT_INT_SCHEME, NSide_Pot, FaGhost_Pot );

   const int FaSize_Pot = PATCH_SIZE + 2*FaGhost_Pot;
   const int PSize      = NCOMP_TOTAL*FaSize_Flu*FaSize_Flu*FaSize_Flu + FaSize_Pot*FaSize_Pot*FaSize_Pot;
#  else
   const int PSize      = NCOMP_TOTAL*FaSize_Flu*FaSize_Flu*FaSize_Flu;
#  endif

   int New_Send_Disp[MPI_NRank], New_Recv_Disp[MPI_NRank], NNew_Recv[MPI_NRank], NNew_Send_Total, NNew_Recv_Total;
   int Del_Send_Disp[MPI_NRank], Del_Recv_Disp[MPI_NRank], NDel_Recv[MPI_NRank], NDel_Send_Total, NDel_Recv_Total;
   int New_Send_Disp_CData[MPI_NRank], New_Recv_Disp_CData[MPI_NRank];
   int NNew_Send_CData[MPI_NRank], NNew_Recv_CData[MPI_NRank];
   int Counter;
   ulong *New_SendBuf_Cr1D=NULL, *New_RecvBuf_Cr1D=NULL, *Del_SendBuf_Cr1D=NULL, *Del_RecvBuf_Cr1D=NULL;
   real  *New_SendBuf_CData=NULL, *New_RecvBuf_CData=NULL;

// 2.1 broadcast the number of elements sent to different ranks
   MPI_Alltoall( NNew_Send, 1, MPI_INT, NNew_Recv, 1, MPI_INT, MPI_COMM_WORLD );
   MPI_Alltoall( NDel_Send, 1, MPI_INT, NDel_Recv, 1, MPI_INT, MPI_COMM_WORLD );


// 2.2 allocate the MPI buffers
   New_Send_Disp[0] = 0;
   New_Recv_Disp[0] = 0;
   Del_Send_Disp[0] = 0;
   Del_Recv_Disp[0] = 0;
   for (int r=1; r<MPI_NRank; r++)
   {
      New_Send_Disp[r] = New_Send_Disp[r-1] + NNew_Send[r-1];
      New_Recv_Disp[r] = New_Recv_Disp[r-1] + NNew_Recv[r-1];
      Del_Send_Disp[r] = Del_Send_Disp[r-1] + NDel_Send[r-1];
      Del_Recv_Disp[r] = Del_Recv_Disp[r-1] + NDel_Recv[r-1];
   }

   NNew_Send_Total = New_Send_Disp[MPI_NRank-1] + NNew_Send[MPI_NRank-1];
   NNew_Recv_Total = New_Recv_Disp[MPI_NRank-1] + NNew_Recv[MPI_NRank-1];
   NDel_Send_Total = Del_Send_Disp[MPI_NRank-1] + NDel_Send[MPI_NRank-1];
   NDel_Recv_Total = Del_Recv_Disp[MPI_NRank-1] + NDel_Recv[MPI_NRank-1];

   for (int r=0; r<MPI_NRank; r++)
   {
      NNew_Send_CData    [r] = PSize*NNew_Send    [r];
      NNew_Recv_CData    [r] = PSize*NNew_Recv    [r];
      New_Send_Disp_CData[r] = PSize*New_Send_Disp[r];
      New_Recv_Disp_CData[r] = PSize*New_Recv_Disp[r];
   }

// variables to be returned
   NNew_Away         = NNew_Recv_Total;
   NDel_Away         = NDel_Recv_Total;
   NewCr1D_Away      = new ulong [NNew_Recv_Total      ];
   NewCData_Away     = new  real [NNew_Recv_Total*PSize];
   DelCr1D_Away      = new ulong [NDel_Recv_Total      ];

   New_SendBuf_Cr1D  = new ulong [NNew_Send_Total      ];
   New_RecvBuf_Cr1D  = NewCr1D_Away;
   New_SendBuf_CData = new real  [NNew_Send_Total*PSize];
   New_RecvBuf_CData = NewCData_Away;
   Del_SendBuf_Cr1D  = new ulong [NDel_Send_Total      ];
   Del_RecvBuf_Cr1D  = DelCr1D_Away;


// 2.3 prepare the MPI send buffers
// 2.3.1&2 new Cr1D/CData

// determine the priority of different boundary faces (z>y>x) to set the corner cells properly for the non-periodic B.C.
   int BC_Face[26], BC_Face_tmp[3], FluVarIdxList[NCOMP_TOTAL];

   for (int s=0; s<26; s++)
   {
      BC_Face_tmp[0] = TABLE_01( s, 'x', 0, -1, 1 );
      BC_Face_tmp[1] = TABLE_01( s, 'y', 2, -1, 3 );
      BC_Face_tmp[2] = TABLE_01( s, 'z', 4, -1, 5 );

//    z > y > x
      if      ( BC_Face_tmp[2] != -1  &&  OPT__BC_FLU[BC_Face_tmp[2]] != BC_FLU_PERIODIC )   BC_Face[s] = BC_Face_tmp[2];
      else if ( BC_Face_tmp[1] != -1  &&  OPT__BC_FLU[BC_Face_tmp[1]] != BC_FLU_PERIODIC )   BC_Face[s] = BC_Face_tmp[1];
      else if ( BC_Face_tmp[0] != -1  &&  OPT__BC_FLU[BC_Face_tmp[0]] != BC_FLU_PERIODIC )   BC_Face[s] = BC_Face_tmp[0];
      else                                                                                   BC_Face[s] = NULL_INT;
   }

   for (int v=0; v<NCOMP_TOTAL; v++)   FluVarIdxList[v] = v;

// prepare the coarse-grid data
   Counter = 0;
   for (int r=0; r<MPI_NRank; r++)
   for (int t=0; t<NNew_Send[r]; t++)
   {
      New_SendBuf_Cr1D[Counter] = NewCr1D_Send[r][t];

#     ifdef GRAVITY
      PrepareCData( FaLv, NewPID_Send[r][t], New_SendBuf_CData+Counter*PSize,
                    FaSg_Flu, FaGhost_Flu, NSide_Flu, FaSg_Pot, FaGhost_Pot, NSide_Pot, BC_Face, FluVarIdxList );
#     else
      PrepareCData( FaLv, NewPID_Send[r][t], New_SendBuf_CData+Counter*PSize,
                    FaSg_Flu, FaGhost_Flu, NSide_Flu, NULL_INT, NULL_INT, NULL_INT, BC_Face, FluVarIdxList );
#     endif

      Counter ++;
   }


// 2.3.3 delete Cr1D
   Counter = 0;
   for (int r=0; r<MPI_NRank; r++)
   for (int t=0; t<NDel_Send[r]; t++)
      Del_SendBuf_Cr1D[ Counter ++ ] = DelCr1D_Send[r][t];


// 2.4 broadcast the send data
// 2.4.1 new Cr1D
   MPI_Alltoallv( New_SendBuf_Cr1D, NNew_Send, New_Send_Disp, MPI_UNSIGNED_LONG,
                  New_RecvBuf_Cr1D, NNew_Recv, New_Recv_Disp, MPI_UNSIGNED_LONG, MPI_COMM_WORLD );

// 2.4.2 new CData
#  ifdef FLOAT8
   MPI_Alltoallv( New_SendBuf_CData, NNew_Send_CData, New_Send_Disp_CData, MPI_DOUBLE,
                  New_RecvBuf_CData, NNew_Recv_CData, New_Recv_Disp_CData, MPI_DOUBLE, MPI_COMM_WORLD );
#  else
   MPI_Alltoallv( New_SendBuf_CData, NNew_Send_CData, New_Send_Disp_CData, MPI_FLOAT,
                  New_RecvBuf_CData, NNew_Recv_CData, New_Recv_Disp_CData, MPI_FLOAT,  MPI_COMM_WORLD );
#  endif

// 2.4.3 delete Cr1D
   MPI_Alltoallv( Del_SendBuf_Cr1D, NDel_Send, Del_Send_Disp, MPI_UNSIGNED_LONG,
                  Del_RecvBuf_Cr1D, NDel_Recv, Del_Recv_Disp, MPI_UNSIGNED_LONG, MPI_COMM_WORLD );



// free memory
   for (int r=0; r<MPI_NRank; r++)
   {
      free( NewCr1D_Send[r] );
      free( DelCr1D_Send[r] );
      free( NewPID_Send [r] );
   }
   delete [] New_SendBuf_Cr1D;
   delete [] New_SendBuf_CData;
   delete [] Del_SendBuf_Cr1D;

} // FUNCTION : LB_Refine_GetNewRealPatchList



//-------------------------------------------------------------------------------------------------------
// Function    :  PrepareCData
// Description :  Prepare coarse-grid data for spatial interpolation
//
// Note        :  1. Data of all sibling-buffer patches at FaLv must be prepared in advance
//                2. This function is also used by LB_Refine_AllocateNewPatch()
//
// Parameter   :  FaLv          : Coarse-grid refinement level
//                FaPID         : Father patch index to prepare the coarse-grid data
//                FaData        : Array to store the coarse-grid data
//                FaSg_Flu      : Sandglass for the fluid solver
//                FaGhost_Flu   : Ghost size for the fluid solver
//                NSide_Flu     : Number of sibling directions to prepare the ghost-zone data (6/26) for the fluid solver
//                FaSg_Pot      : Sandglass for the Poisson solver
//                FaGhost_Pot   : Ghost size for the Poisson solver
//                NSide_Pot     : Number of sibling directions to prepare the ghost-zone data (6/26) for the Poisson solver
//                BC_Face       : Corresponding boundary faces (0~5) along 26 sibling directions -> for non-periodic B.C. only
//                FluVarIdxList : List of target fluid variable indices                          -> for non-periodic B.C. only
//
// Return      :  FaData
//-------------------------------------------------------------------------------------------------------
void PrepareCData( const int FaLv, const int FaPID, real *const FaData,
                   const int FaSg_Flu, const int FaGhost_Flu, const int NSide_Flu,
                   const int FaSg_Pot, const int FaGhost_Pot, const int NSide_Pot,
                   const int BC_Face[], const int FluVarIdxList[] )
{

// check
#  ifdef GAMER_DEBUG
   if ( Flu_ParaBuf < FaGhost_Flu )
      Aux_Error( ERROR_INFO, "Flu_ParaBuf (%d) < FaGhost_Flu (%d) --> refinement will fail !!\n",
                 Flu_ParaBuf, FaGhost_Flu );
#  ifdef GRAVITY
   if ( Pot_ParaBuf < FaGhost_Pot )
      Aux_Error( ERROR_INFO, "Pot_ParaBuf (%d) < FaGhost_Pot (%d) --> refinement will fail !!\n",
                 Pot_ParaBuf, FaGhost_Pot );
#  endif
#  endif // #ifdef GAMER_DEBUG


// 1. fill up the central region of FaData
   const int FaSize_Flu   = PATCH_SIZE + 2*FaGhost_Flu;
   real *const FaData_Flu = FaData;
#  ifdef GRAVITY
   const int FaSize_Pot   = PATCH_SIZE + 2*FaGhost_Pot;
   real *const FaData_Pot = FaData + NCOMP_TOTAL*FaSize_Flu*FaSize_Flu*FaSize_Flu;
#  endif
   int Idx, I, J, K;

// 1.1 fluid data
   for (int v=0; v<NCOMP_TOTAL; v++)   {
   for (int k=0; k<PATCH_SIZE; k++)    {  K = k + FaGhost_Flu;
   for (int j=0; j<PATCH_SIZE; j++)    {  J = j + FaGhost_Flu;
   for (int i=0; i<PATCH_SIZE; i++)    {  I = i + FaGhost_Flu;

      Idx = ((v*FaSize_Flu + K)*FaSize_Flu + J)*FaSize_Flu + I;

      FaData_Flu[Idx] = amr->patch[FaSg_Flu][FaLv][FaPID]->fluid[v][k][j][i];

   }}}}

// 1.2 potential data
#  ifdef GRAVITY
   for (int k=0; k<PATCH_SIZE; k++)    {  K = k + FaGhost_Pot;
   for (int j=0; j<PATCH_SIZE; j++)    {  J = j + FaGhost_Pot;
   for (int i=0; i<PATCH_SIZE; i++)    {  I = i + FaGhost_Pot;

      Idx = (K*FaSize_Pot + J)*FaSize_Pot + I;

      FaData_Pot[Idx] = amr->patch[FaSg_Pot][FaLv][FaPID]->pot[k][j][i];

   }}}
#  endif


// 2. fill up the ghost zones of FaData (no interpolation is required)
   const int  NDer       = 0;
   const int *DerVarList = NULL;

   int    Loop[3], Disp1[3], Disp2[3], I2, J2, K2, SibPID;
   int    BC_Sibling, BC_Idx_Start[3], BC_Idx_End[3];
   double XYZ[3];

// calculate the corner coordinates of the coarse-grid data for the user-specified B.C.
   for (int d=0; d<3; d++)    XYZ[d] = amr->patch[0][FaLv][FaPID]->EdgeL[d] + (0.5-FaGhost_Flu)*amr->dh[FaLv][d];

// 2.1 fluid data
   for (int sib=0; sib<NSide_Flu; sib++)
   {
      SibPID = amr->patch[0][FaLv][FaPID]->sibling[sib];

      for (int d=0; d<3; d++)
      {
         Loop [d] = TABLE_01( sib, 'x'+d, FaGhost_Flu, PATCH_SIZE, FaGhost_Flu );
         Disp1[d] = TABLE_01( sib, 'x'+d, 0, FaGhost_Flu, FaGhost_Flu+PATCH_SIZE );
      }

//    2.1.1 if the target sibling patch exists --> just copy data from the nearby patches at the same level
      if ( SibPID >= 0 )
      {
         for (int d=0; d<3; d++)    Disp2[d] = TABLE_01( sib, 'x'+d, PATCH_SIZE-FaGhost_Flu, 0, 0 );

         for (int v=0; v<NCOMP_TOTAL; v++){
         for (int k=0; k<Loop[2]; k++)    {  K = k + Disp1[2];    K2 = k + Disp2[2];
         for (int j=0; j<Loop[1]; j++)    {  J = j + Disp1[1];    J2 = j + Disp2[1];
         for (int i=0; i<Loop[0]; i++)    {  I = i + Disp1[0];    I2 = i + Disp2[0];

            Idx = ((v*FaSize_Flu + K)*FaSize_Flu + J)*FaSize_Flu + I;

            FaData_Flu[Idx] = amr->patch[FaSg_Flu][FaLv][SibPID]->fluid[v][K2][J2][I2];

         }}}}
      }


//    2.1.2 if the target sibling patch lies outside the simulation domain --> apply the specified B.C.
      else if ( SibPID <= SIB_OFFSET_NONPERIODIC )
      {
         for (int d=0; d<3; d++)
         {
            BC_Idx_Start[d] = Disp1[d];
            BC_Idx_End  [d] = Loop[d] + BC_Idx_Start[d] - 1;
         }

         BC_Sibling = SIB_OFFSET_NONPERIODIC - SibPID;

#        ifdef GAMER_DEBUG
         if ( BC_Face[BC_Sibling] < 0  ||  BC_Face[BC_Sibling] > 5 )
            Aux_Error( ERROR_INFO, "incorrect BC_Face[%d] = %d !!\n", BC_Sibling, BC_Face[BC_Sibling] );

         if ( OPT__BC_FLU[ BC_Face[BC_Sibling] ] == BC_FLU_PERIODIC )
            Aux_Error( ERROR_INFO, "OPT__BC_FLU == BC_FLU_PERIODIC (BC_Sibling %d, BC_Face %d, SibPID %d, FaPID %d, sib %d, FaLv %d) !!\n",
                       BC_Sibling, BC_Face[BC_Sibling], SibPID, FaPID, sib, FaLv );
#        endif

         switch ( OPT__BC_FLU[ BC_Face[BC_Sibling] ] )
         {
            case BC_FLU_OUTFLOW:
               Flu_BoundaryCondition_Outflow     ( FaData_Flu, BC_Face[BC_Sibling], NCOMP_TOTAL, FaGhost_Flu,
                                                   FaSize_Flu, FaSize_Flu, FaSize_Flu, BC_Idx_Start, BC_Idx_End );
            break;

#           if ( MODEL == HYDRO  ||  MODEL == MHD )
            case BC_FLU_REFLECTING:
               Hydro_BoundaryCondition_Reflecting( FaData_Flu, BC_Face[BC_Sibling], NCOMP_TOTAL, FaGhost_Flu,
                                                   FaSize_Flu, FaSize_Flu, FaSize_Flu, BC_Idx_Start, BC_Idx_End,
                                                   FluVarIdxList, NDer, DerVarList );
            break;
#           if ( MODEL == MHD )
#           warning : WAIT MHD !!!
#           endif
#           endif

            case BC_FLU_USER:
               Flu_BoundaryCondition_User        ( FaData_Flu,                      NCOMP_TOTAL,
<<<<<<< HEAD
                                                   FaSize_Flu, FaSize_Flu, FaSize_Flu, BC_Idx_Start, BC_Idx_End, 
                                                   FluVarIdxList, Time[FaLv], amr->dh[FaLv], XYZ, _TOTAL, FaLv );
=======
                                                   FaSize_Flu, FaSize_Flu, FaSize_Flu, BC_Idx_Start, BC_Idx_End,
                                                   FluVarIdxList, Time[FaLv], amr->dh[FaLv], xyz, _TOTAL, FaLv );
>>>>>>> 19162aca
            break;

            default:
               Aux_Error( ERROR_INFO, "unsupported fluid B.C. (%d) !!\n", OPT__BC_FLU[ BC_Face[BC_Sibling] ] );

         } // switch ( OPT__BC_FLU[ BC_Face[BC_Sibling] ] )
      } // else if ( SibPID <= SIB_OFFSET_NONPERIODIC )


//    2.1.3 it will violate the proper-nesting condition if the flagged patch is NOT surrounded by siblings
      else
         Aux_Error( ERROR_INFO, "SibPID == %d (FaLv %d, FaPID %d, sib %d) !!\n", SibPID, FaLv, FaPID, sib );

   } // for (int sib=0; sib<NSide_Flu; sib++)


// 2.2 potential data
#  ifdef GRAVITY
   for (int sib=0; sib<NSide_Pot; sib++)
   {
      SibPID = amr->patch[0][FaLv][FaPID]->sibling[sib];

      for (int d=0; d<3; d++)
      {
         Loop [d] = TABLE_01( sib, 'x'+d, FaGhost_Pot, PATCH_SIZE, FaGhost_Pot );
         Disp1[d] = TABLE_01( sib, 'x'+d, 0, FaGhost_Pot, FaGhost_Pot+PATCH_SIZE );
      }

//    2.2.1 if the target sibling patch exists --> just copy data from the nearby patches at the same level
      if ( SibPID >= 0 )
      {
         for (int d=0; d<3; d++)    Disp2[d] = TABLE_01( sib, 'x'+d, PATCH_SIZE-FaGhost_Pot, 0, 0 );

         for (int k=0; k<Loop[2]; k++)    {  K = k + Disp1[2];    K2 = k + Disp2[2];
         for (int j=0; j<Loop[1]; j++)    {  J = j + Disp1[1];    J2 = j + Disp2[1];
         for (int i=0; i<Loop[0]; i++)    {  I = i + Disp1[0];    I2 = i + Disp2[0];

            Idx = (K*FaSize_Pot + J)*FaSize_Pot + I;

            FaData_Pot[Idx] = amr->patch[FaSg_Pot][FaLv][SibPID]->pot[K2][J2][I2];

         }}}
      }


//    2.2.2 if the target sibling patch lies outside the simulation domain --> apply the specified B.C.
      else if ( SibPID <= SIB_OFFSET_NONPERIODIC )
      {
         for (int d=0; d<3; d++)
         {
            BC_Idx_Start[d] = Disp1[d];
            BC_Idx_End  [d] = Loop[d] + BC_Idx_Start[d] - 1;
         }

         BC_Sibling = SIB_OFFSET_NONPERIODIC - SibPID;

#        ifdef GAMER_DEBUG
         if ( BC_Face[BC_Sibling] < 0  ||  BC_Face[BC_Sibling] > 5 )
            Aux_Error( ERROR_INFO, "incorrect BC_Face[%d] = %d !!\n", BC_Sibling, BC_Face[BC_Sibling] );

         if ( OPT__BC_FLU[ BC_Face[BC_Sibling] ] == BC_FLU_PERIODIC )
            Aux_Error( ERROR_INFO, "OPT__BC_FLU == BC_FLU_PERIODIC (BC_Sibling %d, BC_Face %d, SibPID %d, FaPID %d, sib %d, FaLv %d) !!\n",
                       BC_Sibling, BC_Face[BC_Sibling], SibPID, FaPID, sib, FaLv );
#        endif

//       extrapolate potential
         Poi_BoundaryCondition_Extrapolation( FaData_Pot, BC_Face[BC_Sibling], 1, FaGhost_Pot,
                                              FaSize_Pot, FaSize_Pot, FaSize_Pot, BC_Idx_Start, BC_Idx_End );
      }


//    2.2.3 it will violate the proper-nesting condition if the flagged patch is NOT surrounded by siblings
      else
         Aux_Error( ERROR_INFO, "SibPID == %d (FaLv %d, FaPID %d, sib %d) !!\n", SibPID, FaLv, FaPID, sib );

   } // for (int sib=0; sib<NSide_Pot; sib++)
#  endif // #ifdef GRAVITY

} // FUNCTION : PrepareCData



#endif // #ifdef LOAD_BALANCE<|MERGE_RESOLUTION|>--- conflicted
+++ resolved
@@ -539,13 +539,8 @@
 
             case BC_FLU_USER:
                Flu_BoundaryCondition_User        ( FaData_Flu,                      NCOMP_TOTAL,
-<<<<<<< HEAD
-                                                   FaSize_Flu, FaSize_Flu, FaSize_Flu, BC_Idx_Start, BC_Idx_End, 
+                                                   FaSize_Flu, FaSize_Flu, FaSize_Flu, BC_Idx_Start, BC_Idx_End,
                                                    FluVarIdxList, Time[FaLv], amr->dh[FaLv], XYZ, _TOTAL, FaLv );
-=======
-                                                   FaSize_Flu, FaSize_Flu, FaSize_Flu, BC_Idx_Start, BC_Idx_End,
-                                                   FluVarIdxList, Time[FaLv], amr->dh[FaLv], xyz, _TOTAL, FaLv );
->>>>>>> 19162aca
             break;
 
             default:
