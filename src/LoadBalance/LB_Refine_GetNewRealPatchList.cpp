--- conflicted
+++ resolved
@@ -522,11 +522,7 @@
                                                    FaSize_Flu, FaSize_Flu, FaSize_Flu, BC_Idx_Start, BC_Idx_End );
             break;
 
-<<<<<<< HEAD
-#           if ( MODEL == HYDRO )
-=======
->>>>>>> 0b4c6242
-            case BC_FLU_REFLECTING:
+           case BC_FLU_REFLECTING:
                Hydro_BoundaryCondition_Reflecting( FaData_Flu, BC_Face[BC_Sibling], NCOMP_TOTAL, FaGhost_Flu,
                                                    FaSize_Flu, FaSize_Flu, FaSize_Flu, BC_Idx_Start, BC_Idx_End,
                                                    FluVarIdxList, NDer, DerVarList );
