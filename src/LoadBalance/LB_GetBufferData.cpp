--- conflicted
+++ resolved
@@ -175,10 +175,6 @@
    const int ParaBufP1     = ParaBuf + 1;
 #  endif
 
-<<<<<<< HEAD
-   long  NSend_Total, NRecv_Total;
-=======
->>>>>>> b19600ae
    int   DataUnit_Buf[27], LoopStart[27][3], LoopEnd[27][3];
    int   LoopStart_X[6][3], LoopEnd_X[6][3];
    int  *Send_NList=NULL, *Recv_NList=NULL, *Send_NResList=NULL, *Recv_NResList=NULL;
@@ -583,8 +579,8 @@
       Recv_NDisp[r] = Recv_NDisp[r-1] + Recv_NCount[r-1];
    }
 
-   NSend_Total = (long)Send_NDisp[ MPI_NRank-1 ] + (long)Send_NCount[ MPI_NRank-1 ];
-   NRecv_Total = (long)Recv_NDisp[ MPI_NRank-1 ] + (long)Recv_NCount[ MPI_NRank-1 ];
+   NSend_Total = Send_NDisp[ MPI_NRank-1 ] + Send_NCount[ MPI_NRank-1 ];
+   NRecv_Total = Recv_NDisp[ MPI_NRank-1 ] + Recv_NCount[ MPI_NRank-1 ];
 
 
 // allocate send/recv buffers (only when the current buffer size is not large enough --> improve performance)
@@ -1115,13 +1111,8 @@
    if ( OPT__TIMING_MPI )  Timer_MPI[1]->Start();
 #  endif
 
-<<<<<<< HEAD
-   MPI_Alltoallv( SendBuf, Send_NCount, Send_NDisp, MPI_GAMER_REAL,
-                  RecvBuf, Recv_NCount, Recv_NDisp, MPI_GAMER_REAL, MPI_COMM_WORLD );
-=======
    MPI_Alltoallv_GAMER( SendBuf, Send_NCount, Send_NDisp, MPI_GAMER_REAL,
                         RecvBuf, Recv_NCount, Recv_NDisp, MPI_GAMER_REAL, MPI_COMM_WORLD );
->>>>>>> b19600ae
 
 #  ifdef TIMING
    if ( OPT__TIMING_MPI )  Timer_MPI[1]->Stop();
