--- conflicted
+++ resolved
@@ -64,13 +64,8 @@
 //                ParaBuf    : Number of ghost zones to exchange
 //                             --> Useless in DATA_RESTRICT, COARSE_FINE_FLUX, and COARSE_FINE_ELECTRIC
 //-------------------------------------------------------------------------------------------------------
-<<<<<<< HEAD
 void LB_GetBufferData( const int lv, const int FluSg, const int MagSg, const int PotSg, const GetBufMode_t GetBufMode,
-                       const int TVarCC, const int TVarFC, const int ParaBuf )
-=======
-void LB_GetBufferData( const int lv, const int FluSg, const int PotSg, const GetBufMode_t GetBufMode,
-                       const long TVar, const int ParaBuf )
->>>>>>> 05938d27
+                       const long TVarCC, const long TVarFC, const int ParaBuf )
 {
 
    bool ExchangeFlu = ( GetBufMode == COARSE_FINE_FLUX ) ?
@@ -103,7 +98,7 @@
    NVarFC_Mag = 0;
 
    for (int v=0; v<NCOMP_MAG; v++)
-      if ( TVarFC & (1<<v) )  TMagVarIdxList[ NVarFC_Mag ++ ] = v;
+      if ( TVarFC & (1L<<v) )    TMagVarIdxList[ NVarFC_Mag ++ ] = v;
 #  else
    const int NVarFC_Mag = 0;
 #  endif
@@ -173,17 +168,6 @@
    if ( GetBufMode == COARSE_FINE_ELECTRIC  &&  !amr->WithElectric )
       Aux_Error( ERROR_INFO, "WARNING : COARSE_FINE_ELECTRIC failed since electric field arrays are not allocated !!\n" );
 #  endif
-
-<<<<<<< HEAD
-=======
-   const int NFluid_Max = ( GetBufMode == COARSE_FINE_FLUX ) ? NFLUX_TOTAL : NCOMP_TOTAL;
-   int NVar_Flu, NVar_Tot, TFluVarIdx, *TFluVarIdxList;
-   TFluVarIdxList = new int [NFluid_Max];
-   NVar_Flu = 0;
-
-   for (int v=0; v<NFluid_Max; v++)
-      if ( TVar & (1L<<v) )   TFluVarIdxList[ NVar_Flu++ ] = v;
->>>>>>> 05938d27
 
 // _X : for exchanging data after the flux fix-up, which has ParaBuf=1
    const int DataUnit_Flux = SQR( PS1 )*NVarCC_Flu;
