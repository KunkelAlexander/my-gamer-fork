--- conflicted
+++ resolved
@@ -50,13 +50,8 @@
 
       case TESTPROB_HYDRO_BLAST_WAVE :                   Init_TestProb_Hydro_BlastWave();                   break;
       case TESTPROB_HYDRO_ACOUSTIC_WAVE :                Init_TestProb_Hydro_AcousticWave();                break;
-<<<<<<< HEAD
       case TESTPROB_HYDRO_BONDI :                        Init_TestProb_Hydro_Bondi();                       break;
-      case TESTPROB_HYDRO_CLUSTER_MERGER_VS_FLASH :      Init_TestProb_Hydro_ClusterMerger_vs_Flash();      break;
-=======
-//    case TESTPROB_HYDRO_BONDI :                        Init_TestProb_Hydro_Bondi();                       break;
       case TESTPROB_HYDRO_CLUSTER_MERGER :               Init_TestProb_Hydro_ClusterMerger();               break;
->>>>>>> 058ea7de
       case TESTPROB_HYDRO_AGORA_ISOLATED_GALAXY :        Init_TestProb_Hydro_AGORA_IsolatedGalaxy();        break;
       case TESTPROB_HYDRO_CAUSTIC :                      Init_TestProb_Hydro_Caustic();                     break;
       case TESTPROB_HYDRO_SPHERICAL_COLLAPSE :           Init_TestProb_Hydro_SphericalCollapse();           break;
