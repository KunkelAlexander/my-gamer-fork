#include "GAMER.h"


// ******************************************************************
// add the new test problem function prototypes here
// ******************************************************************
void Init_TestProb_Hydro_BlastWave();
void Init_TestProb_Hydro_AcousticWave();
void Init_TestProb_Hydro_Bondi();
void Init_TestProb_Hydro_ClusterMerger_vs_Flash();
void Init_TestProb_Hydro_AGORA_IsolatedGalaxy();
void Init_TestProb_Hydro_Caustic();
void Init_TestProb_Hydro_SphericalCollapse();
void Init_TestProb_Hydro_KelvinHelmholtzInstability();
void Init_TestProb_Hydro_Riemann();
void Init_TestProb_Hydro_CollidingJets();
void Init_TestProb_Hydro_Plummer();
void Init_TestProb_Hydro_Gravity();
void Init_TestProb_Hydro_MHD_ABC();
void Init_TestProb_Hydro_MHD_OrszagTangVortex();
void Init_TestProb_Hydro_MHD_LinearWave();
void Init_TestProb_Hydro_JeansInstability();

void Init_TestProb_ELBDM_ExtPot();
void Init_TestProb_ELBDM_JeansInstabilityComoving();
void Init_TestProb_ELBDM_JeansInstabilityPhysical();
void Init_TestProb_ELBDM_Soliton();
void Init_TestProb_ELBDM_SelfSimilarHalo();
void Init_TestProb_ELBDM_VortexPairRotating();
void Init_TestProb_ELBDM_VortexPairLinear();
<<<<<<< HEAD
void Init_TestProb_ELBDM_EridanusII();
=======
void Init_TestProb_ELBDM_IsolatedHalo();
void Init_TestProb_ELBDM_GaussianWavePacket();
void Init_TestProb_ELBDM_LSS();
>>>>>>> d54b2e7a




//-------------------------------------------------------------------------------------------------------
// Function    :  Init_TestProb
// Description :  Initialize the target test problem
//
// Note        :  1. Use TESTPROB_ID to choose the target test problem
//                2. All test problem IDs are defined in "include/Typedef.h"
//
// Parameter   :  None
//
// Return      :  None
//-------------------------------------------------------------------------------------------------------
void Init_TestProb()
{

// ******************************************************************
// add the new test problem IDs here
// ******************************************************************
   switch ( TESTPROB_ID )
   {
      case TESTPROB_NONE :                                                                                  break;

      case TESTPROB_HYDRO_BLAST_WAVE :                   Init_TestProb_Hydro_BlastWave();                   break;
      case TESTPROB_HYDRO_ACOUSTIC_WAVE :                Init_TestProb_Hydro_AcousticWave();                break;
//    case TESTPROB_HYDRO_BONDI :                        Init_TestProb_Hydro_Bondi();                       break;
      case TESTPROB_HYDRO_CLUSTER_MERGER_VS_FLASH :      Init_TestProb_Hydro_ClusterMerger_vs_Flash();      break;
      case TESTPROB_HYDRO_AGORA_ISOLATED_GALAXY :        Init_TestProb_Hydro_AGORA_IsolatedGalaxy();        break;
      case TESTPROB_HYDRO_CAUSTIC :                      Init_TestProb_Hydro_Caustic();                     break;
      case TESTPROB_HYDRO_SPHERICAL_COLLAPSE :           Init_TestProb_Hydro_SphericalCollapse();           break;
      case TESTPROB_HYDRO_KELVIN_HELMHOLTZ_INSTABILITY : Init_TestProb_Hydro_KelvinHelmholtzInstability();  break;
      case TESTPROB_HYDRO_RIEMANN :                      Init_TestProb_Hydro_Riemann();                     break;
      case TESTPROB_HYDRO_COLLIDING_JETS :               Init_TestProb_Hydro_CollidingJets();               break;
      case TESTPROB_HYDRO_PLUMMER :                      Init_TestProb_Hydro_Plummer();                     break;
      case TESTPROB_HYDRO_GRAVITY :                      Init_TestProb_Hydro_Gravity();                     break;
      case TESTPROB_HYDRO_MHD_ABC :                      Init_TestProb_Hydro_MHD_ABC();                     break;
      case TESTPROB_HYDRO_MHD_ORSZAG_TANG_VORTEX :       Init_TestProb_Hydro_MHD_OrszagTangVortex();        break;
      case TESTPROB_HYDRO_MHD_LINEAR_WAVE :              Init_TestProb_Hydro_MHD_LinearWave();              break;
      case TESTPROB_HYDRO_JEANS_INSTABILITY :            Init_TestProb_Hydro_JeansInstability();            break;

      case TESTPROB_ELBDM_EXTPOT :                       Init_TestProb_ELBDM_ExtPot();                      break;
      case TESTPROB_ELBDM_JEANS_INSTABILITY_COMOVING :   Init_TestProb_ELBDM_JeansInstabilityComoving();    break;
//    case TESTPROB_ELBDM_JEANS_INSTABILITY_PHYSICAL :   Init_TestProb_ELBDM_JeansInstabilityPhysical();    break;
      case TESTPROB_ELBDM_SOLITON :                      Init_TestProb_ELBDM_Soliton();                     break;
      case TESTPROB_ELBDM_SELF_SIMILAR_HALO :            Init_TestProb_ELBDM_SelfSimilarHalo();             break;
      case TESTPROB_ELBDM_VORTEX_PAIR_ROTATING :         Init_TestProb_ELBDM_VortexPairRotating();          break;
      case TESTPROB_ELBDM_VORTEX_PAIR_LINEAR :           Init_TestProb_ELBDM_VortexPairLinear();            break;
<<<<<<< HEAD
      case TESTPROB_ELBDM_ERIDANUSII :                   Init_TestProb_ELBDM_EridanusII();                  break;
=======
      case TESTPROB_ELBDM_ISOLATED_HALO :                Init_TestProb_ELBDM_IsolatedHalo();                break;
      case TESTPROB_ELBDM_GAUSSIAN_WAVE_PACKET :         Init_TestProb_ELBDM_GaussianWavePacket();          break;
      case TESTPROB_ELBDM_LSS :                          Init_TestProb_ELBDM_LSS();                         break;
>>>>>>> d54b2e7a

      default: Aux_Error( ERROR_INFO, "unsupported TESTPROB_ID (%d) !!\n", TESTPROB_ID );
   } // switch( TESTPROB_ID )

} // FUNCTION : Init_TestProb<|MERGE_RESOLUTION|>--- conflicted
+++ resolved
@@ -28,13 +28,10 @@
 void Init_TestProb_ELBDM_SelfSimilarHalo();
 void Init_TestProb_ELBDM_VortexPairRotating();
 void Init_TestProb_ELBDM_VortexPairLinear();
-<<<<<<< HEAD
-void Init_TestProb_ELBDM_EridanusII();
-=======
 void Init_TestProb_ELBDM_IsolatedHalo();
 void Init_TestProb_ELBDM_GaussianWavePacket();
 void Init_TestProb_ELBDM_LSS();
->>>>>>> d54b2e7a
+void Init_TestProb_ELBDM_EridanusII();
 
 
 
@@ -84,13 +81,10 @@
       case TESTPROB_ELBDM_SELF_SIMILAR_HALO :            Init_TestProb_ELBDM_SelfSimilarHalo();             break;
       case TESTPROB_ELBDM_VORTEX_PAIR_ROTATING :         Init_TestProb_ELBDM_VortexPairRotating();          break;
       case TESTPROB_ELBDM_VORTEX_PAIR_LINEAR :           Init_TestProb_ELBDM_VortexPairLinear();            break;
-<<<<<<< HEAD
-      case TESTPROB_ELBDM_ERIDANUSII :                   Init_TestProb_ELBDM_EridanusII();                  break;
-=======
       case TESTPROB_ELBDM_ISOLATED_HALO :                Init_TestProb_ELBDM_IsolatedHalo();                break;
       case TESTPROB_ELBDM_GAUSSIAN_WAVE_PACKET :         Init_TestProb_ELBDM_GaussianWavePacket();          break;
       case TESTPROB_ELBDM_LSS :                          Init_TestProb_ELBDM_LSS();                         break;
->>>>>>> d54b2e7a
+      case TESTPROB_ELBDM_ERIDANUSII :                   Init_TestProb_ELBDM_EridanusII();                  break;
 
       default: Aux_Error( ERROR_INFO, "unsupported TESTPROB_ID (%d) !!\n", TESTPROB_ID );
    } // switch( TESTPROB_ID )
