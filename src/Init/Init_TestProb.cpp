--- conflicted
+++ resolved
@@ -36,11 +36,8 @@
 void Init_TestProb_ELBDM_IsolatedHalo();
 void Init_TestProb_ELBDM_GaussianWavePacket();
 void Init_TestProb_ELBDM_LSS();
-<<<<<<< HEAD
+void Init_TestProb_ELBDM_PlaneWave();
 void Init_TestProb_ELBDM_SmallPerturbation();
-=======
-void Init_TestProb_ELBDM_PlaneWave();
->>>>>>> 0d401124
 
 
 
@@ -98,11 +95,8 @@
       case TESTPROB_ELBDM_ISOLATED_HALO :                Init_TestProb_ELBDM_IsolatedHalo();                break;
       case TESTPROB_ELBDM_GAUSSIAN_WAVE_PACKET :         Init_TestProb_ELBDM_GaussianWavePacket();          break;
       case TESTPROB_ELBDM_LSS :                          Init_TestProb_ELBDM_LSS();                         break;
-<<<<<<< HEAD
+      case TESTPROB_ELBDM_PLANE_WAVE :                   Init_TestProb_ELBDM_PlaneWave();                   break;
       case TESTPROB_ELBDM_PERTURBATION :                 Init_TestProb_ELBDM_SmallPerturbation();           break;
-=======
-      case TESTPROB_ELBDM_PLANE_WAVE :                   Init_TestProb_ELBDM_PlaneWave();                   break;
->>>>>>> 0d401124
 
       default: Aux_Error( ERROR_INFO, "unsupported TESTPROB_ID (%d) !!\n", TESTPROB_ID );
    } // switch( TESTPROB_ID )
