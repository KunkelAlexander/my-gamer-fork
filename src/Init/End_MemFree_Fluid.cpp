--- conflicted
+++ resolved
@@ -72,18 +72,17 @@
 #  endif
 #  endif // FLU_SCHEME
 
-<<<<<<< HEAD
+#  if ( MODEL == ELBDM )
+   delete [] h_IsCompletelyRefined; h_IsCompletelyRefined = NULL;
+#  endif // #  if ( MODEL == ELBDM )
+
+#  if ( MODEL == ELBDM && ELBDM_SCHEME == ELBDM_HYBRID )
+   delete [] h_HasWaveCounterpart;  h_HasWaveCounterpart  = NULL;
+#  endif // #if ( MODEL == ELBDM && ELBDM_SCHEME == ELBDM_HYBRID )
+
 #  if ( MODEL == ELBDM  && WAVE_SCHEME == WAVE_GRAMFE && GRAMFE_SCHEME == GRAMFE_MATMUL )
    delete [] h_GramFE_TimeEvo;       h_GramFE_TimeEvo     = NULL;
 #  endif // #  if ( MODEL == ELBDM  && WAVE_SCHEME == WAVE_GRAMFE && GRAMFE_SCHEME == GRAMFE_MATMUL )
-=======
-#  if ( MODEL == ELBDM )
-   delete [] h_IsCompletelyRefined; h_IsCompletelyRefined = NULL;
-#  endif
-#  if ( MODEL == ELBDM && ELBDM_SCHEME == ELBDM_HYBRID )
-   delete [] h_HasWaveCounterpart;  h_HasWaveCounterpart  = NULL;
-#  endif // #if ( MODEL == ELBDM && ELBDM_SCHEME == ELBDM_HYBRID )
->>>>>>> 58191ef8
 
 } // FUNCTION : End_MemFree_Fluid
 
