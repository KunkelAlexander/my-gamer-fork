--- conflicted
+++ resolved
@@ -5,39 +5,14 @@
 static int ZIndex2Rank( const int IndexZ, const int *List_z_start, const int TRank_Guess );
 
 
+root_real_fftw_plan      FFTW_Plan_PS;                            // PS  : plan for calculating the power spectrum
 #ifdef GRAVITY
-<<<<<<< HEAD
-rfftwnd_plan     FFTW_Plan_Poi, FFTW_Plan_Poi_Inv;    // Poi : plan for the self-gravity Poisson solver
+root_real_fftw_plan      FFTW_Plan_Poi, FFTW_Plan_Poi_Inv;        // Poi : plan for the self-gravity Poisson solver
 #endif // #ifdef GRAVITY
 
 #if ( MODEL == ELBDM )
-fftwnd_plan      FFTW_Plan_Psi, FFTW_Plan_Psi_Inv;    // Psi : plan for the ELBDM spectral sovler
+root_complex_fftw_plan   FFTW_Plan_Psi, FFTW_Plan_Psi_Inv;         // Psi : plan for the ELBDM spectral solver
 #endif // #if ( MODEL == ELBDM )
-
-#else  // #ifdef SERIAL
-rfftwnd_mpi_plan FFTW_Plan_PS;
-
-#ifdef GRAVITY
-rfftwnd_mpi_plan FFTW_Plan_Poi, FFTW_Plan_Poi_Inv;
-#endif // #ifdef GRAVITY
-
-#if ( MODEL == ELBDM )
-fftwnd_mpi_plan  FFTW_Plan_Psi, FFTW_Plan_Psi_Inv;
-#endif // #if ( MODEL == ELBDM )
-
-#endif // #ifdef SERIAL ... else ...
-=======
-extern real (*Poi_AddExtraMassForGravity_Ptr)( const double x, const double y, const double z, const double Time,
-                                               const int lv, double AuxArray[] );
-#endif
-
-root_real_fftw_plan     FFTW_Plan_PS;                        // PS  : plan for calculating the power spectrum
-#ifdef GRAVITY
-root_real_fftw_plan     FFTW_Plan_Poi, FFTW_Plan_Poi_Inv;    // Poi : plan for the self-gravity Poisson solver
-#endif // #ifdef GRAVITY
->>>>>>> 5fae54bc
-
-
 
 
 //-------------------------------------------------------------------------------------------------------
@@ -134,17 +109,34 @@
    }
 #  endif // #  ifdef GRAVITY
 
+// determine the FFT size for the base-level FFT wave solver
+#  if ( MODEL == ELBDM )
+   int Psi_FFT_Size[3]    = { NX0_TOT[0], NX0_TOT[1], NX0_TOT[2] };
+#  ifdef SERIAL
+   int InvPsi_FFT_Size[3] = { NX0_TOT[0], NX0_TOT[1], NX0_TOT[2] };
+#  else // # ifdef SERIAL
+// Note that the dimensions of the inverse transform,
+// which are given by the dimensions of the output of the forward transform,
+// are Ny*Nz*Nx because we are using "FFTW_TRANSPOSED_ORDER" in fftwnd_mpi().
+   int InvPsi_FFT_Size[3] = { NX0_TOT[0], NX0_TOT[2], NX0_TOT[1] };
+#  endif // # ifdef SERIAL ... # else
+
    real* PS   = NULL;
    real* RhoK = NULL;
+   real* PsiK = NULL;
 
 
 // allocate memory for arrays in fftw3
 #  if ( SUPPORT_FFTW == FFTW3 )
-   PS   = (real*) root_fftw_malloc(ComputePaddedTotalSize(PS_FFT_Size     ) * sizeof(real));
-#  ifdef GRAVITY
-   RhoK = (real*) root_fftw_malloc(ComputePaddedTotalSize(Gravity_FFT_Size) * sizeof(real));
+   PS   = (real*) root_fftw_malloc(ComputePaddedTotalSize( PS_FFT_Size      ) * sizeof(real));
+#  ifdef GRAVITY
+   RhoK = (real*) root_fftw_malloc(ComputePaddedTotalSize( Gravity_FFT_Size ) * sizeof(real));
 #  endif // # ifdef GRAVITY
+#  if ( MODEL == ELBDM )
+   PsiK = (real*) root_fftw_malloc( ComputeTotalSize     ( Psi_FFT_Size     ) * sizeof(real));
+#  endif // # if ( MODEL == ELBDM )
 #  endif // # if ( SUPPORT_FFTW == FFTW3 )
+
 
 // create plans for power spectrum and the self-gravity solver
    FFTW_Plan_PS      = create_fftw_3d_r2c_plan(PS_FFT_Size, PS);
@@ -152,6 +144,10 @@
    FFTW_Plan_Poi     = create_fftw_3d_r2c_plan(Gravity_FFT_Size, RhoK);
    FFTW_Plan_Poi_Inv = create_fftw_3d_c2r_plan(Gravity_FFT_Size, RhoK);
 #  endif // # ifdef GRAVITY
+#  if ( MODEL == ELBDM )
+   FFTW_Plan_Psi     = create_fftw_3d_forward_c2c_plan ( Psi_FFT_Size,    PsiK );
+   FFTW_Plan_Psi_Inv = create_fftw_3d_backward_c2c_plan( InvPsi_FFT_Size, PsiK );
+#  endif // #  if ( MODEL == ELBDM )
 
 // free memory for arrays in fftw3
 #  if ( SUPPORT_FFTW == FFTW3 )
@@ -159,31 +155,10 @@
 #  ifdef GRAVITY
    root_fftw_free(RhoK);
 #  endif // # ifdef GRAVITY
+#  if ( MODEL == ELBDM )
+   root_fftw_free(PsiK);
+#  endif // # if ( MODEL == ELBDM )
 #  endif // # if ( SUPPORT_FFTW == FFTW3 )
-
-
-#  if ( MODEL == ELBDM )
-// create plans for the ELBDM spectral solver
-#  ifdef SERIAL
-   FFTW_Plan_Psi     = fftw3d_create_plan( NX0_TOT[2], NX0_TOT[1], NX0_TOT[0], FFTW_FORWARD,
-                                           FFTW_ESTIMATE | FFTW_IN_PLACE );
-
-   FFTW_Plan_Psi_Inv = fftw3d_create_plan( NX0_TOT[2], NX0_TOT[1], NX0_TOT[0], FFTW_BACKWARD,
-                                           FFTW_ESTIMATE | FFTW_IN_PLACE );
-
-#  else
-
-   FFTW_Plan_Psi     = fftw3d_mpi_create_plan( MPI_COMM_WORLD, NX0_TOT[2], NX0_TOT[1], NX0_TOT[0],
-                                               FFTW_FORWARD, FFTW_ESTIMATE );
-
-// Note that the dimensions of the inverse transform,
-// which are given by the dimensions of the output of the forward transform,
-// are Ny*Nz*Nx because we are using "FFTW_TRANSPOSED_ORDER" in fftwnd_mpi().
-   FFTW_Plan_Psi_Inv = fftw3d_mpi_create_plan( MPI_COMM_WORLD, NX0_TOT[1], NX0_TOT[2], NX0_TOT[0],
-                                               FFTW_BACKWARD, FFTW_ESTIMATE );
-#  endif
-#  endif // #if ( MODEL == ELBDM )
-
 
    if ( MPI_Rank == 0 )    Aux_Message( stdout, "done\n" );
 
@@ -203,49 +178,29 @@
    destroy_real_fftw_plan  ( FFTW_Plan_PS      );
 
 #  ifdef GRAVITY
-<<<<<<< HEAD
-   rfftwnd_destroy_plan    ( FFTW_Plan_Poi     );
-   rfftwnd_destroy_plan    ( FFTW_Plan_Poi_Inv );
-#  endif // #ifdef GRAVITY
-
-#  if ( MODEL == ELBDM )
-   fftwnd_destroy_plan     ( FFTW_Plan_Psi     );
-   fftwnd_destroy_plan     ( FFTW_Plan_Psi_Inv );
-#  endif // #if ( MODEL == ELBDM )
-
-#  else // #ifdef SERIAL
-   rfftwnd_mpi_destroy_plan( FFTW_Plan_PS      );
-
-#  ifdef GRAVITY
-   rfftwnd_mpi_destroy_plan( FFTW_Plan_Poi     );
-   rfftwnd_mpi_destroy_plan( FFTW_Plan_Poi_Inv );
-#  endif // #ifdef GRAVITY
-
-#  if ( MODEL == ELBDM )
-   fftwnd_mpi_destroy_plan ( FFTW_Plan_Psi     );
-   fftwnd_mpi_destroy_plan ( FFTW_Plan_Psi_Inv );
-#  endif // #if ( MODEL == ELBDM )
-
-#  endif // #ifdef SERIAL ... else ...
-=======
    destroy_real_fftw_plan  ( FFTW_Plan_Poi     );
    destroy_real_fftw_plan  ( FFTW_Plan_Poi_Inv );
 #  endif // #  ifdef GRAVITY
+
+
+#  if ( MODEL == ELBDM )
+   destroy_complex_fftw_plan  ( FFTW_Plan_Psi     );
+   destroy_complex_fftw_plan  ( FFTW_Plan_Psi_Inv );
+#  endif // #if ( MODEL == ELBDM )
 
 #  if ( SUPPORT_FFTW == FFTW3 )
 #  ifdef OPENMP
    if (FFTW3_Double_OMP_Enabled)  fftw_cleanup_threads();
    if (FFTW3_Single_OMP_Enabled) fftwf_cleanup_threads();
 #  endif
-#  ifdef SERIAL
+
    fftw_cleanup();
    fftwf_cleanup();
-#  else
+#  ifndef SERIAL
    fftw_mpi_cleanup();
    fftwf_mpi_cleanup();
 #  endif
 #  endif // # if ( SUPPORT_FFTW == FFTW3 )
->>>>>>> 5fae54bc
 
    if ( MPI_Rank == 0 )    Aux_Message( stdout, "done\n" );
 
