--- conflicted
+++ resolved
@@ -148,11 +148,9 @@
    real* PS   = NULL;
    real* RhoK = NULL;
    real* PsiK = NULL;
-<<<<<<< HEAD
 #  if ( WAVE_SCHEME == WAVE_GRAMFE )
    gramfe_float_complex* ExtPsiK  = NULL;
 #  endif // # if ( WAVE_SCHEME == WAVE_GRAMFE )
-=======
 
 // determine how to initialise fftw plans
    int StartupFlag;
@@ -167,7 +165,6 @@
 
       default:                       Aux_Error( ERROR_INFO, "unrecognised FFTW startup option %d  !!\n", OPT__FFTW_STARTUP );
    } // switch ( OPT__FFTW_STARTUP )
->>>>>>> c90224a1
 
 // allocate memory for arrays in fftw3
 #  if ( SUPPORT_FFTW == FFTW3 )
@@ -192,9 +189,8 @@
    FFTW_Plan_Poi_Inv = create_fftw_3d_c2r_plan( Gravity_FFT_Size, RhoK, StartupFlag );
 #  endif // # ifdef GRAVITY
 #  if ( MODEL == ELBDM )
-<<<<<<< HEAD
-   FFTW_Plan_Psi     = create_fftw_3d_forward_c2c_plan ( Psi_FFT_Size,    PsiK );
-   FFTW_Plan_Psi_Inv = create_fftw_3d_backward_c2c_plan( InvPsi_FFT_Size, PsiK );
+   FFTW_Plan_Psi     = create_fftw_3d_forward_c2c_plan ( Psi_FFT_Size,    PsiK, StartupFlag );
+   FFTW_Plan_Psi_Inv = create_fftw_3d_backward_c2c_plan( InvPsi_FFT_Size, PsiK, StartupFlag );
 
 #  if ( WAVE_SCHEME == WAVE_GRAMFE )
 
@@ -214,10 +210,6 @@
 #  endif // # if ( defined(SUPPORT_FFTW3) && defined(OPENMP) )
 #  endif // #  if ( WAVE_SCHEME == WAVE_GRAMFE )
 
-=======
-   FFTW_Plan_Psi     = create_fftw_3d_forward_c2c_plan ( Psi_FFT_Size,    PsiK, StartupFlag );
-   FFTW_Plan_Psi_Inv = create_fftw_3d_backward_c2c_plan( InvPsi_FFT_Size, PsiK, StartupFlag );
->>>>>>> c90224a1
 #  endif // #  if ( MODEL == ELBDM )
 
 // free memory for arrays in fftw3
