#include "GAMER.h"

#ifdef SUPPORT_FFTW

static int ZIndex2Rank( const int IndexZ, const int *List_z_start, const int TRank_Guess );


#ifdef GRAVITY
extern real (*Poi_AddExtraMassForGravity_Ptr)( const double x, const double y, const double z, const double Time,
                                               const int lv, double AuxArray[] );
#endif

root_real_fftw_plan      FFTW_Plan_PS;                      // PS  : plan for calculating the power spectrum
#ifdef GRAVITY
root_real_fftw_plan      FFTW_Plan_Poi, FFTW_Plan_Poi_Inv;  // Poi : plan for the self-gravity Poisson solver
#endif // #ifdef GRAVITY
#if ( MODEL == ELBDM )
<<<<<<< HEAD
root_complex_fftw_plan   FFTW_Plan_Psi, FFTW_Plan_Psi_Inv;         // Psi : plan for the ELBDM spectral solver
#if ( WAVE_SCHEME == WAVE_GRAMFE )
gramfe_complex_fftw_plan FFTW_Plan_ExtPsi, FFTW_Plan_ExtPsi_Inv;   // ExtPsi : plan for the Gram Fourier extension solver
#endif // #if (WAVE_SCHEME == WAVE_GRAMFE)
=======
root_complex_fftw_plan   FFTW_Plan_Psi, FFTW_Plan_Psi_Inv;  // Psi : plan for the ELBDM spectral solver
>>>>>>> c61eb681
#endif // #if ( MODEL == ELBDM )




//-------------------------------------------------------------------------------------------------------
// Function    :  ComputePaddedTotalSize
// Description :  Return padded total size for complex-to-real and real-to-complex 3D FFTW transforms
//
// Parameter   :  size : 3D array with size of FFT block
//
// Return      :  length of array that is large enough to store FFT input and output
//-------------------------------------------------------------------------------------------------------
int ComputePaddedTotalSize(int* size) {
   return 2*(size[0]/2+1)*size[1]*size[2];
} // FUNCTION : ComputePaddedTotalSize



//-------------------------------------------------------------------------------------------------------
// Function    :  ComputeTotalSize
// Description :  Return total size for complex-to-complex 3D FFTW transforms
//
// Parameter   :  size : 3D array with size of FFT block
//
// Return      :  length of array that is large enough to store FFT input and output
//-------------------------------------------------------------------------------------------------------
int ComputeTotalSize(int* size) {
   return size[0]*size[1]*size[2];
} // FUNCTION : ComputeTotalSize



//-------------------------------------------------------------------------------------------------------
// Function    :  Init_FFTW
// Description :  Create the FFTW plans
//-------------------------------------------------------------------------------------------------------
void Init_FFTW()
{

   if ( MPI_Rank == 0 )    Aux_Message( stdout, "%s ... ", __FUNCTION__ );


#  if ( SUPPORT_FFTW == FFTW3 )
   FFTW3_Double_OMP_Enabled = false;
   FFTW3_Single_OMP_Enabled = false;


#  ifdef OPENMP

#  ifndef SERIAL
// check the level of MPI thread support
   int MPI_Thread_Status;
   MPI_Query_thread( &MPI_Thread_Status );

// enable multithreading if possible
   FFTW3_Double_OMP_Enabled = MPI_Thread_Status >= MPI_THREAD_FUNNELED;
   FFTW3_Single_OMP_Enabled = FFTW3_Double_OMP_Enabled;
#  else // # ifndef SERIAL

// always enable multithreading in serial mode with openmp
   FFTW3_Double_OMP_Enabled = true;
   FFTW3_Single_OMP_Enabled = true;
#  endif // # ifndef SERIAL ... # else

// initialise fftw multithreading
   if (FFTW3_Double_OMP_Enabled) {
      FFTW3_Double_OMP_Enabled = fftw_init_threads();
      if ( !FFTW3_Double_OMP_Enabled )    Aux_Error( ERROR_INFO, "fftw_init_threads() failed !!\n" );
   }
   if (FFTW3_Single_OMP_Enabled) {
      FFTW3_Single_OMP_Enabled = fftwf_init_threads();
      if ( !FFTW3_Single_OMP_Enabled )    Aux_Error( ERROR_INFO, "fftwf_init_threads() failed !!\n" );
   }
#  endif // # ifdef OPENMP

// initialise fftw mpi support
#  ifndef SERIAL
   fftw_mpi_init();
   fftwf_mpi_init();
#  endif // # ifndef SERIAL

// tell all subsequent fftw3 planners to use OMP_NTHREAD threads
#  ifdef OPENMP
   if (FFTW3_Double_OMP_Enabled) fftw_plan_with_nthreads (OMP_NTHREAD);
   if (FFTW3_Single_OMP_Enabled) fftwf_plan_with_nthreads(OMP_NTHREAD);
#  endif // # ifdef OPENMP
#  endif // # if ( SUPPORT_FFTW == FFTW3 )



// determine the FFT size for the power spectrum
   int PS_FFT_Size[3]      = { NX0_TOT[0], NX0_TOT[1], NX0_TOT[2] };

// determine the FFT size for the self-gravity solver
#  ifdef GRAVITY
   int Gravity_FFT_Size[3] = { NX0_TOT[0], NX0_TOT[1], NX0_TOT[2] };

// the zero-padding method is adopted for the isolated BC.
   if ( OPT__BC_POT == BC_POT_ISOLATED )
      for (int d=0; d<3; d++)    Gravity_FFT_Size[d] *= 2;

// check
   if ( MPI_Rank == 0 )
   for (int d=0; d<3; d++)
   {
      if ( Gravity_FFT_Size[d] <= 0 )    Aux_Error( ERROR_INFO, "Gravity_FFT_Size[%d] = %d < 0 !!\n", d, Gravity_FFT_Size[d] );
   }
#  endif // #  ifdef GRAVITY

// determine the FFT size for the base-level FFT wave solver
#  if ( MODEL == ELBDM )
   int Psi_FFT_Size[3]    = { NX0_TOT[0], NX0_TOT[1], NX0_TOT[2] };
#  if ( defined(SERIAL) || SUPPORT_FFTW == FFTW3 )
   int InvPsi_FFT_Size[3] = { NX0_TOT[0], NX0_TOT[1], NX0_TOT[2] };
#  else // # ifdef SERIAL || FFTW3
// Note that the dimensions of the inverse transform in FFTW2,
// which are given by the dimensions of the output of the forward transform,
// are Ny*Nz*Nx because we are using "FFTW_TRANSPOSED_ORDER" in fftwnd_mpi().
   int InvPsi_FFT_Size[3] = { NX0_TOT[0], NX0_TOT[2], NX0_TOT[1] };
<<<<<<< HEAD
#  endif // # ifdef SERIAL ... # else

#  if ( WAVE_SCHEME == WAVE_GRAMFE )
   int ExtPsi_FFT_Size    = GRAMFE_FLU_NXT;
#  endif // # if ( WAVE_SCHEME == WAVE_GRAMFE )
=======
#  endif // # ifdef SERIAL || FFTW3 ... # else
>>>>>>> c61eb681
#  endif // # if ( MODEL == ELBDM )
   real* PS   = NULL;
   real* RhoK = NULL;
   real* PsiK = NULL;
#  if ( WAVE_SCHEME == WAVE_GRAMFE )
   gramfe_float_complex* ExtPsiK  = NULL;
#  endif // # if ( WAVE_SCHEME == WAVE_GRAMFE )

// allocate memory for arrays in fftw3
#  if ( SUPPORT_FFTW == FFTW3 )
   PS   = (real*) root_fftw_malloc( ComputePaddedTotalSize( PS_FFT_Size      ) * sizeof(real) );
#  ifdef GRAVITY
   RhoK = (real*) root_fftw_malloc( ComputePaddedTotalSize( Gravity_FFT_Size ) * sizeof(real) );
#  endif // # ifdef GRAVITY
#  if ( MODEL == ELBDM )
   PsiK = (real*) root_fftw_malloc( ComputeTotalSize      ( Psi_FFT_Size     ) * sizeof(real) * 2 );  // 2 * real for size of complex number
#  endif // # if ( MODEL == ELBDM )

#  if ( WAVE_SCHEME == WAVE_GRAMFE )
   ExtPsiK = (gramfe_float_complex*)   gramfe_fftw_malloc( ExtPsi_FFT_Size * sizeof(gramfe_float_complex) );
#  endif // # if ( WAVE_SCHEME == WAVE_GRAMFE )
#  endif // # if ( SUPPORT_FFTW == FFTW3 )


// create plans for power spectrum and the self-gravity solver
   FFTW_Plan_PS      = create_fftw_3d_r2c_plan( PS_FFT_Size, PS );
#  ifdef GRAVITY
   FFTW_Plan_Poi     = create_fftw_3d_r2c_plan( Gravity_FFT_Size, RhoK );
   FFTW_Plan_Poi_Inv = create_fftw_3d_c2r_plan( Gravity_FFT_Size, RhoK );
#  endif // # ifdef GRAVITY
#  if ( MODEL == ELBDM )
   FFTW_Plan_Psi     = create_fftw_3d_forward_c2c_plan ( Psi_FFT_Size,    PsiK );
   FFTW_Plan_Psi_Inv = create_fftw_3d_backward_c2c_plan( InvPsi_FFT_Size, PsiK );

#  if ( WAVE_SCHEME == WAVE_GRAMFE )

// the Gram-Fourier extension planners only use one thread because OMP parallelisation is achieved on the level of thread blocks
#  if ( defined(SUPPORT_FFTW3) && defined(OPENMP) )
   if (FFTW3_Double_OMP_Enabled)  fftw_plan_with_nthreads(1);
   if (FFTW3_Single_OMP_Enabled) fftwf_plan_with_nthreads(1);
#  endif // # if ( defined(SUPPORT_FFTW3) && defined(OPENMP) )

   FFTW_Plan_ExtPsi      = create_gramfe_fftw_1d_forward_c2c_plan ( ExtPsi_FFT_Size, ExtPsiK );
   FFTW_Plan_ExtPsi_Inv  = create_gramfe_fftw_1d_backward_c2c_plan( ExtPsi_FFT_Size, ExtPsiK );

// restore regular settings
#  if ( defined(SUPPORT_FFTW3) && defined(OPENMP) )
   if (FFTW3_Double_OMP_Enabled)  fftw_plan_with_nthreads(OMP_NTHREAD);
   if (FFTW3_Single_OMP_Enabled) fftwf_plan_with_nthreads(OMP_NTHREAD);
#  endif // # if ( defined(SUPPORT_FFTW3) && defined(OPENMP) )
#  endif // #  if ( WAVE_SCHEME == WAVE_GRAMFE )

#  endif // #  if ( MODEL == ELBDM )

// free memory for arrays in fftw3
#  if ( SUPPORT_FFTW == FFTW3 )
   root_fftw_free( PS );
#  ifdef GRAVITY
   root_fftw_free( RhoK );
#  endif // # ifdef GRAVITY
#  if ( MODEL == ELBDM )
   root_fftw_free( PsiK );
#  if ( WAVE_SCHEME == WAVE_GRAMFE )
   gramfe_fftw_free( ExtPsiK );
#  endif // # if ( WAVE_SCHEME == WAVE_GRAMFE )
#  endif // # if ( MODEL == ELBDM )
#  endif // # if ( SUPPORT_FFTW == FFTW3 )


   if ( MPI_Rank == 0 )    Aux_Message( stdout, "done\n" );

} // FUNCTION : Init_FFTW



//-------------------------------------------------------------------------------------------------------
// Function    :  End_FFTW
// Description :  Delete the FFTW plans
//-------------------------------------------------------------------------------------------------------
void End_FFTW()
{

   if ( MPI_Rank == 0 )    Aux_Message( stdout, "%s ... ", __FUNCTION__ );


   destroy_real_fftw_plan   ( FFTW_Plan_PS      );

#  ifdef GRAVITY
   destroy_real_fftw_plan   ( FFTW_Plan_Poi     );
   destroy_real_fftw_plan   ( FFTW_Plan_Poi_Inv );
#  endif // #  ifdef GRAVITY


#  if ( MODEL == ELBDM )
<<<<<<< HEAD
   destroy_complex_fftw_plan  ( FFTW_Plan_Psi     );
   destroy_complex_fftw_plan  ( FFTW_Plan_Psi_Inv );

#  if ( WAVE_SCHEME == WAVE_GRAMFE )
   destroy_gramfe_complex_fftw_plan  ( FFTW_Plan_ExtPsi     );
   destroy_gramfe_complex_fftw_plan  ( FFTW_Plan_ExtPsi_Inv );
#  endif // # if ( WAVE_SCHEME == WAVE_GRAMFE )
=======
   destroy_complex_fftw_plan( FFTW_Plan_Psi     );
   destroy_complex_fftw_plan( FFTW_Plan_Psi_Inv );
>>>>>>> c61eb681
#  endif // #if ( MODEL == ELBDM )

#  if ( SUPPORT_FFTW == FFTW3 )
#  ifdef OPENMP
   if ( FFTW3_Double_OMP_Enabled )  fftw_cleanup_threads();
   if ( FFTW3_Single_OMP_Enabled ) fftwf_cleanup_threads();
#  endif // # ifdef OPENMP

#  ifdef SERIAL
   fftw_cleanup();
   fftwf_cleanup();
#  else // # ifdef SERIAL
// fftwx_mpi_cleanup also calls fftwx_cleanup
   fftw_mpi_cleanup();
   fftwf_mpi_cleanup();
#  endif // # ifdef SERIAL ... # else
#  endif // # if ( SUPPORT_FFTW == FFTW3 )


   if ( MPI_Rank == 0 )    Aux_Message( stdout, "done\n" );

} // FUNCTION : End_FFTW



//-------------------------------------------------------------------------------------------------------
// Function    :  Patch2Slab
// Description :  Patch-based data --> slab domain decomposition
//
// Note        :  1. List_PID[] and List_k[] will be allocated here; user needs to either call Slab2Patch()
//                   to free the memory or do manual deallocation
//
// Parameter   :  VarS           : Slab array of target variable for FFT
//                SendBuf_Var    : Sending MPI buffer of the target field
//                RecvBuf_Var    : Receiving MPI buffer of the target field
//                SendBuf_SIdx   : Sending MPI buffer of 1D coordinate in slab
//                RecvBuf_SIdx   : Receiving MPI buffer of 1D coordinate in slab
//                List_PID       : PID of each patch slice sent to each rank
//                List_k         : Local z coordinate of each patch slice sent to each rank
//                List_NSend_Var : Size of data sent to each rank
//                List_NRecv_Var : Size of data received from each rank
//                List_z_start   : Starting z coordinate of each rank in the FFTW slab decomposition
//                local_nz       : Slab thickness of this MPI rank
//                FFT_Size       : Size of the FFT operation including the zero-padding regions
//                NRecvSlice     : Total number of z slices received from other ranks (could be zero in the isolated BC)
//                PrepTime       : Physical time for preparing the target variable field
//                TVar           : Target variable to be prepared
//                InPlacePad     : Whether or not to pad the array size for in-place real-to-complex FFT
//                ForPoisson     : Preparing the density field for the Poisson solver
//                AddExtraMass   : Adding an extra density field for computing gravitational potential (only works with ForPoisson)
//-------------------------------------------------------------------------------------------------------
void Patch2Slab( real *VarS, real *SendBuf_Var, real *RecvBuf_Var, long *SendBuf_SIdx, long *RecvBuf_SIdx,
                 int **List_PID, int **List_k, int *List_NSend_Var, int *List_NRecv_Var,
                 const int *List_z_start, const int local_nz, const int FFT_Size[], const int NRecvSlice,
                 const double PrepTime, const long TVar, const bool InPlacePad, const bool ForPoisson, const bool AddExtraMass )
{

// check
// check only single field
   if ( TVar == 0  ||  TVar & (TVar-1) )
      Aux_Error( ERROR_INFO, "number of target variables is not one !!\n" );

#  ifdef GRAVITY
// check
   if ( ForPoisson  &&  TVar != _TOTAL_DENS )
      Aux_Error( ERROR_INFO, "TVar != _TOTAL_DENS for Poisson solver !!\n" );

   if ( ForPoisson  &&  AddExtraMass  &&  Poi_AddExtraMassForGravity_Ptr == NULL )
      Aux_Error( ERROR_INFO, "Poi_AddExtraMassForGravity_Ptr == NULL for AddExtraMass !!\n" );
#  endif // GRAVITY

#  ifdef GAMER_DEBUG
   if ( List_z_start[MPI_Rank+1] - List_z_start[MPI_Rank] != local_nz )
      Aux_Error( ERROR_INFO, "local_nz (%d) != expectation (%d) !!\n",
                 local_nz, List_z_start[MPI_Rank+1] - List_z_start[MPI_Rank] );
#  endif // GAMER_DEBUG


   const int SSize[2]   = { ( InPlacePad ? 2*(FFT_Size[0]/2+1) : FFT_Size[0] ), FFT_Size[1] };     // padded slab size in the x and y directions
   const int PSSize     = PS1*PS1;                                // patch slice size
// const int MemUnit    = amr->NPatchComma[0][1]*PS1/MPI_NRank;   // set arbitrarily
   const int MemUnit    = amr->NPatchComma[0][1]*PS1;             // set arbitrarily
   const int AveNz      = FFT_Size[2]/MPI_NRank + ( ( FFT_Size[2]%MPI_NRank == 0 ) ? 0 : 1 );    // average slab thickness
   const int Scale0     = amr->scale[0];

   int   Cr[3];                        // corner coordinates of each patch normalized to the base-level grid size
   int   BPos_z;                       // z coordinate of each patch slice in the simulation box
   int   SPos_z;                       // z coordinate of each patch slice in the slab
   long  SIdx;                         // 1D coordinate of each patch slice in the slab
   int   List_NSend_SIdx[MPI_NRank];   // number of patch slices sent to each rank
   int   List_NRecv_SIdx[MPI_NRank];   // number of patch slices received from each rank
   long *TempBuf_SIdx   [MPI_NRank];   // 1D slab coordinate of each patch slice sent to each rank
   real *TempBuf_Var    [MPI_NRank];   // data of each patch slice sent to each rank
   real *TempBuf_Var_Ptr = NULL;

   int TRank, TRank_Guess, MemSize[MPI_NRank], idx;


// 1. set memory allocation unit
   for (int r=0; r<MPI_NRank; r++)
   {
      MemSize        [r] = MemUnit;
      List_PID       [r] = (int* )malloc( MemSize[r]*sizeof(int)         );
      List_k         [r] = (int* )malloc( MemSize[r]*sizeof(int)         );
      TempBuf_SIdx   [r] = (long*)malloc( MemSize[r]*sizeof(long)        );
      TempBuf_Var    [r] = (real*)malloc( MemSize[r]*sizeof(real)*PSSize );
      List_NSend_SIdx[r] = 0;
   }


// 2. prepare the temporary send buffer and record lists
   const OptPotBC_t  PotBC_None        = BC_POT_NONE;
   const IntScheme_t IntScheme         = INT_NONE;
   const NSide_t     NSide_None        = NSIDE_00;
   const bool        IntPhase_No       = false;
   const bool        DE_Consistency_No = false;
   const real        MinDens_No        = -1.0;
   const real        MinPres_No        = -1.0;
   const real        MinTemp_No        = -1.0;
   const real        MinEntr_No        = -1.0;
   const int         GhostSize         = 0;
   const int         NPG               = 1;

   real (*VarPatch)[PS1][PS1][PS1] = new real [8*NPG][PS1][PS1][PS1];

   for (int PID0=0; PID0<amr->NPatchComma[0][1]; PID0+=8)
   {
//    even with NSIDE_00 and GhostSize=0, we still need OPT__BC_FLU to determine whether periodic BC is adopted
//    for depositing particle mass onto grids.
//    also note that we do not check minimum density here since no ghost zones are required
      Prepare_PatchData( 0, PrepTime, VarPatch[0][0][0], NULL, GhostSize, NPG, &PID0, TVar, _NONE,
                         IntScheme, INT_NONE, UNIT_PATCH, NSide_None, IntPhase_No, OPT__BC_FLU, PotBC_None,
                         MinDens_No, MinPres_No, MinTemp_No, MinEntr_No, DE_Consistency_No );


#     ifdef GRAVITY
//    add extra mass source for gravity if required
      if ( ForPoisson  &&  AddExtraMass )
      {
         const double dh = amr->dh[0];

         for (int PID=PID0, LocalID=0; PID<PID0+8; PID++, LocalID++)
         {
            const double x0 = amr->patch[0][0][PID]->EdgeL[0] + 0.5*dh;
            const double y0 = amr->patch[0][0][PID]->EdgeL[1] + 0.5*dh;
            const double z0 = amr->patch[0][0][PID]->EdgeL[2] + 0.5*dh;

            double x, y, z;

            for (int k=0; k<PS1; k++)  {  z = z0 + k*dh;
            for (int j=0; j<PS1; j++)  {  y = y0 + j*dh;
            for (int i=0; i<PS1; i++)  {  x = x0 + i*dh;
               VarPatch[LocalID][k][j][i] += Poi_AddExtraMassForGravity_Ptr( x, y, z, Time[0], 0, NULL );
            }}}
         }
      }
#     endif // #ifdef GRAVITY


//    copy data to the send buffer
      for (int PID=PID0, LocalID=0; PID<PID0+8; PID++, LocalID++)
      {
         for (int d=0; d<3; d++)    Cr[d] = amr->patch[0][0][PID]->corner[d] / Scale0;

         for (int k=0; k<PS1; k++)
         {
            BPos_z      = Cr[2] + k;
            TRank_Guess = BPos_z / AveNz;
            TRank       = ZIndex2Rank( BPos_z, List_z_start, TRank_Guess );
            SPos_z      = BPos_z - List_z_start[TRank];
            SIdx        = ( (long)SPos_z*SSize[1] + Cr[1] )*SSize[0] + Cr[0];

#           ifdef GAMER_DEBUG
            if ( SPos_z < 0  ||  SPos_z >= List_z_start[TRank+1] - List_z_start[TRank] )
               Aux_Error( ERROR_INFO, "incorrect parameter %s = %d !!\n", "SPos_z", SPos_z );
#           endif

//          allocate enough memory
            if ( List_NSend_SIdx[TRank] >= MemSize[TRank] )
            {
               MemSize     [TRank] += MemUnit;
               List_PID    [TRank]  = (int* )realloc( List_PID    [TRank], MemSize[TRank]*sizeof(int)         );
               List_k      [TRank]  = (int* )realloc( List_k      [TRank], MemSize[TRank]*sizeof(int)         );
               TempBuf_SIdx[TRank]  = (long*)realloc( TempBuf_SIdx[TRank], MemSize[TRank]*sizeof(long)        );
               TempBuf_Var [TRank]  = (real*)realloc( TempBuf_Var [TRank], MemSize[TRank]*sizeof(real)*PSSize );
            }

//          record list
            List_PID    [TRank][ List_NSend_SIdx[TRank] ] = PID;
            List_k      [TRank][ List_NSend_SIdx[TRank] ] = k;
            TempBuf_SIdx[TRank][ List_NSend_SIdx[TRank] ] = SIdx;

//          store data
            TempBuf_Var_Ptr = TempBuf_Var[TRank] + List_NSend_SIdx[TRank]*PSSize;

            idx = 0;
            for (int j=0; j<PS1; j++)
            for (int i=0; i<PS1; i++)
               TempBuf_Var_Ptr[ idx ++ ] = VarPatch[LocalID][k][j][i];

#           ifdef GRAVITY
//          subtract the background density (which is assumed to be UNITY) for the isolated BC in the comoving frame
//          --> to be consistent with the comoving-frame Poisson eq.
#           ifdef COMOVING
            if ( ForPoisson  &&  OPT__BC_POT == BC_POT_ISOLATED )
            {
               for (int t=0; t<PSSize; t++)  TempBuf_Var_Ptr[t] -= (real)1.0;
            }
#           endif
#           endif // #ifdef GRAVITY

            List_NSend_SIdx[TRank] ++;
         } // for (int k=0; k<PS1; k++)
      } // for (int PID=PID0, LocalID=0; PID<PID0+8; PID++, LocalID++)
   } // for (int PID0=0; PID0<amr->NPatchComma[0][1]; PID0+=8)

   delete [] VarPatch;


// 3. prepare the send buffer
   int   Send_Disp_Var[MPI_NRank], Recv_Disp_Var[MPI_NRank], Send_Disp_SIdx[MPI_NRank], Recv_Disp_SIdx[MPI_NRank];
   long *SendPtr_SIdx = NULL;
   real *SendPtr_Var  = NULL;

// 3.1 broadcast the number of elements sending to different ranks
   MPI_Alltoall( List_NSend_SIdx, 1, MPI_INT, List_NRecv_SIdx, 1, MPI_INT, MPI_COMM_WORLD );

   for (int r=0; r<MPI_NRank; r++)
   {
      List_NSend_Var[r] = List_NSend_SIdx[r]*PSSize;
      List_NRecv_Var[r] = List_NRecv_SIdx[r]*PSSize;
   }

// 3.2 calculate the displacement
   Send_Disp_SIdx[0] = 0;
   Recv_Disp_SIdx[0] = 0;
   Send_Disp_Var [0] = 0;
   Recv_Disp_Var [0] = 0;
   for (int r=1; r<MPI_NRank; r++)
   {
      Send_Disp_SIdx[r] = Send_Disp_SIdx[r-1] + List_NSend_SIdx[r-1];
      Recv_Disp_SIdx[r] = Recv_Disp_SIdx[r-1] + List_NRecv_SIdx[r-1];
      Send_Disp_Var [r] = Send_Disp_Var [r-1] + List_NSend_Var [r-1];
      Recv_Disp_Var [r] = Recv_Disp_Var [r-1] + List_NRecv_Var [r-1];
   }

// check
#  ifdef GAMER_DEBUG
   const int NSend_Total  = Send_Disp_Var[MPI_NRank-1] + List_NSend_Var[MPI_NRank-1];
   const int NRecv_Total  = Recv_Disp_Var[MPI_NRank-1] + List_NRecv_Var[MPI_NRank-1];
   const int NSend_Expect = amr->NPatchComma[0][1]*CUBE(PS1);
   const int NRecv_Expect = NX0_TOT[0]*NX0_TOT[1]*NRecvSlice;

   if ( NSend_Total != NSend_Expect )  Aux_Error( ERROR_INFO, "NSend_Total = %d != expected value = %d !!\n",
                                                  NSend_Total, NSend_Expect );

   if ( NRecv_Total != NRecv_Expect )  Aux_Error( ERROR_INFO, "NRecv_Total = %d != expected value = %d !!\n",
                                                  NRecv_Total, NRecv_Expect );
#  endif

// 3.3 prepare the send buffer of SIdx
   SendPtr_SIdx = SendBuf_SIdx;
   for (int r=0; r<MPI_NRank; r++)
   {
      memcpy( SendPtr_SIdx, TempBuf_SIdx[r], List_NSend_SIdx[r]*sizeof(long) );
      SendPtr_SIdx += List_NSend_SIdx[r];
   }

// 3.4 prepare the send buffer of the target field
   SendPtr_Var = SendBuf_Var;
   for (int r=0; r<MPI_NRank; r++)
   {
      memcpy( SendPtr_Var, TempBuf_Var[r], List_NSend_Var[r]*sizeof(real) );
      SendPtr_Var += List_NSend_Var[r];
   }


// 4. exchange data by MPI
   MPI_Alltoallv( SendBuf_SIdx, List_NSend_SIdx, Send_Disp_SIdx, MPI_LONG,
                  RecvBuf_SIdx, List_NRecv_SIdx, Recv_Disp_SIdx, MPI_LONG,   MPI_COMM_WORLD );

#  ifdef FLOAT8
   MPI_Alltoallv( SendBuf_Var,  List_NSend_Var,  Send_Disp_Var,  MPI_DOUBLE,
                  RecvBuf_Var,  List_NRecv_Var,  Recv_Disp_Var,  MPI_DOUBLE, MPI_COMM_WORLD );
#  else
   MPI_Alltoallv( SendBuf_Var,  List_NSend_Var,  Send_Disp_Var,  MPI_FLOAT,
                  RecvBuf_Var,  List_NRecv_Var,  Recv_Disp_Var,  MPI_FLOAT,  MPI_COMM_WORLD );
#  endif


// 5. store the received data to the padded array "VarS" for FFTW
   const long NPSlice = (long)NX0_TOT[0]*NX0_TOT[1]*NRecvSlice/PSSize;  // total number of received patch slices
   long  dSIdx, Counter = 0;
   real *VarS_Ptr = NULL;

   for (long t=0; t<NPSlice; t++)
   {
      SIdx     = RecvBuf_SIdx[t];
      VarS_Ptr = VarS + SIdx;

      for (int j=0; j<PS1; j++)
      for (int i=0; i<PS1; i++)
      {
         dSIdx           = j*SSize[0] + i;
         VarS_Ptr[dSIdx] = RecvBuf_Var[ Counter ++ ];
      }
   }


// free memory
   for (int r=0; r<MPI_NRank; r++)
   {
      free( TempBuf_SIdx[r] );
      free( TempBuf_Var [r] );
   }

} // FUNCTION : Patch2Slab



//-------------------------------------------------------------------------------------------------------
// Function    :  ZIndex2Rank
// Description :  Return the MPI rank which the input z coordinates belongs to in the FFTW slab decomposition
//
// Note        :  1. "List_z_start[r] <= IndexZ < List_z_start[r+1]" belongs to rank r
//                2. List_z_start[MPI_NRank] can be set to any value >= FFT_Size[2]
//
// Parameter   :  IndexZ       : Input z coordinate
//                List_z_start : Starting z coordinate of each rank in the FFTW slab decomposition
//                TRank_Guess  : First guess of the targeting MPI rank
//
// Return      :  MPI rank
//-------------------------------------------------------------------------------------------------------
int ZIndex2Rank( const int IndexZ, const int *List_z_start, const int TRank_Guess )
{

   int TRank = TRank_Guess;   // have a first guess to improve the performance

   while ( true )
   {
#     ifdef GAMER_DEBUG
      if ( TRank < 0  ||  TRank >= MPI_NRank )  Aux_Error( ERROR_INFO, "incorrect parameter %s = %d !!\n", "TRank", TRank );
#     endif

      if ( IndexZ < List_z_start[TRank] )    TRank --;
      else
      {
         if ( IndexZ < List_z_start[TRank+1] )  return TRank;
         else                                   TRank ++;
      }
   }

} // FUNCTION : ZIndex2Rank



//-------------------------------------------------------------------------------------------------------
// Function    :  Slab2Patch
// Description :  Slab domain decomposition --> patch-based data
//
// Parameter   :  VarS       : Slab array of target variable after FFT
//                SendBuf    : Sending MPI buffer of the target field
//                RecvBuf    : Receiving MPI buffer of the target field
//                SaveSg     : Sandglass to store the updated data
//                List_SIdx  : 1D coordinate in slab
//                List_PID   : PID of each patch slice sent to each rank
//                List_k     : Local z coordinate of each patch slice sent to each rank
//                List_NSend : Size of data sent to each rank
//                List_NRecv : Size of data received from each rank
//                local_nz   : Slab thickness of this MPI rank
//                FFT_Size   : Size of the FFT operation including the zero-padding regions
//                NSendSlice : Total number of z slices need to be sent to other ranks (could be zero in the isolated BC)
//                TVar       : Target variable to be prepared
//                InPlacePad : Whether or not to pad the array size for in-place real-to-complex FFT
//-------------------------------------------------------------------------------------------------------
void Slab2Patch( const real *VarS, real *SendBuf, real *RecvBuf, const int SaveSg, const long *List_SIdx,
                 int **List_PID, int **List_k, int *List_NSend, int *List_NRecv, const int local_nz, const int FFT_Size[],
                 const int NSendSlice, const long TVar, const bool InPlacePad )
{

// check
// check only single field
   if ( TVar == 0  ||  TVar & (TVar-1) )
      Aux_Error( ERROR_INFO, "number of target variables is not one !!\n" );

// check TVar is one of the fields in NCOMP_TOTAL or POTE
   long SupportedVar = _TOTAL;
#  ifdef GRAVITY
   SupportedVar |= _POTE;
#  endif

   if ( TVar & ~SupportedVar )
      Aux_Error( ERROR_INFO, "unsupported variable %s = %d !!\n", "TVar", TVar );

// find the variable index
   int TVarIdx = -1;   // target variable index
   for (int v=0; v<NCOMP_TOTAL; v++)
      if ( TVar & (1L<<v) )  TVarIdx = v;  // assuming only single field

#  ifdef GRAVITY
   if ( TVar == _POTE )  TVarIdx = NCOMP_TOTAL+NDERIVE;  // assuming only single field
#  endif

   if ( TVarIdx < 0 )
      Aux_Error( ERROR_INFO, "TVarIdx is not found !!\n" );


// 1. store the evaluated data to the send buffer
   const int   SSize[2]   = { ( InPlacePad ? 2*(FFT_Size[0]/2+1) : FFT_Size[0] ), FFT_Size[1] };  // padded slab size in the x and y directions
   const int   PSSize     = PS1*PS1;                                          // patch slice size
   const long  NPSlice    = (long)NX0_TOT[0]*NX0_TOT[1]*NSendSlice/PSSize;    // total number of patch slices to be sent
   const real *VarS_Ptr   = NULL;

   long SIdx, dSIdx, Counter = 0;

   for (long t=0; t<NPSlice; t++)
   {
      SIdx     = List_SIdx[t];
      VarS_Ptr = VarS + SIdx;

      for (int j=0; j<PS1; j++)
      for (int i=0; i<PS1; i++)
      {
         dSIdx                 = j*SSize[0] + i;
         SendBuf[ Counter ++ ] = VarS_Ptr[dSIdx];
      }
   }


// 2. calculate the displacement and exchange data by MPI
   int Send_Disp[MPI_NRank], Recv_Disp[MPI_NRank];

   Send_Disp[0] = 0;
   Recv_Disp[0] = 0;
   for (int r=1; r<MPI_NRank; r++)
   {
      Send_Disp[r] = Send_Disp[r-1] + List_NSend[r-1];
      Recv_Disp[r] = Recv_Disp[r-1] + List_NRecv[r-1];
   }

#  ifdef FLOAT8
   MPI_Alltoallv( SendBuf, List_NSend, Send_Disp, MPI_DOUBLE,
                  RecvBuf, List_NRecv, Recv_Disp, MPI_DOUBLE, MPI_COMM_WORLD );
#  else
   MPI_Alltoallv( SendBuf, List_NSend, Send_Disp, MPI_FLOAT,
                  RecvBuf, List_NRecv, Recv_Disp, MPI_FLOAT,  MPI_COMM_WORLD );
#  endif


// 3. store the received data to different patch objects
   int   PID, k, NRecvSlice;
   real *RecvPtr = RecvBuf;

   for (int r=0; r<MPI_NRank; r++)
   {
      NRecvSlice = List_NRecv[r]/PSSize;

      for (int t=0; t<NRecvSlice; t++)
      {
         PID = List_PID[r][t];
         k   = List_k  [r][t];

         if ( TVarIdx < NCOMP_TOTAL )
            memcpy( amr->patch[SaveSg][0][PID]->fluid[TVarIdx][k], RecvPtr, PSSize*sizeof(real) );
#        ifdef GRAVITY
         else if ( TVarIdx == NCOMP_TOTAL+NDERIVE ) // TVar == _POTE
            memcpy( amr->patch[SaveSg][0][PID]->pot[k], RecvPtr, PSSize*sizeof(real) );
#        endif
         else
            Aux_Error( ERROR_INFO, "incorrect target variable index %s = %d !!\n", "TVarIdx", TVarIdx );

         RecvPtr += PSSize;
      }
   }


// free memory
   for (int r=0; r<MPI_NRank; r++)
   {
      free( List_PID[r] );
      free( List_k  [r] );
   }

} // FUNCTION : Slab2Patch



#endif // #ifdef SUPPORT_FFTW<|MERGE_RESOLUTION|>--- conflicted
+++ resolved
@@ -15,14 +15,10 @@
 root_real_fftw_plan      FFTW_Plan_Poi, FFTW_Plan_Poi_Inv;  // Poi : plan for the self-gravity Poisson solver
 #endif // #ifdef GRAVITY
 #if ( MODEL == ELBDM )
-<<<<<<< HEAD
 root_complex_fftw_plan   FFTW_Plan_Psi, FFTW_Plan_Psi_Inv;         // Psi : plan for the ELBDM spectral solver
 #if ( WAVE_SCHEME == WAVE_GRAMFE )
 gramfe_complex_fftw_plan FFTW_Plan_ExtPsi, FFTW_Plan_ExtPsi_Inv;   // ExtPsi : plan for the Gram Fourier extension solver
 #endif // #if (WAVE_SCHEME == WAVE_GRAMFE)
-=======
-root_complex_fftw_plan   FFTW_Plan_Psi, FFTW_Plan_Psi_Inv;  // Psi : plan for the ELBDM spectral solver
->>>>>>> c61eb681
 #endif // #if ( MODEL == ELBDM )
 
 
@@ -143,15 +139,11 @@
 // which are given by the dimensions of the output of the forward transform,
 // are Ny*Nz*Nx because we are using "FFTW_TRANSPOSED_ORDER" in fftwnd_mpi().
    int InvPsi_FFT_Size[3] = { NX0_TOT[0], NX0_TOT[2], NX0_TOT[1] };
-<<<<<<< HEAD
 #  endif // # ifdef SERIAL ... # else
 
 #  if ( WAVE_SCHEME == WAVE_GRAMFE )
    int ExtPsi_FFT_Size    = GRAMFE_FLU_NXT;
 #  endif // # if ( WAVE_SCHEME == WAVE_GRAMFE )
-=======
-#  endif // # ifdef SERIAL || FFTW3 ... # else
->>>>>>> c61eb681
 #  endif // # if ( MODEL == ELBDM )
    real* PS   = NULL;
    real* RhoK = NULL;
@@ -246,7 +238,6 @@
 
 
 #  if ( MODEL == ELBDM )
-<<<<<<< HEAD
    destroy_complex_fftw_plan  ( FFTW_Plan_Psi     );
    destroy_complex_fftw_plan  ( FFTW_Plan_Psi_Inv );
 
@@ -254,10 +245,6 @@
    destroy_gramfe_complex_fftw_plan  ( FFTW_Plan_ExtPsi     );
    destroy_gramfe_complex_fftw_plan  ( FFTW_Plan_ExtPsi_Inv );
 #  endif // # if ( WAVE_SCHEME == WAVE_GRAMFE )
-=======
-   destroy_complex_fftw_plan( FFTW_Plan_Psi     );
-   destroy_complex_fftw_plan( FFTW_Plan_Psi_Inv );
->>>>>>> c61eb681
 #  endif // #if ( MODEL == ELBDM )
 
 #  if ( SUPPORT_FFTW == FFTW3 )
