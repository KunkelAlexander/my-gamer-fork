--- conflicted
+++ resolved
@@ -3,6 +3,7 @@
 #ifdef SUPPORT_FFTW
 
 static int ZIndex2Rank( const int IndexZ, const int *List_z_start, const int TRank_Guess );
+
 
 #ifdef GRAVITY
 extern real (*Poi_AddExtraMassForGravity_Ptr)( const double x, const double y, const double z, const double Time,
@@ -11,17 +12,9 @@
 
 root_real_fftw_plan      FFTW_Plan_PS;                            // PS  : plan for calculating the power spectrum
 #ifdef GRAVITY
-<<<<<<< HEAD
-root_real_fftw_plan     FFTW_Plan_Poi, FFTW_Plan_Poi_Inv;    // Poi : plan for the self-gravity Poisson solver
-#endif
-#if ( MODEL == ELBDM )
-root_complex_fftw_plan  FFTW_Plan_Psi, FFTW_Plan_Psi_Inv;   // Psi  : plan for the ELBDM spectral sovler
-#endif
-=======
 root_real_fftw_plan      FFTW_Plan_Poi, FFTW_Plan_Poi_Inv;        // Poi : plan for the self-gravity Poisson solver
 #endif // #ifdef GRAVITY
->>>>>>> d548378e
-
++
 #if ( MODEL == ELBDM )
 root_complex_fftw_plan   FFTW_Plan_Psi, FFTW_Plan_Psi_Inv;         // Psi : plan for the ELBDM spectral solver
 #endif // #if ( MODEL == ELBDM )
@@ -183,34 +176,6 @@
 #  endif // # if ( MODEL == ELBDM )
 #  endif // # if ( SUPPORT_FFTW == FFTW3 )
 
-<<<<<<< HEAD
-
-#  if ( MODEL == ELBDM )
-//###REVISE: support FFTW3
-// create plans for the ELBDM spectral solver
-#  ifdef SERIAL
-   FFTW_Plan_Psi     = fftw3d_create_plan( NX0_TOT[2], NX0_TOT[1], NX0_TOT[0], FFTW_FORWARD,
-                                           FFTW_ESTIMATE | FFTW_IN_PLACE );
-
-   FFTW_Plan_Psi_Inv = fftw3d_create_plan( NX0_TOT[2], NX0_TOT[1], NX0_TOT[0], FFTW_BACKWARD,
-                                           FFTW_ESTIMATE | FFTW_IN_PLACE );
-
-#  else
-
-   FFTW_Plan_Psi     = fftw3d_mpi_create_plan( MPI_COMM_WORLD, NX0_TOT[2], NX0_TOT[1], NX0_TOT[0],
-                                               FFTW_FORWARD, FFTW_ESTIMATE );
-
-// Note that the dimensions of the inverse transform,
-// which are given by the dimensions of the output of the forward transform,
-// are Ny*Nz*Nx because we are using "FFTW_TRANSPOSED_ORDER" in fftwnd_mpi().
-   FFTW_Plan_Psi_Inv = fftw3d_mpi_create_plan( MPI_COMM_WORLD, NX0_TOT[1], NX0_TOT[2], NX0_TOT[0],
-                                               FFTW_BACKWARD, FFTW_ESTIMATE );
-#  endif
-#  endif // #if ( MODEL == ELBDM )
-
-
-=======
->>>>>>> d548378e
    if ( MPI_Rank == 0 )    Aux_Message( stdout, "done\n" );
 
 } // FUNCTION : Init_FFTW
@@ -230,14 +195,9 @@
    destroy_real_fftw_plan   ( FFTW_Plan_PS      );
 
 #  ifdef GRAVITY
-   destroy_real_fftw_plan   ( FFTW_Plan_Poi     );
-   destroy_real_fftw_plan   ( FFTW_Plan_Poi_Inv );
-#  endif
-
-#  if ( MODEL == ELBDM )
-   destroy_complex_fftw_plan( FFTW_Plan_Psi     );
-   destroy_complex_fftw_plan( FFTW_Plan_Psi_Inv );
-#  endif
+   destroy_real_fftw_plan  ( FFTW_Plan_Poi     );
+   destroy_real_fftw_plan  ( FFTW_Plan_Poi_Inv );
+#  endif // #  ifdef GRAVITY
 
 
 #  if ( MODEL == ELBDM )
@@ -258,7 +218,6 @@
    fftwf_mpi_cleanup();
 #  endif
 #  endif // # if ( SUPPORT_FFTW == FFTW3 )
-
 
    if ( MPI_Rank == 0 )    Aux_Message( stdout, "done\n" );
 
