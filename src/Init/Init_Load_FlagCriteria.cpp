#include "GAMER.h"




//-------------------------------------------------------------------------------------------------------
// Function    :  Init_Load_FlagCriteria
// Description :  Load the flag criteria from several input files named "Input__Flag_XXX"
//
// Note        :  The loaded data will be used as the refinement thresholds at each refinement level
//-------------------------------------------------------------------------------------------------------
void Init_Load_FlagCriteria()
{

   if ( MPI_Rank == 0 )    Aux_Message( stdout, "%s ...\n", __FUNCTION__ );


#  if ( MODEL != HYDRO )
   const bool OPT__FLAG_PRES_GRADIENT = false;
   double *FlagTable_PresGradient     = NULL;

   const bool OPT__FLAG_VORTICITY     = false;
   double *FlagTable_Vorticity        = NULL;

   const bool OPT__FLAG_JEANS         = false;
   double *FlagTable_Jeans            = NULL;
#  endif

#  ifndef MHD
   const bool OPT__FLAG_CURRENT       = false;
   double *FlagTable_Current          = NULL;
#  endif

<<<<<<< HEAD
#  ifndef SRHD
   const bool OPT__FLAG_LRTZ_GRADIENT = false;
   double *FlagTable_LrtzGradient     = NULL;
=======
#  ifndef COSMIC_RAY
   const bool OPT__FLAG_LOHNER_CRAY  = false;
   const bool OPT__FLAG_CRAY         = false;
   double *FlagTable_CRay            = NULL;
>>>>>>> 0154ee22
#  endif

#  if ( MODEL != ELBDM )
   const bool OPT__FLAG_ENGY_DENSITY  = false;
   double FlagTable_EngyDensity[NLEVEL-1][2];
#  endif

#  ifndef PARTICLE
   const bool OPT__FLAG_NPAR_PATCH    = false;
   int *FlagTable_NParPatch           = NULL;

   const bool OPT__FLAG_NPAR_CELL     = false;
   int *FlagTable_NParCell            = NULL;

   const bool OPT__FLAG_PAR_MASS_CELL = false;
   double *FlagTable_ParMassCell      = NULL;
#  endif

#  if   ( MODEL == HYDRO )
   const bool OPT__FLAG_LOHNER = ( OPT__FLAG_LOHNER_DENS || OPT__FLAG_LOHNER_ENGY || OPT__FLAG_LOHNER_PRES ||
                                   OPT__FLAG_LOHNER_TEMP || OPT__FLAG_LOHNER_ENTR || OPT__FLAG_LOHNER_CRAY );
#  elif ( MODEL == ELBDM )
   const bool OPT__FLAG_LOHNER = OPT__FLAG_LOHNER_DENS;
#  else
#  error : unsupported MODEL !!
#  endif

   const int  NFlagMode         = 13;
   const bool Flag[NFlagMode]   = { OPT__FLAG_RHO, OPT__FLAG_RHO_GRADIENT, OPT__FLAG_PRES_GRADIENT,
                                    OPT__FLAG_ENGY_DENSITY, OPT__FLAG_LOHNER, OPT__FLAG_USER,
                                    (bool)OPT__FLAG_NPAR_PATCH, OPT__FLAG_NPAR_CELL, OPT__FLAG_PAR_MASS_CELL,
<<<<<<< HEAD
                                    OPT__FLAG_VORTICITY, OPT__FLAG_JEANS, OPT__FLAG_CURRENT, OPT__FLAG_LRTZ_GRADIENT };
   const char ModeName[][100]   = { "OPT__FLAG_RHO", "OPT__FLAG_RHO_GRADIENT", "OPT__FLAG_PRES_GRADIENT",
                                    "OPT__FLAG_ENGY_DENSITY", "OPT__FLAG_LOHNER", "OPT__FLAG_USER",
                                    "OPT__FLAG_NPAR_PATCH", "OPT__FLAG_NPAR_CELL", "OPT__FLAG_PAR_MASS_CELL",
                                    "OPT__FLAG_VORTICITY", "OPT__FLAG_JEANS", "OPT__FLAG_CURRENT", "OPT__FLAG_LRTZ_GRADIENT" };
   const char FileName[][100]   = { "Input__Flag_Rho", "Input__Flag_RhoGradient", "Input__Flag_PresGradient",
                                    "Input__Flag_EngyDensity", "Input__Flag_Lohner", "Input__Flag_User",
                                    "Input__Flag_NParPatch", "Input__Flag_NParCell", "Input__Flag_ParMassCell",
                                    "Input__Flag_Vorticity", "Input__Flag_Jeans", "Input__Flag_Current", "Input__Flag_LrtzGradient" };
   double *FlagTable[NFlagMode] = { FlagTable_Rho, FlagTable_RhoGradient, FlagTable_PresGradient,
                                    NULL, NULL, NULL, NULL, NULL, FlagTable_ParMassCell,
                                    FlagTable_Vorticity, FlagTable_Jeans, FlagTable_Current, FlagTable_LrtzGradient };
=======
                                    OPT__FLAG_VORTICITY, OPT__FLAG_JEANS, OPT__FLAG_CURRENT, OPT__FLAG_CRAY };
   const char ModeName[][100]   = { "OPT__FLAG_RHO", "OPT__FLAG_RHO_GRADIENT", "OPT__FLAG_PRES_GRADIENT",
                                    "OPT__FLAG_ENGY_DENSITY", "OPT__FLAG_LOHNER", "OPT__FLAG_USER",
                                    "OPT__FLAG_NPAR_PATCH", "OPT__FLAG_NPAR_CELL", "OPT__FLAG_PAR_MASS_CELL",
                                    "OPT__FLAG_VORTICITY", "OPT__FLAG_JEANS", "OPT__FLAG_CURRENT",
                                    "OPT__FLAG_CRAY" };
   const char FileName[][100]   = { "Input__Flag_Rho", "Input__Flag_RhoGradient", "Input__Flag_PresGradient",
                                    "Input__Flag_EngyDensity", "Input__Flag_Lohner", "Input__Flag_User",
                                    "Input__Flag_NParPatch", "Input__Flag_NParCell", "Input__Flag_ParMassCell",
                                    "Input__Flag_Vorticity", "Input__Flag_Jeans", "Input__Flag_Current",
                                    "Input__Flag_CRay" };
   double *FlagTable[NFlagMode] = { FlagTable_Rho, FlagTable_RhoGradient, FlagTable_PresGradient,
                                    NULL, NULL, NULL, NULL, NULL, FlagTable_ParMassCell,
                                    FlagTable_Vorticity, FlagTable_Jeans, FlagTable_Current,
                                    FlagTable_CRay };
>>>>>>> 0154ee22

   FILE *File;
   char *input_line = NULL, TargetName[100];
   size_t len = 0;
   int Trash, n;


// initialize the flag tables as -1
   for (int lv=0; lv<NLEVEL-1; lv++)
   {
      FlagTable_Rho         [lv]    = -1.0;
      FlagTable_RhoGradient [lv]    = -1.0;

      for (int t=0; t<5; t++)
      FlagTable_Lohner      [lv][t] = -1.0;

      FlagTable_User        [lv]    = (double *) malloc( OPT__FLAG_USER_NUM*sizeof(double) );
      for (int t=0; t<OPT__FLAG_USER_NUM; t++)
      FlagTable_User        [lv][t] = -1.0;

#     if   ( MODEL == HYDRO )
      FlagTable_PresGradient[lv]    = -1.0;
      FlagTable_Vorticity   [lv]    = -1.0;
      FlagTable_Jeans       [lv]    = -1.0;
#     ifdef MHD
      FlagTable_Current     [lv]    = -1.0;
#     endif
<<<<<<< HEAD
#     ifdef SRHD
      FlagTable_LrtzGradient[lv]    = -1.0;
=======
#     ifdef COSMIC_RAY
      FlagTable_CRay        [lv]    = -1.0;
>>>>>>> 0154ee22
#     endif

#     elif ( MODEL == ELBDM )
      for (int t=0; t<2; t++)
      FlagTable_EngyDensity [lv][t] = -1.0;
#     endif

#     ifdef PARTICLE
      FlagTable_NParPatch   [lv]    = -1;
      FlagTable_NParCell    [lv]    = -1;
      FlagTable_ParMassCell [lv]    = -1.0;
#     endif
   } // for (int lv=0; lv<NLEVEL-1; lv++)


// nothing to do if there is no refinement level
   if ( MAX_LEVEL > 0 )
   for (int FlagMode=0; FlagMode<NFlagMode; FlagMode++)
   {
      if ( Flag[FlagMode] )
      {
//       open the target file
         strcpy( TargetName, FileName[FlagMode] );

         if ( !Aux_CheckFileExist(TargetName) )
         {
            Aux_Message( stderr, "\n" );
            Aux_Error( ERROR_INFO, "file \"%s\" does not exist for the mode \"%s\" !!\n",
                       TargetName, ModeName[FlagMode] );
         }

         File = fopen( TargetName, "r" );

//       skip the header
         getline( &input_line, &len, File );

//       begin to read
         for (int lv=0; lv<MAX_LEVEL; lv++)
         {
            n = getline( &input_line, &len, File );

//          check
            if ( n <= 1 )
            {
               Aux_Message( stderr, "\n" );
               Aux_Error( ERROR_INFO, "incorrect reading at level %d of the file <%s> !!\n",
                          lv, TargetName );
            }

//          OPT__FLAG_ENGY_DENSITY and OPT__FLAG_LOHNER have two and five columns to be loaded, respectively
            if      ( FlagMode == 3 )  sscanf( input_line, "%d%lf%lf", &Trash, &FlagTable_EngyDensity[lv][0],
                                                                               &FlagTable_EngyDensity[lv][1] );
            else if ( FlagMode == 4 )  sscanf( input_line, "%d%lf%lf%lf%lf%lf", &Trash, &FlagTable_Lohner[lv][0],
                                                                                        &FlagTable_Lohner[lv][1],
                                                                                        &FlagTable_Lohner[lv][2],
                                                                                        &FlagTable_Lohner[lv][3],
                                                                                        &FlagTable_Lohner[lv][4] );
//          OPT__FLAG_USER has OPT__FLAG_USER_NUM columns to be loaded
            else if ( FlagMode == 5 )
            {
               char *input_line0 = input_line;
               int offset;

               sscanf( input_line, "%d%n", &Trash, &offset );
               input_line += offset;

               for (int t=0; t<OPT__FLAG_USER_NUM; t++)
               {
                  sscanf( input_line, "%lf%n", &FlagTable_User[lv][t], &offset );
                  input_line += offset;
               }

               input_line = input_line0;  // reset input_line
            }
//          OPT__FLAG_NPAR_PATCH/CELL load integers
            else if ( FlagMode == 6 )  sscanf( input_line, "%d%d",  &Trash, &FlagTable_NParPatch[lv] );
            else if ( FlagMode == 7 )  sscanf( input_line, "%d%d",  &Trash, &FlagTable_NParCell [lv] );

//          others use the default format: (integer, double)
            else                       sscanf( input_line, "%d%lf", &Trash, &FlagTable[FlagMode][lv] );
         }

         fclose( File );

      } // if ( Flag[FlagMode] )
   } // for (int FlagMode=0; FlagMode<NFlagMode; FlagMode++)


   if ( input_line != NULL )     free( input_line );


   if ( MPI_Rank == 0 )    Aux_Message( stdout, "%s ... done\n", __FUNCTION__ );

} // FUNCTION : Init_Load_FlagCriteria<|MERGE_RESOLUTION|>--- conflicted
+++ resolved
@@ -31,16 +31,14 @@
    double *FlagTable_Current          = NULL;
 #  endif
 
-<<<<<<< HEAD
 #  ifndef SRHD
    const bool OPT__FLAG_LRTZ_GRADIENT = false;
    double *FlagTable_LrtzGradient     = NULL;
-=======
+#  endif
 #  ifndef COSMIC_RAY
    const bool OPT__FLAG_LOHNER_CRAY  = false;
    const bool OPT__FLAG_CRAY         = false;
    double *FlagTable_CRay            = NULL;
->>>>>>> 0154ee22
 #  endif
 
 #  if ( MODEL != ELBDM )
@@ -72,36 +70,22 @@
    const bool Flag[NFlagMode]   = { OPT__FLAG_RHO, OPT__FLAG_RHO_GRADIENT, OPT__FLAG_PRES_GRADIENT,
                                     OPT__FLAG_ENGY_DENSITY, OPT__FLAG_LOHNER, OPT__FLAG_USER,
                                     (bool)OPT__FLAG_NPAR_PATCH, OPT__FLAG_NPAR_CELL, OPT__FLAG_PAR_MASS_CELL,
-<<<<<<< HEAD
-                                    OPT__FLAG_VORTICITY, OPT__FLAG_JEANS, OPT__FLAG_CURRENT, OPT__FLAG_LRTZ_GRADIENT };
-   const char ModeName[][100]   = { "OPT__FLAG_RHO", "OPT__FLAG_RHO_GRADIENT", "OPT__FLAG_PRES_GRADIENT",
-                                    "OPT__FLAG_ENGY_DENSITY", "OPT__FLAG_LOHNER", "OPT__FLAG_USER",
-                                    "OPT__FLAG_NPAR_PATCH", "OPT__FLAG_NPAR_CELL", "OPT__FLAG_PAR_MASS_CELL",
-                                    "OPT__FLAG_VORTICITY", "OPT__FLAG_JEANS", "OPT__FLAG_CURRENT", "OPT__FLAG_LRTZ_GRADIENT" };
-   const char FileName[][100]   = { "Input__Flag_Rho", "Input__Flag_RhoGradient", "Input__Flag_PresGradient",
-                                    "Input__Flag_EngyDensity", "Input__Flag_Lohner", "Input__Flag_User",
-                                    "Input__Flag_NParPatch", "Input__Flag_NParCell", "Input__Flag_ParMassCell",
-                                    "Input__Flag_Vorticity", "Input__Flag_Jeans", "Input__Flag_Current", "Input__Flag_LrtzGradient" };
-   double *FlagTable[NFlagMode] = { FlagTable_Rho, FlagTable_RhoGradient, FlagTable_PresGradient,
-                                    NULL, NULL, NULL, NULL, NULL, FlagTable_ParMassCell,
-                                    FlagTable_Vorticity, FlagTable_Jeans, FlagTable_Current, FlagTable_LrtzGradient };
-=======
-                                    OPT__FLAG_VORTICITY, OPT__FLAG_JEANS, OPT__FLAG_CURRENT, OPT__FLAG_CRAY };
+                                    OPT__FLAG_VORTICITY, OPT__FLAG_JEANS, OPT__FLAG_CURRENT, OPT__FLAG_CRAY, 
+                                    OPT__FLAG_LRTZ_GRADIENT };
    const char ModeName[][100]   = { "OPT__FLAG_RHO", "OPT__FLAG_RHO_GRADIENT", "OPT__FLAG_PRES_GRADIENT",
                                     "OPT__FLAG_ENGY_DENSITY", "OPT__FLAG_LOHNER", "OPT__FLAG_USER",
                                     "OPT__FLAG_NPAR_PATCH", "OPT__FLAG_NPAR_CELL", "OPT__FLAG_PAR_MASS_CELL",
                                     "OPT__FLAG_VORTICITY", "OPT__FLAG_JEANS", "OPT__FLAG_CURRENT",
-                                    "OPT__FLAG_CRAY" };
+                                    "OPT__FLAG_CRAY", "OPT__FLAG_LRTZ_GRADIENT" };
    const char FileName[][100]   = { "Input__Flag_Rho", "Input__Flag_RhoGradient", "Input__Flag_PresGradient",
                                     "Input__Flag_EngyDensity", "Input__Flag_Lohner", "Input__Flag_User",
                                     "Input__Flag_NParPatch", "Input__Flag_NParCell", "Input__Flag_ParMassCell",
                                     "Input__Flag_Vorticity", "Input__Flag_Jeans", "Input__Flag_Current",
-                                    "Input__Flag_CRay" };
+                                    "Input__Flag_CRay", "Input__Flag_LrtzGradient" };
    double *FlagTable[NFlagMode] = { FlagTable_Rho, FlagTable_RhoGradient, FlagTable_PresGradient,
                                     NULL, NULL, NULL, NULL, NULL, FlagTable_ParMassCell,
                                     FlagTable_Vorticity, FlagTable_Jeans, FlagTable_Current,
-                                    FlagTable_CRay };
->>>>>>> 0154ee22
+                                    FlagTable_CRay, FlagTable_LrtzGradient };
 
    FILE *File;
    char *input_line = NULL, TargetName[100];
@@ -129,13 +113,11 @@
 #     ifdef MHD
       FlagTable_Current     [lv]    = -1.0;
 #     endif
-<<<<<<< HEAD
 #     ifdef SRHD
       FlagTable_LrtzGradient[lv]    = -1.0;
-=======
+#     endif
 #     ifdef COSMIC_RAY
       FlagTable_CRay        [lv]    = -1.0;
->>>>>>> 0154ee22
 #     endif
 
 #     elif ( MODEL == ELBDM )
