--- conflicted
+++ resolved
@@ -74,43 +74,31 @@
 #  error : unsupported MODEL !!
 #  endif
 
-   const int  NFlagMode         = 14;
+   const int  NFlagMode         = 16;
    const bool Flag[NFlagMode]   = { OPT__FLAG_RHO, OPT__FLAG_RHO_GRADIENT, OPT__FLAG_PRES_GRADIENT,
                                     OPT__FLAG_ENGY_DENSITY, OPT__FLAG_LOHNER, OPT__FLAG_USER,
                                     (bool)OPT__FLAG_NPAR_PATCH, OPT__FLAG_NPAR_CELL, OPT__FLAG_PAR_MASS_CELL,
-<<<<<<< HEAD
                                     OPT__FLAG_VORTICITY, OPT__FLAG_JEANS, OPT__FLAG_CURRENT,
-                                    OPT__FLAG_INTERFERENCE, OPT__FLAG_SPECTRAL };
-=======
-                                    OPT__FLAG_VORTICITY, OPT__FLAG_JEANS, OPT__FLAG_CURRENT, OPT__FLAG_CRAY,
-                                    OPT__FLAG_LRTZ_GRADIENT };
->>>>>>> 09101b24
+                                    OPT__FLAG_CRAY, OPT__FLAG_LRTZ_GRADIENT, OPT__FLAG_INTERFERENCE,
+                                    OPT__FLAG_SPECTRAL };
    const char ModeName[][100]   = { "OPT__FLAG_RHO", "OPT__FLAG_RHO_GRADIENT", "OPT__FLAG_PRES_GRADIENT",
                                     "OPT__FLAG_ENGY_DENSITY", "OPT__FLAG_LOHNER", "OPT__FLAG_USER",
                                     "OPT__FLAG_NPAR_PATCH", "OPT__FLAG_NPAR_CELL", "OPT__FLAG_PAR_MASS_CELL",
                                     "OPT__FLAG_VORTICITY", "OPT__FLAG_JEANS", "OPT__FLAG_CURRENT",
-<<<<<<< HEAD
-                                    "OPT__FLAG_INTERFERENCE", "OPT__FLAG_SPECTRAL" };
-=======
-                                    "OPT__FLAG_CRAY", "OPT__FLAG_LRTZ_GRADIENT" };
->>>>>>> 09101b24
+                                    "OPT__FLAG_CRAY", "OPT__FLAG_LRTZ_GRADIENT", "OPT__FLAG_INTERFERENCE",
+                                    "OPT__FLAG_SPECTRAL" };
    const char FileName[][100]   = { "Input__Flag_Rho", "Input__Flag_RhoGradient", "Input__Flag_PresGradient",
                                     "Input__Flag_EngyDensity", "Input__Flag_Lohner", "Input__Flag_User",
                                     "Input__Flag_NParPatch", "Input__Flag_NParCell", "Input__Flag_ParMassCell",
                                     "Input__Flag_Vorticity", "Input__Flag_Jeans", "Input__Flag_Current",
-<<<<<<< HEAD
-                                    "Input__Flag_Interference", "Input__Flag_Spectral" };
+                                    "Input__Flag_CRay", "Input__Flag_LrtzGradient", "Input__Flag_Interference",
+                                    "Input__Flag_Spectral" };
    double *FlagTable[NFlagMode] = { FlagTable_Rho, FlagTable_RhoGradient, FlagTable_PresGradient,
-                                    NULL, NULL, NULL, NULL, NULL, FlagTable_ParMassCell,
+                                    NULL, NULL, NULL,
+                                    NULL, NULL, FlagTable_ParMassCell,
                                     FlagTable_Vorticity, FlagTable_Jeans, FlagTable_Current,
-                                    NULL, NULL };
-=======
-                                    "Input__Flag_CRay", "Input__Flag_LrtzGradient" };
-   double *FlagTable[NFlagMode] = { FlagTable_Rho, FlagTable_RhoGradient, FlagTable_PresGradient,
-                                    NULL, NULL, NULL, NULL, NULL, FlagTable_ParMassCell,
-                                    FlagTable_Vorticity, FlagTable_Jeans, FlagTable_Current,
-                                    FlagTable_CRay, FlagTable_LrtzGradient };
->>>>>>> 09101b24
+                                    FlagTable_CRay, FlagTable_LrtzGradient, NULL,
+                                    NULL };
 
    FILE *File;
    char *input_line = NULL, TargetName[100];
@@ -138,11 +126,11 @@
 #     ifdef MHD
       FlagTable_Current     [lv]    = -1.0;
 #     endif
+#     ifdef COSMIC_RAY
+      FlagTable_CRay        [lv]    = -1.0;
+#     endif
 #     ifdef SRHD
       FlagTable_LrtzGradient[lv]    = -1.0;
-#     endif
-#     ifdef COSMIC_RAY
-      FlagTable_CRay        [lv]    = -1.0;
 #     endif
 
 #     elif ( MODEL == ELBDM )
@@ -232,13 +220,13 @@
             else if ( FlagMode == 6 )  sscanf( input_line, "%d%d",  &Trash, &FlagTable_NParPatch[lv] );
             else if ( FlagMode == 7 )  sscanf( input_line, "%d%d",  &Trash, &FlagTable_NParCell [lv] );
 //          OPT__FLAG_INTERFERENCE loads four columns
-            else if ( FlagMode == 12 ) sscanf( input_line, "%d%lf%lf%lf%lf", &Trash, &FlagTable_Interference[lv][0],
+            else if ( FlagMode == 14 ) sscanf( input_line, "%d%lf%lf%lf%lf", &Trash, &FlagTable_Interference[lv][0],
                                                                                      &FlagTable_Interference[lv][1],
                                                                                      &FlagTable_Interference[lv][2],
                                                                                      &FlagTable_Interference[lv][3]
                                                                                      );
 //          OPT__FLAG_SPECTRAL loads two columns
-            else if ( FlagMode == 13 ) sscanf( input_line, "%d%lf%lf", &Trash,       &FlagTable_Spectral[lv][0],
+            else if ( FlagMode == 15 ) sscanf( input_line, "%d%lf%lf", &Trash,       &FlagTable_Spectral[lv][0],
                                                                                      &FlagTable_Spectral[lv][1]
                                                                                      );
 //          others use the default format: (integer, double)
