--- conflicted
+++ resolved
@@ -98,18 +98,17 @@
 #  endif
 #  endif // FLU_SCHEME
 
-<<<<<<< HEAD
+#  if ( MODEL == ELBDM )
+   h_IsCompletelyRefined  = new bool [Flu_NPatchGroup];
+#  endif // #  if ( MODEL == ELBDM )
+
+#  if ( MODEL == ELBDM && ELBDM_SCHEME == ELBDM_HYBRID )
+   h_HasWaveCounterpart   = new bool [Flu_NPatchGroup][ CUBE(PS2) ];
+#  endif // // #if ( MODEL == ELBDM && ELBDM_SCHEME == ELBDM_HYBRID )
+
 #  if ( MODEL == ELBDM  && WAVE_SCHEME == WAVE_GRAMFE && GRAMFE_SCHEME == GRAMFE_MATMUL )
    h_GramFE_TimeEvo  = new gramfe_matmul_float [PS2][2 * FLU_NXT];
 #  endif // #  if ( MODEL == ELBDM  && WAVE_SCHEME == WAVE_GRAMFE && GRAMFE_SCHEME == GRAMFE_MATMUL )
-=======
-#  if ( MODEL == ELBDM )
-   h_IsCompletelyRefined  = new bool [Flu_NPatchGroup];
-#  endif // #  if ( MODEL == ELBDM )
-#  if ( MODEL == ELBDM && ELBDM_SCHEME == ELBDM_HYBRID )
-   h_HasWaveCounterpart   = new bool [Flu_NPatchGroup][ CUBE(PS2) ];
-#  endif // // #if ( MODEL == ELBDM && ELBDM_SCHEME == ELBDM_HYBRID )
->>>>>>> 58191ef8
 
 } // FUNCTION : Init_MemAllocate_Fluid
 
