--- conflicted
+++ resolved
@@ -1,11 +1,8 @@
 #include "GAMER.h"
+#include "CUFLU.h"
 
 #ifndef GPU
 
-<<<<<<< HEAD
-=======
-#include "GAMER.h"
-#include "CUFLU.h"
 
 
 #if ( FLU_SCHEME == MHM  ||  FLU_SCHEME == MHM_RP  ||  FLU_SCHEME == CTU )
@@ -15,7 +12,6 @@
 extern real (*h_FC_Flux)  [3][NCOMP_TOTAL][ CUBE(N_FC_FLUX)   ];
 #endif
 
->>>>>>> 023513cc
 
 
 
@@ -50,14 +46,7 @@
       h_Flux_Array     [t] = new real [Flu_NPatchGroup][9][NFLUX_TOTAL][ SQR(PS2) ];
 
 #     ifdef UNSPLIT_GRAVITY
-<<<<<<< HEAD
-      h_Pot_Array_USG_F[t] = new real [Flu_NPatchGroup][USG_NXT_F][USG_NXT_F][USG_NXT_F];
-=======
       h_Pot_Array_USG_F[t] = new real [Flu_NPatchGroup][ CUBE(USG_NXT_F) ];
-
-      if ( OPT__GRAVITY_TYPE == GRAVITY_EXTERNAL  ||  OPT__GRAVITY_TYPE == GRAVITY_BOTH  ||  OPT__EXTERNAL_POT )
-      h_Corner_Array_F [t] = new double [Flu_NPatchGroup][3];
->>>>>>> 023513cc
 #     endif
 
       if ( AllocateCorner )
