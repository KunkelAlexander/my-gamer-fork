#include "GAMER.h"




//-------------------------------------------------------------------------------------------------------
// Function    :  Init_ResetParameter
// Description :  Reset runtime parameters
//
// Note        :  1. Parameters are reset here usually because they are either non-deterministic when
//                   calling Init_Load_Parameter() (because they depend on compilation options and/or other
//                   runtime parameters) or are useless/unsupported in the adopted compilation options
//                2. This function must be invoked AFTER both Init_Load_Parameter and Init_Unit
//                   --> The latter may reset several physical constants (e.g., ELBDM_MASS) which are
//                       required here
//                3. This function also sets the default values for the derived runtime parameters
//                   (i.e., those depend on the input runtime parameters, e.g., amr->dh[]/BoxSize[]/BoxScale[])
//                4. This function also converts all input parameters to the code units if necessary
//                   --> Only for those not in code units when loading from the input parameter files
//                       (e.g., SF_CREATE_STAR_MIN_GAS_DENS & SF_CREATE_STAR_MIN_STAR_MASS)
//-------------------------------------------------------------------------------------------------------
void Init_ResetParameter()
{

   if ( MPI_Rank == 0 )    Aux_Message( stdout, "%s ...\n", __FUNCTION__ );


// helper macro for printing warning messages
#  define FORMAT_INT    %- 21d
#  define FORMAT_FLT    %- 21.14e
#  define PRINT_WARNING( name, format, reason )                                                                \
   {                                                                                                           \
      if ( MPI_Rank == 0 )                                                                                     \
         Aux_Message( stderr, "WARNING : parameter [%-28s] is reset to [" EXPAND_AND_QUOTE(format) "] %s\n",   \
                      #name, name, reason );                                                                   \
   }


// number of OpenMP threads
#  ifdef OPENMP
   if ( OMP_NTHREAD <= 0 )
   {
      OMP_NTHREAD = omp_get_max_threads();

      PRINT_WARNING( OMP_NTHREAD, FORMAT_INT, "" );
   }
#  else
   if ( OMP_NTHREAD != 1 )
   {
      OMP_NTHREAD = 1;

      PRINT_WARNING( OMP_NTHREAD, FORMAT_INT, "since OPENMP is disabled" );
   }
#  endif // #ifdef OPENMP ... else ...


// fluid dt
   if ( DT__FLUID < 0.0 )
   {
#     if   ( MODEL == HYDRO )
#     if   ( FLU_SCHEME == RTVD )
      DT__FLUID = 0.50;
#     elif ( FLU_SCHEME == MHM )
      DT__FLUID = 1.00;
#     elif ( FLU_SCHEME == MHM_RP )
      DT__FLUID = 1.00;
#     elif ( FLU_SCHEME == CTU )
      DT__FLUID = 0.50;
#     else
#     error : unsupported CPU hydro scheme
#     endif

#     ifdef MHD
#     warning : WAIT MHD !!!
#     endif

#     elif  ( MODEL == ELBDM )
#     ifdef GRAVITY
      DT__FLUID = 0.20;                   // 1D k-max mode rotates 0.20*2*PI
#     else
#     ifdef LAPLACIAN_4TH
      DT__FLUID = SQRT(27.0)*M_PI/32.0;   // stability limit (~0.51)
#     else
      DT__FLUID = SQRT(3.0)*M_PI/8.0;     // stability limit (~0.68)
#     endif
#     endif // #ifdef GRAVITY ... else ...

#     else
#     error : ERROR : unsupported MODEL !!
#     endif // MODEL

      PRINT_WARNING( DT__FLUID, FORMAT_FLT, "" );
   } // if ( DT__FLUID < 0.0 )

   if ( DT__FLUID_INIT < 0.0 )
   {
      DT__FLUID_INIT = DT__FLUID;

      PRINT_WARNING( DT__FLUID_INIT, FORMAT_FLT, "" );
   }


// gravity dt
#  ifdef GRAVITY
   if ( DT__GRAVITY < 0.0 )
   {
#     if   ( MODEL == HYDRO )
      DT__GRAVITY = 0.50;
#     elif  ( MODEL == ELBDM )
      DT__GRAVITY = 0.125;
#     else
#     error : ERROR : unsupported MODEL !!
#     endif // MODEL

      PRINT_WARNING( DT__GRAVITY, FORMAT_FLT, "" );
   } // if ( DT__GRAVITY < 0.0 )
#  endif


// particle dt
#  if ( defined PARTICLE  &&  !defined STORE_PAR_ACC )
   if ( DT__PARACC != 0.0 )
   {
      DT__PARACC = 0.0;    // disable it

      PRINT_WARNING( DT__PARACC, FORMAT_FLT, "since STORE_PAR_ACC is disabled" );
   }
#  endif


// Poisson solver parameters
#  ifdef GRAVITY
#  if   ( POT_SCHEME == SOR )
   Init_Set_Default_SOR_Parameter( SOR_OMEGA, SOR_MAX_ITER, SOR_MIN_ITER );
#  elif ( POT_SCHEME == MG  )
   Init_Set_Default_MG_Parameter( MG_MAX_ITER, MG_NPRE_SMOOTH, MG_NPOST_SMOOTH, MG_TOLERATED_ERROR );
#  endif
#  endif // GRAVITY


// GPU parameters when using CPU only (must set OMP_NTHREAD in advance)
#  ifndef GPU
   GPU_NSTREAM = 1;

   PRINT_WARNING( GPU_NSTREAM, FORMAT_INT, "since GPU is disabled" );

   if ( FLU_GPU_NPGROUP <= 0 )
   {
#     ifdef OPENMP
      FLU_GPU_NPGROUP = OMP_NTHREAD*20;
#     else
      FLU_GPU_NPGROUP = 1;
#     endif

      PRINT_WARNING( FLU_GPU_NPGROUP, FORMAT_INT, "since GPU is disabled" );
   }

#  ifdef GRAVITY
   if ( POT_GPU_NPGROUP <= 0 )
   {
#     ifdef OPENMP
      POT_GPU_NPGROUP = OMP_NTHREAD*20;
#     else
      POT_GPU_NPGROUP = 1;
#     endif

      PRINT_WARNING( POT_GPU_NPGROUP, FORMAT_INT, "since GPU is disabled" );
   }
#  endif

#  ifdef SUPPORT_GRACKLE
   if ( CHE_GPU_NPGROUP <= 0 )
   {
#     ifdef OPENMP
      CHE_GPU_NPGROUP = OMP_NTHREAD*20;
#     else
      CHE_GPU_NPGROUP = 1;
#     endif

      PRINT_WARNING( CHE_GPU_NPGROUP, FORMAT_INT, "since GPU is disabled" );
   }
#  endif
#  endif // #ifndef GPU


// derived parameters related to the simulation scale
   int NX0_Max;
   NX0_Max = ( NX0_TOT[0] > NX0_TOT[1] ) ? NX0_TOT[0] : NX0_TOT[1];
   NX0_Max = ( NX0_TOT[2] > NX0_Max    ) ? NX0_TOT[2] : NX0_Max;

   for (int lv=0; lv<NLEVEL; lv++)     amr->dh[lv] = BOX_SIZE / (double)( NX0_Max*(1<<lv) );

   for (int d=0; d<3; d++)
   {
      amr->BoxSize  [d] = NX0_TOT[d]*amr->dh   [0];
      amr->BoxScale [d] = NX0_TOT[d]*amr->scale[0];
      amr->BoxEdgeL [d] = 0.0;
      amr->BoxEdgeR [d] = amr->BoxSize[d];
      amr->BoxCenter[d] = 0.5*( amr->BoxEdgeL[d] + amr->BoxEdgeR[d] );
   }


// workload weighting at each level
// --> treat OPT__DT_LEVEL == DT_LEVEL_FLEXIBLE the same as DT_LEVEL_DIFF_BY_2 here since we don't know the number of updates
//     at each level during the initialization
   for (int lv=0; lv<NLEVEL; lv++)
      amr->NUpdateLv[lv] = ( OPT__DT_LEVEL == DT_LEVEL_SHARED ) ? 1L : (1L<<lv);


// whether of not to allocate fluxes at the coarse-fine boundaries
#  if   ( MODEL == HYDRO )
   if ( OPT__FIXUP_FLUX )  amr->WithFlux = true;
#  elif ( MODEL == ELBDM )
   if ( OPT__FIXUP_FLUX )  amr->WithFlux = true;
#  else
#  error : ERROR : unsupported MODEL !!
#  endif // MODEL


// ELBDM parameters
#  if ( MODEL == ELBDM )
   ELBDM_ETA = ELBDM_MASS / ELBDM_PLANCK_CONST;

   PRINT_WARNING( ELBDM_ETA, FORMAT_FLT, "" );

#  ifdef COMOVING
   if ( MPI_Rank == 0 )
   {
      const double JeansK = pow( 6.0*A_INIT*SQR(ELBDM_ETA), 0.25 );
      Aux_Message( stderr, "          --> corresponding initial Jean's wavenumber (wavelength) = %13.7e h/Mpc (%13.7e Mpc/h))\n",
                   JeansK, 2.0*M_PI/JeansK );
   }
#  endif

   if ( ELBDM_TAYLOR3_AUTO )
   {
      ELBDM_TAYLOR3_COEFF = NULL_REAL;

      PRINT_WARNING( ELBDM_TAYLOR3_COEFF, FORMAT_FLT, "since ELBDM_TAYLOR3_AUTO is enabled" );
   }
#  endif // #if ( MODEL == ELBDM )


// interpolation schemes for the fluid variables
#  if   ( MODEL == HYDRO )
   if ( OPT__FLU_INT_SCHEME == INT_DEFAULT )
   {
      OPT__FLU_INT_SCHEME = INT_CQUAD;

      PRINT_WARNING( OPT__FLU_INT_SCHEME, FORMAT_INT, "" );
   }

   if ( OPT__REF_FLU_INT_SCHEME == INT_DEFAULT )
   {
      OPT__REF_FLU_INT_SCHEME = INT_CQUAD;

      PRINT_WARNING( OPT__REF_FLU_INT_SCHEME, FORMAT_INT, "" );
   }

#  elif ( MODEL == ELBDM )
   if ( OPT__FLU_INT_SCHEME == INT_DEFAULT )
   {
      OPT__FLU_INT_SCHEME = INT_CQUAR;

      PRINT_WARNING( OPT__FLU_INT_SCHEME, FORMAT_INT, "" );
   }

   if ( OPT__REF_FLU_INT_SCHEME == INT_DEFAULT )
   {
      OPT__REF_FLU_INT_SCHEME = INT_CQUAR;

      PRINT_WARNING( OPT__REF_FLU_INT_SCHEME, FORMAT_INT, "" );
   }

#  else
#  error : ERROR : unsupported MODEL !!
#  endif // MODEL


// initial dump ID
   if ( INIT_DUMPID < 0 )  DumpID = 0;
   else                    DumpID = INIT_DUMPID;


// ResPower2 in the AMR_t structure
   int NBits0, NX0_TOT_Max;

   NX0_TOT_Max = ( NX0_TOT[0] > NX0_TOT[1]  ) ? NX0_TOT[0] : NX0_TOT[1];
   NX0_TOT_Max = ( NX0_TOT[2] > NX0_TOT_Max ) ? NX0_TOT[2] : NX0_TOT_Max;
   NBits0      = (int)log2( (double)NX0_TOT_Max );

   if (  ( NX0_TOT_Max & (NX0_TOT_Max-1) ) != 0  )    NBits0 ++;  // check if NX0_TOT_Max is a power of two

   for (int lv=0; lv<NLEVEL; lv++)  amr->ResPower2[lv] = NBits0 + lv;


// particle options
#  ifdef PARTICLE
// check if the periodic BC is applied to all directions
   bool PeriodicAllDir = true;
   for (int t=0; t<6; t++)
   {
      if ( OPT__BC_FLU[t] != BC_FLU_PERIODIC )
      {
         PeriodicAllDir = false;
         break;
      }
   }

// set RemoveCell to the distance where potential extrapolation is required when adopting non-periodic BC
   if ( !PeriodicAllDir  &&  amr->Par->RemoveCell < 0.0 )
   {
      switch ( amr->Par->Interp )
      {
         case ( PAR_INTERP_NGP ):   amr->Par->RemoveCell = 1.0;   break;
         case ( PAR_INTERP_CIC ):   amr->Par->RemoveCell = 1.5;   break;
         case ( PAR_INTERP_TSC ):   amr->Par->RemoveCell = 2.0;   break;
         default: Aux_Error( ERROR_INFO, "unsupported particle interpolation scheme !!\n" );
      }

      const double PAR_REMOVE_CELL = amr->Par->RemoveCell;
      PRINT_WARNING( PAR_REMOVE_CELL, FORMAT_FLT, "for the adopted PAR_INTERP scheme" );
   }

// RemoveCell is useless for the periodic B.C.
   else if ( PeriodicAllDir  &&  amr->Par->RemoveCell >= 0.0 )
   {
      amr->Par->RemoveCell = -1.0;

      const double PAR_REMOVE_CELL = amr->Par->RemoveCell;
      PRINT_WARNING( PAR_REMOVE_CELL, FORMAT_FLT, "since the periodic BC is adopted along all directions" );
   }

// number of ghost zones for the particle interpolation scheme
   if ( amr->Par->GhostSize < 0 )
   {
      switch ( amr->Par->Interp )
      {
         case ( PAR_INTERP_NGP ): amr->Par->GhostSize = 0;  break;
         case ( PAR_INTERP_CIC ): amr->Par->GhostSize = 1;  break;
         case ( PAR_INTERP_TSC ): amr->Par->GhostSize = 1;  break;
         default: Aux_Error( ERROR_INFO, "unsupported particle interpolation scheme !!\n" );
      }

      PRINT_WARNING( amr->Par->GhostSize, FORMAT_INT, "for the adopted PAR_INTERP scheme" );
   }
#  endif // #ifdef PARTICLE


// Green's function coefficient at the origin (must be set after setting amr->Par->Interp)
#  ifdef GRAVITY
   if ( OPT__BC_POT == BC_POT_ISOLATED  &&  GFUNC_COEFF0 < 0.0 )
   {
#     ifdef PARTICLE
      switch ( amr->Par->Interp )
      {
         case ( PAR_INTERP_NGP ):   GFUNC_COEFF0 = 0.0;   break;
         case ( PAR_INTERP_CIC ):   GFUNC_COEFF0 = 4.0;   break;
         case ( PAR_INTERP_TSC ):   GFUNC_COEFF0 = 4.8;   break;
         default: Aux_Error( ERROR_INFO, "unsupported particle interpolation scheme !!\n" );
      }
#     else
      GFUNC_COEFF0 = 0.0;
#     endif

      PRINT_WARNING( GFUNC_COEFF0, FORMAT_FLT, "" );
   }
#  endif


// 1st-order flux correction
#  if ( MODEL == HYDRO )
   if ( OPT__1ST_FLUX_CORR == FIRST_FLUX_CORR_NONE  &&  OPT__1ST_FLUX_CORR_SCHEME != RSOLVER_1ST_NONE )
   {
      OPT__1ST_FLUX_CORR_SCHEME = RSOLVER_1ST_NONE;

      PRINT_WARNING( OPT__1ST_FLUX_CORR_SCHEME, FORMAT_INT, "since OPT__1ST_FLUX_CORR is disabled" );
   }
#  endif


// timing options
   if ( OPT__TIMING_BARRIER < 0 )
   {
#     ifdef TIMING
      if ( OPT__TIMING_BALANCE  ||  OPT__TIMING_MPI )
         OPT__TIMING_BARRIER = 1;
      else
#     endif
         OPT__TIMING_BARRIER = 0;

      PRINT_WARNING( OPT__TIMING_BARRIER, FORMAT_INT, "" );
   }


// physical time
   for (int lv=0; lv<NLEVEL; lv++)
   {
#     ifdef COMOVING
      Time     [lv] = A_INIT;          // will be overwritten during restart
#     else
      Time     [lv] = 0.0;             // will be overwritten during restart
#     endif
      Time_Prev[lv] = -__FLT_MAX__;    // initialize as negative to indicate that it has not been set yet

      amr->FluSgTime[lv][   amr->FluSg[lv] ] = Time[lv];
#     ifdef MHD
      amr->MagSgTime[lv][   amr->MagSg[lv] ] = Time[lv];
#     endif
#     ifdef GRAVITY
      amr->PotSgTime[lv][   amr->PotSg[lv] ] = Time[lv];
#     endif

      amr->FluSgTime[lv][ 1-amr->FluSg[lv] ] = Time_Prev[lv];
#     ifdef MHD
      amr->MagSgTime[lv][ 1-amr->MagSg[lv] ] = Time_Prev[lv];
#     endif
#     ifdef GRAVITY
      amr->PotSgTime[lv][ 1-amr->PotSg[lv] ] = Time_Prev[lv];
#     endif
   }


// OPT__CORR_AFTER_ALL_SYNC
   if ( OPT__CORR_AFTER_ALL_SYNC == CORR_AFTER_SYNC_DEFAULT )
   {
      OPT__CORR_AFTER_ALL_SYNC = CORR_AFTER_SYNC_BEFORE_DUMP;

      PRINT_WARNING( OPT__CORR_AFTER_ALL_SYNC, FORMAT_INT, "" );
   }


// turn off "OPT__OVERLAP_MPI" if (1) OVERLAP_MPI=ff, (2) SERIAL=on, (3) LOAD_BALANCE=off,
//                                (4) OPENMP=off, (5) MPI thread support=MPI_THREAD_SINGLE
#  ifndef OVERLAP_MPI
   if ( OPT__OVERLAP_MPI )
   {
      OPT__OVERLAP_MPI = false;

      PRINT_WARNING( OPT__OVERLAP_MPI, FORMAT_INT, "since OVERLAP_MPI is disabled in the makefile" );
   }
#  endif

#  ifdef SERIAL
   if ( OPT__OVERLAP_MPI )
   {
      OPT__OVERLAP_MPI = false;

      PRINT_WARNING( OPT__OVERLAP_MPI, FORMAT_INT, "since SERIAL is enabled" );
   }
#  endif // ifdef SERIAL

#  ifndef LOAD_BALANCE
   if ( OPT__OVERLAP_MPI )
   {
      OPT__OVERLAP_MPI = false;

      PRINT_WARNING( OPT__OVERLAP_MPI, FORMAT_INT, "since LOAD_BALANCE is disabled" );
   }
#  endif // #ifndef LOAD_BALANCE

#  ifndef OPENMP
   if ( OPT__OVERLAP_MPI )
   {
      OPT__OVERLAP_MPI = false;

      PRINT_WARNING( OPT__OVERLAP_MPI, FORMAT_INT, "since OPENMP is disabled" );
   }
#  endif

#  ifndef SERIAL
// check the level of MPI thread support
   int MPI_Thread_Status;
   MPI_Query_thread( &MPI_Thread_Status );
   if ( OPT__OVERLAP_MPI  &&  MPI_Thread_Status == MPI_THREAD_SINGLE )
   {
      OPT__OVERLAP_MPI = false;

      PRINT_WARNING( OPT__OVERLAP_MPI, FORMAT_INT, "since the level of MPI thread support == MPI_THREAD_SINGLE" );
   }
#  endif


// disable "OPT__CK_FLUX_ALLOCATE" if no flux arrays are going to be allocated
   if ( OPT__CK_FLUX_ALLOCATE  &&  !amr->WithFlux )
   {
      OPT__CK_FLUX_ALLOCATE = false;

      PRINT_WARNING( OPT__CK_FLUX_ALLOCATE, FORMAT_INT, "since no flux is required" );
   }


// no temporal interpolation in the shared time-step integration
   if ( OPT__DT_LEVEL == DT_LEVEL_SHARED  &&  OPT__INT_TIME )
   {
      OPT__INT_TIME = false;

      PRINT_WARNING( OPT__INT_TIME, FORMAT_INT, "since OPT__DT_LEVEL == DT_LEVEL_SHARED" );
   }


// always turn on "OPT__VERBOSE" in the debug mode
#  ifdef GAMER_DEBUG
   if ( !OPT__VERBOSE )
   {
      OPT__VERBOSE = true;

      PRINT_WARNING( OPT__VERBOSE, FORMAT_INT, "since GAMER_DEBUG is enabled" );
   }
#  endif


// flux operations are useful in HYDRO/ELBDM only
#  if ( MODEL != HYDRO  &&  MODEL != ELBDM )
   if ( OPT__FIXUP_FLUX )
   {
      OPT__FIXUP_FLUX = false;

      PRINT_WARNING( OPT__FIXUP_FLUX, FORMAT_INT, "since it's only supported in HYDRO/ELBDM" );
   }

   if ( OPT__CK_FLUX_ALLOCATE )
   {
      OPT__CK_FLUX_ALLOCATE = false;

      PRINT_WARNING( OPT__CK_FLUX_ALLOCATE, FORMAT_INT, "since it's only supported in HYDRO/ELBDM" );
   }
#  endif


// turn off refinement criteria and checks related to density if "DENS" is not defined
#  ifndef DENS
   if ( OPT__FLAG_RHO )
   {
      OPT__FLAG_RHO = false;

      PRINT_WARNING( OPT__FLAG_RHO, FORMAT_INT, "since the symbolic constant DENS is not defined" );
   }

   if ( OPT__FLAG_RHO_GRADIENT )
   {
      OPT__FLAG_RHO_GRADIENT = false;

      PRINT_WARNING( OPT__FLAG_RHO_GRADIENT, FORMAT_INT, "since the symbolic constant DENS is not defined" );
   }

   if ( OPT__CK_REFINE )
   {
      OPT__CK_REFINE = false;

      PRINT_WARNING( OPT__CK_REFINE, FORMAT_INT, "since the symbolic constant DENS is not defined" );
   }
#  endif // #ifndef DENS


// conservation check is supported only in HYDRO/ELBDM
#  if ( MODEL != HYDRO  &&  MODEL != ELBDM )
   if ( OPT__CK_CONSERVATION )
   {
      OPT__CK_CONSERVATION = false;

      PRINT_WARNING( OPT__CK_CONSERVATION, FORMAT_INT, "since it's only supported in HYDRO/ELBDM" );
   }
#  endif


<<<<<<< HEAD
// disable OPT__LR_LIMITER and OPT__WAF_LIMITER if they are useless
#  if ( MODEL == HYDRO )
=======
// disable OPT__LR_LIMITER if it is useless
#  if ( MODEL == HYDRO  ||  MODEL == MHD )
>>>>>>> 75d245ae
#  if ( FLU_SCHEME != MHM  &&  FLU_SCHEME != MHM_RP  &&  FLU_SCHEME != CTU )
   if ( OPT__LR_LIMITER != LR_LIMITER_NONE )
   {
      OPT__LR_LIMITER = LR_LIMITER_NONE;

      PRINT_WARNING( OPT__LR_LIMITER, FORMAT_INT, "since it's only useful for the MHM/MHM_RP/CTU schemes" );
   }
#  endif
<<<<<<< HEAD

#  if ( FLU_SCHEME != WAF )
   if ( OPT__WAF_LIMITER != WAF_LIMITER_NONE )
   {
      OPT__WAF_LIMITER = WAF_LIMITER_NONE;

      PRINT_WARNING( OPT__WAF_LIMITER, FORMAT_INT, "since it's only useful for the WAF scheme" );
   }
#  endif
#  endif // #if ( MODEL == HYDRO )
=======
#  endif // #if ( MODEL == HYDRO  ||  MODEL == MHD )
>>>>>>> 75d245ae


// disable the refinement flag of Jeans length if GRAVITY is disabled
#  if ( MODEL == HYDRO  &&  !defined GRAVITY )
   if ( OPT__FLAG_JEANS )
   {
      OPT__FLAG_JEANS = false;

      PRINT_WARNING( OPT__FLAG_JEANS, FORMAT_INT, "since GRAVITY is disabled" );
   }
#  endif


// flux operation in ELBDM is useful only if CONSERVE_MASS is on
#  if ( MODEL == ELBDM  &&  !defined CONSERVE_MASS )
   if ( OPT__FIXUP_FLUX )
   {
      OPT__FIXUP_FLUX = false;

      PRINT_WARNING( OPT__FIXUP_FLUX, FORMAT_INT, "since CONSERVE_MASS is disabled" );
   }

   if ( OPT__CK_FLUX_ALLOCATE )
   {
      OPT__CK_FLUX_ALLOCATE = false;

      PRINT_WARNING( OPT__CK_FLUX_ALLOCATE, FORMAT_INT, "since CONSERVE_MASS is disabled" );
   }
#  endif


// OPT__OUTPUT_BASEPS is not supported if GRAVITY is disabled
#  ifndef GRAVITY
   if ( OPT__OUTPUT_BASEPS )
   {
      OPT__OUTPUT_BASEPS = false;

      PRINT_WARNING( OPT__OUTPUT_BASEPS, FORMAT_INT, "since GRAVITY is disabled" );
   }
#  endif


// reset MPI_NRank_X
#  ifdef SERIAL
   for (int d=0; d<3; d++)
   if ( MPI_NRank_X[d] != 1 )
   {
      MPI_NRank_X[d] = 1;
      PRINT_WARNING( MPI_NRank_X[d], FORMAT_INT, "for SERIAL" );
   }
#  endif

#  ifdef LOAD_BALANCE
   for (int d=0; d<3; d++)
   if ( MPI_NRank_X[d] > 0 )
   {
      MPI_NRank_X[d] = -1;

      PRINT_WARNING( MPI_NRank_X[d], FORMAT_INT, "since it's useless" );
   }
#  endif


// turn off various timing options if TIMING is disabled
#  ifndef TIMING
   if ( OPT__RECORD_PERFORMANCE )
   {
      OPT__RECORD_PERFORMANCE = false;

      PRINT_WARNING( OPT__RECORD_PERFORMANCE, FORMAT_INT, "since TIMING is disabled" );
   }

   if ( OPT__TIMING_BARRIER != 0 )
   {
      OPT__TIMING_BARRIER = 0;

      PRINT_WARNING( OPT__TIMING_BARRIER, FORMAT_INT, "since TIMING is disabled" );
   }

   if ( OPT__TIMING_BALANCE )
   {
      OPT__TIMING_BALANCE = false;

      PRINT_WARNING( OPT__TIMING_BALANCE, FORMAT_INT, "since TIMING is disabled" );
   }

   if ( OPT__TIMING_MPI )
   {
      OPT__TIMING_MPI = false;

      PRINT_WARNING( OPT__TIMING_MPI, FORMAT_INT, "since TIMING is disabled" );
   }
#  endif // #ifndef TIMING


// only load-balance routines support OPT__TIMING_MPI
#  ifndef LOAD_BALANCE
   if ( OPT__TIMING_MPI )
   {
      OPT__TIMING_MPI = false;

      PRINT_WARNING( OPT__TIMING_MPI, FORMAT_INT, "since LOAD_BALANCE is disabled" );
   }
#  endif


// OPT__UM_IC_NVAR
   if ( OPT__INIT == INIT_BY_FILE  &&  OPT__UM_IC_NVAR <= 0 )
   {
#     if (  ( MODEL == HYDRO || MODEL == MHD )  &&  defined DUAL_ENERGY  )
      OPT__UM_IC_NVAR = NCOMP_TOTAL - 1;  // do not load the dual-energy field from the disk

#     elif ( MODEL == ELBDM )
      OPT__UM_IC_NVAR = NCOMP_TOTAL - 1;  // do not load the density field from the disk

#     else
      OPT__UM_IC_NVAR = NCOMP_TOTAL;      // load all fields
#     endif

      PRINT_WARNING( OPT__UM_IC_NVAR, FORMAT_INT, "" );
   }


// always turn on "OPT__CK_PARTICLE" when debugging particles
#  ifdef DEBUG_PARTICLE
   if ( !OPT__CK_PARTICLE )
   {
      OPT__CK_PARTICLE = true;

      PRINT_WARNING( OPT__CK_PARTICLE, FORMAT_INT, "since DEBUG_PARTICLE is enabled" );
   }
#  endif


// set particle initialization to PAR_INIT_BY_RESTART for restart
#  ifdef PARTICLE
   if ( OPT__INIT == INIT_BY_RESTART  &&  amr->Par->Init != PAR_INIT_BY_RESTART )
   {
      amr->Par->Init = PAR_INIT_BY_RESTART;

      const ParInit_t PAR_INIT = amr->Par->Init;
      PRINT_WARNING( PAR_INIT, FORMAT_INT, "for restart" );
   }
#  endif


// JEANS_MIN_PRES must work with GRAVITY
#  if ( MODEL == HYDRO )
#  ifndef GRAVITY
   if ( JEANS_MIN_PRES )
   {
      JEANS_MIN_PRES = false;

      PRINT_WARNING( JEANS_MIN_PRES, FORMAT_INT, "since either SUPPORT_GRACKLE or GRAVITY is disabled" );
   }
#  endif

   if ( JEANS_MIN_PRES  &&  JEANS_MIN_PRES_LEVEL < 0 )
   {
      JEANS_MIN_PRES_LEVEL = MAX_LEVEL;

      PRINT_WARNING( JEANS_MIN_PRES_LEVEL, FORMAT_INT, "" );
   }
#  endif


// AUTO_REDUCE_DT only works for DT_LEVEL_FLEXIBLE
   if ( AUTO_REDUCE_DT  &&  OPT__DT_LEVEL != DT_LEVEL_FLEXIBLE )
   {
      AUTO_REDUCE_DT = false;

      PRINT_WARNING( AUTO_REDUCE_DT, FORMAT_INT, "since OPT__DT_LEVEL != DT_LEVEL_FLEXIBLE" );
   }


// FLAG_BUFFER_SIZE at the level MAX_LEVEL-1 and MAX_LEVEL-2
   if ( FLAG_BUFFER_SIZE_MAXM1_LV < 0 )
   {
      FLAG_BUFFER_SIZE_MAXM1_LV = FLAG_BUFFER_SIZE;

      PRINT_WARNING( FLAG_BUFFER_SIZE_MAXM1_LV, FORMAT_INT, "" );
   }

// must set FLAG_BUFFER_SIZE_MAXM1_LV in advance
   if ( FLAG_BUFFER_SIZE_MAXM2_LV < 0 )
   {
      FLAG_BUFFER_SIZE_MAXM2_LV = ( FLAG_BUFFER_SIZE_MAXM1_LV + FLAG_BUFFER_SIZE_MAXM1_LV%2 + PS1 ) / 2;

      PRINT_WARNING( FLAG_BUFFER_SIZE_MAXM2_LV, FORMAT_INT, "" );
   }


// star-formation options
#  ifdef STAR_FORMATION
   if ( SF_CREATE_STAR_MIN_LEVEL < 0 )
   {
      SF_CREATE_STAR_MIN_LEVEL = MAX_LEVEL;

      PRINT_WARNING( SF_CREATE_STAR_MIN_LEVEL, FORMAT_INT, "" );
   }

   if ( SF_CREATE_STAR_DET_RANDOM < 0 )
   {
#     ifdef BITWISE_REPRODUCIBILITY
         SF_CREATE_STAR_DET_RANDOM = 1;
         PRINT_WARNING( SF_CREATE_STAR_DET_RANDOM, FORMAT_INT, "since BITWISE_REPRODUCIBILITY is enabled" );
#     else
         SF_CREATE_STAR_DET_RANDOM = 0;
         PRINT_WARNING( SF_CREATE_STAR_DET_RANDOM, FORMAT_INT, "since BITWISE_REPRODUCIBILITY is disabled" );
#     endif

   }
#  endif // #ifdef STAR_FORMATION


// convert to code units
#  ifdef STAR_FORMATION
// SF_CREATE_STAR_MIN_GAS_DENS: HI count/cm^3 --> mass density in code units
   SF_CREATE_STAR_MIN_GAS_DENS *= Const_mH / UNIT_D;

   PRINT_WARNING( SF_CREATE_STAR_MIN_GAS_DENS, FORMAT_FLT, "to be consistent with the code units" );


// SF_CREATE_STAR_MIN_STAR_MASS: Msun --> code units
   SF_CREATE_STAR_MIN_STAR_MASS *= Const_Msun / UNIT_M;

   PRINT_WARNING( SF_CREATE_STAR_MIN_STAR_MASS, FORMAT_FLT, "to be consistent with the code units" );
#  endif // #ifdef STAR_FORMATION


// disable OPT__MINIMIZE_MPI_BARRIER in the serial mode
#  ifdef SERIAL
   if ( OPT__MINIMIZE_MPI_BARRIER )
   {
      OPT__MINIMIZE_MPI_BARRIER = false;

      PRINT_WARNING( OPT__MINIMIZE_MPI_BARRIER, FORMAT_INT, "since SERIAL is enabled" );
   }
#  endif


// disable OPT__INIT_GRID_WITH_OMP if OPENMP is disabled
#  ifndef OPENMP
   if ( OPT__INIT_GRID_WITH_OMP )
   {
      OPT__INIT_GRID_WITH_OMP = false;

      PRINT_WARNING( OPT__INIT_GRID_WITH_OMP, FORMAT_INT, "since OPENMP is disabled" );
   }
#  endif


// remove symbolic constants and macros only used in this structure
#  undef FORMAT_INT
#  undef FORMAT_FLT
#  undef QUOTE


   if ( MPI_Rank == 0 )    Aux_Message( stdout, "%s ... done\n", __FUNCTION__ );

} // FUNCTION : Init_ResetParameter<|MERGE_RESOLUTION|>--- conflicted
+++ resolved
@@ -564,14 +564,8 @@
 #  endif
 
 
-<<<<<<< HEAD
-// disable OPT__LR_LIMITER and OPT__WAF_LIMITER if they are useless
-#  if ( MODEL == HYDRO )
-=======
 // disable OPT__LR_LIMITER if it is useless
-#  if ( MODEL == HYDRO  ||  MODEL == MHD )
->>>>>>> 75d245ae
-#  if ( FLU_SCHEME != MHM  &&  FLU_SCHEME != MHM_RP  &&  FLU_SCHEME != CTU )
+#  if ( MODEL == HYDRO  &&  FLU_SCHEME != MHM  &&  FLU_SCHEME != MHM_RP  &&  FLU_SCHEME != CTU )
    if ( OPT__LR_LIMITER != LR_LIMITER_NONE )
    {
       OPT__LR_LIMITER = LR_LIMITER_NONE;
@@ -579,20 +573,6 @@
       PRINT_WARNING( OPT__LR_LIMITER, FORMAT_INT, "since it's only useful for the MHM/MHM_RP/CTU schemes" );
    }
 #  endif
-<<<<<<< HEAD
-
-#  if ( FLU_SCHEME != WAF )
-   if ( OPT__WAF_LIMITER != WAF_LIMITER_NONE )
-   {
-      OPT__WAF_LIMITER = WAF_LIMITER_NONE;
-
-      PRINT_WARNING( OPT__WAF_LIMITER, FORMAT_INT, "since it's only useful for the WAF scheme" );
-   }
-#  endif
-#  endif // #if ( MODEL == HYDRO )
-=======
-#  endif // #if ( MODEL == HYDRO  ||  MODEL == MHD )
->>>>>>> 75d245ae
 
 
 // disable the refinement flag of Jeans length if GRAVITY is disabled
