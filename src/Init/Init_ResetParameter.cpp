#include "GAMER.h"




//-------------------------------------------------------------------------------------------------------
// Function    :  Init_ResetParameter
// Description :  Reset runtime parameters
//
// Note        :  1. Parameters are reset here usually because they are either non-deterministic when
//                   calling Init_Load_Parameter() (because they depend on compilation options and/or other
//                   runtime parameters) or are useless/unsupported in the adopted compilation options
//                2. This function must be invoked AFTER both Init_Load_Parameter() and Init_Unit()
//                   --> The latter may reset several physical constants (e.g., ELBDM_MASS) which are
//                       required here
//                3. This function also sets the default values for the derived runtime parameters
//                   (i.e., those depend on the input runtime parameters, e.g., amr->dh[]/BoxSize[]/BoxScale[])
//                4. This function also converts all input parameters to the code units if necessary
//                   --> Only for those not in code units when loading from the input parameter files
//                       (e.g., SF_CREATE_STAR_MIN_GAS_DENS & SF_CREATE_STAR_MIN_STAR_MASS)
//-------------------------------------------------------------------------------------------------------
void Init_ResetParameter()
{

   if ( MPI_Rank == 0 )    Aux_Message( stdout, "%s ...\n", __FUNCTION__ );


// helper macro for printing warning messages
#  define FORMAT_INT    %- 21d
#  define FORMAT_FLT    %- 21.14e
#  define PRINT_WARNING( name, format, reason )                                                                \
   {                                                                                                           \
      if ( MPI_Rank == 0 )                                                                                     \
         Aux_Message( stderr, "WARNING : parameter [%-28s] is reset to [" EXPAND_AND_QUOTE(format) "] %s\n",   \
                      #name, name, reason );                                                                   \
   }


// number of OpenMP threads
#  ifdef OPENMP
   if ( OMP_NTHREAD <= 0 )
   {
      OMP_NTHREAD = omp_get_max_threads();

      PRINT_WARNING( OMP_NTHREAD, FORMAT_INT, "" );
   }
#  else
   if ( OMP_NTHREAD != 1 )
   {
      OMP_NTHREAD = 1;

      PRINT_WARNING( OMP_NTHREAD, FORMAT_INT, "since OPENMP is disabled" );
   }
#  endif // #ifdef OPENMP ... else ...


// fluid dt
   if ( DT__FLUID < 0.0 )
   {
#     if   ( MODEL == HYDRO )
#     if   ( FLU_SCHEME == RTVD )
      DT__FLUID = 0.50;
#     elif ( FLU_SCHEME == MHM )
      DT__FLUID = 0.40;
#     elif ( FLU_SCHEME == MHM_RP )
      DT__FLUID = 0.30;
#     elif ( FLU_SCHEME == CTU )
      DT__FLUID = 0.50;
#     else
#     error : unsupported CPU hydro scheme
#     endif

#     elif  ( MODEL == ELBDM )

#     if ( WAVE_SCHEME == WAVE_FD )
#     ifdef GRAVITY
      DT__FLUID = 0.20;                   // 1D k-max mode rotates 0.20*2*PI
#     else // # ifdef GRAVITY
#     ifdef LAPLACIAN_4TH
      DT__FLUID = SQRT(27.0)*M_PI/32.0;   // stability limit (~0.51)
#     else // # ifdef LAPLACIAN_4TH
      DT__FLUID = SQRT(3.0)*M_PI/8.0;     // stability limit (~0.68)
#     endif // # ifdef LAPLACIAN_4TH ... # else
#     endif // # ifdef GRAVITY ... # else

#     elif ( WAVE_SCHEME == WAVE_GRAMFE )
#     ifdef GRAVITY
<<<<<<< HEAD
      DT__FLUID = 0.20;                   // 1D k-max mode rotates 0.30*2*PI
=======
      DT__FLUID = 0.20;                   // 1D k-max mode rotates 0.20*2*PI
>>>>>>> 8146fcd0
#     else // # ifdef GRAVITY
      DT__FLUID = 0.30;                   // stability limit depends on ghost boundary and extension order
#     endif // # ifdef GRAVITY ... # else
#     else // #  if (WAVE_SCHEME == WAVE_FD )
#        error : ERROR : unsupported WAVE_SCHEME !!
#     endif // WAVE_SCHEME

#     else
#     error : ERROR : unsupported MODEL !!
#     endif // MODEL

      PRINT_WARNING( DT__FLUID, FORMAT_FLT, "" );
   } // if ( DT__FLUID < 0.0 )

   if ( DT__FLUID_INIT < 0.0 )
   {
      DT__FLUID_INIT = DT__FLUID;

      PRINT_WARNING( DT__FLUID_INIT, FORMAT_FLT, "" );
   }


// velocity dt
#  if ( MODEL == ELBDM && ELBDM_SCHEME == HYBRID )
   if ( DT__VELOCITY < 0.0 )
   {
      DT__VELOCITY = 1.00;

      PRINT_WARNING( DT__VELOCITY, FORMAT_FLT, "" );
   } // if ( DT__VELOCITY < 0.0 )
#  endif


// hybrid dt
#  if ( MODEL == ELBDM && ELBDM_SCHEME == HYBRID )
   if ( DT__HYBRID < 0.0 )
   {
      DT__HYBRID = 0.40;

      PRINT_WARNING( DT__HYBRID, FORMAT_FLT, "" );
   } // if ( DT__HYBRID < 0.0 )
#  endif

// gravity dt
#  ifdef GRAVITY
   if ( DT__GRAVITY < 0.0 )
   {
#     if   ( MODEL == HYDRO )
      DT__GRAVITY = 0.50;
#     elif  ( MODEL == ELBDM )
      DT__GRAVITY = 0.125;
#     else
#     error : ERROR : unsupported MODEL !!
#     endif // MODEL

      PRINT_WARNING( DT__GRAVITY, FORMAT_FLT, "" );
   } // if ( DT__GRAVITY < 0.0 )
#  endif


// particle dt
#  if ( defined PARTICLE  &&  !defined STORE_PAR_ACC )
   if ( DT__PARACC != 0.0 )
   {
      DT__PARACC = 0.0;    // disable it

      PRINT_WARNING( DT__PARACC, FORMAT_FLT, "since STORE_PAR_ACC is disabled" );
   }
#  endif


// Poisson solver parameters
#  ifdef GRAVITY
#  if   ( POT_SCHEME == SOR )
   Init_Set_Default_SOR_Parameter( SOR_OMEGA, SOR_MAX_ITER, SOR_MIN_ITER );
#  elif ( POT_SCHEME == MG  )
   Init_Set_Default_MG_Parameter( MG_MAX_ITER, MG_NPRE_SMOOTH, MG_NPOST_SMOOTH, MG_TOLERATED_ERROR );
#  endif
#  endif // GRAVITY


// external potential table
#  ifdef GRAVITY
   if ( OPT__EXT_POT == EXT_POT_TABLE  &&  EXT_POT_TABLE_FLOAT8 < 0 )
   {
//    set EXT_POT_TABLE_FLOAT8 = FLOAT8 by default
#     ifdef FLOAT8
      EXT_POT_TABLE_FLOAT8 = 1;
#     else
      EXT_POT_TABLE_FLOAT8 = 0;
#     endif

      PRINT_WARNING( EXT_POT_TABLE_FLOAT8, FORMAT_INT, "to be consistent with FLOAT8" );
   }
#  endif


// GPU parameters when using CPU only (must set OMP_NTHREAD in advance)
#  ifndef GPU
   GPU_NSTREAM = 1;

   PRINT_WARNING( GPU_NSTREAM, FORMAT_INT, "since GPU is disabled" );

   if ( FLU_GPU_NPGROUP <= 0 )
   {
#     ifdef OPENMP
      FLU_GPU_NPGROUP = OMP_NTHREAD*20;
#     else
      FLU_GPU_NPGROUP = 1;
#     endif

      PRINT_WARNING( FLU_GPU_NPGROUP, FORMAT_INT, "since GPU is disabled" );
   }

#  ifdef GRAVITY
   if ( POT_GPU_NPGROUP <= 0 )
   {
#     ifdef OPENMP
      POT_GPU_NPGROUP = OMP_NTHREAD*20;
#     else
      POT_GPU_NPGROUP = 1;
#     endif

      PRINT_WARNING( POT_GPU_NPGROUP, FORMAT_INT, "since GPU is disabled" );
   }
#  endif

#  ifdef SUPPORT_GRACKLE
   if ( CHE_GPU_NPGROUP <= 0 )
   {
#     ifdef OPENMP
      CHE_GPU_NPGROUP = OMP_NTHREAD*20;
#     else
      CHE_GPU_NPGROUP = 1;
#     endif

      PRINT_WARNING( CHE_GPU_NPGROUP, FORMAT_INT, "since GPU is disabled" );
   }
#  endif

   if ( SRC_GPU_NPGROUP <= 0 )
   {
#     ifdef OPENMP
      SRC_GPU_NPGROUP = OMP_NTHREAD*20;
#     else
      SRC_GPU_NPGROUP = 1;
#     endif

      PRINT_WARNING( SRC_GPU_NPGROUP, FORMAT_INT, "since GPU is disabled" );
   }
#  endif // #ifndef GPU


// derived parameters related to the simulation scale
   int NX0_Max;
   NX0_Max = ( NX0_TOT[0] > NX0_TOT[1] ) ? NX0_TOT[0] : NX0_TOT[1];
   NX0_Max = ( NX0_TOT[2] > NX0_Max    ) ? NX0_TOT[2] : NX0_Max;

   for (int lv=0; lv<NLEVEL; lv++)     amr->dh[lv] = BOX_SIZE / (double)( NX0_Max*(1<<lv) );

   for (int d=0; d<3; d++)
   {
      amr->BoxSize  [d] = NX0_TOT[d]*amr->dh   [0];
      amr->BoxScale [d] = NX0_TOT[d]*amr->scale[0];
      amr->BoxEdgeL [d] = 0.0;
      amr->BoxEdgeR [d] = amr->BoxSize[d];
      amr->BoxCenter[d] = 0.5*( amr->BoxEdgeL[d] + amr->BoxEdgeR[d] );
   }


// workload weighting at each level
// --> treat OPT__DT_LEVEL == DT_LEVEL_FLEXIBLE the same as DT_LEVEL_DIFF_BY_2 here since we don't know the number of updates
//     at each level during the initialization
   for (int lv=0; lv<NLEVEL; lv++)
      amr->NUpdateLv[lv] = ( OPT__DT_LEVEL == DT_LEVEL_SHARED ) ? 1L : (1L<<lv);


// whether of not to allocate fluxes at the coarse-fine boundaries
#  if   ( MODEL == HYDRO )
   if ( OPT__FIXUP_FLUX )  amr->WithFlux = true;
#  elif ( MODEL == ELBDM )
   if ( OPT__FIXUP_FLUX )  amr->WithFlux = true;
#  else
#  error : ERROR : unsupported MODEL !!
#  endif // MODEL


// whether of not to allocate electric field arrays at the coarse-fine boundaries
#  ifdef MHD
   if ( OPT__FIXUP_ELECTRIC )    amr->WithElectric = true;
#  endif


// ELBDM parameters
#  if ( MODEL == ELBDM )
   ELBDM_ETA = ELBDM_MASS / ELBDM_PLANCK_CONST;

   PRINT_WARNING( ELBDM_ETA, FORMAT_FLT, "" );

#  ifdef COMOVING
   if ( MPI_Rank == 0 )
   {
      const double JeansK = pow( 6.0*A_INIT*SQR(ELBDM_ETA), 0.25 );
      Aux_Message( stderr, "          --> corresponding initial Jean's wavenumber (wavelength) = %13.7e h/Mpc (%13.7e Mpc/h))\n",
                   JeansK, 2.0*M_PI/JeansK );
   }
#  endif

   if ( ELBDM_TAYLOR3_AUTO )
   {
      ELBDM_TAYLOR3_COEFF = NULL_REAL;

      PRINT_WARNING( ELBDM_TAYLOR3_COEFF, FORMAT_FLT, "since ELBDM_TAYLOR3_AUTO is enabled" );
   }

// must disable ELBDM_TAYLOR3_AUTO for OPT__FREEZE_FLUID since ELBDM_SetTaylor3Coeff() doesn't support dt=0.0
   if ( OPT__FREEZE_FLUID  &&  ELBDM_TAYLOR3_AUTO )
   {
      ELBDM_TAYLOR3_AUTO = false;

      PRINT_WARNING( ELBDM_TAYLOR3_AUTO, FORMAT_INT, "since OPT__FREEZE_FLUID is enabled" );
   }

#  if ( ELBDM_SCHEME == HYBRID && defined( LOAD_BALANCE ) )
// always exchange father pathes for hybrid scheme with OpenMPI
   OPT__LB_EXCHANGE_FATHER = true;
#  endif // #if ( ELBDM_SCHEME == HYBRID  && defined( LOAD_BALANCE ) )

#  endif //  #if ( MODEL == ELBDM )

// interpolation schemes for the fluid variables
#  if   ( MODEL == HYDRO )
   if ( OPT__FLU_INT_SCHEME == INT_DEFAULT )
   {
      OPT__FLU_INT_SCHEME = INT_CQUAD;

      PRINT_WARNING( OPT__FLU_INT_SCHEME, FORMAT_INT, "" );
   }

   if ( OPT__REF_FLU_INT_SCHEME == INT_DEFAULT )
   {
      OPT__REF_FLU_INT_SCHEME = INT_CQUAD;

      PRINT_WARNING( OPT__REF_FLU_INT_SCHEME, FORMAT_INT, "" );
   }

#  elif ( MODEL == ELBDM )
   if ( OPT__FLU_INT_SCHEME == INT_DEFAULT )
   {
      OPT__FLU_INT_SCHEME = INT_CQUAR;

      PRINT_WARNING( OPT__FLU_INT_SCHEME, FORMAT_INT, "" );
   }

   if ( OPT__REF_FLU_INT_SCHEME == INT_DEFAULT )
   {
      OPT__REF_FLU_INT_SCHEME = INT_CQUAR;

      PRINT_WARNING( OPT__REF_FLU_INT_SCHEME, FORMAT_INT, "" );
   }

#  else
#  error : ERROR : unsupported MODEL !!
#  endif // MODEL


// initial dump ID
   if ( INIT_DUMPID < 0 )  DumpID = 0;
   else                    DumpID = INIT_DUMPID;


// ResPower2 in the AMR_t structure
   int NBits0, NX0_TOT_Max;

   NX0_TOT_Max = ( NX0_TOT[0] > NX0_TOT[1]  ) ? NX0_TOT[0] : NX0_TOT[1];
   NX0_TOT_Max = ( NX0_TOT[2] > NX0_TOT_Max ) ? NX0_TOT[2] : NX0_TOT_Max;
   NBits0      = (int)log2( (double)NX0_TOT_Max );

   if (  ( NX0_TOT_Max & (NX0_TOT_Max-1) ) != 0  )    NBits0 ++;  // check if NX0_TOT_Max is a power of two

   for (int lv=0; lv<NLEVEL; lv++)  amr->ResPower2[lv] = NBits0 + lv;


// particle options
#  ifdef PARTICLE
// check if the periodic BC is applied to all directions
   bool PeriodicAllDir = true;
   for (int t=0; t<6; t++)
   {
      if ( OPT__BC_FLU[t] != BC_FLU_PERIODIC )
      {
         PeriodicAllDir = false;
         break;
      }
   }

// set RemoveCell to the distance where potential extrapolation is required when adopting non-periodic BC
   if ( !PeriodicAllDir  &&  amr->Par->RemoveCell < 0.0 )
   {
      switch ( amr->Par->Interp )
      {
         case ( PAR_INTERP_NGP ):   amr->Par->RemoveCell = 1.0;   break;
         case ( PAR_INTERP_CIC ):   amr->Par->RemoveCell = 1.5;   break;
         case ( PAR_INTERP_TSC ):   amr->Par->RemoveCell = 2.0;   break;
         default: Aux_Error( ERROR_INFO, "unsupported particle interpolation scheme !!\n" );
      }

      const double PAR_REMOVE_CELL = amr->Par->RemoveCell;
      PRINT_WARNING( PAR_REMOVE_CELL, FORMAT_FLT, "for the adopted PAR_INTERP scheme" );
   }

// RemoveCell is useless for the periodic B.C.
   else if ( PeriodicAllDir  &&  amr->Par->RemoveCell >= 0.0 )
   {
      amr->Par->RemoveCell = -1.0;

      const double PAR_REMOVE_CELL = amr->Par->RemoveCell;
      PRINT_WARNING( PAR_REMOVE_CELL, FORMAT_FLT, "since the periodic BC is adopted along all directions" );
   }

// number of ghost zones for the particle interpolation scheme
   if ( amr->Par->GhostSize < 0 )
   {
      switch ( amr->Par->Interp )
      {
         case ( PAR_INTERP_NGP ): amr->Par->GhostSize = 0;  break;
         case ( PAR_INTERP_CIC ): amr->Par->GhostSize = 1;  break;
         case ( PAR_INTERP_TSC ): amr->Par->GhostSize = 1;  break;
         default: Aux_Error( ERROR_INFO, "unsupported particle interpolation scheme !!\n" );
      }

      PRINT_WARNING( amr->Par->GhostSize, FORMAT_INT, "for the adopted PAR_INTERP scheme" );
   }

   if ( amr->Par->GhostSizeTracer < 0 )
   {
      switch ( amr->Par->InterpTracer )
      {
         case ( PAR_INTERP_NGP ): amr->Par->GhostSizeTracer = 1;  break;
         case ( PAR_INTERP_CIC ): amr->Par->GhostSizeTracer = 2;  break;
         case ( PAR_INTERP_TSC ): amr->Par->GhostSizeTracer = 2;  break;
         default: Aux_Error( ERROR_INFO, "unsupported particle interpolation scheme !!\n" );
      }

      PRINT_WARNING( amr->Par->GhostSizeTracer, FORMAT_INT, "for the adopted PAR_TR_INTERP scheme" );
   }

#  endif // #ifdef PARTICLE


// Green's function coefficient at the origin (must be set after setting amr->Par->Interp)
#  ifdef GRAVITY
   if ( OPT__BC_POT == BC_POT_ISOLATED  &&  GFUNC_COEFF0 < 0.0 )
   {
      /*
#     ifdef PARTICLE
      switch ( amr->Par->Interp )
      {
         case ( PAR_INTERP_NGP ):   GFUNC_COEFF0 = 0.0;   break;
         case ( PAR_INTERP_CIC ):   GFUNC_COEFF0 = 4.0;   break;
         case ( PAR_INTERP_TSC ):   GFUNC_COEFF0 = 4.8;   break;
         default: Aux_Error( ERROR_INFO, "unsupported particle interpolation scheme !!\n" );
      }
#     else
      GFUNC_COEFF0 = 0.0;
#     endif
      */

      GFUNC_COEFF0 = 3.8;  // empirically determined value for minimizing the center-of-mass drift

      PRINT_WARNING( GFUNC_COEFF0, FORMAT_FLT, "" );
   }
#  endif


// 1st-order flux correction
#  if ( MODEL == HYDRO )
   if ( OPT__1ST_FLUX_CORR < 0 )
   {
#     ifdef MHD
      OPT__1ST_FLUX_CORR = FIRST_FLUX_CORR_3D;

      PRINT_WARNING( OPT__1ST_FLUX_CORR, FORMAT_INT, "for MHD" );

#     else

#     if ( FLU_SCHEME == RTVD )
      OPT__1ST_FLUX_CORR = FIRST_FLUX_CORR_NONE;
#     else
      OPT__1ST_FLUX_CORR = FIRST_FLUX_CORR_3D1D;
#     endif

      PRINT_WARNING( OPT__1ST_FLUX_CORR, FORMAT_INT, "for HYDRO" );
#     endif // #ifdef MHD ... else ...
   }

   if      ( OPT__1ST_FLUX_CORR == FIRST_FLUX_CORR_NONE  &&  OPT__1ST_FLUX_CORR_SCHEME != RSOLVER_1ST_NONE )
   {
      OPT__1ST_FLUX_CORR_SCHEME = RSOLVER_1ST_NONE;

      PRINT_WARNING( OPT__1ST_FLUX_CORR_SCHEME, FORMAT_INT, "since OPT__1ST_FLUX_CORR is disabled" );
   }

   else if ( OPT__1ST_FLUX_CORR != FIRST_FLUX_CORR_NONE  &&  OPT__1ST_FLUX_CORR_SCHEME == RSOLVER_1ST_DEFAULT )
   {
#     ifdef MHD
      OPT__1ST_FLUX_CORR_SCHEME = RSOLVER_1ST_HLLE;
#     else
      OPT__1ST_FLUX_CORR_SCHEME = RSOLVER_1ST_HLLE;
#     endif

      PRINT_WARNING( OPT__1ST_FLUX_CORR_SCHEME, FORMAT_INT, "" );
   }
#  endif // if ( MODEL == HYDRO )


// timing options
   if ( OPT__TIMING_BARRIER < 0 )
   {
#     ifdef TIMING
      if ( OPT__TIMING_BALANCE  ||  OPT__TIMING_MPI )
         OPT__TIMING_BARRIER = 1;
      else
#     endif
         OPT__TIMING_BARRIER = 0;

#     ifdef TIMING_SOLVER
      OPT__TIMING_BARRIER = 1;
#     endif

      PRINT_WARNING( OPT__TIMING_BARRIER, FORMAT_INT, "" );
   }


// physical time
   for (int lv=0; lv<NLEVEL; lv++)
   {
#     ifdef COMOVING
      Time     [lv] = A_INIT;          // will be overwritten during restart
#     else
      Time     [lv] = 0.0;             // will be overwritten during restart
#     endif
      Time_Prev[lv] = -__FLT_MAX__;    // initialize as negative to indicate that it has not been set yet

      amr->FluSgTime[lv][   amr->FluSg[lv] ] = Time[lv];
#     ifdef MHD
      amr->MagSgTime[lv][   amr->MagSg[lv] ] = Time[lv];
#     endif
#     ifdef GRAVITY
      amr->PotSgTime[lv][   amr->PotSg[lv] ] = Time[lv];
#     endif

      amr->FluSgTime[lv][ 1-amr->FluSg[lv] ] = Time_Prev[lv];
#     ifdef MHD
      amr->MagSgTime[lv][ 1-amr->MagSg[lv] ] = Time_Prev[lv];
#     endif
#     ifdef GRAVITY
      amr->PotSgTime[lv][ 1-amr->PotSg[lv] ] = Time_Prev[lv];
#     endif
   }


// OPT__CORR_AFTER_ALL_SYNC
   if ( OPT__CORR_AFTER_ALL_SYNC == CORR_AFTER_SYNC_DEFAULT )
   {
      OPT__CORR_AFTER_ALL_SYNC = CORR_AFTER_SYNC_BEFORE_DUMP;

      PRINT_WARNING( OPT__CORR_AFTER_ALL_SYNC, FORMAT_INT, "" );
   }


// turn off "OPT__OVERLAP_MPI" if (1) OVERLAP_MPI=ff, (2) SERIAL=on, (3) LOAD_BALANCE=off,
//                                (4) OPENMP=off, (5) MPI thread support=MPI_THREAD_SINGLE
#  ifndef OVERLAP_MPI
   if ( OPT__OVERLAP_MPI )
   {
      OPT__OVERLAP_MPI = false;

      PRINT_WARNING( OPT__OVERLAP_MPI, FORMAT_INT, "since OVERLAP_MPI is disabled in the makefile" );
   }
#  endif

#  ifdef SERIAL
   if ( OPT__OVERLAP_MPI )
   {
      OPT__OVERLAP_MPI = false;

      PRINT_WARNING( OPT__OVERLAP_MPI, FORMAT_INT, "since SERIAL is enabled" );
   }
#  endif // ifdef SERIAL

#  ifndef LOAD_BALANCE
   if ( OPT__OVERLAP_MPI )
   {
      OPT__OVERLAP_MPI = false;

      PRINT_WARNING( OPT__OVERLAP_MPI, FORMAT_INT, "since LOAD_BALANCE is disabled" );
   }
#  endif // #ifndef LOAD_BALANCE

#  ifndef OPENMP
   if ( OPT__OVERLAP_MPI )
   {
      OPT__OVERLAP_MPI = false;

      PRINT_WARNING( OPT__OVERLAP_MPI, FORMAT_INT, "since OPENMP is disabled" );
   }
#  endif

#  ifndef SERIAL
// check the level of MPI thread support
   int MPI_Thread_Status;
   MPI_Query_thread( &MPI_Thread_Status );
   if ( OPT__OVERLAP_MPI  &&  MPI_Thread_Status == MPI_THREAD_SINGLE )
   {
      OPT__OVERLAP_MPI = false;

      PRINT_WARNING( OPT__OVERLAP_MPI, FORMAT_INT, "since the level of MPI thread support == MPI_THREAD_SINGLE" );
   }
#  endif


// disable "OPT__CK_FLUX_ALLOCATE" if no flux arrays are going to be allocated
   if ( OPT__CK_FLUX_ALLOCATE  &&  !amr->WithFlux )
   {
      OPT__CK_FLUX_ALLOCATE = false;

      PRINT_WARNING( OPT__CK_FLUX_ALLOCATE, FORMAT_INT, "since no flux is required" );
   }


// no temporal interpolation in the shared time-step integration
   if ( OPT__DT_LEVEL == DT_LEVEL_SHARED  &&  OPT__INT_TIME )
   {
      OPT__INT_TIME = false;

      PRINT_WARNING( OPT__INT_TIME, FORMAT_INT, "since OPT__DT_LEVEL == DT_LEVEL_SHARED" );
   }


// always turn on "OPT__VERBOSE" in the debug mode
#  ifdef GAMER_DEBUG
   if ( !OPT__VERBOSE )
   {
      OPT__VERBOSE = true;

      PRINT_WARNING( OPT__VERBOSE, FORMAT_INT, "since GAMER_DEBUG is enabled" );
   }
#  endif


// flux operations are useful in HYDRO/ELBDM only
#  if ( MODEL != HYDRO  &&  MODEL != ELBDM )
   if ( OPT__FIXUP_FLUX )
   {
      OPT__FIXUP_FLUX = false;

      PRINT_WARNING( OPT__FIXUP_FLUX, FORMAT_INT, "since it's only supported in HYDRO/ELBDM" );
   }

   if ( OPT__CK_FLUX_ALLOCATE )
   {
      OPT__CK_FLUX_ALLOCATE = false;

      PRINT_WARNING( OPT__CK_FLUX_ALLOCATE, FORMAT_INT, "since it's only supported in HYDRO/ELBDM" );
   }
#  endif


// turn off refinement criteria and checks related to density if "DENS" is not defined
#  ifndef DENS
   if ( OPT__FLAG_RHO )
   {
      OPT__FLAG_RHO = false;

      PRINT_WARNING( OPT__FLAG_RHO, FORMAT_INT, "since the symbolic constant DENS is not defined" );
   }

   if ( OPT__FLAG_RHO_GRADIENT )
   {
      OPT__FLAG_RHO_GRADIENT = false;

      PRINT_WARNING( OPT__FLAG_RHO_GRADIENT, FORMAT_INT, "since the symbolic constant DENS is not defined" );
   }

   if ( OPT__CK_REFINE )
   {
      OPT__CK_REFINE = false;

      PRINT_WARNING( OPT__CK_REFINE, FORMAT_INT, "since the symbolic constant DENS is not defined" );
   }
#  endif // #ifndef DENS


// conservation check is supported only in HYDRO/ELBDM
#  if ( MODEL != HYDRO  &&  MODEL != ELBDM )
   if ( OPT__CK_CONSERVATION )
   {
      OPT__CK_CONSERVATION = false;

      PRINT_WARNING( OPT__CK_CONSERVATION, FORMAT_INT, "since it's only supported in HYDRO/ELBDM" );
   }
#  endif


// OPT__LR_LIMITER
#  if ( MODEL == HYDRO )
#  if ( FLU_SCHEME == MHM  ||  FLU_SCHEME == MHM_RP  ||  FLU_SCHEME == CTU )

#  if ( FLU_SCHEME == MHM_RP  &&  LR_SCHEME == PPM )
   if ( OPT__LR_LIMITER == LR_LIMITER_DEFAULT )
   {
//    OPT__LR_LIMITER = LR_LIMITER_CENTRAL;
//    OPT__LR_LIMITER = LR_LIMITER_VL_GMINMOD;
      OPT__LR_LIMITER = LR_LIMITER_GMINMOD;

      PRINT_WARNING( OPT__LR_LIMITER, FORMAT_INT, "for MHM_RP+PPM" );
   }
#  else
   if ( OPT__LR_LIMITER == LR_LIMITER_DEFAULT )
   {
      OPT__LR_LIMITER = LR_LIMITER_VL_GMINMOD;

      PRINT_WARNING( OPT__LR_LIMITER, FORMAT_INT, "" );
   }
#  endif // #if ( FLU_SCHEME == MHM_RP  &&  LR_SCHEME == PPM ) ... else ...

#  else // if ( FLU_SCHEME == MHM  ||  FLU_SCHEME == MHM_RP  ||  FLU_SCHEME == CTU )

   if ( OPT__LR_LIMITER != LR_LIMITER_NONE )
   {
      OPT__LR_LIMITER = LR_LIMITER_NONE;

      PRINT_WARNING( OPT__LR_LIMITER, FORMAT_INT, "since it's only useful for the MHM/MHM_RP/CTU integrators" );
   }

#  endif // #if ( FLU_SCHEME == MHM  ||  FLU_SCHEME == MHM_RP  ||  FLU_SCHEME == CTU ) ... else ...
#  endif // #if ( MODEL == HYDRO )


// disable the refinement flag of Jeans length if GRAVITY is disabled
#  if ( MODEL == HYDRO  &&  !defined GRAVITY )
   if ( OPT__FLAG_JEANS )
   {
      OPT__FLAG_JEANS = false;

      PRINT_WARNING( OPT__FLAG_JEANS, FORMAT_INT, "since GRAVITY is disabled" );
   }
#  endif


// flux operation in ELBDM is useful only if CONSERVE_MASS is on
#  if ( MODEL == ELBDM  &&  !defined CONSERVE_MASS )
   if ( OPT__FIXUP_FLUX )
   {
      OPT__FIXUP_FLUX = false;

      PRINT_WARNING( OPT__FIXUP_FLUX, FORMAT_INT, "since CONSERVE_MASS is disabled" );
   }

   if ( OPT__CK_FLUX_ALLOCATE )
   {
      OPT__CK_FLUX_ALLOCATE = false;

      PRINT_WARNING( OPT__CK_FLUX_ALLOCATE, FORMAT_INT, "since CONSERVE_MASS is disabled" );
   }
#  endif


// OPT__OUTPUT_BASEPS is not supported if SUPPORT_FFTW is disabled
#  ifndef SUPPORT_FFTW
   if ( OPT__OUTPUT_BASEPS )
   {
      OPT__OUTPUT_BASEPS = false;

      PRINT_WARNING( OPT__OUTPUT_BASEPS, FORMAT_INT, "since SUPPORT_FFTW is disabled" );
   }
#  endif


// reset MPI_NRank_X
#  ifdef SERIAL
   for (int d=0; d<3; d++)
   if ( MPI_NRank_X[d] != 1 )
   {
      MPI_NRank_X[d] = 1;
      PRINT_WARNING( MPI_NRank_X[d], FORMAT_INT, "for SERIAL" );
   }
#  endif

#  ifdef LOAD_BALANCE
   for (int d=0; d<3; d++)
   if ( MPI_NRank_X[d] > 0 )
   {
      MPI_NRank_X[d] = -1;

      PRINT_WARNING( MPI_NRank_X[d], FORMAT_INT, "since it's useless" );
   }
#  endif


// turn off various timing options if TIMING is disabled
#  ifndef TIMING
   if ( OPT__RECORD_PERFORMANCE )
   {
      OPT__RECORD_PERFORMANCE = false;

      PRINT_WARNING( OPT__RECORD_PERFORMANCE, FORMAT_INT, "since TIMING is disabled" );
   }

   if ( OPT__TIMING_BARRIER != 0 )
   {
      OPT__TIMING_BARRIER = 0;

      PRINT_WARNING( OPT__TIMING_BARRIER, FORMAT_INT, "since TIMING is disabled" );
   }

   if ( OPT__TIMING_BALANCE )
   {
      OPT__TIMING_BALANCE = false;

      PRINT_WARNING( OPT__TIMING_BALANCE, FORMAT_INT, "since TIMING is disabled" );
   }

   if ( OPT__TIMING_MPI )
   {
      OPT__TIMING_MPI = false;

      PRINT_WARNING( OPT__TIMING_MPI, FORMAT_INT, "since TIMING is disabled" );
   }
#  endif // #ifndef TIMING


// only load-balance routines support OPT__TIMING_MPI
#  ifndef LOAD_BALANCE
   if ( OPT__TIMING_MPI )
   {
      OPT__TIMING_MPI = false;

      PRINT_WARNING( OPT__TIMING_MPI, FORMAT_INT, "since LOAD_BALANCE is disabled" );
   }
#  endif


// OPT__UM_IC_NVAR
   if ( OPT__INIT == INIT_BY_FILE  &&  OPT__UM_IC_NVAR <= 0 )
   {
#     if ( MODEL == HYDRO  &&  defined DUAL_ENERGY )
      OPT__UM_IC_NVAR = NCOMP_TOTAL - 1;  // do not load the dual-energy field from the disk

#     elif ( MODEL == ELBDM )
      OPT__UM_IC_NVAR = NCOMP_TOTAL - 1;  // do not load the density field from the disk

#     else
      OPT__UM_IC_NVAR = NCOMP_TOTAL;      // load all fields
#     endif

      PRINT_WARNING( OPT__UM_IC_NVAR, FORMAT_INT, "" );
   }


// always turn on "OPT__CK_PARTICLE" when debugging particles
#  ifdef DEBUG_PARTICLE
   if ( !OPT__CK_PARTICLE )
   {
      OPT__CK_PARTICLE = true;

      PRINT_WARNING( OPT__CK_PARTICLE, FORMAT_INT, "since DEBUG_PARTICLE is enabled" );
   }
#  endif


// set particle initialization to PAR_INIT_BY_RESTART for restart
#  ifdef PARTICLE
   if ( OPT__INIT == INIT_BY_RESTART  &&  amr->Par->Init != PAR_INIT_BY_RESTART )
   {
      amr->Par->Init = PAR_INIT_BY_RESTART;

      const ParInit_t PAR_INIT = amr->Par->Init;
      PRINT_WARNING( PAR_INIT, FORMAT_INT, "for restart" );
   }
#  endif


// JEANS_MIN_PRES must work with GRAVITY
#  if ( MODEL == HYDRO )
#  ifndef GRAVITY
   if ( JEANS_MIN_PRES )
   {
      JEANS_MIN_PRES = false;

      PRINT_WARNING( JEANS_MIN_PRES, FORMAT_INT, "since GRAVITY is disabled" );
   }
#  endif

   if ( JEANS_MIN_PRES  &&  JEANS_MIN_PRES_LEVEL < 0 )
   {
      JEANS_MIN_PRES_LEVEL = MAX_LEVEL;

      PRINT_WARNING( JEANS_MIN_PRES_LEVEL, FORMAT_INT, "" );
   }
#  endif


// MIN_PRES and MIN_EINT
#  if ( MODEL == HYDRO )
   if      ( MIN_PRES > 0.0  &&  MIN_EINT == 0.0 )
   {
      MIN_EINT = MIN_PRES*1.5;

      PRINT_WARNING( MIN_EINT, FORMAT_FLT, "" );
   }

   else if ( MIN_EINT > 0.0  &&  MIN_PRES == 0.0 )
   {
      MIN_PRES = MIN_EINT/1.5;

      PRINT_WARNING( MIN_PRES, FORMAT_FLT, "" );
   }
#  endif


// OPT__CHECK_PRES_AFTER_FLU
#  if ( MODEL == HYDRO )
   if ( OPT__CHECK_PRES_AFTER_FLU < 0 )
   {
      if ( EOS == EOS_NUCLEAR  ||  EOS == EOS_TABULAR )
      {
         OPT__CHECK_PRES_AFTER_FLU = 1;

         PRINT_WARNING( OPT__CHECK_PRES_AFTER_FLU, FORMAT_INT, "" );
      }

      else
      {
         OPT__CHECK_PRES_AFTER_FLU = 0;

         PRINT_WARNING( OPT__CHECK_PRES_AFTER_FLU, FORMAT_INT, "" );
      }
   }
#  endif


#  if ( MODEL == HYDRO )
   if      ( MU_NORM < 0.0 )
   {
      MU_NORM = Const_mH;

      PRINT_WARNING( MU_NORM, FORMAT_FLT, "" );
   }

   else if ( MU_NORM == 0.0 )
   {
      MU_NORM = Const_amu;

      PRINT_WARNING( MU_NORM, FORMAT_FLT, "" );
   }
#  endif


// AUTO_REDUCE_DT only works for DT_LEVEL_FLEXIBLE
   if ( AUTO_REDUCE_DT  &&  OPT__DT_LEVEL != DT_LEVEL_FLEXIBLE )
   {
      AUTO_REDUCE_DT = false;

      PRINT_WARNING( AUTO_REDUCE_DT, FORMAT_INT, "since OPT__DT_LEVEL != DT_LEVEL_FLEXIBLE" );
   }


// FLAG_BUFFER_SIZE on different levels
// levels other than MAX_LEVEL-1 and MAX_LEVEL-2
   if ( FLAG_BUFFER_SIZE < 0 )
   {
      FLAG_BUFFER_SIZE = PS1;

      PRINT_WARNING( FLAG_BUFFER_SIZE, FORMAT_INT, "to match PATCH_SIZE" );
   }

// level MAX_LEVEL-1
   if ( FLAG_BUFFER_SIZE_MAXM1_LV < 0 )
   {
      FLAG_BUFFER_SIZE_MAXM1_LV = REGRID_COUNT;

      PRINT_WARNING( FLAG_BUFFER_SIZE_MAXM1_LV, FORMAT_INT, "to match REGRID_COUNT" );
   }

// level MAX_LEVEL-2
// must set FLAG_BUFFER_SIZE_MAXM1_LV in advance
   if ( FLAG_BUFFER_SIZE_MAXM2_LV < 0 )
   {
      FLAG_BUFFER_SIZE_MAXM2_LV = ( FLAG_BUFFER_SIZE_MAXM1_LV + FLAG_BUFFER_SIZE_MAXM1_LV%2 + PS1 ) / 2;

      PRINT_WARNING( FLAG_BUFFER_SIZE_MAXM2_LV, FORMAT_INT, "" );
   }


// star-formation options
#  ifdef STAR_FORMATION
   if ( SF_CREATE_STAR_MIN_LEVEL < 0 )
   {
      SF_CREATE_STAR_MIN_LEVEL = MAX_LEVEL;

      PRINT_WARNING( SF_CREATE_STAR_MIN_LEVEL, FORMAT_INT, "" );
   }

   if ( SF_CREATE_STAR_DET_RANDOM < 0 )
   {
#     ifdef BITWISE_REPRODUCIBILITY
         SF_CREATE_STAR_DET_RANDOM = 1;
         PRINT_WARNING( SF_CREATE_STAR_DET_RANDOM, FORMAT_INT, "since BITWISE_REPRODUCIBILITY is enabled" );
#     else
         SF_CREATE_STAR_DET_RANDOM = 0;
         PRINT_WARNING( SF_CREATE_STAR_DET_RANDOM, FORMAT_INT, "since BITWISE_REPRODUCIBILITY is disabled" );
#     endif

   }
#  endif // #ifdef STAR_FORMATION


// feedback options
#  ifdef FEEDBACK
   if ( FB_LEVEL < 0 )
   {
      FB_LEVEL = MAX_LEVEL;

      PRINT_WARNING( FB_LEVEL, FORMAT_INT, "" );
   }
#  endif // #ifdef FEEDBACK


// convert to code units
#  ifdef STAR_FORMATION
// SF_CREATE_STAR_MIN_GAS_DENS: HI count/cm^3 --> mass density in code units
   SF_CREATE_STAR_MIN_GAS_DENS *= Const_mH / UNIT_D;

   PRINT_WARNING( SF_CREATE_STAR_MIN_GAS_DENS, FORMAT_FLT, "to be consistent with the code units" );


// SF_CREATE_STAR_MIN_STAR_MASS: Msun --> code units
   SF_CREATE_STAR_MIN_STAR_MASS *= Const_Msun / UNIT_M;

   PRINT_WARNING( SF_CREATE_STAR_MIN_STAR_MASS, FORMAT_FLT, "to be consistent with the code units" );
#  endif // #ifdef STAR_FORMATION


// disable OPT__MINIMIZE_MPI_BARRIER in the serial mode
#  ifdef SERIAL
   if ( OPT__MINIMIZE_MPI_BARRIER )
   {
      OPT__MINIMIZE_MPI_BARRIER = false;

      PRINT_WARNING( OPT__MINIMIZE_MPI_BARRIER, FORMAT_INT, "since SERIAL is enabled" );
   }
#  endif


// disable OPT__INIT_GRID_WITH_OMP if OPENMP is disabled
#  ifndef OPENMP
   if ( OPT__INIT_GRID_WITH_OMP )
   {
      OPT__INIT_GRID_WITH_OMP = false;

      PRINT_WARNING( OPT__INIT_GRID_WITH_OMP, FORMAT_INT, "since OPENMP is disabled" );
   }
#  endif


// set OPT__RESET_FLUID_INIT = OPT__RESET_FLUID by default
   if ( OPT__RESET_FLUID_INIT < 0 )
   {
      OPT__RESET_FLUID_INIT = OPT__RESET_FLUID;

      PRINT_WARNING( OPT__RESET_FLUID_INIT, FORMAT_INT, "to match OPT__RESET_FLUID" );
   }


// remove symbolic constants and macros only used in this structure
#  undef FORMAT_INT
#  undef FORMAT_FLT
#  undef QUOTE


   if ( MPI_Rank == 0 )    Aux_Message( stdout, "%s ... done\n", __FUNCTION__ );

} // FUNCTION : Init_ResetParameter<|MERGE_RESOLUTION|>--- conflicted
+++ resolved
@@ -85,11 +85,7 @@
 
 #     elif ( WAVE_SCHEME == WAVE_GRAMFE )
 #     ifdef GRAVITY
-<<<<<<< HEAD
-      DT__FLUID = 0.20;                   // 1D k-max mode rotates 0.30*2*PI
-=======
       DT__FLUID = 0.20;                   // 1D k-max mode rotates 0.20*2*PI
->>>>>>> 8146fcd0
 #     else // # ifdef GRAVITY
       DT__FLUID = 0.30;                   // stability limit depends on ghost boundary and extension order
 #     endif // # ifdef GRAVITY ... # else
