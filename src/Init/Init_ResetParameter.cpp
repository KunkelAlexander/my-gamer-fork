#include "GAMER.h"




//-------------------------------------------------------------------------------------------------------
// Function    :  Init_ResetParameter
// Description :  Reset runtime parameters
//
// Note        :  1. Parameters are reset here usually because they are either non-deterministic when
//                   calling Init_Load_Parameter() (because they depend on compilation options and/or other
//                   runtime parameters) or are useless/unsupported in the adopted compilation options
//                2. This function must be invoked AFTER both Init_Load_Parameter() and Init_Unit()
//                   --> The latter may reset several physical constants (e.g., ELBDM_MASS) which are
//                       required here
//                3. This function also sets the default values for the derived runtime parameters
//                   (i.e., those depend on the input runtime parameters, e.g., amr->dh[]/BoxSize[]/BoxScale[])
//                4. This function also converts all input parameters to the code units if necessary
//                   --> Only for those not in code units when loading from the input parameter files
//                       (e.g., SF_CREATE_STAR_MIN_GAS_DENS & SF_CREATE_STAR_MIN_STAR_MASS)
//-------------------------------------------------------------------------------------------------------
void Init_ResetParameter()
{

   if ( MPI_Rank == 0 )    Aux_Message( stdout, "%s ...\n", __FUNCTION__ );


// helper macro for printing warning messages
#  define FORMAT_INT    %- 21d
#  define FORMAT_FLT    %- 21.14e
#  define PRINT_WARNING( name, format, reason )                                                                \
   {                                                                                                           \
      if ( MPI_Rank == 0 )                                                                                     \
         Aux_Message( stderr, "WARNING : parameter [%-28s] is reset to [" EXPAND_AND_QUOTE(format) "] %s\n",   \
                      #name, name, reason );                                                                   \
   }


// number of OpenMP threads
#  ifdef OPENMP
   if ( OMP_NTHREAD <= 0 )
   {
      OMP_NTHREAD = omp_get_max_threads();

      PRINT_WARNING( OMP_NTHREAD, FORMAT_INT, "" );
   }
#  else
   if ( OMP_NTHREAD != 1 )
   {
      OMP_NTHREAD = 1;

      PRINT_WARNING( OMP_NTHREAD, FORMAT_INT, "since OPENMP is disabled" );
   }
#  endif // #ifdef OPENMP ... else ...


// fluid dt
   if ( DT__FLUID < 0.0 )
   {
#     if   ( MODEL == HYDRO )
#     if   ( FLU_SCHEME == RTVD )
      DT__FLUID = 0.50;
#     elif ( FLU_SCHEME == MHM )
      DT__FLUID = 0.40;
#     elif ( FLU_SCHEME == MHM_RP )
      DT__FLUID = 0.30;
#     elif ( FLU_SCHEME == CTU )
      DT__FLUID = 0.50;
#     else
#     error : unsupported CPU hydro scheme
#     endif

#     elif  ( MODEL == ELBDM )
#     ifdef GRAVITY
      DT__FLUID = 0.20;                   // 1D k-max mode rotates 0.20*2*PI
#     else
#     ifdef LAPLACIAN_4TH
      DT__FLUID = SQRT(27.0)*M_PI/32.0;   // stability limit (~0.51)
#     else
      DT__FLUID = SQRT(3.0)*M_PI/8.0;     // stability limit (~0.68)
#     endif
#     endif // #ifdef GRAVITY ... else ...

#     else
#     error : ERROR : unsupported MODEL !!
#     endif // MODEL

      PRINT_WARNING( DT__FLUID, FORMAT_FLT, "" );
   } // if ( DT__FLUID < 0.0 )

   if ( DT__FLUID_INIT < 0.0 )
   {
      DT__FLUID_INIT = DT__FLUID;

      PRINT_WARNING( DT__FLUID_INIT, FORMAT_FLT, "" );
   }


// gravity dt
#  ifdef GRAVITY
   if ( DT__GRAVITY < 0.0 )
   {
#     if   ( MODEL == HYDRO )
      DT__GRAVITY = 0.50;
#     elif  ( MODEL == ELBDM )
      DT__GRAVITY = 0.125;
#     else
#     error : ERROR : unsupported MODEL !!
#     endif // MODEL

      PRINT_WARNING( DT__GRAVITY, FORMAT_FLT, "" );
   } // if ( DT__GRAVITY < 0.0 )
#  endif


// particle dt
#  if ( defined PARTICLE  &&  !defined STORE_PAR_ACC )
   if ( DT__PARACC != 0.0 )
   {
      DT__PARACC = 0.0;    // disable it

      PRINT_WARNING( DT__PARACC, FORMAT_FLT, "since STORE_PAR_ACC is disabled" );
   }
#  endif


// Poisson solver parameters
#  ifdef GRAVITY
#  if   ( POT_SCHEME == SOR )
   Init_Set_Default_SOR_Parameter( SOR_OMEGA, SOR_MAX_ITER, SOR_MIN_ITER );
#  elif ( POT_SCHEME == MG  )
   Init_Set_Default_MG_Parameter( MG_MAX_ITER, MG_NPRE_SMOOTH, MG_NPOST_SMOOTH, MG_TOLERATED_ERROR );
#  endif
#  endif // GRAVITY


// external potential table
#  ifdef GRAVITY
   if ( OPT__EXT_POT == EXT_POT_TABLE  &&  EXT_POT_TABLE_FLOAT8 < 0 )
   {
//    set EXT_POT_TABLE_FLOAT8 = FLOAT8 by default
#     ifdef FLOAT8
      EXT_POT_TABLE_FLOAT8 = 1;
#     else
      EXT_POT_TABLE_FLOAT8 = 0;
#     endif

      PRINT_WARNING( EXT_POT_TABLE_FLOAT8, FORMAT_INT, "to be consistent with FLOAT8" );
   }
#  endif


// GPU parameters when using CPU only (must set OMP_NTHREAD in advance)
#  ifndef GPU
   GPU_NSTREAM = 1;

   PRINT_WARNING( GPU_NSTREAM, FORMAT_INT, "since GPU is disabled" );

   if ( FLU_GPU_NPGROUP <= 0 )
   {
#     ifdef OPENMP
      FLU_GPU_NPGROUP = OMP_NTHREAD*20;
#     else
      FLU_GPU_NPGROUP = 1;
#     endif

      PRINT_WARNING( FLU_GPU_NPGROUP, FORMAT_INT, "since GPU is disabled" );
   }

#  ifdef GRAVITY
   if ( POT_GPU_NPGROUP <= 0 )
   {
#     ifdef OPENMP
      POT_GPU_NPGROUP = OMP_NTHREAD*20;
#     else
      POT_GPU_NPGROUP = 1;
#     endif

      PRINT_WARNING( POT_GPU_NPGROUP, FORMAT_INT, "since GPU is disabled" );
   }
#  endif

#  ifdef SUPPORT_GRACKLE
   if ( CHE_GPU_NPGROUP <= 0 )
   {
#     ifdef OPENMP
      CHE_GPU_NPGROUP = OMP_NTHREAD*20;
#     else
      CHE_GPU_NPGROUP = 1;
#     endif

      PRINT_WARNING( CHE_GPU_NPGROUP, FORMAT_INT, "since GPU is disabled" );
   }
#  endif

   if ( SRC_GPU_NPGROUP <= 0 )
   {
#     ifdef OPENMP
      SRC_GPU_NPGROUP = OMP_NTHREAD*20;
#     else
      SRC_GPU_NPGROUP = 1;
#     endif

      PRINT_WARNING( SRC_GPU_NPGROUP, FORMAT_INT, "since GPU is disabled" );
   }
#  endif // #ifndef GPU


// derived parameters related to the simulation scale
   int NX0_Max;
   NX0_Max = ( NX0_TOT[0] > NX0_TOT[1] ) ? NX0_TOT[0] : NX0_TOT[1];
   NX0_Max = ( NX0_TOT[2] > NX0_Max    ) ? NX0_TOT[2] : NX0_Max;

   for (int lv=0; lv<NLEVEL; lv++)     amr->dh[lv] = BOX_SIZE / (double)( NX0_Max*(1<<lv) );

   for (int d=0; d<3; d++)
   {
      amr->BoxSize  [d] = NX0_TOT[d]*amr->dh   [0];
      amr->BoxScale [d] = NX0_TOT[d]*amr->scale[0];
      amr->BoxEdgeL [d] = 0.0;
      amr->BoxEdgeR [d] = amr->BoxSize[d];
      amr->BoxCenter[d] = 0.5*( amr->BoxEdgeL[d] + amr->BoxEdgeR[d] );
   }


// workload weighting at each level
// --> treat OPT__DT_LEVEL == DT_LEVEL_FLEXIBLE the same as DT_LEVEL_DIFF_BY_2 here since we don't know the number of updates
//     at each level during the initialization
   for (int lv=0; lv<NLEVEL; lv++)
      amr->NUpdateLv[lv] = ( OPT__DT_LEVEL == DT_LEVEL_SHARED ) ? 1L : (1L<<lv);


// whether of not to allocate fluxes at the coarse-fine boundaries
#  if   ( MODEL == HYDRO )
   if ( OPT__FIXUP_FLUX )  amr->WithFlux = true;
#  elif ( MODEL == ELBDM )
   if ( OPT__FIXUP_FLUX )  amr->WithFlux = true;
#  else
#  error : ERROR : unsupported MODEL !!
#  endif // MODEL


// whether of not to allocate electric field arrays at the coarse-fine boundaries
#  ifdef MHD
   if ( OPT__FIXUP_ELECTRIC )    amr->WithElectric = true;
#  endif


// ELBDM parameters
#  if ( MODEL == ELBDM )
   ELBDM_ETA = ELBDM_MASS / ELBDM_PLANCK_CONST;

   PRINT_WARNING( ELBDM_ETA, FORMAT_FLT, "" );

#  ifdef COMOVING
   if ( MPI_Rank == 0 )
   {
      const double JeansK = pow( 6.0*A_INIT*SQR(ELBDM_ETA), 0.25 );
      Aux_Message( stderr, "          --> corresponding initial Jean's wavenumber (wavelength) = %13.7e h/Mpc (%13.7e Mpc/h))\n",
                   JeansK, 2.0*M_PI/JeansK );
   }
#  endif

   if ( ELBDM_TAYLOR3_AUTO )
   {
      ELBDM_TAYLOR3_COEFF = NULL_REAL;

      PRINT_WARNING( ELBDM_TAYLOR3_COEFF, FORMAT_FLT, "since ELBDM_TAYLOR3_AUTO is enabled" );
   }
#  endif // #if ( MODEL == ELBDM )


// interpolation schemes for the fluid variables
#  if   ( MODEL == HYDRO )
   if ( OPT__FLU_INT_SCHEME == INT_DEFAULT )
   {
      OPT__FLU_INT_SCHEME = INT_CQUAD;

      PRINT_WARNING( OPT__FLU_INT_SCHEME, FORMAT_INT, "" );
   }

   if ( OPT__REF_FLU_INT_SCHEME == INT_DEFAULT )
   {
      OPT__REF_FLU_INT_SCHEME = INT_CQUAD;

      PRINT_WARNING( OPT__REF_FLU_INT_SCHEME, FORMAT_INT, "" );
   }

#  elif ( MODEL == ELBDM )
   if ( OPT__FLU_INT_SCHEME == INT_DEFAULT )
   {
      OPT__FLU_INT_SCHEME = INT_CQUAR;

      PRINT_WARNING( OPT__FLU_INT_SCHEME, FORMAT_INT, "" );
   }

   if ( OPT__REF_FLU_INT_SCHEME == INT_DEFAULT )
   {
      OPT__REF_FLU_INT_SCHEME = INT_CQUAR;

      PRINT_WARNING( OPT__REF_FLU_INT_SCHEME, FORMAT_INT, "" );
   }

#  else
#  error : ERROR : unsupported MODEL !!
#  endif // MODEL


// initial dump ID
   if ( INIT_DUMPID < 0 )  DumpID = 0;
   else                    DumpID = INIT_DUMPID;


// ResPower2 in the AMR_t structure
   int NBits0, NX0_TOT_Max;

   NX0_TOT_Max = ( NX0_TOT[0] > NX0_TOT[1]  ) ? NX0_TOT[0] : NX0_TOT[1];
   NX0_TOT_Max = ( NX0_TOT[2] > NX0_TOT_Max ) ? NX0_TOT[2] : NX0_TOT_Max;
   NBits0      = (int)log2( (double)NX0_TOT_Max );

   if (  ( NX0_TOT_Max & (NX0_TOT_Max-1) ) != 0  )    NBits0 ++;  // check if NX0_TOT_Max is a power of two

   for (int lv=0; lv<NLEVEL; lv++)  amr->ResPower2[lv] = NBits0 + lv;


// particle options
#  ifdef PARTICLE
// check if the periodic BC is applied to all directions
   bool PeriodicAllDir = true;
   for (int t=0; t<6; t++)
   {
      if ( OPT__BC_FLU[t] != BC_FLU_PERIODIC )
      {
         PeriodicAllDir = false;
         break;
      }
   }

// set RemoveCell to the distance where potential extrapolation is required when adopting non-periodic BC
   if ( !PeriodicAllDir  &&  amr->Par->RemoveCell < 0.0 )
   {
      switch ( amr->Par->Interp )
      {
         case ( PAR_INTERP_NGP ):   amr->Par->RemoveCell = 1.0;   break;
         case ( PAR_INTERP_CIC ):   amr->Par->RemoveCell = 1.5;   break;
         case ( PAR_INTERP_TSC ):   amr->Par->RemoveCell = 2.0;   break;
         default: Aux_Error( ERROR_INFO, "unsupported particle interpolation scheme !!\n" );
      }

      const double PAR_REMOVE_CELL = amr->Par->RemoveCell;
      PRINT_WARNING( PAR_REMOVE_CELL, FORMAT_FLT, "for the adopted PAR_INTERP scheme" );
   }

// RemoveCell is useless for the periodic B.C.
   else if ( PeriodicAllDir  &&  amr->Par->RemoveCell >= 0.0 )
   {
      amr->Par->RemoveCell = -1.0;

      const double PAR_REMOVE_CELL = amr->Par->RemoveCell;
      PRINT_WARNING( PAR_REMOVE_CELL, FORMAT_FLT, "since the periodic BC is adopted along all directions" );
   }

// number of ghost zones for the particle interpolation scheme
   if ( amr->Par->GhostSize < 0 )
   {
      switch ( amr->Par->Interp )
      {
         case ( PAR_INTERP_NGP ): amr->Par->GhostSize = 0;  break;
         case ( PAR_INTERP_CIC ): amr->Par->GhostSize = 1;  break;
         case ( PAR_INTERP_TSC ): amr->Par->GhostSize = 1;  break;
         default: Aux_Error( ERROR_INFO, "unsupported particle interpolation scheme !!\n" );
      }

      PRINT_WARNING( amr->Par->GhostSize, FORMAT_INT, "for the adopted PAR_INTERP scheme" );
   }

   if ( amr->Par->GhostSizeTracer < 0 )
   {
      switch ( amr->Par->InterpTracer )
      {
         case ( PAR_INTERP_NGP ): amr->Par->GhostSizeTracer = 1;  break;
         case ( PAR_INTERP_CIC ): amr->Par->GhostSizeTracer = 2;  break;
         case ( PAR_INTERP_TSC ): amr->Par->GhostSizeTracer = 2;  break;
         default: Aux_Error( ERROR_INFO, "unsupported particle interpolation scheme !!\n" );
      }

      PRINT_WARNING( amr->Par->GhostSizeTracer, FORMAT_INT, "for the adopted PAR_TR_INTERP scheme" );
   }

#  endif // #ifdef PARTICLE


// Green's function coefficient at the origin (must be set after setting amr->Par->Interp)
#  ifdef GRAVITY
   if ( OPT__BC_POT == BC_POT_ISOLATED  &&  GFUNC_COEFF0 < 0.0 )
   {
      /*
#     ifdef PARTICLE
      switch ( amr->Par->Interp )
      {
         case ( PAR_INTERP_NGP ):   GFUNC_COEFF0 = 0.0;   break;
         case ( PAR_INTERP_CIC ):   GFUNC_COEFF0 = 4.0;   break;
         case ( PAR_INTERP_TSC ):   GFUNC_COEFF0 = 4.8;   break;
         default: Aux_Error( ERROR_INFO, "unsupported particle interpolation scheme !!\n" );
      }
#     else
      GFUNC_COEFF0 = 0.0;
#     endif
      */

      GFUNC_COEFF0 = 3.8;  // empirically determined value for minimizing the center-of-mass drift

      PRINT_WARNING( GFUNC_COEFF0, FORMAT_FLT, "" );
   }
#  endif


// 1st-order flux correction
#  if ( MODEL == HYDRO )
   if ( OPT__1ST_FLUX_CORR < 0 )
   {
#     ifdef MHD
      OPT__1ST_FLUX_CORR = FIRST_FLUX_CORR_3D;

      PRINT_WARNING( OPT__1ST_FLUX_CORR, FORMAT_INT, "for MHD" );

#     else

#     if ( FLU_SCHEME == RTVD )
      OPT__1ST_FLUX_CORR = FIRST_FLUX_CORR_NONE;
#     else
      OPT__1ST_FLUX_CORR = FIRST_FLUX_CORR_3D1D;
#     endif

      PRINT_WARNING( OPT__1ST_FLUX_CORR, FORMAT_INT, "for HYDRO" );
#     endif // #ifdef MHD ... else ...
   }

   if      ( OPT__1ST_FLUX_CORR == FIRST_FLUX_CORR_NONE  &&  OPT__1ST_FLUX_CORR_SCHEME != RSOLVER_1ST_NONE )
   {
      OPT__1ST_FLUX_CORR_SCHEME = RSOLVER_1ST_NONE;

      PRINT_WARNING( OPT__1ST_FLUX_CORR_SCHEME, FORMAT_INT, "since OPT__1ST_FLUX_CORR is disabled" );
   }

   else if ( OPT__1ST_FLUX_CORR != FIRST_FLUX_CORR_NONE  &&  OPT__1ST_FLUX_CORR_SCHEME == RSOLVER_1ST_DEFAULT )
   {
#     ifdef MHD
      OPT__1ST_FLUX_CORR_SCHEME = RSOLVER_1ST_HLLE;
#     else
      OPT__1ST_FLUX_CORR_SCHEME = RSOLVER_1ST_HLLE;
#     endif

      PRINT_WARNING( OPT__1ST_FLUX_CORR_SCHEME, FORMAT_INT, "" );
   }
#  endif // if ( MODEL == HYDRO )


// timing options
   if ( OPT__TIMING_BARRIER < 0 )
   {
#     ifdef TIMING
      if ( OPT__TIMING_BALANCE  ||  OPT__TIMING_MPI )
         OPT__TIMING_BARRIER = 1;
      else
#     endif
         OPT__TIMING_BARRIER = 0;

#     ifdef TIMING_SOLVER
      OPT__TIMING_BARRIER = 1;
#     endif

      PRINT_WARNING( OPT__TIMING_BARRIER, FORMAT_INT, "" );
   }


// physical time
   for (int lv=0; lv<NLEVEL; lv++)
   {
#     ifdef COMOVING
      Time     [lv] = A_INIT;          // will be overwritten during restart
#     else
      Time     [lv] = 0.0;             // will be overwritten during restart
#     endif
      Time_Prev[lv] = -__FLT_MAX__;    // initialize as negative to indicate that it has not been set yet

      amr->FluSgTime[lv][   amr->FluSg[lv] ] = Time[lv];
#     ifdef MHD
      amr->MagSgTime[lv][   amr->MagSg[lv] ] = Time[lv];
#     endif
#     ifdef GRAVITY
      amr->PotSgTime[lv][   amr->PotSg[lv] ] = Time[lv];
#     endif

      amr->FluSgTime[lv][ 1-amr->FluSg[lv] ] = Time_Prev[lv];
#     ifdef MHD
      amr->MagSgTime[lv][ 1-amr->MagSg[lv] ] = Time_Prev[lv];
#     endif
#     ifdef GRAVITY
      amr->PotSgTime[lv][ 1-amr->PotSg[lv] ] = Time_Prev[lv];
#     endif
   }


// OPT__CORR_AFTER_ALL_SYNC
   if ( OPT__CORR_AFTER_ALL_SYNC == CORR_AFTER_SYNC_DEFAULT )
   {
      OPT__CORR_AFTER_ALL_SYNC = CORR_AFTER_SYNC_BEFORE_DUMP;

      PRINT_WARNING( OPT__CORR_AFTER_ALL_SYNC, FORMAT_INT, "" );
   }


// turn off "OPT__OVERLAP_MPI" if (1) OVERLAP_MPI=ff, (2) SERIAL=on, (3) LOAD_BALANCE=off,
//                                (4) OPENMP=off, (5) MPI thread support=MPI_THREAD_SINGLE
#  ifndef OVERLAP_MPI
   if ( OPT__OVERLAP_MPI )
   {
      OPT__OVERLAP_MPI = false;

      PRINT_WARNING( OPT__OVERLAP_MPI, FORMAT_INT, "since OVERLAP_MPI is disabled in the makefile" );
   }
#  endif

#  ifdef SERIAL
   if ( OPT__OVERLAP_MPI )
   {
      OPT__OVERLAP_MPI = false;

      PRINT_WARNING( OPT__OVERLAP_MPI, FORMAT_INT, "since SERIAL is enabled" );
   }
#  endif // ifdef SERIAL

#  ifndef LOAD_BALANCE
   if ( OPT__OVERLAP_MPI )
   {
      OPT__OVERLAP_MPI = false;

      PRINT_WARNING( OPT__OVERLAP_MPI, FORMAT_INT, "since LOAD_BALANCE is disabled" );
   }
#  endif // #ifndef LOAD_BALANCE

#  ifndef OPENMP
   if ( OPT__OVERLAP_MPI )
   {
      OPT__OVERLAP_MPI = false;

      PRINT_WARNING( OPT__OVERLAP_MPI, FORMAT_INT, "since OPENMP is disabled" );
   }
#  endif

#  ifndef SERIAL
// check the level of MPI thread support
   int MPI_Thread_Status;
   MPI_Query_thread( &MPI_Thread_Status );
   if ( OPT__OVERLAP_MPI  &&  MPI_Thread_Status == MPI_THREAD_SINGLE )
   {
      OPT__OVERLAP_MPI = false;

      PRINT_WARNING( OPT__OVERLAP_MPI, FORMAT_INT, "since the level of MPI thread support == MPI_THREAD_SINGLE" );
   }
#  endif


// disable "OPT__CK_FLUX_ALLOCATE" if no flux arrays are going to be allocated
   if ( OPT__CK_FLUX_ALLOCATE  &&  !amr->WithFlux )
   {
      OPT__CK_FLUX_ALLOCATE = false;

      PRINT_WARNING( OPT__CK_FLUX_ALLOCATE, FORMAT_INT, "since no flux is required" );
   }


// no temporal interpolation in the shared time-step integration
   if ( OPT__DT_LEVEL == DT_LEVEL_SHARED  &&  OPT__INT_TIME )
   {
      OPT__INT_TIME = false;

      PRINT_WARNING( OPT__INT_TIME, FORMAT_INT, "since OPT__DT_LEVEL == DT_LEVEL_SHARED" );
   }


// always turn on "OPT__VERBOSE" in the debug mode
#  ifdef GAMER_DEBUG
   if ( !OPT__VERBOSE )
   {
      OPT__VERBOSE = true;

      PRINT_WARNING( OPT__VERBOSE, FORMAT_INT, "since GAMER_DEBUG is enabled" );
   }
#  endif


// flux operations are useful in HYDRO/ELBDM only
#  if ( MODEL != HYDRO  &&  MODEL != ELBDM )
   if ( OPT__FIXUP_FLUX )
   {
      OPT__FIXUP_FLUX = false;

      PRINT_WARNING( OPT__FIXUP_FLUX, FORMAT_INT, "since it's only supported in HYDRO/ELBDM" );
   }

   if ( OPT__CK_FLUX_ALLOCATE )
   {
      OPT__CK_FLUX_ALLOCATE = false;

      PRINT_WARNING( OPT__CK_FLUX_ALLOCATE, FORMAT_INT, "since it's only supported in HYDRO/ELBDM" );
   }
#  endif


// turn off refinement criteria and checks related to density if "DENS" is not defined
#  ifndef DENS
   if ( OPT__FLAG_RHO )
   {
      OPT__FLAG_RHO = false;

      PRINT_WARNING( OPT__FLAG_RHO, FORMAT_INT, "since the symbolic constant DENS is not defined" );
   }

   if ( OPT__FLAG_RHO_GRADIENT )
   {
      OPT__FLAG_RHO_GRADIENT = false;

      PRINT_WARNING( OPT__FLAG_RHO_GRADIENT, FORMAT_INT, "since the symbolic constant DENS is not defined" );
   }

   if ( OPT__CK_REFINE )
   {
      OPT__CK_REFINE = false;

      PRINT_WARNING( OPT__CK_REFINE, FORMAT_INT, "since the symbolic constant DENS is not defined" );
   }
#  endif // #ifndef DENS


// conservation check is supported only in HYDRO/ELBDM
#  if ( MODEL != HYDRO  &&  MODEL != ELBDM )
   if ( OPT__CK_CONSERVATION )
   {
      OPT__CK_CONSERVATION = false;

      PRINT_WARNING( OPT__CK_CONSERVATION, FORMAT_INT, "since it's only supported in HYDRO/ELBDM" );
   }
#  endif


// OPT__LR_LIMITER
#  if ( MODEL == HYDRO )
#  if ( FLU_SCHEME == MHM  ||  FLU_SCHEME == MHM_RP  ||  FLU_SCHEME == CTU )

#  if ( FLU_SCHEME == MHM_RP  &&  LR_SCHEME == PPM )
   if ( OPT__LR_LIMITER == LR_LIMITER_DEFAULT )
   {
//    OPT__LR_LIMITER = LR_LIMITER_CENTRAL;
//    OPT__LR_LIMITER = LR_LIMITER_VL_GMINMOD;
      OPT__LR_LIMITER = LR_LIMITER_GMINMOD;

      PRINT_WARNING( OPT__LR_LIMITER, FORMAT_INT, "for MHM_RP+PPM" );
   }
#  else
   if ( OPT__LR_LIMITER == LR_LIMITER_DEFAULT )
   {
      OPT__LR_LIMITER = LR_LIMITER_VL_GMINMOD;

      PRINT_WARNING( OPT__LR_LIMITER, FORMAT_INT, "" );
   }
#  endif // #if ( FLU_SCHEME == MHM_RP  &&  LR_SCHEME == PPM ) ... else ...

#  else // if ( FLU_SCHEME == MHM  ||  FLU_SCHEME == MHM_RP  ||  FLU_SCHEME == CTU )

   if ( OPT__LR_LIMITER != LR_LIMITER_NONE )
   {
      OPT__LR_LIMITER = LR_LIMITER_NONE;

      PRINT_WARNING( OPT__LR_LIMITER, FORMAT_INT, "since it's only useful for the MHM/MHM_RP/CTU integrators" );
   }

#  endif // #if ( FLU_SCHEME == MHM  ||  FLU_SCHEME == MHM_RP  ||  FLU_SCHEME == CTU ) ... else ...
#  endif // #if ( MODEL == HYDRO )


// disable the refinement flag of Jeans length if GRAVITY is disabled
#  if ( MODEL == HYDRO  &&  !defined GRAVITY )
   if ( OPT__FLAG_JEANS )
   {
      OPT__FLAG_JEANS = false;

      PRINT_WARNING( OPT__FLAG_JEANS, FORMAT_INT, "since GRAVITY is disabled" );
   }
#  endif


// flux operation in ELBDM is useful only if CONSERVE_MASS is on
#  if ( MODEL == ELBDM  &&  !defined CONSERVE_MASS )
   if ( OPT__FIXUP_FLUX )
   {
      OPT__FIXUP_FLUX = false;

      PRINT_WARNING( OPT__FIXUP_FLUX, FORMAT_INT, "since CONSERVE_MASS is disabled" );
   }

   if ( OPT__CK_FLUX_ALLOCATE )
   {
      OPT__CK_FLUX_ALLOCATE = false;

      PRINT_WARNING( OPT__CK_FLUX_ALLOCATE, FORMAT_INT, "since CONSERVE_MASS is disabled" );
   }
#  endif


// OPT__OUTPUT_BASEPS is not supported if SUPPORT_FFTW is disabled
#  ifndef SUPPORT_FFTW
   if ( OPT__OUTPUT_BASEPS )
   {
      OPT__OUTPUT_BASEPS = false;

      PRINT_WARNING( OPT__OUTPUT_BASEPS, FORMAT_INT, "since SUPPORT_FFTW is disabled" );
   }
#  endif


// reset MPI_NRank_X
#  ifdef SERIAL
   for (int d=0; d<3; d++)
   if ( MPI_NRank_X[d] != 1 )
   {
      MPI_NRank_X[d] = 1;
      PRINT_WARNING( MPI_NRank_X[d], FORMAT_INT, "for SERIAL" );
   }
#  endif

#  ifdef LOAD_BALANCE
   for (int d=0; d<3; d++)
   if ( MPI_NRank_X[d] > 0 )
   {
      MPI_NRank_X[d] = -1;

      PRINT_WARNING( MPI_NRank_X[d], FORMAT_INT, "since it's useless" );
   }
#  endif


// turn off various timing options if TIMING is disabled
#  ifndef TIMING
   if ( OPT__RECORD_PERFORMANCE )
   {
      OPT__RECORD_PERFORMANCE = false;

      PRINT_WARNING( OPT__RECORD_PERFORMANCE, FORMAT_INT, "since TIMING is disabled" );
   }

   if ( OPT__TIMING_BARRIER != 0 )
   {
      OPT__TIMING_BARRIER = 0;

      PRINT_WARNING( OPT__TIMING_BARRIER, FORMAT_INT, "since TIMING is disabled" );
   }

   if ( OPT__TIMING_BALANCE )
   {
      OPT__TIMING_BALANCE = false;

      PRINT_WARNING( OPT__TIMING_BALANCE, FORMAT_INT, "since TIMING is disabled" );
   }

   if ( OPT__TIMING_MPI )
   {
      OPT__TIMING_MPI = false;

      PRINT_WARNING( OPT__TIMING_MPI, FORMAT_INT, "since TIMING is disabled" );
   }
#  endif // #ifndef TIMING


// only load-balance routines support OPT__TIMING_MPI
#  ifndef LOAD_BALANCE
   if ( OPT__TIMING_MPI )
   {
      OPT__TIMING_MPI = false;

      PRINT_WARNING( OPT__TIMING_MPI, FORMAT_INT, "since LOAD_BALANCE is disabled" );
   }
#  endif


// OPT__UM_IC_NVAR
   if ( OPT__INIT == INIT_BY_FILE  &&  OPT__UM_IC_NVAR <= 0 )
   {
#     if ( MODEL == HYDRO  &&  defined DUAL_ENERGY )
      OPT__UM_IC_NVAR = NCOMP_TOTAL - 1;  // do not load the dual-energy field from the disk

#     elif ( MODEL == ELBDM )
      OPT__UM_IC_NVAR = NCOMP_TOTAL - 1;  // do not load the density field from the disk

#     else
      OPT__UM_IC_NVAR = NCOMP_TOTAL;      // load all fields
#     endif

      PRINT_WARNING( OPT__UM_IC_NVAR, FORMAT_INT, "" );
   }


// always turn on "OPT__CK_PARTICLE" when debugging particles
#  ifdef DEBUG_PARTICLE
   if ( !OPT__CK_PARTICLE )
   {
      OPT__CK_PARTICLE = true;

      PRINT_WARNING( OPT__CK_PARTICLE, FORMAT_INT, "since DEBUG_PARTICLE is enabled" );
   }
#  endif


// set particle initialization to PAR_INIT_BY_RESTART for restart
#  ifdef PARTICLE
   if ( OPT__INIT == INIT_BY_RESTART  &&  amr->Par->Init != PAR_INIT_BY_RESTART )
   {
      amr->Par->Init = PAR_INIT_BY_RESTART;

      const ParInit_t PAR_INIT = amr->Par->Init;
      PRINT_WARNING( PAR_INIT, FORMAT_INT, "for restart" );
   }
#  endif


// JEANS_MIN_PRES must work with GRAVITY
#  if ( MODEL == HYDRO )
#  ifndef GRAVITY
   if ( JEANS_MIN_PRES )
   {
      JEANS_MIN_PRES = false;

      PRINT_WARNING( JEANS_MIN_PRES, FORMAT_INT, "since GRAVITY is disabled" );
   }
#  endif

   if ( JEANS_MIN_PRES  &&  JEANS_MIN_PRES_LEVEL < 0 )
   {
      JEANS_MIN_PRES_LEVEL = MAX_LEVEL;

      PRINT_WARNING( JEANS_MIN_PRES_LEVEL, FORMAT_INT, "" );
   }
#  endif


// MIN_PRES and MIN_EINT
#  if ( MODEL == HYDRO )
   if      ( MIN_PRES > 0.0  &&  MIN_EINT == 0.0 )
   {
      MIN_EINT = MIN_PRES*1.5;

      PRINT_WARNING( MIN_EINT, FORMAT_FLT, "" );
   }

   else if ( MIN_EINT > 0.0  &&  MIN_PRES == 0.0 )
   {
      MIN_PRES = MIN_EINT/1.5;

      PRINT_WARNING( MIN_PRES, FORMAT_FLT, "" );
   }
#  endif


// OPT__CHECK_PRES_AFTER_FLU
#  if ( MODEL == HYDRO )
   if ( OPT__CHECK_PRES_AFTER_FLU < 0 )
   {
      if ( EOS == EOS_NUCLEAR  ||  EOS == EOS_TABULAR )
      {
         OPT__CHECK_PRES_AFTER_FLU = 1;

         PRINT_WARNING( OPT__CHECK_PRES_AFTER_FLU, FORMAT_INT, "" );
      }

      else
      {
         OPT__CHECK_PRES_AFTER_FLU = 0;

         PRINT_WARNING( OPT__CHECK_PRES_AFTER_FLU, FORMAT_INT, "" );
      }
   }
#  endif


#  if ( MODEL == HYDRO )
   if      ( MU_NORM < 0.0 )
   {
      MU_NORM = Const_mH;

      PRINT_WARNING( MU_NORM, FORMAT_FLT, "" );
   }

   else if ( MU_NORM == 0.0 )
   {
      MU_NORM = Const_amu;

      PRINT_WARNING( MU_NORM, FORMAT_FLT, "" );
   }
#  endif


// AUTO_REDUCE_DT only works for DT_LEVEL_FLEXIBLE
   if ( AUTO_REDUCE_DT  &&  OPT__DT_LEVEL != DT_LEVEL_FLEXIBLE )
   {
      AUTO_REDUCE_DT = false;

      PRINT_WARNING( AUTO_REDUCE_DT, FORMAT_INT, "since OPT__DT_LEVEL != DT_LEVEL_FLEXIBLE" );
   }


// FLAG_BUFFER_SIZE on different levels
// levels other than MAX_LEVEL-1 and MAX_LEVEL-2
   if ( FLAG_BUFFER_SIZE < 0 )
   {
      FLAG_BUFFER_SIZE = PS1;

      PRINT_WARNING( FLAG_BUFFER_SIZE, FORMAT_INT, "to match PATCH_SIZE" );
   }

// level MAX_LEVEL-1
   if ( FLAG_BUFFER_SIZE_MAXM1_LV < 0 )
   {
      FLAG_BUFFER_SIZE_MAXM1_LV = REGRID_COUNT;

      PRINT_WARNING( FLAG_BUFFER_SIZE_MAXM1_LV, FORMAT_INT, "to match REGRID_COUNT" );
   }

// level MAX_LEVEL-2
// must set FLAG_BUFFER_SIZE_MAXM1_LV in advance
   if ( FLAG_BUFFER_SIZE_MAXM2_LV < 0 )
   {
      FLAG_BUFFER_SIZE_MAXM2_LV = ( FLAG_BUFFER_SIZE_MAXM1_LV + FLAG_BUFFER_SIZE_MAXM1_LV%2 + PS1 ) / 2;

      PRINT_WARNING( FLAG_BUFFER_SIZE_MAXM2_LV, FORMAT_INT, "" );
   }


// star-formation options
#  ifdef STAR_FORMATION
   if ( SF_CREATE_STAR_MIN_LEVEL < 0 )
   {
      SF_CREATE_STAR_MIN_LEVEL = MAX_LEVEL;

      PRINT_WARNING( SF_CREATE_STAR_MIN_LEVEL, FORMAT_INT, "" );
   }

   if ( SF_CREATE_STAR_DET_RANDOM < 0 )
   {
#     ifdef BITWISE_REPRODUCIBILITY
         SF_CREATE_STAR_DET_RANDOM = 1;
         PRINT_WARNING( SF_CREATE_STAR_DET_RANDOM, FORMAT_INT, "since BITWISE_REPRODUCIBILITY is enabled" );
#     else
         SF_CREATE_STAR_DET_RANDOM = 0;
         PRINT_WARNING( SF_CREATE_STAR_DET_RANDOM, FORMAT_INT, "since BITWISE_REPRODUCIBILITY is disabled" );
#     endif

   }
#  endif // #ifdef STAR_FORMATION


// feedback options
#  ifdef FEEDBACK
   if ( FB_LEVEL < 0 )
   {
      FB_LEVEL = MAX_LEVEL;

      PRINT_WARNING( FB_LEVEL, FORMAT_INT, "" );
   }
#  endif // #ifdef FEEDBACK


// convert to code units
#  ifdef STAR_FORMATION
// SF_CREATE_STAR_MIN_GAS_DENS: HI count/cm^3 --> mass density in code units
   SF_CREATE_STAR_MIN_GAS_DENS *= Const_mH / UNIT_D;

   PRINT_WARNING( SF_CREATE_STAR_MIN_GAS_DENS, FORMAT_FLT, "to be consistent with the code units" );


// SF_CREATE_STAR_MIN_STAR_MASS: Msun --> code units
   SF_CREATE_STAR_MIN_STAR_MASS *= Const_Msun / UNIT_M;

   PRINT_WARNING( SF_CREATE_STAR_MIN_STAR_MASS, FORMAT_FLT, "to be consistent with the code units" );
#  endif // #ifdef STAR_FORMATION


// disable OPT__MINIMIZE_MPI_BARRIER in the serial mode
#  ifdef SERIAL
   if ( OPT__MINIMIZE_MPI_BARRIER )
   {
      OPT__MINIMIZE_MPI_BARRIER = false;

      PRINT_WARNING( OPT__MINIMIZE_MPI_BARRIER, FORMAT_INT, "since SERIAL is enabled" );
   }
#  endif


// disable OPT__INIT_GRID_WITH_OMP if OPENMP is disabled
#  ifndef OPENMP
   if ( OPT__INIT_GRID_WITH_OMP )
   {
      OPT__INIT_GRID_WITH_OMP = false;

      PRINT_WARNING( OPT__INIT_GRID_WITH_OMP, FORMAT_INT, "since OPENMP is disabled" );
   }
#  endif


// set OPT__RESET_FLUID_INIT = OPT__RESET_FLUID by default
   if ( OPT__RESET_FLUID_INIT < 0 )
   {
      OPT__RESET_FLUID_INIT = OPT__RESET_FLUID;

      PRINT_WARNING( OPT__RESET_FLUID_INIT, FORMAT_INT, "to match OPT__RESET_FLUID" );
   }


<<<<<<< HEAD
// SERIAL doesn't support OPT__SORT_PATCH_BY_LBIDX
#  ifdef SERIAL
   if ( OPT__SORT_PATCH_BY_LBIDX )
   {
      OPT__SORT_PATCH_BY_LBIDX = false;

      PRINT_WARNING( OPT__SORT_PATCH_BY_LBIDX, FORMAT_INT, "for SERIAL" );
=======
// must set OPT__FFTW_STARTUP = FFTW_STARTUP_ESTIMATE for BITWISE_REPRODUCIBILITY 
#  ifdef SUPPORT_FFTW
   if ( OPT__FFTW_STARTUP == FFTW_STARTUP_DEFAULT )
   {
#     ifdef BITWISE_REPRODUCIBILITY
      OPT__FFTW_STARTUP = FFTW_STARTUP_ESTIMATE;
      PRINT_WARNING( OPT__FFTW_STARTUP, FORMAT_INT, "when enabling BITWISE_REPRODUCIBILITY" );
#     else
      OPT__FFTW_STARTUP = FFTW_STARTUP_MEASURE;
      PRINT_WARNING( OPT__FFTW_STARTUP, FORMAT_INT, "when disabling BITWISE_REPRODUCIBILITY" );
#     endif
>>>>>>> 85bbf9f9
   }
#  endif


// remove symbolic constants and macros only used in this structure
#  undef FORMAT_INT
#  undef FORMAT_FLT
#  undef QUOTE


   if ( MPI_Rank == 0 )    Aux_Message( stdout, "%s ... done\n", __FUNCTION__ );

} // FUNCTION : Init_ResetParameter<|MERGE_RESOLUTION|>--- conflicted
+++ resolved
@@ -1016,7 +1016,6 @@
    }
 
 
-<<<<<<< HEAD
 // SERIAL doesn't support OPT__SORT_PATCH_BY_LBIDX
 #  ifdef SERIAL
    if ( OPT__SORT_PATCH_BY_LBIDX )
@@ -1024,7 +1023,10 @@
       OPT__SORT_PATCH_BY_LBIDX = false;
 
       PRINT_WARNING( OPT__SORT_PATCH_BY_LBIDX, FORMAT_INT, "for SERIAL" );
-=======
+   }
+#  endif
+
+
 // must set OPT__FFTW_STARTUP = FFTW_STARTUP_ESTIMATE for BITWISE_REPRODUCIBILITY 
 #  ifdef SUPPORT_FFTW
    if ( OPT__FFTW_STARTUP == FFTW_STARTUP_DEFAULT )
@@ -1036,7 +1038,6 @@
       OPT__FFTW_STARTUP = FFTW_STARTUP_MEASURE;
       PRINT_WARNING( OPT__FFTW_STARTUP, FORMAT_INT, "when disabling BITWISE_REPRODUCIBILITY" );
 #     endif
->>>>>>> 85bbf9f9
    }
 #  endif
 
