--- conflicted
+++ resolved
@@ -23,22 +23,10 @@
 
 // b. allocate memory for all GPU (or CPU) solvers (including the global memory in GPU)
 #  ifdef GPU
-<<<<<<< HEAD
    CUAPI_MemAllocate_Fluid( FLU_GPU_NPGROUP, GPU_NSTREAM );
-=======
-#     ifdef GRAVITY
-      CUAPI_MemAllocate_Fluid( FLU_GPU_NPGROUP, POT_GPU_NPGROUP, GPU_NSTREAM );
-#     else
-      CUAPI_MemAllocate_Fluid( FLU_GPU_NPGROUP, NULL_INT,        GPU_NSTREAM );
-#     endif
->>>>>>> 19162aca
 #  else
-#     ifdef GRAVITY
-      Init_MemAllocate_Fluid ( FLU_GPU_NPGROUP, POT_GPU_NPGROUP );
-#     else
-      Init_MemAllocate_Fluid ( FLU_GPU_NPGROUP, NULL_INT );
-#     endif
-#  endif // #ifdef GPU ... else ...
+   Init_MemAllocate_Fluid ( FLU_GPU_NPGROUP );
+#  endif
 
 #  ifdef GRAVITY
 #     ifdef GPU
