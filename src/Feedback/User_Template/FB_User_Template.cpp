--- conflicted
+++ resolved
@@ -4,18 +4,6 @@
 
 
 
-<<<<<<< HEAD
-// function pointers to be set by FB_Init_User_Template()
-extern int (*FB_User_Ptr)( const int lv, const double TimeNew, const double TimeOld, const double dt,
-                           const int NPar, const long *ParSortID, real_par *ParAtt[PAR_NATT_TOTAL],
-                           real (*Fluid)[FB_NXT][FB_NXT][FB_NXT], const double EdgeL[], const double dh, bool CoarseFine[],
-                           const int TID, RandomNumber_t *RNG );
-extern void (*FB_End_User_Ptr)();
-
-
-
-=======
->>>>>>> 16b3a58f
 
 //-------------------------------------------------------------------------------------------------------
 // Function    :  FB_User_Template
@@ -79,11 +67,7 @@
 // Return      :  Fluid, ParAtt
 //-------------------------------------------------------------------------------------------------------
 int FB_User_Template( const int lv, const double TimeNew, const double TimeOld, const double dt,
-<<<<<<< HEAD
                       const int NPar, const long *ParSortID, real_par *ParAtt[PAR_NATT_TOTAL],
-=======
-                      const int NPar, const long *ParSortID, real *ParAtt[PAR_NATT_TOTAL],
->>>>>>> 16b3a58f
                       real (*Fluid)[FB_NXT][FB_NXT][FB_NXT], const double EdgeL[], const double dh, bool CoarseFine[],
                       const int TID, RandomNumber_t *RNG )
 {
