--- conflicted
+++ resolved
@@ -66,11 +66,7 @@
 // Return      :  Fluid, ParAtt
 //-------------------------------------------------------------------------------------------------------
 int FB_SNe( const int lv, const double TimeNew, const double TimeOld, const double dt,
-<<<<<<< HEAD
-            const int NPar, const int *ParSortID, real_par *ParAtt[PAR_NATT_TOTAL],
-=======
-            const int NPar, const long *ParSortID, real *ParAtt[PAR_NATT_TOTAL],
->>>>>>> b19600ae
+            const int NPar, const long *ParSortID, real_par *ParAtt[PAR_NATT_TOTAL],
             real (*Fluid)[FB_NXT][FB_NXT][FB_NXT], const double EdgeL[], const double dh, bool CoarseFine[],
             const int TID, RandomNumber_t *RNG )
 {
