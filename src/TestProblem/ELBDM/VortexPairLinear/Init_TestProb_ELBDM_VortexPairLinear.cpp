--- conflicted
+++ resolved
@@ -129,8 +129,7 @@
    VorPairLin_ZWaveOmega = 0.5/ELBDM_ETA*  SQR(VorPairLin_kz);
 
 // (3) reset other general-purpose parameters
-<<<<<<< HEAD
-//     --> a helper macro PRINT_WARNING is defined in TestProb.h
+//     --> a helper macro PRINT_RESET_PARA is defined in Macro.h
    const long End_Step_Default = __INT_MAX__;
    double End_T_Default = 1.0*2.0*M_PI/VorPairLin_Omega;    // 1 period for 2D test
 
@@ -138,11 +137,6 @@
    if (VorPairLin_ZWaveAmp > 0) {
       End_T_Default    = FMAX(End_T_Default, 1.0*2.0*M_PI/VorPairLin_ZWaveOmega);
    }
-=======
-//     --> a helper macro PRINT_RESET_PARA is defined in Macro.h
-   const long   End_Step_Default = __INT_MAX__;
-   const double End_T_Default    = 1.0*2.0*M_PI/VorPairLin_Omega;    // 1 period
->>>>>>> cb735af5
 
    if ( END_STEP < 0 ) {
       END_STEP = End_Step_Default;
