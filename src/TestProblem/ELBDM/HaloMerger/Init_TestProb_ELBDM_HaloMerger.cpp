--- conflicted
+++ resolved
@@ -18,52 +18,12 @@
 // External potential-related parameters to read from the input
        double   HaloMerger_ExtPot_UniDenSph_M;                             // mass of the uniform-density sphere for the external potential (must >= 0.0) [0.0]
        double   HaloMerger_ExtPot_UniDenSph_R;                             // radius of the uniform-density sphere for the external potential (must > 0.0) [-1.0]
-<<<<<<< HEAD
-       double   HaloMerger_ExtPot_UniDenSph_CenCoordX;                     // x-coordinate of the center of the uniform-density sphere for the external potential (<0.0=auto -> box center) [-1.0]
-       double   HaloMerger_ExtPot_UniDenSph_CenCoordY;                     // y-coordinate of the center of the uniform-density sphere for the external potential (<0.0=auto -> box center) [-1.0]
-       double   HaloMerger_ExtPot_UniDenSph_CenCoordZ;                     // z-coordinate of the center of the uniform-density sphere for the external potential (<0.0=auto -> box center) [-1.0]
-       double   HaloMerger_ExtPot_UniDenSph_VelocityX;                     // x-component of the velocity of the uniform-density sphere for the external potential [0.0]
-       double   HaloMerger_ExtPot_UniDenSph_VelocityY;                     // y-component of the velocity of the uniform-density sphere for the external potential [0.0]
-       double   HaloMerger_ExtPot_UniDenSph_VelocityZ;                     // z-component of the velocity of the uniform-density sphere for the external potential [0.0]
-static double   HaloMerger_ExtPot_UniDenSph_Rho;                           // density of the uniform-density sphere for the external potential
-
-// Halo-related parameters to read from the input
-static char     HaloMerger_Halo_i_CenCoordX[MAX_STRING];                   // x-coordinate of the center of the i-th halo (<0.0=auto -> box center) [-1.0]
-static char     HaloMerger_Halo_i_CenCoordY[MAX_STRING];                   // y-coordinate of the center of the i-th halo (<0.0=auto -> box center) [-1.0]
-static char     HaloMerger_Halo_i_CenCoordZ[MAX_STRING];                   // z-coordinate of the center of the i-th halo (<0.0=auto -> box center) [-1.0]
-                                                                           //  (Note that CenCordX/Y/Z denotes the UM_IC box center, not the exact halo center, when HaloMerger_Halo_InitMode == 1.)
-static char     HaloMerger_Halo_i_VelocityX[MAX_STRING];                   // x-component of the bulk velocity of the i-th halo [0.0]
-static char     HaloMerger_Halo_i_VelocityY[MAX_STRING];                   // y-component of the bulk velocity of the i-th halo [0.0]
-static char     HaloMerger_Halo_i_VelocityZ[MAX_STRING];                   // z-component of the bulk velocity of the i-th halo [0.0]
-static char     HaloMerger_Halo_i_UM_IC_Filename[MAX_STRING];              // filename of UM_IC (binary file in vzyx format; row-major and v=field) (single AMR level) for the i-th halo (HaloMerger_Halo_InitMode == 1 only)
-static char     HaloMerger_Halo_i_UM_IC_BoxLenX[MAX_STRING];               // physical length of the box in the x-direction of UM_IC for the i-th halo (HaloMerger_Halo_InitMode == 1 only)
-static char     HaloMerger_Halo_i_UM_IC_BoxLenY[MAX_STRING];               // physical length of the box in the y-direction of UM_IC for the i-th halo (HaloMerger_Halo_InitMode == 1 only)
-static char     HaloMerger_Halo_i_UM_IC_BoxLenZ[MAX_STRING];               // physical length of the box in the z-direction of UM_IC for the i-th halo (HaloMerger_Halo_InitMode == 1 only)
-static char     HaloMerger_Halo_i_UM_IC_NCellsX[MAX_STRING];               // number of cells of the box in the x-direction of UM_IC for the i-th halo (HaloMerger_Halo_InitMode == 1 only)
-static char     HaloMerger_Halo_i_UM_IC_NCellsY[MAX_STRING];               // number of cells of the box in the y-direction of UM_IC for the i-th halo (HaloMerger_Halo_InitMode == 1 only)
-static char     HaloMerger_Halo_i_UM_IC_NCellsZ[MAX_STRING];               // number of cells of the box in the z-direction of UM_IC for the i-th halo (HaloMerger_Halo_InitMode == 1 only)
-static char     HaloMerger_Halo_i_UM_IC_Float8[MAX_STRING];                // data precision of UM_IC for the i-th halo (0=float, 1=double) (HaloMerger_Halo_InitMode == 1 only) [0]
-
-// Soliton-related parameters to read from the input
-static char     HaloMerger_Soliton_i_CoreRadius[MAX_STRING];               // core radius of the i-th soliton (<0.0=set by HaloMerger_Soliton_i_CoreRho) (will be overwritten if HaloMerger_Soliton_i_DensProf_Rescale == 0) [-1.0]
-static char     HaloMerger_Soliton_i_CoreRho[MAX_STRING];                  // peak density of the i-th soliton (will be overwritten if HaloMerger_Soliton_i_CoreRadius > 0.0) (will be overwritten if HaloMerger_Soliton_i_DensProf_Rescale == 0) [-1.0]
-static char     HaloMerger_Soliton_i_CenCoordX[MAX_STRING];                // x-coordinate of the center of the i-th soliton (<0.0=auto -> box center) [-1.0]
-static char     HaloMerger_Soliton_i_CenCoordY[MAX_STRING];                // y-coordinate of the center of the i-th soliton (<0.0=auto -> box center) [-1.0]
-static char     HaloMerger_Soliton_i_CenCoordZ[MAX_STRING];                // z-coordinate of the center of the i-th soliton (<0.0=auto -> box center) [-1.0]
-static char     HaloMerger_Soliton_i_VelocityX[MAX_STRING];                // x-component of the bulk velocity of the i-th soliton [0.0]
-static char     HaloMerger_Soliton_i_VelocityY[MAX_STRING];                // y-component of the bulk velocity of the i-th soliton [0.0]
-static char     HaloMerger_Soliton_i_VelocityZ[MAX_STRING];                // z-component of the bulk velocity of the i-th soliton [0.0]
-static char     HaloMerger_Soliton_i_DensProf_Filename[MAX_STRING];        // filename of the density profile table for the i-th soliton (HaloMerger_Soliton_InitMode == 1 only)
-static char     HaloMerger_Soliton_i_DensProf_Rescale[MAX_STRING];         // whether to scale the density profile table for the i-th soliton (HaloMerger_Soliton_InitMode == 1 only) [1]
-static char     HaloMerger_Soliton_i_OuterSlope[MAX_STRING];               // outer slope of the analytical density profile of the i-th soliton (HaloMerger_Soliton_InitMode == 2 only) [-8.0]
-=======
        double   HaloMerger_ExtPot_UniDenSph_CenCoordX;                     // x/y/z-coordinate of the center of the uniform-density sphere for the external potential (<0.0=auto -> box center) [-1.0]
        double   HaloMerger_ExtPot_UniDenSph_CenCoordY;
        double   HaloMerger_ExtPot_UniDenSph_CenCoordZ;
        double   HaloMerger_ExtPot_UniDenSph_VelocityX;                     // x/y/z-component of the velocity of the uniform-density sphere for the external potential [0.0]
        double   HaloMerger_ExtPot_UniDenSph_VelocityY;
        double   HaloMerger_ExtPot_UniDenSph_VelocityZ;
->>>>>>> be736701
 
 // ParCloud-related parameters to read from the input
 static char     HaloMerger_ParCloud_i_CenCoordX[MAX_STRING];               // x-coordinate of the center of the i-th particle cloud (<0.0=auto -> box center) [-1.0]
@@ -78,18 +38,6 @@
 static char     HaloMerger_ParCloud_i_NPar[MAX_STRING];                    // number of particles for the i-th particle cloud (must >= 0) (HaloMerger_ParCloud_InitMode == 1 only) [0]
 
 // Halo-related internal variables
-<<<<<<< HEAD
-static double (*HaloMerger_Halo_CenCoord)[3]                       = NULL; // center coordinates of each halo
-static double (*HaloMerger_Halo_Velocity)[3]                       = NULL; // bulk velocity of each halo
-static char   (*HaloMerger_Halo_UM_IC_Filename)[MAX_STRING]        = NULL; // UM_IC filename of each halo
-static double (*HaloMerger_Halo_UM_IC_BoxLen)[3]                   = NULL; // length of the box of UM_IC of each halo
-static int    (*HaloMerger_Halo_UM_IC_NCells)[3]                   = NULL; // number of cells of UM_IC of each halo
-static int     *HaloMerger_Halo_UM_IC_Float8                       = NULL; // data precision of UM_IC of each halo
-static double (*HaloMerger_Halo_UM_IC_dh)[3]                       = NULL; // grid size of each halo
-static double (*HaloMerger_Halo_UM_IC_Range_EdgeL)[3]              = NULL; // left edge of the range of each halo
-static double (*HaloMerger_Halo_UM_IC_Range_EdgeR)[3]              = NULL; // right edge of the range of each halo
-static char   **HaloMerger_Halo_UM_IC_Data                         = NULL; // array to store the data read from UM_IC
-=======
 static double (*HaloMerger_Halo_CenCoord)[3]                      = NULL;  // center coordinates of each halo
 static double (*HaloMerger_Halo_Velocity)[3]                      = NULL;  // bulk velocity of each halo
 static char   (*HaloMerger_Halo_UM_IC_Filename)[MAX_STRING]       = NULL;  // UM_IC filename of each halo
@@ -100,7 +48,6 @@
 static double (*HaloMerger_Halo_UM_IC_Range_EdgeL)[3]             = NULL;  // left edge of the range of each halo
 static double (*HaloMerger_Halo_UM_IC_Range_EdgeR)[3]             = NULL;  // right edge of the range of each halo
 static char   **HaloMerger_Halo_UM_IC_Data                        = NULL;  // array to store the data read from UM_IC
->>>>>>> be736701
 
 // Soliton-related internal variables
 static double  *HaloMerger_Soliton_CoreRadius                      = NULL; // core radius of each soliton
@@ -248,26 +195,12 @@
 // ********************************************************************************************************************************
 // ReadPara->Add( "KEY_IN_THE_FILE",                       &VARIABLE,                                   DEFAULT,          MIN,           MAX              );
 // ********************************************************************************************************************************
-<<<<<<< HEAD
-   ReadPara->Add( "HaloMerger_Halo_Num",                   &HaloMerger_Halo_Num,                        2,                0,             NoMax_int      );
-   ReadPara->Add( "HaloMerger_Halo_InitMode",              &HaloMerger_Halo_InitMode,                   1,                1,             1              );
-   ReadPara->Add( "HaloMerger_Soliton_Num",                &HaloMerger_Soliton_Num,                     0,                0,             NoMax_int      );
-   ReadPara->Add( "HaloMerger_Soliton_InitMode",           &HaloMerger_Soliton_InitMode,                1,                1,             2              );
-   ReadPara->Add( "HaloMerger_ParCloud_Num",               &HaloMerger_ParCloud_Num,                    0,                0,             NoMax_int      );
-   ReadPara->Add( "HaloMerger_ParCloud_InitMode",          &HaloMerger_ParCloud_InitMode,               1,                1,             1              );
-   ReadPara->Add( "HaloMerger_ExtPot_UniDenSph_M",         &HaloMerger_ExtPot_UniDenSph_M,              0.0,              0.0,           NoMax_double   );
-   ReadPara->Add( "HaloMerger_ExtPot_UniDenSph_R",         &HaloMerger_ExtPot_UniDenSph_R,             -1.0,              NoMin_double,  NoMax_double   );
-   ReadPara->Add( "HaloMerger_ExtPot_UniDenSph_CenCoordX", &HaloMerger_ExtPot_UniDenSph_CenCoordX,     -1.0,              NoMin_double,  NoMax_double   );
-   ReadPara->Add( "HaloMerger_ExtPot_UniDenSph_CenCoordY", &HaloMerger_ExtPot_UniDenSph_CenCoordY,     -1.0,              NoMin_double,  NoMax_double   );
-   ReadPara->Add( "HaloMerger_ExtPot_UniDenSph_CenCoordZ", &HaloMerger_ExtPot_UniDenSph_CenCoordZ,     -1.0,              NoMin_double,  NoMax_double   );
-   ReadPara->Add( "HaloMerger_ExtPot_UniDenSph_VelocityX", &HaloMerger_ExtPot_UniDenSph_VelocityX,      0.0,              NoMin_double,  NoMax_double   );
-   ReadPara->Add( "HaloMerger_ExtPot_UniDenSph_VelocityY", &HaloMerger_ExtPot_UniDenSph_VelocityY,      0.0,              NoMin_double,  NoMax_double   );
-   ReadPara->Add( "HaloMerger_ExtPot_UniDenSph_VelocityZ", &HaloMerger_ExtPot_UniDenSph_VelocityZ,      0.0,              NoMin_double,  NoMax_double   );
-=======
    ReadPara->Add( "HaloMerger_Halo_Num",                   &HaloMerger_Halo_Num,                        2,                0,             NoMax_int        );
    ReadPara->Add( "HaloMerger_Halo_InitMode",              &HaloMerger_Halo_InitMode,                   1,                1,             1                );
    ReadPara->Add( "HaloMerger_Soliton_Num",                &HaloMerger_Soliton_Num,                     0,                0,             NoMax_int        );
    ReadPara->Add( "HaloMerger_Soliton_InitMode",           &HaloMerger_Soliton_InitMode,                1,                1,             2                );
+   ReadPara->Add( "HaloMerger_ParCloud_Num",               &HaloMerger_ParCloud_Num,                    0,                0,             NoMax_int        );
+   ReadPara->Add( "HaloMerger_ParCloud_InitMode",          &HaloMerger_ParCloud_InitMode,               1,                1,             1                );
    ReadPara->Add( "HaloMerger_ExtPot_UniDenSph_M",         &HaloMerger_ExtPot_UniDenSph_M,              0.0,              0.0,           NoMax_double     );
    ReadPara->Add( "HaloMerger_ExtPot_UniDenSph_R",         &HaloMerger_ExtPot_UniDenSph_R,             -1.0,              Eps_double,    NoMax_double     );
    ReadPara->Add( "HaloMerger_ExtPot_UniDenSph_CenCoordX", &HaloMerger_ExtPot_UniDenSph_CenCoordX,     -1.0,              NoMin_double,  amr->BoxEdgeR[0] );
@@ -276,7 +209,6 @@
    ReadPara->Add( "HaloMerger_ExtPot_UniDenSph_VelocityX", &HaloMerger_ExtPot_UniDenSph_VelocityX,      0.0,              NoMin_double,  NoMax_double     );
    ReadPara->Add( "HaloMerger_ExtPot_UniDenSph_VelocityY", &HaloMerger_ExtPot_UniDenSph_VelocityY,      0.0,              NoMin_double,  NoMax_double     );
    ReadPara->Add( "HaloMerger_ExtPot_UniDenSph_VelocityZ", &HaloMerger_ExtPot_UniDenSph_VelocityZ,      0.0,              NoMin_double,  NoMax_double     );
->>>>>>> be736701
 
    ReadPara->Read( FileName );
 
@@ -327,25 +259,6 @@
 
       for (int index_halo=0; index_halo<HaloMerger_Halo_Num; index_halo++)
       {
-<<<<<<< HEAD
-         sprintf( HaloMerger_Halo_i_CenCoordX,             "HaloMerger_Halo_%d_CenCoordX",             index_halo+1 );
-         sprintf( HaloMerger_Halo_i_CenCoordY,             "HaloMerger_Halo_%d_CenCoordY",             index_halo+1 );
-         sprintf( HaloMerger_Halo_i_CenCoordZ,             "HaloMerger_Halo_%d_CenCoordZ",             index_halo+1 );
-         sprintf( HaloMerger_Halo_i_VelocityX,             "HaloMerger_Halo_%d_VelocityX",             index_halo+1 );
-         sprintf( HaloMerger_Halo_i_VelocityY,             "HaloMerger_Halo_%d_VelocityY",             index_halo+1 );
-         sprintf( HaloMerger_Halo_i_VelocityZ,             "HaloMerger_Halo_%d_VelocityZ",             index_halo+1 );
-
-         if ( HaloMerger_Halo_InitMode == 1 )
-         {
-         sprintf( HaloMerger_Halo_i_UM_IC_Filename,        "HaloMerger_Halo_%d_UM_IC_Filename",        index_halo+1 );
-         sprintf( HaloMerger_Halo_i_UM_IC_BoxLenX,         "HaloMerger_Halo_%d_UM_IC_BoxLenX",         index_halo+1 );
-         sprintf( HaloMerger_Halo_i_UM_IC_BoxLenY,         "HaloMerger_Halo_%d_UM_IC_BoxLenY",         index_halo+1 );
-         sprintf( HaloMerger_Halo_i_UM_IC_BoxLenZ,         "HaloMerger_Halo_%d_UM_IC_BoxLenZ",         index_halo+1 );
-         sprintf( HaloMerger_Halo_i_UM_IC_NCellsX,         "HaloMerger_Halo_%d_UM_IC_NCellsX",         index_halo+1 );
-         sprintf( HaloMerger_Halo_i_UM_IC_NCellsY,         "HaloMerger_Halo_%d_UM_IC_NCellsY",         index_halo+1 );
-         sprintf( HaloMerger_Halo_i_UM_IC_NCellsZ,         "HaloMerger_Halo_%d_UM_IC_NCellsZ",         index_halo+1 );
-         sprintf( HaloMerger_Halo_i_UM_IC_Float8,          "HaloMerger_Halo_%d_UM_IC_Float8",          index_halo+1 );
-=======
          const int index_halo_input = index_halo+1; // index of halo in the input file
 
          sprintf( HaloMerger_Halo_i_CenCoordX,      "HaloMerger_Halo_%d_CenCoordX",      index_halo_input );
@@ -365,7 +278,6 @@
          sprintf( HaloMerger_Halo_i_UM_IC_NCellsY,  "HaloMerger_Halo_%d_UM_IC_NCellsY",  index_halo_input );
          sprintf( HaloMerger_Halo_i_UM_IC_NCellsZ,  "HaloMerger_Halo_%d_UM_IC_NCellsZ",  index_halo_input );
          sprintf( HaloMerger_Halo_i_UM_IC_Float8,   "HaloMerger_Halo_%d_UM_IC_Float8",   index_halo_input );
->>>>>>> be736701
          } // if ( HaloMerger_Halo_InitMode == 1 )
          else
             Aux_Error( ERROR_INFO, "unsupported initialization mode (%s = %d) !!\n",
@@ -375,27 +287,6 @@
       // --> note that VARIABLE, DEFAULT, MIN, and MAX must have the same data type
       // --> some handy constants (e.g., NoMin_int, Eps_float, ...) are defined in "include/ReadPara.h"
       // ********************************************************************************************************************************
-<<<<<<< HEAD
-      // ReadPara_Halo->Add( "KEY_IN_THE_FILE",                       &VARIABLE,                                           DEFAULT,          MIN,           MAX            );
-      // ********************************************************************************************************************************
-         ReadPara_Halo->Add( HaloMerger_Halo_i_CenCoordX,             &HaloMerger_Halo_CenCoord[index_halo][0],           -1.0,              NoMin_double,  NoMax_double   );
-         ReadPara_Halo->Add( HaloMerger_Halo_i_CenCoordY,             &HaloMerger_Halo_CenCoord[index_halo][1],           -1.0,              NoMin_double,  NoMax_double   );
-         ReadPara_Halo->Add( HaloMerger_Halo_i_CenCoordZ,             &HaloMerger_Halo_CenCoord[index_halo][2],           -1.0,              NoMin_double,  NoMax_double   );
-         ReadPara_Halo->Add( HaloMerger_Halo_i_VelocityX,             &HaloMerger_Halo_Velocity[index_halo][0],            0.0,              NoMin_double,  NoMax_double   );
-         ReadPara_Halo->Add( HaloMerger_Halo_i_VelocityY,             &HaloMerger_Halo_Velocity[index_halo][1],            0.0,              NoMin_double,  NoMax_double   );
-         ReadPara_Halo->Add( HaloMerger_Halo_i_VelocityZ,             &HaloMerger_Halo_Velocity[index_halo][2],            0.0,              NoMin_double,  NoMax_double   );
-
-         if ( HaloMerger_Halo_InitMode == 1 )
-         {
-         ReadPara_Halo->Add( HaloMerger_Halo_i_UM_IC_Filename,         HaloMerger_Halo_UM_IC_Filename[index_halo],         NoDef_str,        Useless_str,   Useless_str    );
-         ReadPara_Halo->Add( HaloMerger_Halo_i_UM_IC_BoxLenX,         &HaloMerger_Halo_UM_IC_BoxLen[index_halo][0],       -1.0,              NoMin_double,  NoMax_double   );
-         ReadPara_Halo->Add( HaloMerger_Halo_i_UM_IC_BoxLenY,         &HaloMerger_Halo_UM_IC_BoxLen[index_halo][1],       -1.0,              NoMin_double,  NoMax_double   );
-         ReadPara_Halo->Add( HaloMerger_Halo_i_UM_IC_BoxLenZ,         &HaloMerger_Halo_UM_IC_BoxLen[index_halo][2],       -1.0,              NoMin_double,  NoMax_double   );
-         ReadPara_Halo->Add( HaloMerger_Halo_i_UM_IC_NCellsX,         &HaloMerger_Halo_UM_IC_NCells[index_halo][0],       -1,                NoMin_int,     NoMax_int      );
-         ReadPara_Halo->Add( HaloMerger_Halo_i_UM_IC_NCellsY,         &HaloMerger_Halo_UM_IC_NCells[index_halo][1],       -1,                NoMin_int,     NoMax_int      );
-         ReadPara_Halo->Add( HaloMerger_Halo_i_UM_IC_NCellsZ,         &HaloMerger_Halo_UM_IC_NCells[index_halo][2],       -1,                NoMin_int,     NoMax_int      );
-         ReadPara_Halo->Add( HaloMerger_Halo_i_UM_IC_Float8,          &HaloMerger_Halo_UM_IC_Float8[index_halo],           0,                0,             1              );
-=======
       // ReadPara_Halo->Add( "KEY_IN_THE_FILE",                       &VARIABLE,                                      DEFAULT,          MIN,           MAX              );
       // ********************************************************************************************************************************
          ReadPara_Halo->Add( HaloMerger_Halo_i_CenCoordX,             &HaloMerger_Halo_CenCoord[index_halo][0],      -1.0,              NoMin_double,  amr->BoxEdgeR[0] );
@@ -415,7 +306,6 @@
          ReadPara_Halo->Add( HaloMerger_Halo_i_UM_IC_NCellsY,         &HaloMerger_Halo_UM_IC_NCells[index_halo][1],  -1,                1,             NoMax_int        );
          ReadPara_Halo->Add( HaloMerger_Halo_i_UM_IC_NCellsZ,         &HaloMerger_Halo_UM_IC_NCells[index_halo][2],  -1,                1,             NoMax_int        );
          ReadPara_Halo->Add( HaloMerger_Halo_i_UM_IC_Float8,          &HaloMerger_Halo_UM_IC_Float8[index_halo],      0,                0,             1                );
->>>>>>> be736701
          } // if ( HaloMerger_Halo_InitMode == 1 )
          else
             Aux_Error( ERROR_INFO, "unsupported initialization mode (%s = %d) !!\n",
@@ -488,12 +378,8 @@
 
          if ( HaloMerger_Soliton_InitMode == 1 )
          {
-<<<<<<< HEAD
-         sprintf( HaloMerger_Soliton_i_DensProf_Filename, "HaloMerger_Soliton_%d_DensProf_Filename", index_soliton+1 );
-         sprintf( HaloMerger_Soliton_i_DensProf_Rescale,  "HaloMerger_Soliton_%d_DensProf_Rescale",  index_soliton+1 );
-=======
          sprintf( HaloMerger_Soliton_i_DensProf_Filename, "HaloMerger_Soliton_%d_DensProf_Filename", index_soliton_input );
->>>>>>> be736701
+         sprintf( HaloMerger_Soliton_i_DensProf_Rescale,  "HaloMerger_Soliton_%d_DensProf_Rescale",  index_soliton_input );
          } // if ( HaloMerger_Soliton_InitMode == 1 )
          else if ( HaloMerger_Soliton_InitMode == 2 )
          {
@@ -520,12 +406,8 @@
 
          if ( HaloMerger_Soliton_InitMode == 1 )
          {
-<<<<<<< HEAD
-         ReadPara_Soliton->Add( HaloMerger_Soliton_i_DensProf_Filename,      HaloMerger_Soliton_DensProf_Filename[index_soliton],    NoDef_str,        Useless_str,   Useless_str    );
-         ReadPara_Soliton->Add( HaloMerger_Soliton_i_DensProf_Rescale,      &HaloMerger_Soliton_DensProf_Rescale[index_soliton],     1,                0,             1              );
-=======
          ReadPara_Soliton->Add( HaloMerger_Soliton_i_DensProf_Filename,      HaloMerger_Soliton_DensProf_Filename[index_soliton],    NoDef_str,        Useless_str,   Useless_str      );
->>>>>>> be736701
+         ReadPara_Soliton->Add( HaloMerger_Soliton_i_DensProf_Rescale,      &HaloMerger_Soliton_DensProf_Rescale[index_soliton],     1,                0,             1                );
          } // if ( HaloMerger_Soliton_InitMode == 1 )
          else if ( HaloMerger_Soliton_InitMode == 2 )
          {
@@ -688,18 +570,12 @@
                      isOverlap = false;
                } // for (int d=0; d<3; d++)
 
-<<<<<<< HEAD
                if ( MPI_Rank == 0 )
                {
                   if ( isOverlap )
                      Aux_Message( stderr, "WARNING : Halo_%d UM_IC range overlaps with the Halo_%d UM_IC range !!\n",
-                                  index_halo+1, index2_halo+1 );
+                                  index_halo_input, index2_halo_input );
                }
-=======
-               if ( isOverlap )
-                  Aux_Error( ERROR_INFO, "Halo_%d UM_IC range overlaps with the Halo_%d UM_IC range !!\n",
-                             index_halo_input, index2_halo_input );
->>>>>>> be736701
 
             } // for (int index2_halo=0; index2_halo<index_halo; index2_halo++)
 
@@ -809,12 +685,11 @@
                   }
                   else // if ( HaloMerger_Soliton_CoreRho[index_soliton] > 0.0 )
                   {
-                     Aux_Error( ERROR_INFO, "HaloMerger_Soliton_%d_CoreRadius (%13.6e) is not set properly !!\n", index_soliton+1, HaloMerger_Soliton_CoreRadius[index_soliton] );
+                     Aux_Error( ERROR_INFO, "HaloMerger_Soliton_%d_CoreRadius (%13.6e) is not set properly !!\n", index_soliton_input, HaloMerger_Soliton_CoreRadius[index_soliton] );
                   } // if ( HaloMerger_Soliton_CoreRho[index_soliton] > 0.0 ) ... else
                }
                else // if ( HaloMerger_Soliton_CoreRadius[index_soliton] < 0.0 )
                {
-<<<<<<< HEAD
                   // overwrite the peak density by the value calculated from the core radius
                   HaloMerger_Soliton_DensProf_ScaleL[index_soliton] = HaloMerger_Soliton_CoreRadius[index_soliton] / CoreRadiusRef;
                   HaloMerger_Soliton_DensProf_ScaleD[index_soliton] = 1.0 / ( 4.0*M_PI*NEWTON_G*SQR(ELBDM_ETA)*POW4(HaloMerger_Soliton_DensProf_ScaleL[index_soliton]) );
@@ -823,12 +698,6 @@
 
             } // if ( HaloMerger_Soliton_DensProf_Rescale[index_soliton] )
             else
-=======
-                  Aux_Error( ERROR_INFO, "HaloMerger_Soliton_%d_CoreRadius (%13.6e) is not set properly !!\n", index_soliton_input, HaloMerger_Soliton_CoreRadius[index_soliton] );
-               } // if ( HaloMerger_Soliton_CoreRho[index_soliton] > 0.0 ) ... else
-            }
-            else // if ( HaloMerger_Soliton_CoreRadius[index_soliton] < 0.0 )
->>>>>>> be736701
             {
                // overwrite the peak density and core radius from the table
                HaloMerger_Soliton_DensProf_ScaleL[index_soliton] = 1.0;
@@ -900,28 +769,17 @@
                  > 3.0*(HaloMerger_Soliton_CoreRadius[index_soliton]+HaloMerger_Soliton_CoreRadius[index2_soliton]) )
                isOverlap = false;
 
-<<<<<<< HEAD
             if ( MPI_Rank == 0 )
             {
                if ( isOverlap )
                   Aux_Message( stderr, "WARNING : Soliton_%d 3r_c-range (center: [%13.6e, %13.6e, %13.6e], r_c: %13.6e) overlaps with the Soliton_%d 3r_c-range (center: [%13.6e, %13.6e, %13.6e], r_c: %13.6e) !!\n",
-                               index_soliton+1,
+                               index_soliton_input,
                                HaloMerger_Soliton_CenCoord[index_soliton][0], HaloMerger_Soliton_CenCoord[index_soliton][1],
                                HaloMerger_Soliton_CenCoord[index_soliton][2], HaloMerger_Soliton_CoreRadius[index_soliton],
-                               index2_soliton+1,
+                               index2_soliton_input,
                                HaloMerger_Soliton_CenCoord[index2_soliton][0], HaloMerger_Soliton_CenCoord[index2_soliton][1],
                                HaloMerger_Soliton_CenCoord[index2_soliton][2], HaloMerger_Soliton_CoreRadius[index2_soliton] );
             }
-=======
-            if ( isOverlap )
-               Aux_Error( ERROR_INFO, "Soliton_%d 3r_c-range (center: [%13.6e, %13.6e, %13.6e], r_c: %13.6e) overlaps with the Soliton_%d 3r_c-range (center: [%13.6e, %13.6e, %13.6e], r_c: %13.6e) !!\n",
-                          index_soliton_input,
-                          HaloMerger_Soliton_CenCoord[index_soliton][0], HaloMerger_Soliton_CenCoord[index_soliton][1],
-                          HaloMerger_Soliton_CenCoord[index_soliton][2], HaloMerger_Soliton_CoreRadius[index_soliton],
-                          index2_soliton_input,
-                          HaloMerger_Soliton_CenCoord[index2_soliton][0], HaloMerger_Soliton_CenCoord[index2_soliton][1],
-                          HaloMerger_Soliton_CenCoord[index2_soliton][2], HaloMerger_Soliton_CoreRadius[index2_soliton] );
->>>>>>> be736701
 
          } // for (int index2_soliton=0; index2_soliton<index_soliton; index2_soliton++)
 
@@ -945,10 +803,10 @@
                   {
                      if ( isOverlap )
                         Aux_Message( stderr, "WARNING : Soliton_%d 3r_c-range (center: [%13.6e, %13.6e, %13.6e], r_c: %13.6e) overlaps with the Halo_%d UM_IC range !!\n",
-                                     index_soliton+1,
+                                     index_soliton_input,
                                      HaloMerger_Soliton_CenCoord[index_soliton][0], HaloMerger_Soliton_CenCoord[index_soliton][1],
                                      HaloMerger_Soliton_CenCoord[index_soliton][2], HaloMerger_Soliton_CoreRadius[index_soliton],
-                                     index_halo+1 );
+                                     index_halo_input );
                   }
 
                } // for (int index_halo=0; index_halo<HaloMerger_Halo_Num; index_halo++)
@@ -1036,7 +894,6 @@
                                   index_parcloud+1, index2_parcloud+1 );
                }
 
-<<<<<<< HEAD
             } // for (int index2_parcloud=0; index2_parcloud<index_parcloud; index2_parcloud++)
 
             // check whether the input particle cloud overlaps with the input halos
@@ -1076,14 +933,6 @@
                for (int index_soliton=0; index_soliton<HaloMerger_Soliton_Num; index_soliton++)
                {
                   bool isOverlap = true;
-=======
-               if ( isOverlap )
-                  Aux_Error( ERROR_INFO, "Soliton_%d 3r_c-range (center: [%13.6e, %13.6e, %13.6e], r_c: %13.6e) overlaps with the Halo_%d UM_IC range !!\n",
-                             index_soliton_input,
-                             HaloMerger_Soliton_CenCoord[index_soliton][0], HaloMerger_Soliton_CenCoord[index_soliton][1],
-                             HaloMerger_Soliton_CenCoord[index_soliton][2], HaloMerger_Soliton_CoreRadius[index_soliton],
-                             index_halo_input );
->>>>>>> be736701
 
                   for (int d=0; d<3; d++)
                   {
