--- conflicted
+++ resolved
@@ -13,17 +13,6 @@
 extern double Plummer_FB_Like;
 
 
-<<<<<<< HEAD
-// function pointers to be set by FB_Init_Plummer()
-extern int (*FB_User_Ptr)( const int lv, const double TimeNew, const double TimeOld, const double dt,
-                           const int NPar, const long *ParSortID, real_par *ParAtt[PAR_NATT_TOTAL],
-                           real (*Fluid)[FB_NXT][FB_NXT][FB_NXT], const double EdgeL[], const double dh, bool CoarseFine[],
-                           const int TID, RandomNumber_t *RNG );
-extern void (*FB_End_User_Ptr)();
-
-
-=======
->>>>>>> 16b3a58f
 
 
 //-------------------------------------------------------------------------------------------------------
@@ -90,11 +79,7 @@
 // Return      :  Fluid, ParAtt
 //-------------------------------------------------------------------------------------------------------
 int FB_Plummer( const int lv, const double TimeNew, const double TimeOld, const double dt,
-<<<<<<< HEAD
                 const int NPar, const long *ParSortID, real_par *ParAtt[PAR_NATT_TOTAL],
-=======
-                const int NPar, const long *ParSortID, real *ParAtt[PAR_NATT_TOTAL],
->>>>>>> 16b3a58f
                 real (*Fluid)[FB_NXT][FB_NXT][FB_NXT], const double EdgeL[], const double dh, bool CoarseFine[],
                 const int TID, RandomNumber_t *RNG )
 {
@@ -131,11 +116,7 @@
    for (int t=0; t<NPar; t++)
    {
       const long   p      = ParSortID[t];
-<<<<<<< HEAD
       const double xyz[3] = { (double)ParAtt[PAR_POSX][p], (double)ParAtt[PAR_POSY][p], (double)ParAtt[PAR_POSZ][p] };
-=======
-      const double xyz[3] = { ParAtt[PAR_POSX][p], ParAtt[PAR_POSY][p], ParAtt[PAR_POSZ][p] };
->>>>>>> 16b3a58f
 
       int idx[3];
       for (int d=0; d<3; d++)    idx[d] = (int)floor( ( xyz[d] - EdgeL[d] )*_dh );
