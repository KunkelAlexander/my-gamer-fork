#include "GAMER.h"
#include "TestProb.h"

#include <string>

#ifdef SUPPORT_HDF5
#include "hdf5.h"
#endif

// problem-specific global variables
// =======================================================================================
       int     Merger_Coll_NumHalos;      // number of clusters
static char    Merger_File_Prof1[1000];   // profile table of cluster 1
static char    Merger_File_Prof2[1000];   // profile table of cluster 2
static char    Merger_File_Prof3[1000];   // profile table of cluster 3
       char    Merger_File_Par1 [1000];   // particle file of cluster 1
       char    Merger_File_Par2 [1000];   // particle file of cluster 2
       char    Merger_File_Par3 [1000];   // particle file of cluster 3
       bool    Merger_Coll_IsGas1;        // (true/false) --> does cluster 1 have gas
       bool    Merger_Coll_IsGas2;        // (true/false) --> does cluster 2 have gas
       bool    Merger_Coll_IsGas3;        // (true/false) --> does cluster 3 have gas
       bool    Merger_Coll_UseMetals;     // (true/false) --> do the clusters have a metal field
       double  Merger_Coll_PosX1;         // x-position of the first cluster
       double  Merger_Coll_PosY1;         // y-position of the first cluster
       double  Merger_Coll_PosX2;         // x-position of the second cluster
       double  Merger_Coll_PosY2;         // y-position of the second cluster
       double  Merger_Coll_PosX3;         // x-position of the third cluster
       double  Merger_Coll_PosY3;         // y-position of the third cluster
       double  Merger_Coll_VelX1;         // x-velocity of the first cluster
       double  Merger_Coll_VelY1;         // y-velocity of the first cluster
       double  Merger_Coll_VelX2;         // x-velocity of the second cluster
       double  Merger_Coll_VelY2;         // y-velocity of the second cluster
       double  Merger_Coll_VelX3;         // x-velocity of the third cluster
       double  Merger_Coll_VelY3;         // y-velocity of the third cluster
       double  Merger_Coll_ColorRad1;     // "color" radius of the first cluster
       double  Merger_Coll_ColorRad2;     // "color" radius of the second cluster
       double  Merger_Coll_ColorRad3;     // "color" radius of the third cluster

static double *Table_R1 = NULL;           // radius of cluster 1
static double *Table_D1 = NULL;           // density of cluster 1
static double *Table_P1 = NULL;           // pressure of cluster 1
static double *Table_M1 = NULL;           // metallicity of cluster 1

static double *Table_R2 = NULL;           // radius of cluster 2
static double *Table_D2 = NULL;           // density of cluster 2
static double *Table_P2 = NULL;           // pressure of cluster 2
static double *Table_M2 = NULL;           // metallicity of cluster 2

static double *Table_R3 = NULL;           // radius of cluster 3
static double *Table_D3 = NULL;           // density of cluster 3
static double *Table_P3 = NULL;           // pressure of cluster 3
static double *Table_M3 = NULL;           // metallicity of cluster 3

static int     Merger_NBin1;              // number of radial bins of cluster 1
static int     Merger_NBin2;              // number of radial bins of cluster 2
static int     Merger_NBin3;              // number of radial bins of cluster 3

       FieldIdx_t ParTypeIdx     = Idx_Undefined;
static FieldIdx_t ColorField1Idx = Idx_Undefined;
static FieldIdx_t ColorField2Idx = Idx_Undefined;
static FieldIdx_t ColorField3Idx = Idx_Undefined;

// =======================================================================================

// problem-specific function prototypes
#ifdef PARTICLE
void Par_Init_ByFunction_ClusterMerger(const long NPar_ThisRank,
                                       const long NPar_AllRank,
                                       real *ParMass, real *ParPosX, real *ParPosY, real *ParPosZ,
                                       real *ParVelX, real *ParVelY, real *ParVelZ, real *ParTime,
                                       real *AllAttribute[PAR_NATT_TOTAL]);
#endif

int Read_Num_Points_ClusterMerger(std::string filename);
void Read_Profile_ClusterMerger(std::string filename, std::string fieldname,
                                double field[]);
void AddNewField_ClusterMerger();
void AddNewParticleAttribute_ClusterMerger();

//-------------------------------------------------------------------------------------------------------
// Function    :  Validate
// Description :  Validate the compilation flags and runtime parameters for this test problem
//
// Note        :  None
//
// Parameter   :  None
//
// Return      :  None
//-------------------------------------------------------------------------------------------------------
void Validate()
{

   if ( MPI_Rank == 0 )    Aux_Message( stdout, "   Validating test problem %d ...\n", TESTPROB_ID );

#  if ( MODEL != HYDRO )
   Aux_Error( ERROR_INFO, "MODEL != HYDRO !!\n" );
#  endif

#  ifndef GRAVITY
   Aux_Error( ERROR_INFO, "GRAVITY must be enabled !!\n" );
#  endif

#  ifndef PARTICLE
   Aux_Error( ERROR_INFO, "PARTICLE must be enabled !!\n" );
#  endif

#  ifndef SUPPORT_HDF5
   Aux_Error( ERROR_INFO, "SUPPORT_HDF5 must be enabled !!\n" );
#  endif

#  ifdef COMOVING
   Aux_Error( ERROR_INFO, "COMOVING must be disabled !!\n" );
#  endif

   if ( !OPT__UNIT )
      Aux_Error( ERROR_INFO, "OPT__UNIT must be enabled !!\n" );

   for (int f=0; f<6; f++)
   if ( OPT__BC_FLU[f] == BC_FLU_PERIODIC )
      Aux_Error( ERROR_INFO, "do not use periodic BC (OPT__BC_FLU* = 1) for this test !!\n" );

#  ifdef GRAVITY
   if ( OPT__BC_POT == BC_POT_PERIODIC )
      Aux_Error( ERROR_INFO, "do not use periodic BC (OPT__BC_POT = 1) for this test !!\n" );
#  endif

#  ifdef PARTICLE
   if ( OPT__INIT == INIT_BY_FUNCTION  &&  amr->Par->Init != PAR_INIT_BY_FUNCTION )
      Aux_Error( ERROR_INFO, "please set PAR_INIT = 1 (by FUNCTION) !!\n" );

   if ( PAR_NATT_USER != 1 )
      Aux_Error( ERROR_INFO, "please set PAR_NATT_USER = 1 in the Makefile !!\n" );
#  endif

   if ( MPI_Rank == 0 )    Aux_Message( stdout, "   Validating test problem %d ... done\n", TESTPROB_ID );

} // FUNCTION : Validate



#if ( MODEL == HYDRO  &&  defined PARTICLE )
//-------------------------------------------------------------------------------------------------------
// Function    :  SetParameter
// Description :  Load and set the problem-specific runtime parameters
//
// Note        :  1. Filename is set to "Input__TestProb" by default
//                2. Major tasks in this function:
//                   (1) load the problem-specific runtime parameters
//                   (2) set the problem-specific derived parameters
//                   (3) reset other general-purpose parameters if necessary
//                   (4) make a note of the problem-specific parameters
//
// Parameter   :  None
//
// Return      :  None
//-------------------------------------------------------------------------------------------------------
void SetParameter()
{

#ifdef SUPPORT_HDF5

   if ( MPI_Rank == 0 )    Aux_Message( stdout, "   Setting runtime parameters ...\n" );

// (1) load the problem-specific runtime parameters
   const char FileName[] = "Input__TestProb";
   ReadPara_t *ReadPara  = new ReadPara_t;

// add parameters in the following format:
// --> note that VARIABLE, DEFAULT, MIN, and MAX must have the same data type
// --> some handy constants (e.g., NoMin_int, Eps_float, ...) are defined in "include/ReadPara.h"
// ********************************************************************************************************************************
// ReadPara->Add( "KEY_IN_THE_FILE",        &VARIABLE,               DEFAULT,          MIN,           MAX            );
// ********************************************************************************************************************************
   ReadPara->Add( "Merger_Coll_NumHalos",   &Merger_Coll_NumHalos,   2,                1,             3              );
   ReadPara->Add( "Merger_Coll_IsGas1",     &Merger_Coll_IsGas1,     true,             Useless_bool,  Useless_bool   );
   ReadPara->Add( "Merger_Coll_IsGas2",     &Merger_Coll_IsGas2,     true,             Useless_bool,  Useless_bool   );
   ReadPara->Add( "Merger_Coll_IsGas3",     &Merger_Coll_IsGas3,     true,             Useless_bool,  Useless_bool   );
   ReadPara->Add( "Merger_File_Prof1",       Merger_File_Prof1,      Useless_str,      Useless_str,   Useless_str    );
   ReadPara->Add( "Merger_File_Par1",        Merger_File_Par1,       Useless_str,      Useless_str,   Useless_str    );
   ReadPara->Add( "Merger_File_Prof2",       Merger_File_Prof2,      Useless_str,      Useless_str,   Useless_str    );
   ReadPara->Add( "Merger_File_Par2",        Merger_File_Par2,       Useless_str,      Useless_str,   Useless_str    );
   ReadPara->Add( "Merger_File_Prof3",       Merger_File_Prof3,      Useless_str,      Useless_str,   Useless_str    );
   ReadPara->Add( "Merger_File_Par3",        Merger_File_Par3,       Useless_str,      Useless_str,   Useless_str    );
   ReadPara->Add( "Merger_Coll_PosX1",      &Merger_Coll_PosX1,      -1.0,             NoMin_double,  NoMax_double   );
   ReadPara->Add( "Merger_Coll_PosY1",      &Merger_Coll_PosY1,      -1.0,             NoMin_double,  NoMax_double   );
   ReadPara->Add( "Merger_Coll_PosX2",      &Merger_Coll_PosX2,      -1.0,             NoMin_double,  NoMax_double   );
   ReadPara->Add( "Merger_Coll_PosY2",      &Merger_Coll_PosY2,      -1.0,             NoMin_double,  NoMax_double   );
   ReadPara->Add( "Merger_Coll_PosX3",      &Merger_Coll_PosX3,      -1.0,             NoMin_double,  NoMax_double   );
   ReadPara->Add( "Merger_Coll_PosY3",      &Merger_Coll_PosY3,      -1.0,             NoMin_double,  NoMax_double   );
   ReadPara->Add( "Merger_Coll_VelX1",      &Merger_Coll_VelX1,      -1.0,             NoMin_double,  NoMax_double   );
   ReadPara->Add( "Merger_Coll_VelY1",      &Merger_Coll_VelY1,      -1.0,             NoMin_double,  NoMax_double   );
   ReadPara->Add( "Merger_Coll_VelX2",      &Merger_Coll_VelX2,      -1.0,             NoMin_double,  NoMax_double   );
   ReadPara->Add( "Merger_Coll_VelY2",      &Merger_Coll_VelY2,      -1.0,             NoMin_double,  NoMax_double   );
   ReadPara->Add( "Merger_Coll_VelX3",      &Merger_Coll_VelX3,      -1.0,             NoMin_double,  NoMax_double   );
   ReadPara->Add( "Merger_Coll_VelY3",      &Merger_Coll_VelY3,      -1.0,             NoMin_double,  NoMax_double   );
   ReadPara->Add( "Merger_Coll_UseMetals",  &Merger_Coll_UseMetals,  true,             Useless_bool,  Useless_bool   );
   ReadPara->Add( "Merger_Coll_ColorRad1",  &Merger_Coll_ColorRad1,  -1.0,             NoMin_double,  NoMax_double   );
   ReadPara->Add( "Merger_Coll_ColorRad2",  &Merger_Coll_ColorRad2,  -1.0,             NoMin_double,  NoMax_double   );
   ReadPara->Add( "Merger_Coll_ColorRad3",  &Merger_Coll_ColorRad3,  -1.0,             NoMin_double,  NoMax_double   );

   ReadPara->Read( FileName );

   delete ReadPara;

// Validate that we have the correct number of passive scalars

   if ( Merger_Coll_NumHalos + (int)Merger_Coll_UseMetals != NCOMP_PASSIVE_USER )
      Aux_Error( ERROR_INFO,
                 "please set NCOMP_PASSIVE_USER (currently %d) == Merger_Coll_NumHalos + Merger_Coll_UseMetals (currently %d) in the Makefile !!\n", NCOMP_PASSIVE_USER, Merger_Coll_NumHalos + (int)Merger_Coll_UseMetals );

// convert to code units
   Merger_Coll_PosX1 *= Const_kpc / UNIT_L;
   Merger_Coll_PosY1 *= Const_kpc / UNIT_L;
   Merger_Coll_PosX2 *= Const_kpc / UNIT_L;
   Merger_Coll_PosY2 *= Const_kpc / UNIT_L;
   Merger_Coll_PosX3 *= Const_kpc / UNIT_L;
   Merger_Coll_PosY3 *= Const_kpc / UNIT_L;
   Merger_Coll_VelX1 *= (Const_km/Const_s) / UNIT_V;
   Merger_Coll_VelY1 *= (Const_km/Const_s) / UNIT_V;
   Merger_Coll_VelX2 *= (Const_km/Const_s) / UNIT_V;
   Merger_Coll_VelY2 *= (Const_km/Const_s) / UNIT_V;
   Merger_Coll_VelX3 *= (Const_km/Const_s) / UNIT_V;
   Merger_Coll_VelY3 *= (Const_km/Const_s) / UNIT_V;
   Merger_Coll_ColorRad1 *= Const_kpc / UNIT_L;
   Merger_Coll_ColorRad2 *= Const_kpc / UNIT_L;
   Merger_Coll_ColorRad3 *= Const_kpc / UNIT_L;

// (2) load the radial profiles
   if ( OPT__INIT != INIT_BY_RESTART ) {

      const std::string filename1(Merger_File_Prof1);
      const std::string filename2(Merger_File_Prof2);
      const std::string filename3(Merger_File_Prof3);

      // cluster 1
      if ( Merger_Coll_IsGas1 ) {

         if ( MPI_Rank == 0 ) {
            Merger_NBin1 = Read_Num_Points_ClusterMerger(filename1);
            Aux_Message(stdout, "num_points1 = %d\n", Merger_NBin1);
         }

         MPI_Bcast(&Merger_NBin1, 1, MPI_INT, 0, MPI_COMM_WORLD);

         Table_R1 = new double [Merger_NBin1];
         Table_D1 = new double [Merger_NBin1];
         Table_P1 = new double [Merger_NBin1];
         Table_M1 = new double [Merger_NBin1];

         if ( MPI_Rank == 0 ) {
            Read_Profile_ClusterMerger(filename1, "/fields/radius", Table_R1);
            Read_Profile_ClusterMerger(filename1, "/fields/density", Table_D1);
            Read_Profile_ClusterMerger(filename1, "/fields/pressure", Table_P1);
            if ( Merger_Coll_UseMetals )
               Read_Profile_ClusterMerger(filename1, "/fields/metallicity", Table_M1);
            else
               for ( int i; i < Merger_NBin1; i++ ) Table_M1[i] = 0.0;

            // convert to code units (assuming the input units are cgs)
            for ( int b=0; b<Merger_NBin1; b++ ) {
               Table_R1[b] /= UNIT_L;
               Table_D1[b] /= UNIT_D;
               Table_P1[b] /= UNIT_P;
            }

         }

         MPI_Bcast(Table_R1, Merger_NBin1, MPI_DOUBLE, 0, MPI_COMM_WORLD);
         MPI_Bcast(Table_D1, Merger_NBin1, MPI_DOUBLE, 0, MPI_COMM_WORLD);
         MPI_Bcast(Table_P1, Merger_NBin1, MPI_DOUBLE, 0, MPI_COMM_WORLD);
         MPI_Bcast(Table_M1, Merger_NBin1, MPI_DOUBLE, 0, MPI_COMM_WORLD);

      } // if ( Merger_Coll_IsGas1 )

      // cluster 2
      if ( Merger_Coll_NumHalos > 1 && Merger_Coll_IsGas2) {

         if (MPI_Rank == 0) {
            Merger_NBin2 = Read_Num_Points_ClusterMerger(filename2);
            Aux_Message(stdout, "num_points2 = %d\n", Merger_NBin2);
         }

         MPI_Bcast(&Merger_NBin2, 1, MPI_INT, 0, MPI_COMM_WORLD);

         Table_R2 = new double [Merger_NBin2];
         Table_D2 = new double [Merger_NBin2];
         Table_P2 = new double [Merger_NBin2];
         Table_M2 = new double [Merger_NBin2];

         if ( MPI_Rank == 0 ) {
            Read_Profile_ClusterMerger(filename2, "/fields/radius", Table_R2);
            Read_Profile_ClusterMerger(filename2, "/fields/density", Table_D2);
            Read_Profile_ClusterMerger(filename2, "/fields/pressure", Table_P2);
            if ( Merger_Coll_UseMetals )
               Read_Profile_ClusterMerger(filename2, "/fields/metallicity", Table_M2);
            else
               for ( int i; i < Merger_NBin2; i++ ) Table_M2[i] = 0.0;
            // convert to code units (assuming the input units are cgs)
            for ( int b=0; b<Merger_NBin2; b++ ) {
               Table_R2[b] /= UNIT_L;
               Table_D2[b] /= UNIT_D;
               Table_P2[b] /= UNIT_P;
            }

         }

         MPI_Bcast(Table_R2, Merger_NBin2, MPI_DOUBLE, 0, MPI_COMM_WORLD);
         MPI_Bcast(Table_D2, Merger_NBin2, MPI_DOUBLE, 0, MPI_COMM_WORLD);
         MPI_Bcast(Table_P2, Merger_NBin2, MPI_DOUBLE, 0, MPI_COMM_WORLD);
         MPI_Bcast(Table_M2, Merger_NBin2, MPI_DOUBLE, 0, MPI_COMM_WORLD);

      } // if ( Merger_Coll_NumHalos > 1 && Merger_Coll_IsGas2 )

      // cluster 3
      if ( Merger_Coll_NumHalos > 2 && Merger_Coll_IsGas3) {

         if ( MPI_Rank == 0 ) {
            Merger_NBin3 = Read_Num_Points_ClusterMerger(filename3);
            Aux_Message(stdout, "num_points3 = %d\n", Merger_NBin3);
         }

         MPI_Bcast(&Merger_NBin3, 1, MPI_INT, 0, MPI_COMM_WORLD);

         Table_R3 = new double [Merger_NBin3];
         Table_D3 = new double [Merger_NBin3];
         Table_P3 = new double [Merger_NBin3];
         Table_M3 = new double [Merger_NBin3];

         if ( MPI_Rank == 0 ) {
            Read_Profile_ClusterMerger(filename3, "/fields/radius", Table_R3);
            Read_Profile_ClusterMerger(filename3, "/fields/density", Table_D3);
            Read_Profile_ClusterMerger(filename3, "/fields/pressure", Table_P3);
            if ( Merger_Coll_UseMetals )
               Read_Profile_ClusterMerger(filename3, "/fields/metallicity", Table_M3);
            else
               for ( int i; i < Merger_NBin3; i++ ) Table_M3[i] = 0.0;
            // convert to code units (assuming the input units are cgs)
            for (int b=0; b<Merger_NBin3; b++) {
               Table_R3[b] /= UNIT_L;
               Table_D3[b] /= UNIT_D;
               Table_P3[b] /= UNIT_P;
            }

         }

         MPI_Bcast(Table_R3, Merger_NBin3, MPI_DOUBLE, 0, MPI_COMM_WORLD);
         MPI_Bcast(Table_D3, Merger_NBin3, MPI_DOUBLE, 0, MPI_COMM_WORLD);
         MPI_Bcast(Table_P3, Merger_NBin3, MPI_DOUBLE, 0, MPI_COMM_WORLD);
         MPI_Bcast(Table_M3, Merger_NBin3, MPI_DOUBLE, 0, MPI_COMM_WORLD);

      } // if ( Merger_Coll_NumHalos > 2 && Merger_Coll_IsGas3 )

   } // if ( OPT__INIT != INIT_BY_RESTART )


// (3) reset other general-purpose parameters
//     --> a helper macro PRINT_WARNING is defined in TestProb.h
   const long   End_Step_Default = __INT_MAX__;
   const double End_T_Default    = 10.0*Const_Gyr/UNIT_T;

   if ( END_STEP < 0 ) {
      END_STEP = End_Step_Default;
      PRINT_WARNING( "END_STEP", END_STEP, FORMAT_LONG );
   }

   if ( END_T < 0.0 ) {
      END_T = End_T_Default;
      PRINT_WARNING( "END_T", END_T, FORMAT_REAL );
   }


// (4) make a note
   if ( MPI_Rank == 0 )
   {
      Aux_Message( stdout, "=============================================================================\n" );
      Aux_Message( stdout, "  test problem ID        = %d\n",           TESTPROB_ID );
      Aux_Message( stdout, "  number of clusters     = %d\n",           Merger_Coll_NumHalos );
      if ( Merger_Coll_IsGas1 )
      Aux_Message( stdout, "  profile file 1         = %s\n",           Merger_File_Prof1 );
      Aux_Message( stdout, "  particle file 1        = %s\n",           Merger_File_Par1 );
      Aux_Message( stdout, "  cluster 1 w/ gas       = %s\n",          (Merger_Coll_IsGas1)? "yes":"no" );
      if ( Merger_Coll_IsGas1 )
      Aux_Message( stdout, "  cluster 1 color radius = %g\n",           Merger_Coll_ColorRad1 );
      Aux_Message( stdout, "  cluster 1 x-position   = %g\n",           Merger_Coll_PosX1 );
      Aux_Message( stdout, "  cluster 1 y-position   = %g\n",           Merger_Coll_PosY1 );
      Aux_Message( stdout, "  cluster 1 x-velocity   = %g\n",           Merger_Coll_VelX1 );
      Aux_Message( stdout, "  cluster 1 y-velocity   = %g\n",           Merger_Coll_VelY1 );
      if ( Merger_Coll_NumHalos > 1 ) {
      if ( Merger_Coll_IsGas2 )
      Aux_Message( stdout, "  profile file 2         = %s\n",           Merger_File_Prof2 );
      Aux_Message( stdout, "  particle file 2        = %s\n",           Merger_File_Par2 );
      Aux_Message( stdout, "  cluster 2 w/ gas       = %s\n",          (Merger_Coll_IsGas2)? "yes":"no" );
      if ( Merger_Coll_IsGas2 )
      Aux_Message( stdout, "  cluster 2 color radius = %g\n",           Merger_Coll_ColorRad2 );
      Aux_Message( stdout, "  cluster 2 x-position   = %g\n",           Merger_Coll_PosX2 );
      Aux_Message( stdout, "  cluster 2 y-position   = %g\n",           Merger_Coll_PosY2 );
      Aux_Message( stdout, "  cluster 2 x-velocity   = %g\n",           Merger_Coll_VelX2 );
      Aux_Message( stdout, "  cluster 2 y-velocity   = %g\n",           Merger_Coll_VelY2 );
      }
      if ( Merger_Coll_NumHalos > 2 ) {
      if ( Merger_Coll_IsGas3 )
      Aux_Message( stdout, "  profile file 3         = %s\n",           Merger_File_Prof3 );
      Aux_Message( stdout, "  particle file 3        = %s\n",           Merger_File_Par3 );
      Aux_Message( stdout, "  cluster 3 w/ gas       = %s\n",          (Merger_Coll_IsGas3)? "yes":"no" );
      if ( Merger_Coll_IsGas3 )
      Aux_Message( stdout, "  cluster 3 color radius = %g\n",           Merger_Coll_ColorRad3 );
      Aux_Message( stdout, "  cluster 3 x-position   = %g\n",           Merger_Coll_PosX3 );
      Aux_Message( stdout, "  cluster 3 y-position   = %g\n",           Merger_Coll_PosY3 );
      Aux_Message( stdout, "  cluster 3 x-velocity   = %g\n",           Merger_Coll_VelX3 );
      Aux_Message( stdout, "  cluster 3 y-velocity   = %g\n",           Merger_Coll_VelY3 );
      }
      Aux_Message( stdout, "  use metals             = %s\n",          (Merger_Coll_UseMetals)? "yes":"no" );
      Aux_Message( stdout, "=============================================================================\n" );
   }

   if ( MPI_Rank == 0 )    Aux_Message( stdout, "   Setting runtime parameters ... done\n" );

#endif // #ifdef SUPPORT_HDF5

} // FUNCTION : SetParameter



//-------------------------------------------------------------------------------------------------------
// Function    :  SetGridIC
// Description :  Set the problem-specific initial condition on grids
//
// Note        :  1. This function may also be used to estimate the numerical errors when OPT__OUTPUT_USER is enabled
//                   --> In this case, it should provide the analytical solution at the given "Time"
//                2. This function will be invoked by multiple OpenMP threads when OPENMP is enabled
//                   --> Please ensure that everything here is thread-safe
//                3. Even when DUAL_ENERGY is adopted for HYDRO, one does NOT need to set the dual-energy variable here
//                   --> It will be calculated automatically
//
// Parameter   :  fluid    : Fluid field to be initialized
//                x/y/z    : Physical coordinates
//                Time     : Physical time
//                lv       : Target refinement level
//                AuxArray : Auxiliary array
//
// Return      :  fluid
//-------------------------------------------------------------------------------------------------------
void SetGridIC( real fluid[], const double x, const double y, const double z, const double Time,
                const int lv, double AuxArray[] )
{

   if ( !( Merger_Coll_IsGas1 || Merger_Coll_IsGas2 || Merger_Coll_IsGas3 ))
      return;

   const double ClusterCenter1[3] = { Merger_Coll_PosX1, Merger_Coll_PosY1, amr->BoxCenter[2] };
   const double ClusterCenter2[3] = { Merger_Coll_PosX2, Merger_Coll_PosY2, amr->BoxCenter[2] };
   const double ClusterCenter3[3] = { Merger_Coll_PosX3, Merger_Coll_PosY3, amr->BoxCenter[2] };

   double r1, r2, r3, Dens1, Dens2, Dens3, Pres1, Pres2, Pres3;
   double Metl1, Metl2, Metl3;
   double Dens, MomX, MomY, MomZ, Pres, Eint, Etot, Metl;

   //    for each cell, we sum up the density and pressure from each halo and then calculate the weighted velocity
   if ( Merger_Coll_IsGas1 ) {
      r1    = sqrt( SQR(x-ClusterCenter1[0]) + SQR(y-ClusterCenter1[1]) + SQR(z-ClusterCenter1[2]) );
      Dens1 = Mis_InterpolateFromTable( Merger_NBin1, Table_R1, Table_D1, r1 );
      Pres1 = Mis_InterpolateFromTable( Merger_NBin1, Table_R1, Table_P1, r1 );
      Metl1 = Mis_InterpolateFromTable( Merger_NBin1, Table_R1, Table_M1, r1 );
   } else {
      r1    = HUGE_NUMBER;
      Dens1 = 0.0;
      Pres1 = 0.0;
      Metl1 = 0.0;
   }

   if ( Merger_Coll_NumHalos > 1 && Merger_Coll_IsGas2 ) {
      r2    = sqrt( SQR(x-ClusterCenter2[0]) + SQR(y-ClusterCenter2[1]) + SQR(z-ClusterCenter2[2]) );
      Dens2 = Mis_InterpolateFromTable( Merger_NBin2, Table_R2, Table_D2, r2 );
      Pres2 = Mis_InterpolateFromTable( Merger_NBin2, Table_R2, Table_P2, r2 );
      Metl2 = Mis_InterpolateFromTable( Merger_NBin2, Table_R2, Table_M2, r2 );
   } else {
      r2    = HUGE_NUMBER;
      Dens2 = 0.0;
      Pres2 = 0.0;
      Metl2 = 0.0;
   }

   if ( Merger_Coll_NumHalos > 2 && Merger_Coll_IsGas3 ) {
      r3    = sqrt( SQR(x-ClusterCenter3[0]) + SQR(y-ClusterCenter3[1]) + SQR(z-ClusterCenter3[2]) );
      Dens3 = Mis_InterpolateFromTable( Merger_NBin3, Table_R3, Table_D3, r3 );
      Pres3 = Mis_InterpolateFromTable( Merger_NBin3, Table_R3, Table_P3, r3 );
      Metl3 = Mis_InterpolateFromTable( Merger_NBin3, Table_R3, Table_M3, r3 );
   } else {
      r3    = HUGE_NUMBER;
      Dens3 = 0.0;
      Pres3 = 0.0;
      Metl3 = 0.0;
   }

   if ( Dens1 == NULL_REAL )
      Dens1 = Table_D1[Merger_NBin1-1];
   if ( Pres1 == NULL_REAL )
      Pres1 = Table_P1[Merger_NBin1-1];
   if ( Metl1 == NULL_REAL )
      Metl1 = Table_M1[Merger_NBin1-1];

   if ( Dens2 == NULL_REAL )
      Dens2 = Table_D2[Merger_NBin2-1];
   if ( Pres2 == NULL_REAL )
      Pres2 = Table_P2[Merger_NBin2-1];
   if ( Metl2 == NULL_REAL )
      Metl2 = Table_M2[Merger_NBin2-1];

   if ( Dens3 == NULL_REAL )
      Dens3 = Table_D3[Merger_NBin3-1];
   if ( Pres3 == NULL_REAL )
      Pres3 = Table_P3[Merger_NBin3-1];
   if ( Metl3 == NULL_REAL )
      Metl3 = Table_M3[Merger_NBin3-1];

   Dens = Dens1 + Dens2 + Dens3;
   Pres = Pres1 + Pres2 + Pres3;

   MomX = Merger_Coll_VelX1*Dens1 + Merger_Coll_VelX2*Dens2 + Merger_Coll_VelX3*Dens3;
   MomY = Merger_Coll_VelY1*Dens1 + Merger_Coll_VelY2*Dens2 + Merger_Coll_VelY3*Dens3;
   MomZ = 0.0;

   // compute the total gas energy
   Eint = EoS_DensPres2Eint_CPUPtr( Dens, Pres, NULL, EoS_AuxArray_Flt,
<<<<<<< HEAD
                                    EoS_AuxArray_Int, h_EoS_Table );   // assuming EoS requires no passive scalars
=======
                                    EoS_AuxArray_Int, h_EoS_Table );    // assuming EoS requires no passive scalars
>>>>>>> 35247166

   Etot = Hydro_ConEint2Etot( Dens, MomX, MomY, MomZ, Eint, 0.0 );     // do NOT include magnetic energy here

   fluid[DENS] = Dens;
   fluid[MOMX] = MomX;
   fluid[MOMY] = MomY;
   fluid[MOMZ] = MomZ;
   fluid[ENGY] = Etot;

   if ( Merger_Coll_UseMetals ) {
      Metl = Metl1*Dens1 + Metl2*Dens2 + Metl3*Dens3;
      fluid[Idx_Metal] = Metl;
   }

   if ( Merger_Coll_IsGas1 ) {
      if ( r1 < Merger_Coll_ColorRad1 )
         fluid[ColorField1Idx] = Dens;
      else
         fluid[ColorField1Idx] = 0.0;
   }

   if ( Merger_Coll_NumHalos > 1 && Merger_Coll_IsGas2 ) {
      if ( r2 < Merger_Coll_ColorRad2 )
         fluid[ColorField2Idx] = Dens;
      else
         fluid[ColorField2Idx] = 0.0;
   }

   if ( Merger_Coll_NumHalos > 2 && Merger_Coll_IsGas3 ) {
      if ( r3 < Merger_Coll_ColorRad3 )
         fluid[ColorField3Idx] = Dens;
      else
         fluid[ColorField3Idx] = 0.0;
   }

} // FUNCTION : SetGridIC

#endif // #if ( MODEL == HYDRO  &&  defined PARTICLE )


//-------------------------------------------------------------------------------------------------------
// Function    :  End_ClusterMerger
// Description :  Free memory before terminating the program
//
// Note        :  1. Linked to the function pointer "End_User_Ptr" to replace "End_User()"
//
// Parameter   :  None
//-------------------------------------------------------------------------------------------------------
void End_ClusterMerger()
{

   delete [] Table_R1;
   delete [] Table_D1;
   delete [] Table_P1;
   delete [] Table_M1;

   delete [] Table_R2;
   delete [] Table_D2;
   delete [] Table_P2;
   delete [] Table_M2;

   delete [] Table_R3;
   delete [] Table_D3;
   delete [] Table_P3;
   delete [] Table_M3;

} // FUNCTION : End_ClusterMerger

#ifdef MHD

void SetBFieldIC( real magnetic[], const double x, const double y, const double z, const double Time,
                  const int lv, double AuxArray[] )
{

   // Setting the B-field in this problem is always handled by reading from a uniform
   // grid in the file B_IC

   return;

} // FUNCTION : SetBFieldIC

#endif // #ifdef MHD


//-------------------------------------------------------------------------------------------------------
// Function    :  Init_TestProb_Hydro_ClusterMerger
// Description :  Test problem initializer
//
// Note        :  None
//
// Parameter   :  None
//
// Return      :  None
//-------------------------------------------------------------------------------------------------------
void Init_TestProb_Hydro_ClusterMerger()
{

   if ( MPI_Rank == 0 )    Aux_Message( stdout, "%s ...\n", __FUNCTION__ );


// validate the compilation flags and runtime parameters
   Validate();


#  if ( MODEL == HYDRO  &&  defined PARTICLE )
// set the problem-specific runtime parameters
   SetParameter();


// set the function pointers of various problem-specific routines
   Init_Function_User_Ptr         = SetGridIC;
   End_User_Ptr                   = End_ClusterMerger;
   Par_Init_ByFunction_Ptr        = Par_Init_ByFunction_ClusterMerger;
   Init_Field_User_Ptr            = AddNewField_ClusterMerger;
   Par_Init_Attribute_User_Ptr    = AddNewParticleAttribute_ClusterMerger;
#  ifdef MHD
   Init_Function_BField_User_Ptr  = SetBFieldIC;
#  endif
#  endif // if ( MODEL == HYDRO  &&  defined PARTICLE )

   if ( MPI_Rank == 0 )    Aux_Message( stdout, "%s ... done\n", __FUNCTION__ );

} // FUNCTION : Init_TestProb_Hydro_ClusterMerger

#ifdef SUPPORT_HDF5

int Read_Num_Points_ClusterMerger(std::string filename)
{

   hid_t   file_id, dataset, dataspace;
   herr_t  status;
   hsize_t dims[1], maxdims[1];

   int rank;

   file_id = H5Fopen(filename.c_str(), H5F_ACC_RDONLY, H5P_DEFAULT);

   dataset   = H5Dopen(file_id, "/fields/radius", H5P_DEFAULT);
   dataspace = H5Dget_space(dataset);
   rank      = H5Sget_simple_extent_dims(dataspace, dims, maxdims);

   H5Fclose(file_id);

   return (int)dims[0];

} // FUNCTION : Read_Num_Points_ClusterMerger

void Read_Profile_ClusterMerger(std::string filename, std::string fieldname,
                                double field[])
{

   hid_t   file_id, dataset;
   herr_t  status;

   file_id = H5Fopen(filename.c_str(), H5F_ACC_RDONLY, H5P_DEFAULT);

   dataset = H5Dopen(file_id, fieldname.c_str(), H5P_DEFAULT);
   status = H5Dread(dataset, H5T_NATIVE_DOUBLE, H5S_ALL,
                     H5S_ALL, H5P_DEFAULT, field);
   H5Dclose(dataset);

   H5Fclose(file_id);

   return;

} // FUNCTION : Read_Profile_ClusterMerger

#endif // #ifdef SUPPORT_HDF5

#if ( MODEL == HYDRO )
void AddNewField_ClusterMerger()
{

   if ( Merger_Coll_UseMetals )
      Idx_Metal = AddField( "Metal", NORMALIZE_NO, INTERP_FRAC_NO );
   if ( ColorField1Idx == Idx_Undefined )
      ColorField1Idx = AddField( "ColorField1", NORMALIZE_NO, INTERP_FRAC_NO );
   if ( Merger_Coll_NumHalos > 1 && ColorField2Idx == Idx_Undefined )
      ColorField2Idx = AddField( "ColorField2", NORMALIZE_NO, INTERP_FRAC_NO );
   if ( Merger_Coll_NumHalos > 2 && ColorField3Idx == Idx_Undefined )
      ColorField3Idx = AddField( "ColorField3", NORMALIZE_NO, INTERP_FRAC_NO );

}
#endif

#ifdef PARTICLE

void AddNewParticleAttribute_ClusterMerger()
{
    if (ParTypeIdx == Idx_Undefined)
        ParTypeIdx = AddParticleAttribute("ParType");
}

#endif<|MERGE_RESOLUTION|>--- conflicted
+++ resolved
@@ -522,13 +522,9 @@
 
    // compute the total gas energy
    Eint = EoS_DensPres2Eint_CPUPtr( Dens, Pres, NULL, EoS_AuxArray_Flt,
-<<<<<<< HEAD
-                                    EoS_AuxArray_Int, h_EoS_Table );   // assuming EoS requires no passive scalars
-=======
                                     EoS_AuxArray_Int, h_EoS_Table );    // assuming EoS requires no passive scalars
->>>>>>> 35247166
-
-   Etot = Hydro_ConEint2Etot( Dens, MomX, MomY, MomZ, Eint, 0.0 );     // do NOT include magnetic energy here
+
+   Etot = Hydro_ConEint2Etot( Dens, MomX, MomY, MomZ, Eint, 0.0 );      // do NOT include magnetic energy here
 
    fluid[DENS] = Dens;
    fluid[MOMX] = MomX;
