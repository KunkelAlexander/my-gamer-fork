--- conflicted
+++ resolved
@@ -65,12 +65,8 @@
                                        const long NPar_AllRank,
                                        real *ParMass, real *ParPosX, real *ParPosY, real *ParPosZ,
                                        real *ParVelX, real *ParVelY, real *ParVelZ, real *ParTime,
-<<<<<<< HEAD
-                                       real *AllAttribute[PAR_NATT_TOTAL]);
+                                       real *ParType, real *AllAttribute[PAR_NATT_TOTAL]);
 void Aux_Record_ClusterMerger();
-=======
-                                       real *ParType, real *AllAttribute[PAR_NATT_TOTAL]);
->>>>>>> e43fab61
 #endif
 
 int Read_Num_Points_ClusterMerger(std::string filename);
