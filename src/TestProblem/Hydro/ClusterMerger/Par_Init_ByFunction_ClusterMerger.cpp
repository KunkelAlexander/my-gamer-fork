#include "GAMER.h"

#ifdef SUPPORT_HDF5
#include "hdf5.h"
#endif

#include <string>


// floating-point type in the input particle file
typedef double real_par_in;
//typedef float  real_par_in;

extern char    Merger_File_Par1[1000];
extern char    Merger_File_Par2[1000];
extern char    Merger_File_Par3[1000];
extern int     Merger_Coll_NumHalos;
extern double  Merger_Coll_PosX1;
extern double  Merger_Coll_PosY1;
extern double  Merger_Coll_PosX2;
extern double  Merger_Coll_PosY2;
extern double  Merger_Coll_PosX3;
extern double  Merger_Coll_PosY3;
extern double  Merger_Coll_VelX1;
extern double  Merger_Coll_VelY1;
extern double  Merger_Coll_VelX2;
extern double  Merger_Coll_VelY2;
extern double  Merger_Coll_VelX3;
extern double  Merger_Coll_VelY3;
<<<<<<< HEAD
extern bool    Merger_Coll_LabelCenter;
=======
extern long    NPar_EachCluster[3];
extern long    NPar_AllCluster;

>>>>>>> 432ed03d

#ifdef MASSIVE_PARTICLES
void Read_Particles_ClusterMerger(std::string filename, long offset, long num,
                                  real_par_in xpos[], real_par_in ypos[],
                                  real_par_in zpos[], real_par_in xvel[],
                                  real_par_in yvel[], real_par_in zvel[],
                                  real_par_in mass[], real_par_in ptype[]);
void GetClusterCenter( double Cen[][3] );

//-------------------------------------------------------------------------------------------------------
// Function    :  Par_Init_ByFunction_ClusterMerger
// Description :  Initialize all particle attributes for the merging cluster test
//                --> Modified from "Par_Init_ByFile.cpp"
//
// Note        :  1. Invoked by Init_GAMER() using the function pointer "Par_Init_ByFunction_Ptr"
//                   --> This function pointer may be reset by various test problem initializers, in which case
//                       this funtion will become useless
//                2. Periodicity should be taken care of in this function
//                   --> No particles should lie outside the simulation box when the periodic BC is adopted
//                   --> However, if the non-periodic BC is adopted, particles are allowed to lie outside the box
//                       (more specifically, outside the "active" region defined by amr->Par->RemoveCell)
//                       in this function. They will later be removed automatically when calling Par_Aux_InitCheck()
//                       in Init_GAMER().
//                3. Particles set by this function are only temporarily stored in this MPI rank
//                   --> They will later be redistributed when calling Par_FindHomePatch_UniformGrid()
//                       and LB_Init_LoadBalance()
//                   --> Therefore, there is no constraint on which particles should be set by this function
//                4. File format: plain C binary in the format [Number of particles][Particle attributes]
//                   --> [Particle 0][Attribute 0], [Particle 0][Attribute 1], ...
//                   --> Note that it's different from the internal data format in the particle repository,
//                       which is [Particle attributes][Number of particles]
//                   --> Currently it only loads particle mass, position x/y/z, and velocity x/y/z
//                       (and exactly in this order)
//
// Parameter   :  NPar_ThisRank : Number of particles to be set by this MPI rank
//                NPar_AllRank  : Total Number of particles in all MPI ranks
//                ParMass       : Particle mass     array with the size of NPar_ThisRank
//                ParPosX/Y/Z   : Particle position array with the size of NPar_ThisRank
//                ParVelX/Y/Z   : Particle velocity array with the size of NPar_ThisRank
//                ParTime       : Particle time     array with the size of NPar_ThisRank
//                ParType       : Particle type     array with the size of NPar_ThisRank
//                AllAttribute  : Pointer array for all particle attributes
//                                --> Dimension = [PAR_NATT_TOTAL][NPar_ThisRank]
//                                --> Use the attribute indices defined in Field.h (e.g., Idx_ParCreTime)
//                                    to access the data
//
// Return      :  ParMass, ParPosX/Y/Z, ParVelX/Y/Z, ParTime, ParType, AllAttribute
//-------------------------------------------------------------------------------------------------------

void Par_Init_ByFunction_ClusterMerger( const long NPar_ThisRank, const long NPar_AllRank,
                                        real *ParMass, real *ParPosX, real *ParPosY, real *ParPosZ,
                                        real *ParVelX, real *ParVelY, real *ParVelZ, real *ParTime,
                                        real *ParType, real *AllAttribute[PAR_NATT_TOTAL] )
{

#ifdef SUPPORT_HDF5

   if ( MPI_Rank == 0 )    Aux_Message( stdout, "%s ...\n", __FUNCTION__ );

   // prepare to load data
   if ( MPI_Rank == 0 )    Aux_Message( stdout, "   Preparing to load data ... " );

   const int NCluster = Merger_Coll_NumHalos;
   long NPar_ThisRank_EachCluster[3]={0,0,0}, Offset[3];   // [0/1/2] --> cluster 1/2/3

   for (int c=0; c<NCluster; c++)
   {
      // get the number of particles loaded by each rank for each cluster
      long NPar_ThisCluster_EachRank[MPI_NRank];

      switch (c) {
      case 0:
         NPar_ThisRank_EachCluster[0] = NPar_EachCluster[0] / MPI_NRank + ( (MPI_Rank<NPar_EachCluster[0]%MPI_NRank)?1:0 );
         break;
      case 1:
         if (NCluster == 2)
            NPar_ThisRank_EachCluster[1] = NPar_ThisRank - NPar_ThisRank_EachCluster[0];
         else
            NPar_ThisRank_EachCluster[1] = NPar_EachCluster[1] / MPI_NRank + ( (MPI_Rank<NPar_EachCluster[1]%MPI_NRank)?1:0 );
         break;
      case 2:
         NPar_ThisRank_EachCluster[2] = NPar_ThisRank - NPar_ThisRank_EachCluster[0] - NPar_ThisRank_EachCluster[1];
         break;
      }

      MPI_Allgather( &NPar_ThisRank_EachCluster[c], 1, MPI_LONG, NPar_ThisCluster_EachRank, 1, MPI_LONG, MPI_COMM_WORLD );

      // check if the total number of particles is correct
      long NPar_Check = 0;
      for (int r=0; r<MPI_NRank; r++)
         NPar_Check += NPar_ThisCluster_EachRank[r];
         if ( NPar_Check != NPar_EachCluster[c] )
            Aux_Error( ERROR_INFO, "total number of particles in cluster %d: found (%ld) != expect (%ld) !!\n",
                       c, NPar_Check, NPar_EachCluster[c] );

      // set the file offset for this rank
      Offset[c] = 0;
      for (int r=0; r<MPI_Rank; r++)
         Offset[c] = Offset[c] + NPar_ThisCluster_EachRank[r];
   }

   if ( MPI_Rank == 0 )    Aux_Message( stdout, "done\n" );

   // load data to the particle repository

   const std::string filenames[3] = { Merger_File_Par1, Merger_File_Par2, Merger_File_Par3 };

   for ( int c=0; c<NCluster; c++ )
   {
      // load data
      if ( MPI_Rank == 0 )    Aux_Message( stdout, "   Loading cluster %d ... \n", c+1 );

      real_par_in *mass  = new real_par_in [NPar_ThisRank_EachCluster[c]];
      real_par_in *xpos  = new real_par_in [NPar_ThisRank_EachCluster[c]];
      real_par_in *ypos  = new real_par_in [NPar_ThisRank_EachCluster[c]];
      real_par_in *zpos  = new real_par_in [NPar_ThisRank_EachCluster[c]];
      real_par_in *xvel  = new real_par_in [NPar_ThisRank_EachCluster[c]];
      real_par_in *yvel  = new real_par_in [NPar_ThisRank_EachCluster[c]];
      real_par_in *zvel  = new real_par_in [NPar_ThisRank_EachCluster[c]];
      real_par_in *ptype = new real_par_in [NPar_ThisRank_EachCluster[c]];

      Read_Particles_ClusterMerger( filenames[c], Offset[c], NPar_ThisRank_EachCluster[c],
                                    xpos, ypos, zpos, xvel, yvel, zvel, mass, ptype );

#     ifndef TRACER
      for (long p=0; p<NPar_ThisRank_EachCluster[c]; p++) {
         if ( ptype[p] == PTYPE_TRACER )
            Aux_Error( ERROR_INFO,
"Tracer particles were found in the input data for cluster %d, but TRACER is not defined!\n",
                       c );
      }
#     endif

      if ( MPI_Rank == 0 ) Aux_Message( stdout, "done\n" );

      // store data to the particle repository
      if ( MPI_Rank == 0 )
         Aux_Message( stdout, "   Storing cluster %d to the particle repository ... \n", c+1 );

      // Compute offsets for assigning particles

      double coffset;
      switch (c) {
      case 0:
         coffset = 0;
         break;
      case 1:
         coffset = NPar_ThisRank_EachCluster[0];
         break;
      case 2:
         coffset = NPar_ThisRank_EachCluster[0]+NPar_ThisRank_EachCluster[1];
         break;
      }

      for (long p=0; p<NPar_ThisRank_EachCluster[c]; p++)
      {
         // particle index offset
         const long pp = p + coffset;

         // set the particle type
         ParType[pp] = real( ptype[p] );

         // --> convert to code unit before storing to the particle repository to avoid floating-point overflow
         // --> we have assumed that the loaded data are in cgs

         ParPosX[pp] = real( xpos[p] / UNIT_L );
         ParPosY[pp] = real( ypos[p] / UNIT_L );
         ParPosZ[pp] = real( zpos[p] / UNIT_L );

         if ( ptype[p] == PTYPE_TRACER ) {
            // tracer particles have zero mass
            // and their velocities will be set by
            // the grid later
            ParMass[pp] = 0.0;
            ParVelX[pp] = 0.0;
            ParVelY[pp] = 0.0;
            ParVelX[pp] = 0.0;
         } else {
            // For massive particles get their mass
            // and velocity
            ParMass[pp] = real( mass[p] / UNIT_M );
            ParVelX[pp] = real( xvel[p] / UNIT_V );
            ParVelY[pp] = real( yvel[p] / UNIT_V );
            ParVelZ[pp] = real( zvel[p] / UNIT_V );
         }

         // synchronize all particles to the physical time at the base level
         ParTime[pp] = Time[0];

      }

      delete [] mass;
      delete [] xpos;
      delete [] ypos;
      delete [] zpos;
      delete [] xvel;
      delete [] yvel;
      delete [] zvel;
      delete [] ptype;

   } // for (int c=0; c<NCluster; c++)

   if ( MPI_Rank == 0 )    Aux_Message( stdout, "done\n" );

   // shift center (assuming the center of loaded particles = [0,0,0])
   if ( MPI_Rank == 0 )    Aux_Message( stdout, "   Shifting particle center and adding bulk velocity ... " );

   real *ParPos[3] = { ParPosX, ParPosY, ParPosZ };

   const double ClusterCenter1[3]
      = { Merger_Coll_PosX1, Merger_Coll_PosY1, amr->BoxCenter[2] };
   const double ClusterCenter2[3]
      = { Merger_Coll_PosX2, Merger_Coll_PosY2, amr->BoxCenter[2] };
   const double ClusterCenter3[3]
      = { Merger_Coll_PosX3, Merger_Coll_PosY3, amr->BoxCenter[2] };

   for (long p=0; p<NPar_ThisRank_EachCluster[0]; p++) {
      if ( (int)ParType[p] != PTYPE_TRACER ) {
         ParVelX[p] += Merger_Coll_VelX1;
         ParVelY[p] += Merger_Coll_VelY1;
      }
      for (int d=0; d<3; d++)
         ParPos[d][p] += ClusterCenter1[d];
   }

   for (long p=NPar_ThisRank_EachCluster[0]; p<NPar_ThisRank_EachCluster[0]+NPar_ThisRank_EachCluster[1]; p++) {
      if ( (int)ParType[p] != PTYPE_TRACER ) {
         ParVelX[p] += Merger_Coll_VelX2;
         ParVelY[p] += Merger_Coll_VelY2;
      }
      for (int d=0; d<3; d++)
         ParPos[d][p] += ClusterCenter2[d];
   }

   for (long p=NPar_ThisRank_EachCluster[0]+NPar_ThisRank_EachCluster[1]; p<NPar_ThisRank; p++) {
      if ( (int)ParType[p] != PTYPE_TRACER ) {
         ParVelX[p] += Merger_Coll_VelX3;
         ParVelY[p] += Merger_Coll_VelY3;
      }
      for (int d=0; d<3; d++)
         ParPos[d][p] += ClusterCenter3[d];
   }

   if ( MPI_Rank == 0 )    Aux_Message( stdout, "done\n" );


   // label cluster centers
   if ( Merger_Coll_LabelCenter ) {
      if ( MPI_Rank == 0 )    Aux_Message( stdout, "   Labeling cluster centers ... " );

      const double Centers[3][3] = {  { ClusterCenter1[0], ClusterCenter1[1], ClusterCenter1[2] },
                                      { ClusterCenter2[0], ClusterCenter2[1], ClusterCenter2[2] },
                                      { ClusterCenter3[0], ClusterCenter3[1], ClusterCenter3[2] }  };
      long pidx_offset = 0;

      for (int c=0; c<NCluster; c++) {
         long   min_pidx   = -1;
         real   min_pos[3] = { NULL_REAL, NULL_REAL, NULL_REAL };
         double min_r      = __DBL_MAX__;

         // get the particle in this rank closest to the cluster center
         for (long p=pidx_offset; p<pidx_offset+NPar_ThisRank_EachCluster[c]; p++) {
            const double r = SQR( ParPos[0][p] - Centers[c][0] ) +
                             SQR( ParPos[1][p] - Centers[c][1] ) +
                             SQR( ParPos[2][p] - Centers[c][2] );
            if ( r < min_r ) {
               min_pidx   = p;
               min_r      = r;
               min_pos[0] = ParPos[0][p];
               min_pos[1] = ParPos[1][p];
               min_pos[2] = ParPos[2][p];
            }
         }

         // collect data among all ranks
         double min_r_allrank;
         int    NFound_ThisRank=0, NFound_AllRank;
         MPI_Allreduce( &min_r, &min_r_allrank, 1, MPI_DOUBLE, MPI_MIN, MPI_COMM_WORLD );
         if ( min_r == min_r_allrank ) {
            ParType[min_pidx] = PTYPE_CEN + c;
            NFound_ThisRank = 1;
         }

         // check if one and only one particle is labeled
         MPI_Allreduce( &NFound_ThisRank, &NFound_AllRank, 1, MPI_INT, MPI_SUM, MPI_COMM_WORLD );
         if ( NFound_AllRank != 1 )
            Aux_Error( ERROR_INFO, "NFound_AllRank (%d) != 1 for cluster %d !!\n", NFound_AllRank, c );

         // update the particle index offset for the next cluster
         pidx_offset += NPar_ThisRank_EachCluster[c];
      } // for (int c=0; c<NCluster; c++)

      if ( MPI_Rank == 0 )    Aux_Message( stdout, "done\n" );
   } // if ( Merger_Coll_LabelCenter )


   if ( MPI_Rank == 0 )    Aux_Message( stdout, "%s ... done\n", __FUNCTION__ );

#endif // #ifdef SUPPORT_HDF5

} // FUNCTION : Par_Init_ByFunction_ClusterMerger

#ifdef SUPPORT_HDF5

void Read_Particles_ClusterMerger( std::string filename, long offset, long num,
                                   real_par_in xpos[], real_par_in ypos[],
                                   real_par_in zpos[], real_par_in xvel[],
                                   real_par_in yvel[], real_par_in zvel[],
                                   real_par_in mass[], real_par_in ptype[] )
{

   hid_t   file_id, dataset, dataspace, memspace;
   herr_t  status;

   hsize_t start[2], stride[2], count[2], dims[2], maxdims[2];
   hsize_t start1d[1], stride1d[1], count1d[1], dims1d[1], maxdims1d[1];
   hsize_t start0[1];

   int rank;

   stride[0] = 1;
   stride[1] = 1;
   start[0] = (hsize_t)offset;

   file_id = H5Fopen(filename.c_str(), H5F_ACC_RDONLY, H5P_DEFAULT);

   dataset   = H5Dopen(file_id, "particle_position", H5P_DEFAULT);

   dataspace = H5Dget_space(dataset);

   rank      = H5Sget_simple_extent_dims(dataspace, dims, maxdims);

   count[0] = (hsize_t)num;
   count[1] = 1;

   dims[0] = count[0];
   dims[1] = 1;

   count1d[0] = (hsize_t)num;
   dims1d[0] = count1d[0];
   stride1d[0] = 1;
   start1d[0] = 0;
   start[1] = 0;

   status = H5Sselect_hyperslab(dataspace, H5S_SELECT_SET, start,
                                 stride, count, NULL);
   memspace = H5Screate_simple(1, dims1d, NULL);
   status = H5Sselect_hyperslab(memspace, H5S_SELECT_SET, start1d,
                                 stride1d, count1d, NULL);
   status = H5Dread(dataset, H5T_NATIVE_DOUBLE, memspace, dataspace,
                     H5P_DEFAULT, xpos);

   if (status < 0) {
      Aux_Message(stderr, "Could not read particle x-position!!\n");
   }

   H5Sclose(memspace);
   H5Sclose(dataspace);
   dataspace = H5Dget_space(dataset);

   start[1] = 1;

   status = H5Sselect_hyperslab(dataspace, H5S_SELECT_SET, start,
                                 stride, count, NULL);
   memspace = H5Screate_simple(1, dims1d, NULL);
   status = H5Sselect_hyperslab(memspace, H5S_SELECT_SET, start1d,
                                 stride1d, count1d, NULL);
   status = H5Dread(dataset, H5T_NATIVE_DOUBLE, memspace, dataspace,
                     H5P_DEFAULT, ypos);

   if (status < 0) {
      Aux_Message(stderr, "Could not read particle y-position!!\n");
   }

   H5Sclose(memspace);
   H5Sclose(dataspace);
   dataspace = H5Dget_space(dataset);

   start[1] = 2;

   status = H5Sselect_hyperslab(dataspace, H5S_SELECT_SET, start,
                                 stride, count, NULL);
   memspace = H5Screate_simple(1, dims1d, NULL);
   status = H5Sselect_hyperslab(memspace, H5S_SELECT_SET, start1d,
                                 stride1d, count1d, NULL);
   status = H5Dread(dataset, H5T_NATIVE_DOUBLE, memspace, dataspace,
                     H5P_DEFAULT, zpos);

   if (status < 0) {
      Aux_Message(stderr, "Could not read particle z-position!!\n");
   }

   H5Sclose(memspace);
   H5Sclose(dataspace);
   H5Dclose(dataset);

   dataset   = H5Dopen(file_id, "particle_velocity", H5P_DEFAULT);

   dataspace = H5Dget_space(dataset);

   start[1] = 0;

   status = H5Sselect_hyperslab(dataspace, H5S_SELECT_SET, start,
                                 stride, count, NULL);
   memspace = H5Screate_simple(1, dims1d, NULL);
   status = H5Sselect_hyperslab(memspace, H5S_SELECT_SET, start1d,
                                 stride1d, count1d, NULL);
   status = H5Dread(dataset, H5T_NATIVE_DOUBLE, memspace, dataspace,
                     H5P_DEFAULT, xvel);

   if (status < 0) {
      Aux_Message(stderr, "Could not read particle x-velocity!!\n");
   }

   H5Sclose(memspace);
   H5Sclose(dataspace);

   dataspace = H5Dget_space(dataset);

   start[1] = 1;

   status = H5Sselect_hyperslab(dataspace, H5S_SELECT_SET, start,
                                 stride, count, NULL);
   memspace = H5Screate_simple(1, dims1d, NULL);
   status = H5Sselect_hyperslab(memspace, H5S_SELECT_SET, start1d,
                                 stride1d, count1d, NULL);
   status = H5Dread(dataset, H5T_NATIVE_DOUBLE, memspace, dataspace,
                     H5P_DEFAULT, yvel);

   if (status < 0) {
      Aux_Message(stderr, "Could not read particle y-velocity!!\n");
   }

   H5Sclose(memspace);
   H5Sclose(dataspace);

   dataspace = H5Dget_space(dataset);

   start[1] = 2;

   status = H5Sselect_hyperslab(dataspace, H5S_SELECT_SET, start,
                                 stride, count, NULL);
   memspace = H5Screate_simple(1, dims1d, NULL);
   status = H5Sselect_hyperslab(memspace, H5S_SELECT_SET, start1d,
                                 stride1d, count1d, NULL);
   status = H5Dread(dataset, H5T_NATIVE_DOUBLE, memspace, dataspace,
                     H5P_DEFAULT, zvel);

   if (status < 0) {
      Aux_Message(stderr, "Could not read particle z-velocity!!\n");
   }

   H5Sclose(memspace);
   H5Sclose(dataspace);
   H5Dclose(dataset);

   dataset   = H5Dopen(file_id, "particle_mass", H5P_DEFAULT);

   dataspace = H5Dget_space(dataset);

   start1d[0] = (hsize_t)offset;
   start0[0] = 0;

   status = H5Sselect_hyperslab(dataspace, H5S_SELECT_SET, start1d,
                                 stride1d, count1d, NULL);
   rank      = H5Sget_simple_extent_dims(dataspace, dims1d, maxdims1d);
   memspace = H5Screate_simple(1, dims1d, NULL);
   status = H5Sselect_hyperslab(memspace, H5S_SELECT_SET, start0,
                                 stride1d, count1d, NULL);
   status = H5Dread(dataset, H5T_NATIVE_DOUBLE, memspace, dataspace,
                     H5P_DEFAULT, mass);

   if (status < 0) {
      Aux_Message( stderr, "Could not read particle mass!!\n");
   }

   H5Sclose(memspace);
   H5Sclose(dataspace);
   H5Dclose(dataset);

   dataset   = H5Dopen(file_id, "particle_type", H5P_DEFAULT);

   dataspace = H5Dget_space(dataset);

   start1d[0] = (hsize_t)offset;
   start0[0] = 0;

   status = H5Sselect_hyperslab(dataspace, H5S_SELECT_SET, start1d,
                                 stride1d, count1d, NULL);
   rank      = H5Sget_simple_extent_dims(dataspace, dims1d, maxdims1d);
   memspace = H5Screate_simple(1, dims1d, NULL);
   status = H5Sselect_hyperslab(memspace, H5S_SELECT_SET, start0,
                                 stride1d, count1d, NULL);
   status = H5Dread(dataset, H5T_NATIVE_DOUBLE, memspace, dataspace,
                     H5P_DEFAULT, ptype);

   if (status < 0) {
      Aux_Message( stderr, "Could not read particle type!!\n");
   }

   H5Sclose(memspace);
   H5Sclose(dataspace);
   H5Dclose(dataset);

   H5Fclose(file_id);

   return;

} // FUNCTION : Read_Particles_ClusterMerger

#endif // #ifdef SUPPORT_HDF5



//-------------------------------------------------------------------------------------------------------
// Function    :  Aux_Record_ClusterMerger
// Description :  Record the cluster centers
//
// Note        :  1. Invoked by main() using the function pointer "Aux_Record_User_Ptr",
//                   which must be set by a test problem initializer
//                2. Enabled by the runtime option "OPT__RECORD_USER"
//                3. This function will be called both during the program initialization and after each full update
//                4. Must enable Merger_Coll_LabelCenter
//
// Parameter   :  None
//-------------------------------------------------------------------------------------------------------
void Aux_Record_ClusterMerger()
{

   const char FileName[] = "Record__Center";
   static bool FirstTime = true;

   // header
   if ( FirstTime )
   {
      if ( MPI_Rank == 0 )
      {
         if ( Aux_CheckFileExist(FileName) )
            Aux_Message( stderr, "WARNING : file \"%s\" already exists !!\n", FileName );

         FILE *File_User = fopen( FileName, "a" );
         fprintf( File_User, "#%13s%14s",  "Time", "Step" );
         for (int c=0; c<Merger_Coll_NumHalos; c++)
            fprintf( File_User, " %13s%1d %13s%1d %13s%1d", "x", c, "y", c, "z", c );
         fprintf( File_User, "\n" );
         fclose( File_User );
      }

      FirstTime = false;
   } // if ( FirstTime )


   // get cluster centers
   double Cen[3][3] = {  { NULL_REAL, NULL_REAL, NULL_REAL },
                         { NULL_REAL, NULL_REAL, NULL_REAL },
                         { NULL_REAL, NULL_REAL, NULL_REAL }  };
   GetClusterCenter( Cen );


   // output cluster centers
   if ( MPI_Rank == 0 )
   {
      FILE *File_User = fopen( FileName, "a" );
      fprintf( File_User, "%14.7e%14ld", Time[0], Step );
      for (int c=0; c<Merger_Coll_NumHalos; c++)
         fprintf( File_User, " %14.7e %14.7e %14.7e", Cen[c][0], Cen[c][1], Cen[c][2] );
      fprintf( File_User, "\n" );
      fclose( File_User );
   }

} // FUNCTION : Aux_Record_ClusterMerger



//-------------------------------------------------------------------------------------------------------
// Function    :  GetClusterCenter
// Description :  Get the cluster centers
//
// Note        :  1. Must enable Merger_Coll_LabelCenter
//
// Parameter   :  Cen : Cluster centers
//
// Return      :  Cen[]
//-------------------------------------------------------------------------------------------------------
void GetClusterCenter( double Cen[][3] )
{

   if ( ! Merger_Coll_LabelCenter  &&  MPI_Rank == 0 )
      Aux_Message( stderr, "WARNING : Merger_Coll_LabelCenter is disabled in %s !!\n", __FUNCTION__ );


   const real *ParPos[3] = { amr->Par->PosX, amr->Par->PosY, amr->Par->PosZ };

   for (int c=0; c<Merger_Coll_NumHalos; c++) {
      double Cen_Tmp[3] = { -__FLT_MAX__, -__FLT_MAX__, -__FLT_MAX__ };   // set to -inf
      for (long p=0; p<amr->Par->NPar_AcPlusInac; p++) {
         if ( amr->Par->Type[p] == real(PTYPE_CEN+c) ) {
            for (int d=0; d<3; d++) Cen_Tmp[d] = ParPos[d][p];
            break;
         }
      }
      // use MPI_MAX since Cen_Tmp[] is initialized as -inf
      MPI_Reduce( Cen_Tmp, Cen[c], 3, MPI_DOUBLE, MPI_MAX, 0, MPI_COMM_WORLD );
   }

} // FUNCTION : GetClusterCenter

#endif // #ifdef MASSIVE_PARTICLES<|MERGE_RESOLUTION|>--- conflicted
+++ resolved
@@ -27,13 +27,9 @@
 extern double  Merger_Coll_VelY2;
 extern double  Merger_Coll_VelX3;
 extern double  Merger_Coll_VelY3;
-<<<<<<< HEAD
 extern bool    Merger_Coll_LabelCenter;
-=======
 extern long    NPar_EachCluster[3];
 extern long    NPar_AllCluster;
-
->>>>>>> 432ed03d
 
 #ifdef MASSIVE_PARTICLES
 void Read_Particles_ClusterMerger(std::string filename, long offset, long num,
