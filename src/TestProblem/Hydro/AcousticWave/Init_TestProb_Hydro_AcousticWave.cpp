#include "GAMER.h"
#include "TestProb.h"



static void OutputError();


// problem-specific global variables
// =======================================================================================
static double Acoustic_RhoAmp;      // amplitude of the density perturbation (assuming background density = 1.0)
static double Acoustic_Cs;          // sound speed
static double Acoustic_v0;          // background velocity
static int    Acoustic_Dir;         // wave direction: (0/1/2/3) --> (x/y/z/diagonal)
static double Acoustic_Sign;        // (+1/-1) --> (right/left-moving wave)
static double Acoustic_Phase0;      // initial phase shift

static double Acoustic_WaveLength;  // wavelength
// =======================================================================================




//-------------------------------------------------------------------------------------------------------
// Function    :  Validate
// Description :  Validate the compilation flags and runtime parameters for this test problem
//
// Note        :  None
//
// Parameter   :  None
//
// Return      :  None
//-------------------------------------------------------------------------------------------------------
void Validate()
{

   if ( MPI_Rank == 0 )    Aux_Message( stdout, "   Validating test problem %d ...\n", TESTPROB_ID );


// errors
#  if ( MODEL != HYDRO )
   Aux_Error( ERROR_INFO, "MODEL != HYDRO !!\n" );
#  endif

#  ifdef GRAVITY
   Aux_Error( ERROR_INFO, "GRAVITY must be disabled !!\n" );
#  endif

#  ifndef FLOAT8
   Aux_Error( ERROR_INFO, "FLOAT8 must be enabled !!\n" );
#  endif

#  ifdef COMOVING
   Aux_Error( ERROR_INFO, "COMOVING must be disabled !!\n" );
#  endif

#  ifdef PARTICLE
   Aux_Error( ERROR_INFO, "PARTICLE must be disabled !!\n" );
#  endif

#  if ( EOS != EOS_GAMMA )
   Aux_Error( ERROR_INFO, "EOS != EOS_GAMMA !!\n" );
#  endif

   if ( Acoustic_Dir == 3  &&  ( amr->BoxSize[0] != amr->BoxSize[1] || amr->BoxSize[0] != amr->BoxSize[2] )  )
      Aux_Error( ERROR_INFO, "simulation domain must be cubic for Acoustic_Dir = %d !!\n", Acoustic_Dir );

   for (int f=0; f<6; f++)
   if ( OPT__BC_FLU[f] != BC_FLU_PERIODIC )
      Aux_Error( ERROR_INFO, "please set \"OPT__BC_FLU_* = 1\" (i.e., periodic BC) !!\n" );


// warnings
   if ( MPI_Rank == 0 )
   {
      if ( !OPT__OUTPUT_USER )   Aux_Message( stdout, "WARNING : OPT__OUTPUT_USER is off !!\n" );
   }


   if ( MPI_Rank == 0 )    Aux_Message( stdout, "   Validating test problem %d ... done\n", TESTPROB_ID );

} // FUNCTION : Validate



#if ( MODEL == HYDRO )
//-------------------------------------------------------------------------------------------------------
// Function    :  SetParameter
// Description :  Load and set the problem-specific runtime parameters
//
// Note        :  1. Filename is set to "Input__TestProb" by default
//                2. Major tasks in this function:
//                   (1) load the problem-specific runtime parameters
//                   (2) set the problem-specific derived parameters
//                   (3) reset other general-purpose parameters if necessary
//                   (4) make a note of the problem-specific parameters
//
// Parameter   :  None
//
// Return      :  None
//-------------------------------------------------------------------------------------------------------
void SetParameter()
{

   if ( MPI_Rank == 0 )    Aux_Message( stdout, "   Setting runtime parameters ...\n" );


// (1) load the problem-specific runtime parameters
   const char FileName[] = "Input__TestProb";
   ReadPara_t *ReadPara  = new ReadPara_t;

// add parameters in the following format:
// --> note that VARIABLE, DEFAULT, MIN, and MAX must have the same data type
// --> some handy constants (e.g., NoMin_int, Eps_float, ...) are defined in "include/ReadPara.h"
// ********************************************************************************************************************************
// ReadPara->Add( "KEY_IN_THE_FILE",   &VARIABLE,              DEFAULT,       MIN,              MAX               );
// ********************************************************************************************************************************
   ReadPara->Add( "Acoustic_RhoAmp",   &Acoustic_RhoAmp,       -1.0,          Eps_double,       NoMax_double      );
   ReadPara->Add( "Acoustic_Cs",       &Acoustic_Cs,           -1.0,          Eps_double,       NoMax_double      );
   ReadPara->Add( "Acoustic_v0",       &Acoustic_v0,            0.0,          NoMin_double,     NoMax_double      );
   ReadPara->Add( "Acoustic_Dir",      &Acoustic_Dir,           3,            0,                3                 );
   ReadPara->Add( "Acoustic_Sign",     &Acoustic_Sign,          1.0,          NoMin_double,     NoMax_double      );
   ReadPara->Add( "Acoustic_Phase0",   &Acoustic_Phase0,        0.0,          NoMin_double,     NoMax_double      );

   ReadPara->Read( FileName );

   delete ReadPara;


// (2) set the problem-specific derived parameters
   Acoustic_WaveLength = ( Acoustic_Dir == 3 ) ? amr->BoxSize[0]/sqrt(3.0) : amr->BoxSize[Acoustic_Dir];

// force Acoustic_Sign to be +1.0/-1.0
   if ( Acoustic_Sign >= 0.0 )   Acoustic_Sign = +1.0;
   else                          Acoustic_Sign = -1.0;


// (3) reset other general-purpose parameters
//     --> a helper macro PRINT_WARNING is defined in TestProb.h
   const double End_T_Default    = Acoustic_WaveLength / Acoustic_Cs;
   const long   End_Step_Default = __INT_MAX__;

   if ( END_STEP < 0 ) {
      END_STEP = End_Step_Default;
      PRINT_WARNING( "END_STEP", END_STEP, FORMAT_LONG );
   }

   if ( END_T < 0.0 ) {
      END_T = End_T_Default;
      PRINT_WARNING( "END_T", END_T, FORMAT_REAL );
   }


// (4) make a note
   if ( MPI_Rank == 0 )
   {
      Aux_Message( stdout, "=============================================================================\n" );
      Aux_Message( stdout, "  test problem ID     = %d\n",      TESTPROB_ID );
      Aux_Message( stdout, "  density amplitude   = % 14.7e\n", Acoustic_RhoAmp );
      Aux_Message( stdout, "  sound speed         = % 14.7e\n", Acoustic_Cs );
      Aux_Message( stdout, "  background velocity = % 14.7e\n", Acoustic_v0 );
      Aux_Message( stdout, "  direction           = %d\n",      Acoustic_Dir );
      Aux_Message( stdout, "  sign (R/L)          = % 14.7e\n", Acoustic_Sign );
      Aux_Message( stdout, "  initial phase shift = % 14.7e\n", Acoustic_Phase0 );
      Aux_Message( stdout, "  wavelength          = % 14.7e\n", Acoustic_WaveLength );
      Aux_Message( stdout, "=============================================================================\n" );
   }


   if ( MPI_Rank == 0 )    Aux_Message( stdout, "   Setting runtime parameters ... done\n" );

} // FUNCTION : SetParameter



//-------------------------------------------------------------------------------------------------------
// Function    :  SetGridIC
// Description :  Set the problem-specific initial condition on grids
//
// Note        :  1. This function may also be used to estimate the numerical errors when OPT__OUTPUT_USER is enabled
//                   --> In this case, it should provide the analytical solution at the given "Time"
//                2. This function will be invoked by multiple OpenMP threads when OPENMP is enabled
//                   --> Please ensure that everything here is thread-safe
//                3. Even when DUAL_ENERGY is adopted for HYDRO, one does NOT need to set the dual-energy variable here
//                   --> It will be calculated automatically
//
// Parameter   :  fluid    : Fluid field to be initialized
//                x/y/z    : Physical coordinates
//                Time     : Physical time
//                lv       : Target refinement level
//                AuxArray : Auxiliary array
//
// Return      :  fluid
//-------------------------------------------------------------------------------------------------------
void SetGridIC( real fluid[], const double x, const double y, const double z, const double Time,
                const int lv, double AuxArray[] )
{

// assuming EOS_GAMMA
   const double _Gamma_m1 = 1.0/(GAMMA-1.0);

   double r, v1, P0, P1, Phase, WaveK, WaveW;
   double Dens, Mom, MomX, MomY, MomZ, Pres, Eint, Etot;

   switch ( Acoustic_Dir ) {
      case 0:  r = x;                        break;
      case 1:  r = y;                        break;
      case 2:  r = z;                        break;
      case 3:  r = ( x + y + z )/sqrt(3.0);  break;
   }
   r -= Acoustic_v0*Time;

   v1    = Acoustic_Sign*Acoustic_Cs*Acoustic_RhoAmp;
   P0    = SQR(Acoustic_Cs)/GAMMA;
   P1    = SQR(Acoustic_Cs)*Acoustic_RhoAmp;

   WaveK = 2.0*M_PI/Acoustic_WaveLength;
   WaveW = 2.0*M_PI/(Acoustic_WaveLength/Acoustic_Cs);
   Phase = WaveK*r - Acoustic_Sign*WaveW*Time + Acoustic_Phase0;

<<<<<<< HEAD
   Dens  = 1.0 + Acoustic_RhoAmp*sin(Phase);
   // Mom   = Dens*( v1*sin(Phase) + Acoustic_v0 );
=======
   // Dens  = 1.0 + Acoustic_RhoAmp*cos(Phase);
   Dens  = 1.0 + Acoustic_RhoAmp*sin(Phase);
   // Mom   = Dens*( v1*cos(Phase) + Acoustic_v0 );
>>>>>>> c5ad36f9
   Mom   = 1.0*( v1*sin(Phase) + Acoustic_v0 );

   switch ( Acoustic_Dir ) {
      case 0:  MomX = Mom;            MomY = 0.0;   MomZ = 0.0;   break;
      case 1:  MomX = 0.0;            MomY = Mom;   MomZ = 0.0;   break;
      case 2:  MomX = 0.0;            MomY = 0.0;   MomZ = Mom;   break;
      case 3:  MomX = Mom/sqrt(3.0);  MomY = MomX;  MomZ = MomX;  break;
   }

<<<<<<< HEAD
   // Pres  = P0 + P1*sin(Phase);
=======
   // Pres  = P0 + P1*cos(Phase);
>>>>>>> c5ad36f9
   // Eint  = EoS_DensPres2Eint_CPUPtr( Dens, Pres, NULL, EoS_AuxArray_Flt,
   //                                   EoS_AuxArray_Int, h_EoS_Table );   // assuming EoS requires no passive scalars
   // Etot  = Hydro_ConEint2Etot( Dens, MomX, MomY, MomZ, Eint, 0.0 );     // do NOT include magnetic energy here
   const real h0 = P0/(GAMMA-1.0) + 0.5 * 1.0 * Acoustic_v0 * Acoustic_v0 + P0;
   Etot = P0 / (GAMMA-1.0) + 0.5 * 1.0 * Acoustic_v0 * Acoustic_v0 + Acoustic_RhoAmp * sin(Phase) * h0;

// set the output array
   fluid[DENS] = Dens;
   fluid[MOMX] = MomX;
   fluid[MOMY] = MomY;
   fluid[MOMZ] = MomZ;
   fluid[ENGY] = Etot;

} // FUNCTION : SetGridIC



//-------------------------------------------------------------------------------------------------------
// Function    :  OutputError
// Description :  Output the L1 error
//
// Note        :  1. Invoke Output_L1Error()
//                2. Use SetGridIC() to provide the analytical solution at any given time
//
// Parameter   :  None
//
// Return      :  None
//-------------------------------------------------------------------------------------------------------
void OutputError()
{

   const char Prefix[100]     = "AcousticWave";
   const OptOutputPart_t Part = OUTPUT_X + Acoustic_Dir;

   Output_L1Error( SetGridIC, NULL, Prefix, Part, OUTPUT_PART_X, OUTPUT_PART_Y, OUTPUT_PART_Z );

} // FUNCTION : OutputError
#endif // #if ( MODEL == HYDRO )



//-------------------------------------------------------------------------------------------------------
// Function    :  Init_TestProb_Hydro_AcousticWave
// Description :  Test problem initializer
//
// Note        :  None
//
// Parameter   :  None
//
// Return      :  None
//-------------------------------------------------------------------------------------------------------
void Init_TestProb_Hydro_AcousticWave()
{

   if ( MPI_Rank == 0 )    Aux_Message( stdout, "%s ...\n", __FUNCTION__ );


// validate the compilation flags and runtime parameters
   Validate();


#  if ( MODEL == HYDRO )
// set the problem-specific runtime parameters
   SetParameter();


// set the function pointers of various problem-specific routines
   Init_Function_User_Ptr = SetGridIC;
   Output_User_Ptr        = OutputError;
#  endif // #if ( MODEL == HYDRO )


   if ( MPI_Rank == 0 )    Aux_Message( stdout, "%s ... done\n", __FUNCTION__ );

} // FUNCTION : Init_TestProb_Hydro_AcousticWave<|MERGE_RESOLUTION|>--- conflicted
+++ resolved
@@ -218,14 +218,9 @@
    WaveW = 2.0*M_PI/(Acoustic_WaveLength/Acoustic_Cs);
    Phase = WaveK*r - Acoustic_Sign*WaveW*Time + Acoustic_Phase0;
 
-<<<<<<< HEAD
-   Dens  = 1.0 + Acoustic_RhoAmp*sin(Phase);
-   // Mom   = Dens*( v1*sin(Phase) + Acoustic_v0 );
-=======
    // Dens  = 1.0 + Acoustic_RhoAmp*cos(Phase);
    Dens  = 1.0 + Acoustic_RhoAmp*sin(Phase);
    // Mom   = Dens*( v1*cos(Phase) + Acoustic_v0 );
->>>>>>> c5ad36f9
    Mom   = 1.0*( v1*sin(Phase) + Acoustic_v0 );
 
    switch ( Acoustic_Dir ) {
@@ -235,11 +230,7 @@
       case 3:  MomX = Mom/sqrt(3.0);  MomY = MomX;  MomZ = MomX;  break;
    }
 
-<<<<<<< HEAD
-   // Pres  = P0 + P1*sin(Phase);
-=======
    // Pres  = P0 + P1*cos(Phase);
->>>>>>> c5ad36f9
    // Eint  = EoS_DensPres2Eint_CPUPtr( Dens, Pres, NULL, EoS_AuxArray_Flt,
    //                                   EoS_AuxArray_Int, h_EoS_Table );   // assuming EoS requires no passive scalars
    // Etot  = Hydro_ConEint2Etot( Dens, MomX, MomY, MomZ, Eint, 0.0 );     // do NOT include magnetic energy here
