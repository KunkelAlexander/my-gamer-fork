--- conflicted
+++ resolved
@@ -203,21 +203,11 @@
 // shift center (assuming the center of loaded particles = [0,0,0])
    if ( MPI_Rank == 0 )    Aux_Message( stdout, "   Shifting particle center ... " );
 
-<<<<<<< HEAD
-   for (int p=0; p<NPar_MyRank; p++)
+   for (int p=0; p<NPar_ThisRank; p++)
    {
       amr->Par->PosX[p] += amr->BoxCenter[0];
       amr->Par->PosY[p] += amr->BoxCenter[1];
       amr->Par->PosZ[p] += amr->BoxCenter[2];
-=======
-   const double BoxCenter[3] = { 0.5*amr->BoxSize[0], 0.5*amr->BoxSize[1], 0.5*amr->BoxSize[2] };
-
-   for (int p=0; p<NPar_ThisRank; p++)
-   {
-      ParPosX[p] += BoxCenter[0];
-      ParPosY[p] += BoxCenter[1];
-      ParPosZ[p] += BoxCenter[2];
->>>>>>> 19162aca
    }
 
    if ( MPI_Rank == 0 )    Aux_Message( stdout, "done\n" );
