#include "GAMER.h"
#include "TestProb.h"



// problem-specific global variables
// =======================================================================================
static char    AGORA_VcProf_Filename[1000];     // filename of the circular velocity radial profile
       char    AGORA_HaloPar_Filename[1000];    // filename of the halo  particles
       char    AGORA_DiskPar_Filename[1000];    // filename of the disk  particles
       char    AGORA_BulgePar_Filename[1000];   // filename of the bulge particles
static double  AGORA_DiskScaleLength;           // disk scale length
static double  AGORA_DiskScaleHeight;           // disk scale height
static double  AGORA_DiskTotalMass;             // disk total mass (gas + stars)
static double  AGORA_DiskGasMassFrac;           // disk gas mass fraction (disk_gas_mass / disk_total_mass)
static double  AGORA_DiskGasTemp;               // disk gas temperature
static double  AGORA_HaloGasNumDensH;           // halo atomic hydrogen number density (halo_gas_mass_density / atomic_hydrogen_mass)
static double  AGORA_HaloGasTemp;               // halo gas temperature

       bool    AGORA_UseMetal = false;          // add and advect a metal density field
                                                // --> to enable this option, one must
                                                //     (1) set AGORA_(Disk/Halo)MetalMassFrac properly
                                                //     (2) set NCOMP_PASSIVE_USER>=1 and PAR_NATT_USER>=1 in the Makefile
                                                // --> necessary if one wants to enable metal_cooling in Grackle
static double  AGORA_DiskMetalMassFrac;         // disk metal mass fraction (disk_metal_mass / disk_gas_mass)
static double  AGORA_HaloMetalMassFrac;         // halo metal mass fraction (halo_metal_mass / halo_gas_mass)


static double  AGORA_DiskGasDens0;              // disk gas mass density coefficient
static double  AGORA_HaloGasDens;               // halo gas mass density
static double  AGORA_HaloGasPres;               // halo gas pressure
static double *AGORA_VcProf = NULL;             // circular velocity radial profile [radius, velocity]
static int     AGORA_VcProf_NBin;               // number of radial bin in AGORA_VcProf
// =======================================================================================


// problem-specific function prototypes
double GaussianQuadratureIntegrate( const double dx, const double dy, const double dz, const double ds );
bool Flag_AGORA( const int i, const int j, const int k, const int lv, const int PID, const double Threshold );
#ifdef PARTICLE
void Par_Init_ByFunction_AGORA( const long NPar_ThisRank, const long NPar_AllRank,
                                real *ParMass, real *ParPosX, real *ParPosY, real *ParPosZ,
                                real *ParVelX, real *ParVelY, real *ParVelZ, real *ParTime,
                                real *AllAttribute[PAR_NATT_TOTAL] );
#endif




//-------------------------------------------------------------------------------------------------------
// Function    :  Validate
// Description :  Validate the compilation flags and runtime parameters for this test problem
//
// Note        :  None
//
// Parameter   :  None
//
// Return      :  None
//-------------------------------------------------------------------------------------------------------
void Validate()
{

   if ( MPI_Rank == 0 )    Aux_Message( stdout, "   Validating test problem %d ...\n", TESTPROB_ID );


#  if ( MODEL != HYDRO )
   Aux_Error( ERROR_INFO, "MODEL != HYDRO !!\n" );
#  endif

#  ifndef PARTICLE
   Aux_Error( ERROR_INFO, "PARTICLE must be enabled !!\n" );
#  endif

#  ifndef GRAVITY
   Aux_Error( ERROR_INFO, "GRAVITY must be enabled !!\n" );
#  endif

#  ifdef COMOVING
   Aux_Error( ERROR_INFO, "COMOVING must be disabled !!\n" );
#  endif

   if ( !OPT__UNIT )
      Aux_Error( ERROR_INFO, "OPT__UNIT must be enabled !!\n" );

   for (int f=0; f<6; f++)
   if ( OPT__BC_FLU[f] == BC_FLU_PERIODIC )
      Aux_Error( ERROR_INFO, "do not use periodic BC (OPT__BC_FLU* = 1) for this test !!\n" );

#  ifdef GRAVITY
   if ( OPT__BC_POT == BC_POT_PERIODIC )
      Aux_Error( ERROR_INFO, "do not use periodic BC (OPT__BC_POT = 1) for this test !!\n" );
#  endif

#  ifdef PARTICLE
   if ( OPT__INIT == INIT_BY_FUNCTION  &&  amr->Par->Init != PAR_INIT_BY_FUNCTION )
      Aux_Error( ERROR_INFO, "please set PAR_INIT = 1 (by FUNCTION) !!\n" );
#  endif

#  if ( COORDINATE == CARTESIAN )
   if (  !Mis_CompareRealValue( amr->dh[0][0], amr->dh[0][1], NULL, false )  ||
         !Mis_CompareRealValue( amr->dh[0][0], amr->dh[0][2], NULL, false )    )
      Aux_Error( ERROR_INFO, "only work with cubic cells --> dh[lv=0] = (%20.14e, %20.14e, %20.14e) !!\n",
                 amr->dh[0][0], amr->dh[0][1], amr->dh[0][2] );
#  else
      Aux_Error( ERROR_INFO, "only work with the Cartesian coordinates !!\n" );
#  endif


   if ( MPI_Rank == 0 )
   {
#     if ( FLU_SCHEME != MHM )
         Aux_Message( stderr, "WARNING : it's recommended to adopt the MHM scheme for this test !!\n" );
#     endif

#     ifndef DUAL_ENERGY
         Aux_Message( stderr, "WARNING : it's recommended to enable DUAL_ENERGY for this test !!\n" );
#     endif

#     if ( MODEL == HYDRO  ||  MODEL == MHD )
      if ( MINMOD_COEFF > 1.5 )
         Aux_Message( stderr, "WARNING : it's recommended to set MINMOD_COEFF <= 1.5 for this test !!\n" );

      if ( !JEANS_MIN_PRES )
         Aux_Message( stderr, "WARNING : it's recommended to enable JEANS_MIN_PRES for this test !!\n" );
#     endif

      if ( FLAG_BUFFER_SIZE < 5 )
         Aux_Message( stderr, "WARNING : it's recommended to set FLAG_BUFFER_SIZE >= 5 for this test !!\n" );

      if ( FLAG_BUFFER_SIZE_MAXM1_LV < 2 )
         Aux_Message( stderr, "WARNING : it's recommended to set FLAG_BUFFER_SIZE_MAXM1_LV >= 2 for this test !!\n" );

      if ( amr->BoxSize[0] != amr->BoxSize[1]  ||  amr->BoxSize[0] != amr->BoxSize[2] )
         Aux_Message( stderr, "WARNING : non-cubic box (are you sure) !!\n" );

      if ( INIT_SUBSAMPLING_NCELL != 0 )
         Aux_Message( stderr, "WARNING : INIT_SUBSAMPLING_NCELL (%d) != 0 will lead to non-uniform initial disk temperature !!\n",
                      INIT_SUBSAMPLING_NCELL );
   } // if ( MPI_Rank == 0 )


   if ( MPI_Rank == 0 )    Aux_Message( stdout, "   Validating test problem %d ... done\n", TESTPROB_ID );

} // FUNCTION : Validate



#if ( MODEL == HYDRO  &&  defined PARTICLE )
//-------------------------------------------------------------------------------------------------------
// Function    :  SetParameter
// Description :  Load and set the problem-specific runtime parameters
//
// Note        :  1. Filename is set to "Input__TestProb" by default
//                2. Major tasks in this function:
//                   (1) load the problem-specific runtime parameters
//                   (2) set the problem-specific derived parameters
//                   (3) reset other general-purpose parameters if necessary
//                   (4) make a note of the problem-specific parameters
//
// Parameter   :  None
//
// Return      :  None
//-------------------------------------------------------------------------------------------------------
void SetParameter()
{

   if ( MPI_Rank == 0 )    Aux_Message( stdout, "   Setting runtime parameters ...\n" );


// (1) load the problem-specific runtime parameters
   const char FileName[] = "Input__TestProb";
   ReadPara_t *ReadPara  = new ReadPara_t;

// add parameters in the following format:
// --> note that VARIABLE, DEFAULT, MIN, and MAX must have the same data type
// --> some handy constants (e.g., NoMin_int, Eps_float, ...) are defined in "include/ReadPara.h"
// ********************************************************************************************************************************
// ReadPara->Add( "KEY_IN_THE_FILE",         &VARIABLE,                 DEFAULT,       MIN,              MAX               );
// ********************************************************************************************************************************
   ReadPara->Add( "AGORA_VcProf_Filename",    AGORA_VcProf_Filename,    Useless_str,   Useless_str,      Useless_str       );
   ReadPara->Add( "AGORA_HaloPar_Filename",   AGORA_HaloPar_Filename,   Useless_str,   Useless_str,      Useless_str       );
   ReadPara->Add( "AGORA_DiskPar_Filename",   AGORA_DiskPar_Filename,   Useless_str,   Useless_str,      Useless_str       );
   ReadPara->Add( "AGORA_BulgePar_Filename",  AGORA_BulgePar_Filename,  Useless_str,   Useless_str,      Useless_str       );
   ReadPara->Add( "AGORA_DiskScaleLength",   &AGORA_DiskScaleLength,    -1.0,          Eps_double,       NoMax_double      );
   ReadPara->Add( "AGORA_DiskScaleHeight",   &AGORA_DiskScaleHeight,    -1.0,          Eps_double,       NoMax_double      );
   ReadPara->Add( "AGORA_DiskTotalMass",     &AGORA_DiskTotalMass,      -1.0,          Eps_double,       NoMax_double      );
   ReadPara->Add( "AGORA_DiskGasMassFrac",   &AGORA_DiskGasMassFrac,    -1.0,          Eps_double,       NoMax_double      );
   ReadPara->Add( "AGORA_DiskGasTemp",       &AGORA_DiskGasTemp,        -1.0,          Eps_double,       NoMax_double      );
   ReadPara->Add( "AGORA_HaloGasNumDensH",   &AGORA_HaloGasNumDensH,    -1.0,          Eps_double,       NoMax_double      );
   ReadPara->Add( "AGORA_HaloGasTemp",       &AGORA_HaloGasTemp,        -1.0,          Eps_double,       NoMax_double      );
   ReadPara->Add( "AGORA_UseMetal",          &AGORA_UseMetal,            false,        Useless_bool,     Useless_bool      );
   ReadPara->Add( "AGORA_DiskMetalMassFrac", &AGORA_DiskMetalMassFrac,   0.0,          0.0,              1.0               );
   ReadPara->Add( "AGORA_HaloMetalMassFrac", &AGORA_HaloMetalMassFrac,   0.0,          0.0,              1.0               );

   ReadPara->Read( FileName );

   delete ReadPara;

// check the runtime parameters
#  ifdef SUPPORT_GRACKLE
   if ( GRACKLE_METAL  &&  !AGORA_UseMetal )
      Aux_Error( ERROR_INFO, "please enable \"AGORA_UseMetal\" for \"GRACKLE_METAL\" !!\n" );
#  endif

// convert to code units
   AGORA_DiskScaleLength *= Const_kpc  / UNIT_L;
   AGORA_DiskScaleHeight *= Const_kpc  / UNIT_L;
   AGORA_DiskTotalMass   *= Const_Msun / UNIT_M;
   AGORA_DiskGasTemp     *= Const_kB   / UNIT_E;
   AGORA_HaloGasNumDensH *= 1.0        * CUBE(UNIT_L);
   AGORA_HaloGasTemp     *= Const_kB   / UNIT_E;

// load the circular velocity radial profile
   if ( OPT__INIT != INIT_BY_RESTART )
   {
      const bool RowMajor_No = false;     // load data into the column-major order
      const bool AllocMem_Yes = true;     // allocate memory for AGORA_VcProf
      const int  NCol        = 2;         // total number of columns to load
      const int  Col[NCol]   = {0, 1};    // target columns: (radius, density)

      AGORA_VcProf_NBin = Aux_LoadTable( AGORA_VcProf, AGORA_VcProf_Filename, NCol, Col, RowMajor_No, AllocMem_Yes );

//    convert to code units (assuming the loaded radius and velocity are in kpc and km/s, respectively)
      double *Prof_R = AGORA_VcProf + 0*AGORA_VcProf_NBin;
      double *Prof_V = AGORA_VcProf + 1*AGORA_VcProf_NBin;

      for (int b=0; b<AGORA_VcProf_NBin; b++)
      {
         Prof_R[b] *= Const_kpc / UNIT_L;
         Prof_V[b] *= Const_km  / UNIT_V;
      }
   }


// (2) set the problem-specific derived parameters
   const bool CheckMinPres_Yes = true;
   AGORA_DiskGasDens0 = AGORA_DiskTotalMass*AGORA_DiskGasMassFrac / ( 4.0*M_PI*SQR(AGORA_DiskScaleLength)*AGORA_DiskScaleHeight );
   AGORA_HaloGasDens  = AGORA_HaloGasNumDensH*Const_mH/UNIT_M;
   AGORA_HaloGasPres  = Hydro_Temperature2Pressure( AGORA_HaloGasDens, AGORA_HaloGasTemp, MOLECULAR_WEIGHT, Const_mH/UNIT_M,
                                                    CheckMinPres_Yes, MIN_PRES );


// (3) reset other general-purpose parameters
//     --> a helper macro PRINT_WARNING is defined in TestProb.h
   const long   End_Step_Default = __INT_MAX__;
   const double End_T_Default    =  500.0*Const_Myr/UNIT_T;

   if ( END_STEP < 0 ) {
      END_STEP = End_Step_Default;
      PRINT_WARNING( "END_STEP", END_STEP, FORMAT_LONG );
   }

   if ( END_T < 0.0 ) {
      END_T = End_T_Default;
      PRINT_WARNING( "END_T", END_T, FORMAT_REAL );
   }


// (4) make a note
   if ( MPI_Rank == 0 )
   {
      Aux_Message( stdout, "=============================================================================\n" );
      Aux_Message( stdout, "  test problem ID   = %d\n",             TESTPROB_ID                               );
      Aux_Message( stdout, "  VcProf_Filename   = %s\n",             AGORA_VcProf_Filename                     );
      Aux_Message( stdout, "  HaloPar_Filename  = %s\n",             AGORA_HaloPar_Filename                    );
      Aux_Message( stdout, "  DiskPar_Filename  = %s\n",             AGORA_DiskPar_Filename                    );
      Aux_Message( stdout, "  BulgePar_Filename = %s\n",             AGORA_BulgePar_Filename                   );
      Aux_Message( stdout, "  DiskScaleLength   = %13.7e kpc\n",     AGORA_DiskScaleLength * UNIT_L/Const_kpc  );
      Aux_Message( stdout, "  DiskScaleHeight   = %13.7e kpc\n",     AGORA_DiskScaleHeight * UNIT_L/Const_kpc  );
      Aux_Message( stdout, "  DiskTotalMass     = %13.7e Msun\n",    AGORA_DiskTotalMass   * UNIT_M/Const_Msun );
      Aux_Message( stdout, "  DiskGasMassFrac   = %13.7e\n",         AGORA_DiskGasMassFrac                     );
      Aux_Message( stdout, "  DiskGasTemp       = %13.7e K\n",       AGORA_DiskGasTemp     * UNIT_E/Const_kB   );
      Aux_Message( stdout, "  HaloGasNumDensH   = %13.7e cm^{-3}\n", AGORA_HaloGasNumDensH / CUBE(UNIT_L)      );
      Aux_Message( stdout, "  HaloGasTemp       = %13.7e K\n",       AGORA_HaloGasTemp     * UNIT_E/Const_kB   );
      Aux_Message( stdout, "  UseMetal          = %d\n",             AGORA_UseMetal                            );
      if ( AGORA_UseMetal ) {
      Aux_Message( stdout, "  DiskMetalMassFrac = %13.7e\n",         AGORA_DiskMetalMassFrac                   );
      Aux_Message( stdout, "  HaloMetalMassFrac = %13.7e\n",         AGORA_HaloMetalMassFrac                   ); }
      Aux_Message( stdout, "=============================================================================\n" );
   }


   if ( MPI_Rank == 0 )    Aux_Message( stdout, "   Setting runtime parameters ... done\n" );

} // FUNCTION : SetParameter



//-------------------------------------------------------------------------------------------------------
// Function    :  SetGridIC
// Description :  Initialize the gas disk and halo for the AGORA isolated galaxy test
//
// Note        :  1. We do NOT truncate gas disk. Instead, we ensure pressure balance between gas disk and halo.
//                2. This function will be invoked by multiple OpenMP threads when OPENMP is enabled
//                   --> Please ensure that everything here is thread-safe
//                3. Even when DUAL_ENERGY is adopted for HYDRO, one does NOT need to set the dual-energy variable here
//                   --> It will be calculated automatically
//
// Parameter   :  fluid    : Fluid field to be initialized
//                x/y/z    : Physical coordinates
//                Time     : Physical time
//                lv       : Target refinement level
//                AuxArray : Auxiliary array
//
// Return      :  fluid
//-------------------------------------------------------------------------------------------------------
void SetGridIC( real fluid[], const double x, const double y, const double z, const double Time,
                const int lv, double AuxArray[] )
{

// check
#  ifdef GAMER_DEBUG
   if ( AGORA_UseMetal  &&  Idx_Metal == Idx_Undefined )
      Aux_Error( ERROR_INFO, "Idx_Metal is undefined for \"AGORA_UseMetal\" !!\n" );
#  endif

   const bool   CheckMinPres_Yes = true;
   const double dx               = x - amr->BoxCenter[0];
   const double dy               = y - amr->BoxCenter[1];
   const double dz               = z - amr->BoxCenter[2];
   const double r                = sqrt( SQR(dx) + SQR(dy) );
   const double h                = fabs( dz );

   double DiskGasDens, DiskGasPres, DiskGasVel;

// use the 5-point Gaussian quadrature integration to improve the accuracy of the average cell density
// --> we don't want to use the sub-sampling for that purpose since it will break the initial uniform temperature
// DiskGasDens = AGORA_DiskGasDens0 * exp( -r/AGORA_DiskScaleLength ) * exp( -h/AGORA_DiskScaleHeight );
<<<<<<< HEAD
   DiskGasDens = GaussianQuadratureIntegrate( dx, dy, dz, amr->dh[lv][0] );   // assuming cubic cells
   DiskGasPres = CPU_Temperature2Pressure( DiskGasDens, AGORA_DiskGasTemp, MOLECULAR_WEIGHT, Const_mH/UNIT_M,
                                           CheckMinPres_Yes, MIN_PRES );
=======
   DiskGasDens = GaussianQuadratureIntegrate( dx, dy, dz, amr->dh[lv] );
   DiskGasPres = Hydro_Temperature2Pressure( DiskGasDens, AGORA_DiskGasTemp, MOLECULAR_WEIGHT, Const_mH/UNIT_M,
                                             CheckMinPres_Yes, MIN_PRES );
>>>>>>> 023513cc

// disk component
   if ( DiskGasPres > AGORA_HaloGasPres )
   {
//    perform linear interpolation to get the gas circular velocity at r
      const double *Prof_R = AGORA_VcProf + 0*AGORA_VcProf_NBin;
      const double *Prof_V = AGORA_VcProf + 1*AGORA_VcProf_NBin;

      if (  ( DiskGasVel = Mis_InterpolateFromTable(AGORA_VcProf_NBin, Prof_R, Prof_V, r) ) == NULL_REAL  )
         Aux_Error( ERROR_INFO, "interpolation failed at radius %13.7e !!\n", r );

      fluid[DENS] = DiskGasDens;
      fluid[MOMX] = -dy/r*DiskGasVel*fluid[DENS];
      fluid[MOMY] = +dx/r*DiskGasVel*fluid[DENS];
      fluid[MOMZ] = 0.0;
      fluid[ENGY] = DiskGasPres / ( GAMMA - 1.0 )
                    + 0.5*( SQR(fluid[MOMX]) + SQR(fluid[MOMY]) + SQR(fluid[MOMZ]) ) / fluid[DENS];

      if ( AGORA_UseMetal )
      fluid[Idx_Metal] = fluid[DENS]*AGORA_DiskMetalMassFrac;
   }

// halo component
   else
   {
      fluid[DENS] = AGORA_HaloGasDens;
      fluid[MOMX] = 0.0;
      fluid[MOMY] = 0.0;
      fluid[MOMZ] = 0.0;
      fluid[ENGY] = AGORA_HaloGasPres / ( GAMMA - 1.0 )
                    + 0.5*( SQR(fluid[MOMX]) + SQR(fluid[MOMY]) + SQR(fluid[MOMZ]) ) / fluid[DENS];

      if ( AGORA_UseMetal )
      fluid[Idx_Metal] = fluid[DENS]*AGORA_HaloMetalMassFrac;
   } // if ( DiskPres > AGORA_HaloGasPres ) ... else ...

} // FUNCTION : SetGridIC


//-------------------------------------------------------------------------------------------------------
// Function    :  GaussianQuadratureIntegrate
// Description :  Use the 5-point Gaussian quadrature integration to calculate the average density of a given cell
//
// Note        :  1. This function mimics the AGORA isolated galaxy setup implemented in Enzo
//                2. Ref: http://mathworld.wolfram.com/Legendre-GaussQuadrature.html
//                        https://en.wikipedia.org/wiki/Gaussian_quadrature
//                3. 1D: Int[ f(x), {a,b} ] ~ 0.5*(b-a)*Sum_i[ weight_i*f( 0.5*(b-a)*abscissas_i + 0.5*(a+b) ) ]
//                   3D: Int[ f(x,y,z), { {xc-0.5*dx,xc+0.5*dx}, {yc-0.5*dy,yc+0.5*dy}, {zc-0.5*dz,zc+0.5*dz} } ]
//                       ~ dx*dy*dz/8 * Sum_i,j,k[ weight_i*weight_j*weight_k
//                                                 *f( xc+0.5*dx*abscissas_i, yc+0.5*dy*abscissas_j, zc+0.5*dz*abscissas_k ) ]
//
// Parameter   :  dx/dy/dz : Central coordinates of the target cell relative to the box center
//                ds       : Cell size
//
// Return      :  Average density
//-------------------------------------------------------------------------------------------------------
double GaussianQuadratureIntegrate( const double dx, const double dy, const double dz, const double ds )
{

   const int    NPoint            = 5;
   const double abscissas[NPoint] = { -0.90617984593866, -0.53846931010568, +0.0,              +0.53846931010568, +0.90617984593866 };
   const double weight   [NPoint] = { +0.23692688505619, +0.47862867049937, +0.56888888888889, +0.47862867049937, +0.23692688505619 };
   const double ds_2              = 0.5*ds;

   double dxx, dyy, dzz, r, h;
   double Dens = 0;

   for (int k=0; k<NPoint; k++)  {  dzz = dz + ds_2*abscissas[k];
                                    h   = fabs( dzz );
   for (int j=0; j<NPoint; j++)  {  dyy = dy + ds_2*abscissas[j];
   for (int i=0; i<NPoint; i++)  {  dxx = dx + ds_2*abscissas[i];
                                    r   = sqrt( SQR(dxx) + SQR(dyy) );

     Dens += weight[i]*weight[j]*weight[k] * exp( -r/AGORA_DiskScaleLength ) * exp( -h/AGORA_DiskScaleHeight );

   }}}

   Dens *= AGORA_DiskGasDens0/8.0;

   return Dens;

} // FUNCTION : GaussianQuadratureIntegrate



//-------------------------------------------------------------------------------------------------------
// Function    :  End_AGORA
// Description :  Free memory before terminating the program
//
// Note        :  1. Linked to the function pointer "End_User_Ptr" to replace "End_User()"
//
// Parameter   :  None
//-------------------------------------------------------------------------------------------------------
void End_AGORA()
{

   delete [] AGORA_VcProf;
   AGORA_VcProf = NULL;

} // FUNCTION : End_AGORA



//-------------------------------------------------------------------------------------------------------
// Function    :  AddNewField_AGORA
// Description :  Add the problem-specific grid fields
//
// Note        :  1. Ref: https://github.com/gamer-project/gamer/wiki/Adding-New-Simulations#v-add-problem-specific-grid-fields-and-particle-attributes
//                2. Invoke AddField() for each of the problem-specific field:
//                   --> Field label sent to AddField() will be used as the output name of the field
//                   --> Field index returned by AddField() can be used to access the field data
//                3. Pre-declared field indices are put in Field.h
//
// Parameter   :  None
//
// Return      :  None
//-------------------------------------------------------------------------------------------------------
void AddNewField_AGORA()
{

// add the metallicity field only if it has not been done
// --> since Grackle may already add this field automatically when GRACKLE_METAL is enabled
// --> also note that "Idx_Metal" has been predefined in Field.h
   if ( AGORA_UseMetal  &&  Idx_Metal == Idx_Undefined )
      Idx_Metal = AddField( "Metal", NORMALIZE_NO );

} // FUNCTION : AddNewField_AGORA



//-------------------------------------------------------------------------------------------------------
// Function    :  AddNewParticleAttribute_AGORA
// Description :  Add the problem-specific particle attributes
//
// Note        :  1. Ref: https://github.com/gamer-project/gamer/wiki/Adding-New-Simulations#v-add-problem-specific-grid-fields-and-particle-attributes
//                2. Invoke AddParticleField() for each of the problem-specific particle attribute:
//                   --> Attribute label sent to AddParticleField() will be used as the output name of the attribute
//                   --> Attribute index returned by AddParticleField() can be used to access the particle attribute data
//                3. Pre-declared attribute indices are put in Field.h
//
// Parameter   :  None
//
// Return      :  None
//-------------------------------------------------------------------------------------------------------
void AddNewParticleAttribute_AGORA()
{

// "Idx_ParMetalFrac" has been predefined in Field.h
   if ( AGORA_UseMetal  &&  Idx_ParMetalFrac == Idx_Undefined )
      Idx_ParMetalFrac = AddParticleAttribute( "ParMetalFrac" );

} // FUNCTION : AddNewParticleAttribute_AGORA
#endif // #if ( MODEL == HYDRO  &&  defined PARTICLE )



//-------------------------------------------------------------------------------------------------------
// Function    :  Init_TestProb_Hydro_AGORA_IsolatedGalaxy
// Description :  Test problem initializer
//
// Note        :  None
//
// Parameter   :  None
//
// Return      :  None
//-------------------------------------------------------------------------------------------------------
void Init_TestProb_Hydro_AGORA_IsolatedGalaxy()
{

   if ( MPI_Rank == 0 )    Aux_Message( stdout, "%s ...\n", __FUNCTION__ );


// validate the compilation flags and runtime parameters
   Validate();


#  if ( MODEL == HYDRO  &&  defined PARTICLE )
// set the problem-specific runtime parameters
   SetParameter();


// set the function pointers of various problem-specific routines
   Init_Function_User_Ptr      = SetGridIC;
   Init_Field_User_Ptr         = AddNewField_AGORA;
   Output_User_Ptr             = NULL;
   Flag_User_Ptr               = Flag_AGORA;
   Mis_GetTimeStep_User_Ptr    = NULL;
   Aux_Record_User_Ptr         = NULL;
   BC_User_Ptr                 = NULL;
   Flu_ResetByUser_Func_Ptr    = NULL;
   End_User_Ptr                = End_AGORA;
   Init_ExternalAcc_Ptr        = NULL;
   Init_ExternalPot_Ptr        = NULL;
   Par_Init_ByFunction_Ptr     = Par_Init_ByFunction_AGORA;
   Par_Init_Attribute_User_Ptr = AddNewParticleAttribute_AGORA;
#  endif // if ( MODEL == HYDRO  &&  defined PARTICLE )


   if ( MPI_Rank == 0 )    Aux_Message( stdout, "%s ... done\n", __FUNCTION__ );

} // FUNCTION : Init_TestProb_Hydro_AGORA_IsolatedGalaxy<|MERGE_RESOLUTION|>--- conflicted
+++ resolved
@@ -326,15 +326,9 @@
 // use the 5-point Gaussian quadrature integration to improve the accuracy of the average cell density
 // --> we don't want to use the sub-sampling for that purpose since it will break the initial uniform temperature
 // DiskGasDens = AGORA_DiskGasDens0 * exp( -r/AGORA_DiskScaleLength ) * exp( -h/AGORA_DiskScaleHeight );
-<<<<<<< HEAD
    DiskGasDens = GaussianQuadratureIntegrate( dx, dy, dz, amr->dh[lv][0] );   // assuming cubic cells
-   DiskGasPres = CPU_Temperature2Pressure( DiskGasDens, AGORA_DiskGasTemp, MOLECULAR_WEIGHT, Const_mH/UNIT_M,
-                                           CheckMinPres_Yes, MIN_PRES );
-=======
-   DiskGasDens = GaussianQuadratureIntegrate( dx, dy, dz, amr->dh[lv] );
    DiskGasPres = Hydro_Temperature2Pressure( DiskGasDens, AGORA_DiskGasTemp, MOLECULAR_WEIGHT, Const_mH/UNIT_M,
                                              CheckMinPres_Yes, MIN_PRES );
->>>>>>> 023513cc
 
 // disk component
    if ( DiskGasPres > AGORA_HaloGasPres )
