#include "GAMER.h"

extern int  KH_RefineShearMaxLv;
extern int  KH_PeriodicZFactor;




//-------------------------------------------------------------------------------------------------------
// Function    :  Flag_KelvinHelmholtzInstability
// Description :  Check if the element (i,j,k) of the input data satisfies the user-defined flag criteria
//
// Note        :  Users can put their favorite flag criteria in this function
//
// Parameter   :  i,j,k     : Indices of the target element in the patch ptr[ amr->FluSg[lv] ][lv][PID]
//                lv        : Refinement level of the target patch
//                PID       : ID of the target patch
//                Threshold : User-provided threshold for the flag operation, which is loaded from the
//                            file "Input__Flag_User"
//
// Return      :  "true"  if the flag criteria are satisfied
//                "false" if the flag criteria are not satisfied
//-------------------------------------------------------------------------------------------------------
bool Flag_KelvinHelmholtzInstability( const int i, const int j, const int k, const int lv, const int PID, const double Threshold )
{

<<<<<<< HEAD
   const double dh          = amr->dh[lv][2];
   const double dz_periodic = ( KH_AllRankSame ) ? amr->BoxSize[2] / KH_PeriodicZFactor / MPI_NRank_X[2]
                                                 : amr->BoxSize[2] / KH_PeriodicZFactor;
=======
   const double dh          = amr->dh[lv];
   const double dz_periodic = amr->BoxSize[2] / KH_PeriodicZFactor;
>>>>>>> 8f3a1521
   const double z_shear     = 0.5*dz_periodic;
   const double z           = amr->patch[0][lv][PID]->EdgeL[2] + (k+0.5)*dh - amr->BoxEdgeL[2];
   const double z_periodic  = fmod( z, dz_periodic );

// flag all cells below level KH_RefineShearMaxLv and adjacent to the shear plane
   return (  lv < KH_RefineShearMaxLv  &&  ( fabs(z_periodic-z_shear)<=dh || z_periodic<=dh || z_periodic>=dz_periodic-dh )  );

} // FUNCTION : Flag_KelvinHelmholtzInstability
<|MERGE_RESOLUTION|>--- conflicted
+++ resolved
@@ -24,14 +24,8 @@
 bool Flag_KelvinHelmholtzInstability( const int i, const int j, const int k, const int lv, const int PID, const double Threshold )
 {
 
-<<<<<<< HEAD
    const double dh          = amr->dh[lv][2];
-   const double dz_periodic = ( KH_AllRankSame ) ? amr->BoxSize[2] / KH_PeriodicZFactor / MPI_NRank_X[2]
-                                                 : amr->BoxSize[2] / KH_PeriodicZFactor;
-=======
-   const double dh          = amr->dh[lv];
    const double dz_periodic = amr->BoxSize[2] / KH_PeriodicZFactor;
->>>>>>> 8f3a1521
    const double z_shear     = 0.5*dz_periodic;
    const double z           = amr->patch[0][lv][PID]->EdgeL[2] + (k+0.5)*dh - amr->BoxEdgeL[2];
    const double z_periodic  = fmod( z, dz_periodic );
