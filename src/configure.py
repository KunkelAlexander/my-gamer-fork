--- conflicted
+++ resolved
@@ -453,8 +453,7 @@
                          help="Whether or not the equation of state set by <--eos> is barotropic. Mandatory for <--eos=ISOTHEMAL>. Optional for <--eos=TABULAR> and <--eos=USER>.\n"
                        )
 
-<<<<<<< HEAD
-#   A.2 ELBDM scheme
+    # A.2 ELBDM scheme
     parser.add_argument( "--elbdm_scheme", type=str, metavar="TYPE", gamer_name="ELBDM_SCHEME",
                          default="ELBDM_WAVE", choices=["ELBDM_WAVE", "ELBDM_HYBRID"],
                          depend={"model":"ELBDM"},
@@ -467,9 +466,6 @@
                          help="Wave scheme for <--model=ELBDM> (WAVE_FD:finite difference, WAVE_GRAMFE: local spectral method).\n"
                        )
 
-=======
-    # A.2 ELBDM scheme
->>>>>>> 06a14e36
     parser.add_argument( "--conserve_mass", type=str2bool, metavar="BOOLEAN", gamer_name="CONSERVE_MASS",
                          default=True,
                          depend={"model":"ELBDM"},
@@ -965,14 +961,11 @@
             if kwargs[arg] != val: continue
             if paths.setdefault(p_name, "") != "": continue
             LOGGER.warning("%-15s is not given in %s.config when setting <--%s=%s>"%(p_name, kwargs["machine"], arg, str(val)))
-<<<<<<< HEAD
 
     if kwargs["model"] == "ELBDM" and kwargs["gpu"] and kwargs["wave_scheme"] == "WAVE_GRAMFE" and kwargs["gramfe_scheme"] == "GRAMFE_FFT":
         if paths.setdefault("CUFFTDX_PATH", "") == "":
             color_print("Warning: CUFFTDX_PATH is not given in %s.config when enabling <--gramfe_scheme=GRAMFE_FFT>."%(kwargs["machine"]), BCOLOR.WARNING)
 
-=======
->>>>>>> 06a14e36
     return
 
 
