"""
User and developer guides of this script are provided in the following link.

   https://github.com/gamer-project/gamer/wiki/Installation%3A-Configure.py

"""

####################################################################################################
# Packages
####################################################################################################
import argparse
import os
import sys
import re



####################################################################################################
# Global variables
####################################################################################################
NONE_STR   = "OFF"
PYTHON_VER = [sys.version_info.major, sys.version_info.minor]

GAMER_CONFIG_DIR  = "../configs"
GAMER_MAKE_BASE   = "Makefile_base"
GAMER_MAKE_OUT    = "Makefile"
GAMER_DESCRIPTION = "Prepare a customized Makefile for GAMER.\nDefault values are marked by '*'.\nUse -lh to show a detailed help message.\n"
GAMER_EPILOG      = "2023 Computational Astrophysics Lab, NTU. All rights reserved.\n"



####################################################################################################
# Classes
####################################################################################################
class BCOLOR:
    HEADER    = '\033[95m'
    OKBLUE    = '\033[94m'
    OKCYAN    = '\033[96m'
    OKGREEN   = '\033[92m'
    WARNING   = '\033[93m'
    FAIL      = '\033[91m'
    ENDC      = '\033[0m'
    BOLD      = '\033[1m'
    UNDERLINE = '\033[4m'

class ArgumentParser( argparse.ArgumentParser ):
    def __init__(self, *args, **kwargs):
        self.program     = { key: kwargs[key] for key in kwargs }
        self.options     = []
        self.depends     = {}
        self.constraints = {}
        self.gamer_names = {}
        # This feature is only supported for version >= 3.5.
        if PYTHON_VER[0] == 2 or PYTHON_VER[1] < 5: kwargs.pop("allow_abbrev")
        super(ArgumentParser, self).__init__(*args, **kwargs)

    def add_argument(self, *args, **kwargs):
        if "depend" in kwargs:
            key = args[0].replace("-", "")
            self.depends[key] = kwargs.pop("depend")
        if "constraint" in kwargs:
            key = args[0].replace("-", "")
            self.constraints[key] = kwargs.pop("constraint")
        if "gamer_name" in kwargs:
            key = args[0].replace("-", "")
            self.gamer_names[key] = kwargs.pop("gamer_name")

        super(ArgumentParser, self).add_argument(*args, **kwargs)
        option = {}
        option["flags"] = [ item for item in args ]
        for key in kwargs:
            option[key] = kwargs[key]
        self.options.append(option)

    def parse_args(self, args=None, namespace=None):
        args, argv = self.parse_known_args(args, namespace)
        msg = "\n"
        close_dist = 2

        for arg in argv:
            if arg[0] != "-":
                msg += 'Unrecognized positional argument: %s\n'%(arg)
                continue
            arg = arg.split("=")[0]     # separate the assigned value.
            min_dist = 100000
            pos_key = ""
            for key in self.gamer_names:
                dist = distance( arg, "--"+key )
                if dist >= min_dist: continue
                min_dist = dist
                pos_key = "--"+key
            msg += 'Unrecognized argument: %s'%(arg)
            msg += ', do you mean: %s ?\n'%(pos_key) if min_dist <= close_dist else "\n"

        if len(argv) != 0: self.error( msg )
        return args, self.gamer_names, self.depends, self.constraints

    def string_align( self, string, indent, width, end_char ):
        """
        end_char : The ending character of a word.
        """
        N          = len(indent)
        sub_indent = N * " "
        if width < N:  raise ValueError("Width is smaller than indent length.")

        now_n = 0
        new_str = ""
        new_line = False
        for i in range(len(string)):
            if new_line:
                new_str += "\n" + sub_indent
                new_line = False
                now_n = N

            if string[i] == "\n":
                new_line = True
                continue

            new_str += string[i]
            now_n += 1

            if now_n >= width:
                if string[i] == end_char: new_line = True
        return new_str

    def print_usage(self, *args, **kwargs):
        usage_width  = 100

        if "usage" in self.program:
            print("Usage: %s" % self.program["usage"])
        else:
            usage = []
            for option in self.options:
                for item in option["flags"]:
                    if "choices" in option:
                        temp = [ str(opt) for opt in option["choices"] ]
                        if "default" in option:
                            usage += [ "[%s {%s} *%s]"%(item, ", ".join(temp), "Depend" if option["default"] == None else str(option["default"])) ]
                        else:
                            usage += [ "[%s {%s}]"%(item, ", ".join(temp)) ]
                        continue

                    if "metavar" in option:
                        if "default" in option:
                            usage += [ "[%s %s *%s]"%(item, option["metavar"], "Depend" if option["default"] == None else str(option["default"])) ]
                        else:
                            usage += [ "[%s %s]"%(item, option["metavar"]) ]
                        continue

                    if "dest" in option:
                        if "default" in option:
                            usage += [ "[%s %s *%s]"%(item, option["dest"], "Depend" if option["default"] == None else str(option["default"])) ]
                        else:
                            usage += [ "[%s %s]"%(item, option["dest"].upper()) ]
                        continue

                    if "action" in option:
                        if option["action"] in ["help", "store_const", "store_true", "store_false"]:
                            usage += [ "[%s]"%(item) ]
                            continue

                    temp = re.sub(r"^(-{1,})", "", item).upper()
                    if "default" in option:
                        usage += [ "[%s %s *%s]"%(item, temp, "Depend" if option["default"] == None else str(option["default"])) ]
                    else:
                        usage += [ "[%s %s]"%(item, temp) ]
            indent = "Usage: %s " % os.path.basename(sys.argv[0])
            output = indent + " " + str.join(" ", usage)
            print( self.string_align(output, indent, usage_width, "]") )
        print("")

    def print_help(self, *args, **kwargs):
        # Print usage
        self.print_usage()

        # Print description
        if "description" in self.program: print(self.program["description"])

        # Print epilog
        if "epilog" in self.program: print(self.program["epilog"])

    def print_help_detail(self):
        # Print usage
        self.print_usage()

        # Print description
        if "description" in self.program: print(self.program["description"])

        # Print options
        print("Options:")
        option_width = 100
        option_indent = 0
        for option in self.options:
            option["flags2"] = str.join(", ", [ "%s %s" % (item, option["metavar"]) if "metavar" in option else "%s %s" % (item, option["dest"].upper()) if "dest" in option else item for item in option["flags"] ])
            if len(option["flags2"]) > option_indent:
                option_indent = len(option["flags2"])

        for option in self.options:
            template = "  %-" + str(option_indent) + "s  "
            indent = template %(option["flags2"])
            output = indent

            if "help" in option: output += option["help"]

            if "action" in option:
                if option["action"] == "help":
                    print( self.string_align(output, indent, option_width, " ") )
                    continue

            if "choices" in option:
                temp = [ str(opt) for opt in option["choices"] ]
                output += "Choice: [%s] => "%(", ".join(temp))

            if "default" in option:
                output += "Default: %s" %("Depend" if option["default"] == None else str(option["default"]))

            if "action" in option:
                output += "Default: False" if option["action"] == "store_true" else "Default: False"

            print( self.string_align(output, indent, option_width, " ") )

        # Print epilog
        if "epilog" in self.program: print(self.program["epilog"])



####################################################################################################
# Functions
####################################################################################################
def str2bool(v):
    if isinstance(v, bool): return v
    if v.lower() == "true":
        return True
    elif v.lower() == "false":
        return False
    else:
        raise TypeError("Can not convert <%s> to boolean."%(v))
    return

def color_print( string, color ):
    print( color + string + BCOLOR.ENDC )
    return

def add_option( opt_str, name, val ):
    # NOTE: Every -Doption must have a trailing space.
    if type(val) == type(True):
        if val: opt_str += "-D%s "%(name)
        print("%-25s : %r"%(name, val))
    elif type(val) == type("str"):
        if val != NONE_STR:
            opt_str += "-D%s=%s "%(name, val)
            print("%-25s : %s"%(name, val))
    elif type(val) == type(0):
        opt_str += "-D%s=%d "%(name, val)
        print("%-25s : %d"%(name, val))
    elif type(val) == type(0.):
        opt_str += "-D%s=%f "%(name, val)
        print("%-25s : %f"%(name, val))
    else:
        raise TypeError("The simulation option <%s> has an unknown type <%s>."%(name, str(type(val))))

    return opt_str

def distance( s1, s2 ):
    """
    Calculate the distance between two strings.
    See: https://en.wikipedia.org/wiki/Damerau-Levenshtein_distance
         https://www.geeksforgeeks.org/damerau-levenshtein-distance/
    """
    matrix = [ [ 0 for i in range(len(s2)+1) ] for j in range(len(s1)+1) ]

    for i in range(len(s1)+1):
        matrix[i][0] = i
    for j in range(len(s2)+1):
        matrix[0][j] = j

    for i in range(len(s1)+1):
        for j in range(1, len(s2)+1):
            if s1[i-1] == s2[j-1]:
                matrix[i][j] = matrix[i-1][j-1]
            else:
                matrix[i][j] = 1 + min(matrix[i-1][j], matrix[i][j-1], matrix[i-1][j-1])

    return matrix[len(s1)][len(s2)]

def load_arguments():
    parser = ArgumentParser( description = GAMER_DESCRIPTION,
                             formatter_class = argparse.RawTextHelpFormatter,
                             epilog = GAMER_EPILOG,
                             allow_abbrev=False,
                             add_help=False)

    parser.add_argument( "-h", "--help",
                         action="help", default=argparse.SUPPRESS,
                         help="Show this help message and exit.\n"
                       )

    # detailed help message
    parser.add_argument( "-lh",
                         action="store_true",
                         help="Show this help message in detail and exit.\n"
                       )

    # machine config setup
    parser.add_argument( "--machine", type=str, metavar="MACHINE",
                         default="eureka_intel",
                         help="Select the MACHINE.config file under ../configs directory. \nChoice: [eureka_intel, YOUR_MACHINE_NAME] => "
                       )

    # A. physical models and options of diffierent physical models
    parser.add_argument( "--model", type=str, metavar="TYPE", gamer_name="MODEL",
                         default="HYDRO", choices=["HYDRO", "ELBDM", "PAR_ONLY"],
                         help="The physical model (HYDRO: hydrodynamics/magnetohydrodynamics, ELBDM: wave dark matter, PAR_ONLY: partivle-only). Must be set in any cases. PAR_ONLY is not supported yet.\n"
                       )

    parser.add_argument( "--passive", type=int, metavar="INTEGER", gamer_name="NCOMP_PASSIVE_USER",
                         default=0,
                         depend={"model":["HYDRO", "ELBDM"]},
                         help="Set the number of user-defined passively advected scalars. Useless for RTVD. <--model=ELBDM> doesn't support passive scalars and only regards them as auxiliary fields.\n"
                       )

    # A.1 Hydro options
    parser.add_argument( "--flu_scheme", type=str, metavar="TYPE", gamer_name="FLU_SCHEME",
                         default="CTU", choices=["RTVD", "MHM", "MHM_RP", "CTU"],
                         depend={"model":"HYDRO"},
                         constraint={ "RTVD":{"unsplit_gravity":False, "passive":0, "dual":NONE_STR, "eos":"GAMMA"},
                                      "CTU":{"eos":"GAMMA"} },
                         help="The hydrodynamic/MHD integrator. MHD only supports MHM, MHM_RP and CTU.\n"
                       )

    parser.add_argument( "--slope", type=str, metavar="TYPE", gamer_name="LR_SCHEME",
                         default="PPM", choices=["PLM", "PPM"],
                         depend={"model":"HYDRO"},
                         help="The spatial data reconstruction method (PLM: piecewise-linear, PPM: piecewise-parabolic). Useless for <--flu_scheme=RTVD>.\n"
                       )

    parser.add_argument( "--flux", type=str, metavar="TYPE", gamer_name="RSOLVER",
                         default=None, choices=["EXACT", "ROE", "HLLE", "HLLC", "HLLD"],
                         depend={"model":"HYDRO"},
                         constraint={ "ROE":{"eos":"GAMMA"},
                                      "EXACT":{"eos":"GAMMA"} },
<<<<<<< HEAD
                         help="The Riemann solver. Pure hydro: EXACT/ROE/HLLE/HLLC^, MHD: ROE/HLLE/HLLD^, SRHD: HLLE/HLLC^, (^ indicates the recommended solvers). Useless for RTVD.\n"
=======
                         help="The Riemann solver. Pure hydro: EXACT/ROE/HLLE/HLLC^, MHD: ROE/HLLE/HLLD^ (^ indicates the recommended and default solvers). Useless for RTVD.\n"
>>>>>>> c0eb589c
                       )

    parser.add_argument( "--dual", type=str, metavar="TYPE", gamer_name="DUAL_ENERGY",
                         default=NONE_STR, choices=[NONE_STR, "DE_ENPY", "DE_EINT"],
                         depend={"model":"HYDRO"},
                         constraint={ "DE_ENPY":{"eos":"GAMMA"} },
                         help="The dual-energy formalism (DE_ENPY: entropy, DE_EINT: internal energy). DE_EINT is not supported yet. Useless for RTVD.\n"
                       )

    parser.add_argument( "--mhd", type=str2bool, metavar="BOOLEAN", gamer_name="MHD",
                         default=False,
                         depend={"model":"HYDRO"},
                         constraint={ True:{"flu_scheme":["MHM", "MHM_RP", "CTU"], "flux":["ROE", "HLLE", "HLLD"]},
                                     False:{"flux":["EXACT", "ROE", "HLLE", "HLLC"]} },
                         help="Magnetohydrodynamics.\n"
                       )

    parser.add_argument( "--srhd", type=str2bool, metavar="BOOLEAN", gamer_name="SRHD",
                         default=False,
                         depend={"model":"HYDRO"},
                         constraint={ True:{"flu_scheme":["MHM", "MHM_RP"], "flux":["HLLE", "HLLC"], "eos":["TAUBMATHEWS"]},
                                     False:{"eos":["GAMMA", "ISOTHERMAL", "NUCLEAR", "TABULAR", "USER"]} },
                         help="Special Relativistic Hydrodynamics.\n"
                       )

    parser.add_argument( "--cosmic_ray", type=str2bool, metavar="BOOLEAN", gamer_name="COSMIC_RAY",
                         default=False,
                         depend={"model":"HYDRO"},
                         constraint={ True:{"dual":[NONE_STR]} },
                         help="Cosmic rays (not supported yet).\n"
                       )

    parser.add_argument( "--eos", type=str, metavar="TYPE", gamer_name="EOS",
                         default="GAMMA", choices=["GAMMA", "ISOTHERMAL", "NUCLEAR", "TABULAR", "TAUBMATHEWS", "USER"],
                         depend={"model":"HYDRO"},
                         constraint={ "ISOTHERMAL":{"barotropic":True} },
                         help="Equation of state. Must be set when <--model=HYDRO>. Must enable <--barotropic> for ISOTHERMAL.\n"
                       )

    parser.add_argument( "--barotropic", type=str2bool, metavar="BOOLEAN", gamer_name="BAROTROPIC_EOS",
                         default=False,
                         depend={"model":"HYDRO"},
                         constraint={ True:{"eos":["ISOTHERMAL", "TABULAR", "USER"]} },
                         help="Whether or not the equation of state set by <--eos> is barotropic. Mandatory for <--eos=ISOTHEMAL>. Optional for <--eos=TABULAR> and <--eos=USER>.\n"
                       )

    # A.2 ELBDM scheme
    parser.add_argument( "--conserve_mass", type=str2bool, metavar="BOOLEAN", gamer_name="CONSERVE_MASS",
                         default=True,
                         depend={"model":"ELBDM"},
                         help="Enforce the mass conservation for <--model=ELBDM>.\n"
                       )

    parser.add_argument( "--laplacian_four", type=str2bool, metavar="BOOLEAN", gamer_name="LAPLACIAN_4TH",
                         default=True,
                         depend={"model":"ELBDM"},
                         help="Enable the fourth-order Laplacian for <--model=ELBDM>.\n"
                       )

    parser.add_argument( "--self_interaction", type=str2bool, metavar="BOOLEAN", gamer_name="QUARTIC_SELF_INTERACTION",
                         default=False,
                         depend={"model":"ELBDM"},
                         constraint={ True:{"gravity":True, "comoving":False} },
                         help="Include the quartic self-interaction potential for <--model=ELBDM>. Must enable <--gravity>. Does not support <--comoving>.\n"
                       )

    # A.3 gravity
    parser.add_argument( "--gravity", type=str2bool, metavar="BOOLEAN", gamer_name="GRAVITY",
                         default=False,
                         constraint={ True:{"fftw":["FFTW2", "FFTW3"]} },
                         help="Enable gravity. Must enable <--fftw>.\n"
                       )

    parser.add_argument( "--pot_scheme", type=str, metavar="TYPE", gamer_name="POT_SCHEME",
                         default="SOR", choices=["SOR", "MG"],
                         depend={"gravity":True},
                         help="Select the Poisson solver. SOR: successive-overrelaxation (recommended), MG: multigrid. Must be set when <--gravity> is enabled.\n"
                       )

    parser.add_argument( "--store_pot_ghost", type=str2bool, metavar="BOOLEAN", gamer_name="STORE_POT_GHOST",
                         default=True,
                         depend={"gravity":True},
                         help="Store GRA_GHOST_SIZE ghost-zone potential for each patch on each side. Recommended when PARTICLE is enabled for improving accuaracy for particles around the patch boundaries. Must be enabled for <--star_formation> + <--store_par_acc>.\n"
                       )

    parser.add_argument( "--unsplit_gravity", type=str2bool, metavar="BOOLEAN", gamer_name="UNSPLIT_GRAVITY",
                         default=None,
                         depend={"gravity":True},
                         constraint={ True:{"model":"HYDRO"} },
                         help="Use unsplitting method to couple gravity to the target model (recommended). Supported only for <--model=HYDRO>. When <--model=HYDRO>, the default is True.\n"
                       )

    parser.add_argument( "--comoving", type=str2bool, metavar="BOOLEAN", gamer_name="COMOVING",
                         default=False,
                         depend={"gravity":True},
                         constraint={ True:{"eos":"GAMMA"} },
                         help="Comoving frame for cosmological simulations.\n"
                       )

    # A.4 particle
    parser.add_argument( "--particle", type=str2bool, metavar="BOOLEAN", gamer_name="PARTICLE",
                         default=False,
                         help="Enable particles.\n"
                       )
    parser.add_argument( "--tracer", type=str2bool, metavar="BOOLEAN", gamer_name="TRACER",
                         default=False,
                         depend={"particle":True},
                         help="Enable tracer particles.\n"
                       )

    parser.add_argument( "--store_par_acc", type=str2bool, metavar="BOOLEAN", gamer_name="STORE_PAR_ACC",
                         default=True,
                         depend={"particle":True},
                         help="Store particle acceleration (recommended).\n"
                       )

    parser.add_argument( "--star_formation", type=str2bool, metavar="BOOLEAN", gamer_name="STAR_FORMATION",
                         default=False,
                         depend={"particle":True},
                         help="Allow creating new particles after initialization. Must trun on <--store_pot_ghost> when <--store_par_acc> is adoped.\n"
                       )

    parser.add_argument( "--feedback", type=str2bool, metavar="BOOLEAN", gamer_name="FEEDBACK",
                         default=False,
                         depend={"particle":True},
                         help="Feedback from particles to grids and vice versa.\n"
                       )

    parser.add_argument( "--par_attribute", type=int, metavar="INTEGER", gamer_name="PAR_NATT_USER",
                         default=0,
                         depend={"particle":True},
                         help="Set the number of user-defined particle attributes.\n"
                       )

    # A.5 grackle
    parser.add_argument( "--grackle", type=str2bool, metavar="BOOLEAN", gamer_name="SUPPORT_GRACKLE",
                         default=False,
                         constraint={ True:{"model":"HYDRO", "eos":"GAMMA"} },
                         help="Enable Grackle, a chemistry and radiative cooling library. Must set <--passive> according to the primordial chemistry network set by GRACKLE_PRIMORDIAL. Please enable OpenMP when compiling Grackle (by 'make omp-on').\n"
                       )

    # B. miscellaneous options
    parser.add_argument( "--nlevel", type=int, metavar="INTEGER", gamer_name="NLEVEL",
                         default=10,
                         help="Set the total number of AMR levels including the root level.\n"
                       )

    parser.add_argument( "--max_patch", type=int, metavar="INTEGER", gamer_name="MAX_PATCH",
                         default=1000000,
                         help="Set the maximum number of patches on each AMR level.\n"
                       )

    parser.add_argument( "--patch_size", type=int, metavar="INTEGER", gamer_name="PATCH_SIZE",
                         default=8,
                         help="Set the number of cells along each direction in a single patch. Must be an even number greater than or equal to 8.\n"
                       )

    parser.add_argument( "--debug", type=str2bool, metavar="BOOLEAN", gamer_name="GAMER_DEBUG",
                         default=False,
                         help="Enable debug mode.\n"
                       )

    parser.add_argument( "--bitwise_reproducibility", type=str2bool, metavar="BOOLEAN", gamer_name="BITWISE_REPRODUCIBILITY",
                         default=None,
                         help="Enable bitwise reproducibility. When <--debug=True>, the default is True.\n"
                       )

    parser.add_argument( "--timing", type=str2bool, metavar="BOOLEAN", gamer_name="TIMING",
                         default=True,
                         help="Enable timing analysis of a simulation.\n"
                       )

    parser.add_argument( "--timing_solver", type=str2bool, metavar="BOOLEAN", gamer_name="TIMING_SOLVER",
                         default=False,
                         constraint={ True:{"timing":True} },
                         help="Enable more detailed timing analysis of GPU solvers. This option will disable CPU/GPU overlapping and thus deteriorate performance. Must enable <--timing>.\n"
                       )

    parser.add_argument( "--double", type=str2bool, metavar="BOOLEAN", gamer_name="FLOAT8",
                         default=False,
                         help="Enable double precision.\n"
                       )

    parser.add_argument( "--laohu", type=str2bool, metavar="BOOLEAN", gamer_name="LAOHU",
                         default=False,
                         help="Work on the NAOC Laohu GPU cluster.\n"
                       )

    parser.add_argument( "--hdf5", type=str2bool, metavar="BOOLEAN", gamer_name="SUPPORT_HDF5",
                         default=False,
                         help="Support HDF5 (recommended).\n"
                       )

    parser.add_argument( "--gsl", type=str2bool, metavar="BOOLEAN", gamer_name="SUPPORT_GSL",
                         default=False,
                         help="Support GNU scientific library.\n"
                       )

    parser.add_argument( "--fftw", type=str, metavar="TYPE", gamer_name="SUPPORT_FFTW",
                         default=NONE_STR, choices=[NONE_STR, "FFTW2", "FFTW3"],
                         help="Support FFTW library.\n"
                       )

    parser.add_argument( "--libyt", type=str2bool, metavar="BOOLEAN", gamer_name="SUPPORT_LIBYT",
                         default=False,
                         help="Support yt inline analysis.\n"
                       )

    parser.add_argument( "--libyt_patchgroup", type=str2bool, metavar="BOOLEAN", gamer_name="LIBYT_USE_PATCH_GROUP",
                         default=True,
                         depend={"libyt":True},
                         help="Use patch groups instead of patches as the unit in libyt for better performance (recommended). Must enable <--libyt>.\n"
                       )

    parser.add_argument( "--libyt_interactive", type=str2bool, metavar="BOOLEAN", gamer_name="LIBYT_INTERACTIVE",
                         default=False,
                         depend={"libyt":True},
                         help="Enable the interactive mode of libyt. This activates python prompt and does not shut down a simulation when there are errors in an inline python script. Must compile libyt with INTERACTIVE_MODE. Must enable <--libyt>.\n"
                       )

    parser.add_argument( "--rng", type=str, metavar="TYPE", gamer_name="RANDOM_NUMBER",
                         default="RNG_GNU_EXT",
                         choices=["RNG_GNU_EXT", "RNG_CPP11"],
                         help="Select the random number generator (RNG_GNU_EXT: GNU extension drand48_r, RNG_CPP11: c++11 <random>).\nRNG_GNU_EXT may not be supported on some macOS.\nFor RNG_CPP11, add -std=c++11 to CXXFLAG in your config file.\n"
                       )

    # C. parallelization and flags
    parser.add_argument( "--openmp", type=str2bool, metavar="BOOLEAN", gamer_name="OPENMP",
                         default=True,
                         help="Enable OpenMP parallization.\n"
                       )

    parser.add_argument( "--mpi", type=str2bool, metavar="BOOLEAN", gamer_name="LOAD_BALANCE=HILBERT",
                         default=False,
                         help="Enable MPI parallelization.\n"
                       )

    parser.add_argument( "--overlap_mpi", type=str2bool, metavar="BOOLEAN", gamer_name="OVERLAP_MPI",
                         default=False,
                         constraint={ True:{"mpi":True} },
                         help="Overlap MPI communication with computation. Not supported yet. Must enable <--mpi>.\n"
                       )

    parser.add_argument( "--gpu", type=str2bool, metavar="BOOLEAN", gamer_name="GPU",
                         default=False,
                         help="Enable GPU. Must set <--gpu_arch> as well.\n"
                       )

    parser.add_argument( "--gpu_arch", type=str, metavar="TYPE", gamer_name="GPU_ARCH",
                         depend={"gpu":True},
                         default="TURING", choices=["FERMI", "KEPLER", "MAXWELL", "PASCAL", "VOLTA", "TURING", "AMPERE"],
                         help="Select the architecture of GPU.\n"
                       )

    args, name_table, depends, constraints = parser.parse_args()
    args = vars( args )

    # 1. Print out a detailed help message then exit.
    if args["lh"]:
        parser.print_help_detail()
        exit()

    # 2. Conditional default arguments.
    args = set_conditional_defaults( args )
    return args, name_table, depends, constraints

def load_config( config ):
    print("Using %s as the config."%(config))
    paths, compilers, flags = {}, {"CXX":"", "CXX_MPI":""}, {"CXXFLAG":"", "OPENMPFLAG":"", "LIBFLAG":"", "CUDAFLAG":""}
    with open( config, 'r') as f:
        lines = f.readlines()

    for line in lines:
        temp = list( filter( None, re.split(" |:=|\n", line) ) ) # separate by " " and ":="
        if len(temp) == 0: continue             # empty line
        if temp[0][0] == "#": continue          # skip comment line
        if temp[0] in flags:
            if len(temp) == 1: continue         # empty flag
            for i in range(1, len(temp)):
                if temp[i][0] == "#": break     # commented out
                flags[temp[0]] += temp[i] + " "
        elif temp[0] in compilers:
            if len(temp) == 1: continue         # empty compiler
            if temp[1][0] == "#": continue      # comment out
            if compilers[temp[0]] != "": color_print("Warning: The original compiler will be overwritten. <%s>: %s --> %s"%(temp[0], compilers[temp[0]], temp[1]), BCOLOR.WARNING)
            compilers[temp[0]] = temp[1]
        else:
            try:
               paths[temp[0]] = temp[1]
            except:
               paths[temp[0]] = ''

    return paths, compilers, flags

def set_conditional_defaults( args ):
    if args["unsplit_gravity"] == None:
        args["unsplit_gravity"] = True if args["model"] == "HYDRO" else False

    if args["bitwise_reproducibility"] == None:
        args["bitwise_reproducibility"] = True if args["debug"] else False

    if args["flux"] == None:
        args["flux"] = "HLLD" if args["mhd"] else "HLLC"

    return args

def set_sims( name_table, depends, **kwargs ):
    opt_str = ""
    # Loop all the simulation options in GAMER.
    for opt, gamer_name in name_table.items():
        store = True
        # check if the depend is true
        if opt in depends:
            for depend, val in depends[opt].items():
                if type(val) != type([]): val = [val]   # transform to list
                if kwargs[depend] not in val: store = False

        if not store: continue
        if opt == "eos":        # special string prefix of EOS
            opt_str = add_option( opt_str, name=gamer_name, val="EOS_"+kwargs[opt] )
        else:
            opt_str = add_option( opt_str, name=gamer_name, val=kwargs[opt] )

    # Hard-code the option of serial.
    if not kwargs["mpi"]: opt_str = add_option( opt_str, name="SERIAL", val=True )

    return {"SIMU_OPTION":opt_str}

def set_compile( paths, compilers, flags, kwargs ):
    com_opt = {}

    # 1. Set the complier.
    com_opt["CXX"] = paths["MPI_PATH"]+"/bin/"+compilers["CXX_MPI"] if kwargs["mpi"] else compilers["CXX"]

    # 2. Set the OpenMP flags.
    if not kwargs["openmp"]: flags["OPENMPFLAG"] = ""

    # 3. Write flags to complie option dictionary.
    for key, val in flags.items():
        com_opt[key] = val

    return com_opt

def validation( paths, depends, constraints, **kwargs ):
    success = True

    # 0. Checking the Makefile_base existance.
    if not os.path.isfile( GAMER_MAKE_BASE ):
        color_print("ERROR: %s does not exist."%(GAMER_MAKE_BASE), BCOLOR.FAIL)
        success = False

    # 1. Checking general constraints.
    for opt, condition in constraints.items():
        check = True
        if opt in depends:
            for depend, val in depends[opt].items():
                if type(val) != type([]): val = [val]   # transform to list
                if kwargs[depend] not in val: check = False

        if not check: continue  # do not validate if the depend is not set

        for opt_val, check in condition.items():
            if kwargs[opt] != opt_val: continue         # not the value to be checked
            for check_opt, check_val in check.items():
                if type(check_val) != type([]): check_val = [check_val]   # transform to list
                if kwargs[check_opt] in check_val: continue     # satisify the validation

                val_str = ', '.join(str(x) for x in check_val)
                color_print("ERROR: The option <--%s=%s> requires <--%s> to be set to [%s]. Current: <--%s=%s>."%(opt, str(kwargs[opt]), check_opt, val_str, check_opt, kwargs[check_opt]), BCOLOR.FAIL)
                success = False

    # 2. Checking other conditions.
    # A. Physics
    # A.1 Module
    if kwargs["model"] == "HYDRO":
        if kwargs["passive"] < 0:
            color_print("ERROR: Passive scalar should not be negative. Current: %d"%kwargs["passive"], BCOLOR.FAIL)
            success = False

        if kwargs["dual"] not in [NONE_STR, "DE_ENPY"]:
            color_print("ERROR: This dual energy form is not supported yet. Current: %s"%kwargs["dual"], BCOLOR.FAIL)
            success = False

        if kwargs["cosmic_ray"]:
            color_print("ERROR: <--cosmic_ray> is not supported yet.", BCOLOR.FAIL)
            success = False

    elif kwargs["model"] == "ELBDM":
        if kwargs["passive"] < 0:
            color_print("ERROR: Passive scalar should not be negative. Current: %d"%kwargs["passive"], BCOLOR.FAIL)
            success = False

    elif kwargs["model"] == "PAR_ONLY":
        color_print("ERROR: <--model=PAR_ONLY> is not supported yet.", BCOLOR.FAIL)
        success = False
    else:
        color_print("ERROR: Unrecognized model: <%s>. Please add to the model choices."%kwargs["model"], BCOLOR.FAIL)
        success = False

    # A.3 Particle
    if kwargs["particle"]:
        if kwargs["star_formation"] and kwargs["store_par_acc"] and not kwargs["store_pot_ghost"]:
            color_print("ERROR: <--store_pot_ghost> must be enabled when <--star_formation> and <--store_par_acc> are enabled.", BCOLOR.FAIL)
            success = False
        if not kwargs["gravity"] and not kwargs["tracer"]:
            color_print("ERROR: At least one of <--gravity> or <--tracer> must be enabled for <--particle>.", BCOLOR.FAIL)
            success = False
        if kwargs["par_attribute"] < 0:
            color_print("ERROR: Number of particle attributes should not be negative. Current: %d"%kwargs["par_attribute"], BCOLOR.FAIL)
            success = False

    # B. miscellaneous options
    if kwargs["nlevel"] < 1:
        color_print("ERROR: <--nlevel> should be greater than zero. Current: %d"%kwargs["nlevel"], BCOLOR.FAIL)
        success = False

    if kwargs["max_patch"] < 1:
        color_print("ERROR: <--max_patch> should be greater than zero. Current: %d"%kwargs["max_patch"], BCOLOR.FAIL)
        success = False

    if kwargs["patch_size"]%2 != 0 or kwargs["patch_size"] < 8:
        color_print("ERROR: <--patch_size> should be an even number greater than or equal to 8. Current: %d"%kwargs["patch_size"], BCOLOR.FAIL)
        success = False

    if kwargs["overlap_mpi"]:
        color_print("ERROR: <--overlap_mpi> is not supported yet.", BCOLOR.FAIL)
        success = False

    if not success: raise BaseException(BCOLOR.FAIL+"The above validation failed."+BCOLOR.ENDC)
    return


def warning( paths, **kwargs ):
    # 1. Makefile
    if os.path.isfile( GAMER_MAKE_OUT ):
        color_print("Warning: %s already exists and will be overwritten."%(GAMER_MAKE_OUT), BCOLOR.WARNING)

    # 2. Physics
    if kwargs["model"] == "ELBDM" and kwargs["passive"] != 0:
        color_print("Warning: Not supported yet and can only be used as auxiliary fields.", BCOLOR.WARNING)

    # 3. Path
    if kwargs["gpu"]:
        if paths.setdefault("CUDA_PATH", "") == "":
            color_print("Warning: CUDA_PATH is not given in %s.config when enabling <--gpu>."%(kwargs["machine"]), BCOLOR.WARNING)

    if kwargs["fftw"] == "FFTW2":
        if paths.setdefault("FFTW2_PATH", "") == "":
            color_print("Warning: FFTW2_PATH is not given in %s.config when enabling <--fftw=FFTW2>."%(kwargs["machine"]), BCOLOR.WARNING)

    if kwargs["fftw"] == "FFTW3":
        if paths.setdefault("FFTW3_PATH", "") == "":
            color_print("Warning: FFTW3_PATH is not given in %s.config when enabling <--fftw=FFTW3>."%(kwargs["machine"]), BCOLOR.WARNING)

    if kwargs["mpi"]:
        if paths.setdefault("MPI_PATH", "") == "":
            color_print("Warning: MPI_PATH is not given in %s.config when enabling <--mpi>."%(kwargs["machine"]), BCOLOR.WARNING)

    if kwargs["hdf5"]:
        if paths.setdefault("HDF5_PATH", "") == "":
            color_print("Warning: HDF5_PATH is not given in %s.config when enabling <--hdf5>."%(kwargs["machine"]), BCOLOR.WARNING)

    if kwargs["grackle"]:
        if paths.setdefault("GRACKLE_PATH", "") == "":
            color_print("Warning: GRACKLE_PATH is not given in %s.config when enabling <--grackle>."%(kwargs["machine"]), BCOLOR.WARNING)

    if kwargs["gsl"]:
        if paths.setdefault("GSL_PATH", "") == "":
            color_print("Warning: GSL_PATH is not given in %s.config when enabling <--gsl>."%(kwargs["machine"]), BCOLOR.WARNING)

    if kwargs["libyt"]:
        if paths.setdefault("LIBYT_PATH", "") == "":
            color_print("Warning: LIBYT_PATH is not given in %s.config when enabling <--libyt>."%(kwargs["machine"]), BCOLOR.WARNING)

    return



####################################################################################################
# Main execution
####################################################################################################
# 1. Load the input arguments
args, name_table, depends, constraints = load_arguments()

#------------------------------------------------------------
# 2. Prepare the makefile args
# 2.1 Load the machine setup
paths, compilers, flags = load_config( "%s/%s.config"%(GAMER_CONFIG_DIR, args["machine"]) )

# 2.2 Validate arguments
validation( paths, depends, constraints, **args )

warning( paths, **args )

# 2.3 add the SIMU_OPTION
print("")
print("========================================")
print("GAMER has the following setting.")
print("----------------------------------------")
sims = set_sims( name_table, depends, **args )

# 2.4 setup compiler
compiles = set_compile( paths, compilers, flags, args )


#------------------------------------------------------------
# 3. Create Makefile
# 3.1 Read
with open( GAMER_MAKE_BASE, "r" ) as make_base:
    makefile = make_base.read()

# 3.2 Replace
print("----------------------------------------")
for key, val in paths.items():
    print("%-15s : %s"%(key, val))
    makefile, num = re.subn(r"@@@%s@@@"%(key), val, makefile)
    if num == 0: raise BaseException("The string @@@%s@@@ is not replaced correctly."%key)

for key, val in sims.items():
    makefile, num = re.subn(r"@@@%s@@@"%(key), val, makefile)
    if num == 0: raise BaseException("The string @@@%s@@@ is not replaced correctly."%key)

print("----------------------------------------")
for key, val in compiles.items():
    print("%-10s : %s"%(key, val))
    makefile, num = re.subn(r"@@@%s@@@"%(key), val, makefile)
    if num == 0: raise BaseException("The string @@@%s@@@ is not replaced correctly."%key)

# 3.3 Write
with open( GAMER_MAKE_OUT, "w") as make_out:
    make_out.write( makefile )


print("========================================")
print("%s is created."%GAMER_MAKE_OUT)
print("========================================")<|MERGE_RESOLUTION|>--- conflicted
+++ resolved
@@ -339,11 +339,7 @@
                          depend={"model":"HYDRO"},
                          constraint={ "ROE":{"eos":"GAMMA"},
                                       "EXACT":{"eos":"GAMMA"} },
-<<<<<<< HEAD
-                         help="The Riemann solver. Pure hydro: EXACT/ROE/HLLE/HLLC^, MHD: ROE/HLLE/HLLD^, SRHD: HLLE/HLLC^, (^ indicates the recommended solvers). Useless for RTVD.\n"
-=======
-                         help="The Riemann solver. Pure hydro: EXACT/ROE/HLLE/HLLC^, MHD: ROE/HLLE/HLLD^ (^ indicates the recommended and default solvers). Useless for RTVD.\n"
->>>>>>> c0eb589c
+                         help="The Riemann solver. Pure hydro: EXACT/ROE/HLLE/HLLC^, MHD: ROE/HLLE/HLLD^, SRHD: HLLE/HLLC^, (^ indicates the recommended and default solvers). Useless for RTVD.\n"
                        )
 
     parser.add_argument( "--dual", type=str, metavar="TYPE", gamer_name="DUAL_ENERGY",
