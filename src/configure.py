--- conflicted
+++ resolved
@@ -493,16 +493,12 @@
                          help="Set the number of user-defined particle attributes.\n"
                        )
 
-<<<<<<< HEAD
-#   A.5 grackle
-=======
     parser.add_argument( "--double_par", type=str2bool, metavar="BOOLEAN", gamer_name="FLOAT8_PAR",
                          default=None,
                          depend={"particle":True},
                          help="Enable double precision for particle attributes.\n"
                        )
     # A.5 grackle
->>>>>>> 58957833
     parser.add_argument( "--grackle", type=str2bool, metavar="BOOLEAN", gamer_name="SUPPORT_GRACKLE",
                          default=False,
                          constraint={ True:{"model":"HYDRO", "eos":["GAMMA", "COSMIC_RAY"], "comoving":False} },
@@ -689,14 +685,10 @@
     if args["bitwise_reproducibility"] is None:
         args["bitwise_reproducibility"] = args["debug"]
 
-<<<<<<< HEAD
+    if args["double_par"] == None:
+        args["double_par"] = args["double"]
+
     if args["flux"] is None:
-=======
-    if args["double_par"] == None:
-      args["double_par"] = args["double"]
-
-    if args["flux"] == None:
->>>>>>> 58957833
         args["flux"] = "HLLD" if args["mhd"] else "HLLC"
 
     if args["eos"] is None:
