#!/usr/bin/python3
"""
User and developer guides of this script are provided in the following link.

   https://github.com/gamer-project/gamer/wiki/Installation%3A-Configure.py

"""

####################################################################################################
# Packages
####################################################################################################
import argparse
import logging
import os
import sys
import re
import ctypes



####################################################################################################
# Global variables
####################################################################################################
NONE_STR   = "OFF"

CLOSE_DIST  = 2
PRINT_WIDTH = 100

GAMER_CONFIG_DIR  = os.path.join("..", "configs")
GAMER_MAKE_BASE   = "Makefile_base"
GAMER_MAKE_OUT    = "Makefile"
GAMER_DESCRIPTION = "Prepare a customized Makefile for GAMER.\nDefault values are marked by '*'.\nUse -lh to show a detailed help message.\n"
GAMER_EPILOG      = "2023 Computational Astrophysics Lab, NTU. All rights reserved.\n"

LOGGER     = logging.getLogger()
LOG_FORMAT = '%(asctime)s %(levelname)-8s: %(message)s'
logging.basicConfig( filename=GAMER_MAKE_OUT+'.log', filemode='w', level=logging.INFO, format=LOG_FORMAT )



####################################################################################################
# Classes
####################################################################################################
class CustomFormatter( logging.Formatter ):
    """
    See: https://stackoverflow.com/questions/384076/how-can-i-color-python-logging-output
    """
    HEADER    = '\033[95m'
    OKBLUE    = '\033[94m'
    OKCYAN    = '\033[96m'
    OKGREEN   = '\033[92m'
    WARNING   = '\033[93m'
    FAIL      = '\033[91m'
    ENDC      = '\033[0m'
    BOLD      = '\033[1m'
    UNDERLINE = '\033[4m'

    CONSOLE_FORMAT = '%(levelname)-8s: %(message)s'
    FORMATS = { logging.DEBUG   : HEADER  + CONSOLE_FORMAT + ENDC,
                logging.INFO    : ENDC    + "%(message)s"  + ENDC,
                logging.WARNING : WARNING + CONSOLE_FORMAT + ENDC,
                logging.ERROR   : FAIL    + CONSOLE_FORMAT + ENDC,
                logging.CRITICAL: FAIL    + CONSOLE_FORMAT + ENDC }

    def format( self, record ):
        log_fmt = self.FORMATS.get(record.levelno)
        formatter = logging.Formatter(log_fmt)
        return formatter.format(record)

class ArgumentParser( argparse.ArgumentParser ):
    def __init__( self, *args, **kwargs ):
        self.program     = kwargs.copy()
        self.options     = []
        self.depends     = {}
        self.constraints = {}
        self.gamer_names = {}
        super(ArgumentParser, self).__init__(*args, **kwargs)

    def add_argument( self, *args, **kwargs ):
        if "depend" in kwargs:
            key = args[0].replace("-", "")
            self.depends[key] = kwargs.pop("depend")
        if "constraint" in kwargs:
            key = args[0].replace("-", "")
            self.constraints[key] = kwargs.pop("constraint")
        if "gamer_name" in kwargs:
            key = args[0].replace("-", "")
            self.gamer_names[key] = kwargs.pop("gamer_name")

        super(ArgumentParser, self).add_argument(*args, **kwargs)
        option = kwargs.copy()
        option["flags"] = [ item for item in args ]
        self.options.append(option)

    def parse_args( self, args=None, namespace=None ):
        args, argv = self.parse_known_args(args, namespace)
        msg = "\n"
        for arg in argv:
            if arg[0] != "-":
                msg += 'Unrecognized positional argument: %s\n'%(arg)
                continue
            arg = arg.split("=")[0]     # separate the assigned value.
            min_dist = 100000
            pos_key = ""
            for key in self.gamer_names:
                dist = distance( arg, "--"+key )
                if dist >= min_dist: continue
                min_dist = dist
                pos_key = "--"+key
            msg += 'Unrecognized argument: %s'%(arg)
            if min_dist <= CLOSE_DIST: msg += ', do you mean: %s ?\n'%(pos_key)
            msg += '\n'

        if len(argv) != 0: self.error( msg )
        return args, self.gamer_names, self.depends, self.constraints

    def _get_option_tuples(self, option_string):
#       This function is directly from the source code of `argparse`.
#       We decided to add the function manually because versions prior to Python 3.5 do not support `allow_abbrev`.
#       See: https://github.com/python/cpython/blob/main/Lib/argparse.py
        result = []

#       option strings starting with two prefix characters are only
#       split at the '='
        chars = self.prefix_chars
        if option_string[0] in chars and option_string[1] in chars:
            pass # we always use `allow_abbrev=False`

#       single character options can be concatenated with their arguments
#       but multiple character options always have to have their argument
#       separate
        elif option_string[0] in chars and option_string[1] not in chars:
            option_prefix = option_string
            short_option_prefix = option_string[:2]
            short_explicit_arg = option_string[2:]

            for option_string in self._option_string_actions:
                if option_string == short_option_prefix:
                    action = self._option_string_actions[option_string]
                    tup = action, option_string, '', short_explicit_arg
                    result.append(tup)
                elif option_string.startswith(option_prefix):
                    action = self._option_string_actions[option_string]
                    tup = action, option_string, None, None
                    result.append(tup)

#       shouldn't ever get here
        else:
            self.error(_('unexpected option string: %s') % option_string)

#       return the collected option tuples
        return result

    def print_usage( self, *args, **kwargs ):
        if "usage" in self.program:
            print("Usage: %s\n" % self.program["usage"])
            return

        usage = []
        for option in self.options:
            for item in option["flags"]:
#               the order of if does matter here
                possibles = ""
                if   "choices" in option: possibles += "{%s}"%(", ".join([ str(opt) for opt in option["choices"] ]))
                elif "metavar" in option: possibles += option["metavar"]
                elif "dest"    in option: possibles += option["dest"] if "default" in option else option["dest"].upper()
                else:                     possibles += re.sub(r"^(-{1,})", "", item).upper()

                default_value = ""
                if "default" in option:
                    default_value += "*"
                    default_value += "Depend" if option["default"] is None else str(option["default"])

                if "action" in option:
                    if option["action"] in ["help", "store_const", "store_true", "store_false"]:
                        possibles = "\b"
                        default_value = "\b"

                usage += [ "[%s]"%(" ".join([item, possibles, default_value])) ]

        indent = "Usage: %s " % os.path.basename(sys.argv[0])
        output = indent + " " + str.join(" ", usage) + "\n"
        print( string_align(output, indent, PRINT_WIDTH, "]") )

    def print_option( self ):
        print("Options:")
        option_indent = 0
        for option in self.options:
            option["flags2"] = str.join(", ", [ "%s %s" % (item, option["metavar"]) if "metavar" in option else "%s %s" % (item, option["dest"].upper()) if "dest" in option else item for item in option["flags"] ])
            if len(option["flags2"]) > option_indent:
                option_indent = len(option["flags2"])

        template = "  %-" + str(option_indent) + "s  "
        for option in self.options:
            indent = template %(option["flags2"])
            output = indent

            if "help" in option: output += option["help"]

            if "action" in option:
                if option["action"] == "help":
                    print( string_align(output, indent, PRINT_WIDTH, " ") )
                    continue

            if "choices" in option:
                temp = [ str(opt) for opt in option["choices"] ]
                output += "Choice: [%s] => "%(", ".join(temp))

            if "default" in option:
                output += "Default: %s" %("Depend" if option["default"] is None else str(option["default"]))

            if "action" in option:
                output += "Default: False" if option["action"] == "store_true" else "Default: True"

            print( string_align(output, indent, PRINT_WIDTH, " ") )

    def print_help( self, *args, **kwargs ):
#       print usage, description, options, then epilog
        self.print_usage()
        if "description"  in self.program: print(self.program["description"])
        if "print_detail" in kwargs: self.print_option()
        if "epilog"       in self.program: print(self.program["epilog"])



####################################################################################################
# Functions
####################################################################################################
def str2bool( v ):
    if isinstance(v, bool): return v

    if   v.lower() == "true":  return True
    elif v.lower() == "false": return False
    else: raise TypeError("Can not convert <%s> to boolean."%(v))
    return

def add_option( opt_str, name, val ):
#   NOTE: Every -Doption must have a trailing space.
    if type(val) == type(True):
        if val: opt_str += "-D%s "%(name)
        LOGGER.info("%-25s : %r"%(name, val))
    elif type(val) == type("str"):
        if val != NONE_STR:
            opt_str += "-D%s=%s "%(name, val)
            LOGGER.info("%-25s : %s"%(name, val))
    elif type(val) == type(0):
        opt_str += "-D%s=%d "%(name, val)
        LOGGER.info("%-25s : %d"%(name, val))
    elif type(val) == type(0.):
        opt_str += "-D%s=%f "%(name, val)
        LOGGER.info("%-25s : %f"%(name, val))
    else:
        raise TypeError("The simulation option <%s> has an unknown type <%s>."%(name, str(type(val))))

    return opt_str

def distance( s1, s2 ):
    """
    Calculate the distance between two strings.
    See: https://en.wikipedia.org/wiki/Damerau-Levenshtein_distance
         https://www.geeksforgeeks.org/damerau-levenshtein-distance/
    """
    matrix = [ [ 0 for i in range(len(s2)+1) ] for j in range(len(s1)+1) ]

    for i in range(len(s1)+1):
        matrix[i][0] = i
    for j in range(len(s2)+1):
        matrix[0][j] = j

    for i in range(len(s1)+1):
        for j in range(1, len(s2)+1):
            if s1[i-1] == s2[j-1]:
                matrix[i][j] = matrix[i-1][j-1]
            else:
                matrix[i][j] = 1 + min(matrix[i-1][j], matrix[i][j-1], matrix[i-1][j-1])

    return matrix[len(s1)][len(s2)]

<<<<<<< HEAD
def get_gpu_compute_capability():
    """
    Outputs some information on CUDA-enabled devices on your computer, including current memory usage.

    It's a port of https://gist.github.com/f0k/0d6431e3faa60bffc788f8b4daa029b1
    from C to Python with ctypes, so it can run without compiling anything. Note
    that this is a direct translation with no attempt to make the code Pythonic.
    It's meant as a general demonstration on how to obtain CUDA device information
    from Python without resorting to nvidia-smi or a compiled Python extension.

    Author: Jan Schluter
    License: MIT (https://gist.github.com/f0k/63a664160d016a491b2cbea15913d549#gistcomment-3870498)
    Others: https://en.wikipedia.org/wiki/CUDA#GPUs_supported
    """
    CUDA_SUCCESS = 0
    libnames = ('libcuda.so', 'libcuda.dylib', 'cuda.dll')
    for libname in libnames:
        try:
            cuda = ctypes.CDLL(libname)
        except OSError:
            continue
        else:
            break
    else:
        raise OSError("could not load any of: " + ' '.join(libnames))

    nGpus, cc_major, cc_minor, device = ctypes.c_int(), ctypes.c_int(), ctypes.c_int(), ctypes.c_int()

    def cuda_check_error( result ):
        if result == CUDA_SUCCESS: return

        error_str = ctypes.c_char_p()

        cuda.cuGetErrorString(result, ctypes.byref(error_str))
        raise BaseException( "CUDA failed with error code %d: %s"%( result, error_str.value.decode() ) )

        return

    cuda_check_error( cuda.cuInit(0) )
    cuda_check_error( cuda.cuDeviceGetCount(ctypes.byref(nGpus)) )

    arch = ""
    if nGpus.value > 1: print("WARNING: More than one GPU. Selecting the last GPU architecture.")
    for i in range(nGpus.value):
        cuda_check_error( cuda.cuDeviceGet(ctypes.byref(device), i) )
        cuda_check_error( cuda.cuDeviceComputeCapability(ctypes.byref(cc_major), ctypes.byref(cc_minor), device) )

    if cc_minor.value >= 10:
        compute_capability = cc_major.value*100 + cc_minor.value
    else:
        compute_capability = cc_major.value*100 + cc_minor.value*10
    return compute_capability
=======
def string_align( string, indent_str, width, end_char ):
    """
    end_char : The ending character of a word.
    """
    N          = len(indent_str)
    sub_indent = N * " "
    if width < N:  raise ValueError("Width is smaller than indent length.")

    now_n = 0
    new_str = ""
    new_line = False
    for i in range(len(string)):
        if new_line:
            new_str += "\n" + sub_indent
            new_line = False
            now_n = N

        if string[i] == "\n":
            new_line = True
            continue

        new_str += string[i]
        now_n += 1

        if now_n >= width:
            if string[i] == end_char: new_line = True
    return new_str
>>>>>>> 09101b24

def load_arguments():
    parser = ArgumentParser( description = GAMER_DESCRIPTION,
                             formatter_class = argparse.RawTextHelpFormatter,
                             epilog = GAMER_EPILOG,
                             add_help = False
                           )

    parser.add_argument( "-h", "--help",
                         action="help", default=argparse.SUPPRESS,
                         help="Show this help message and exit.\n"
                       )

#   detailed help message
    parser.add_argument( "-lh",
                         action="store_true",
                         help="Show this help message in detail and exit.\n"
                       )

#   machine config setup
    parser.add_argument( "--machine", type=str, metavar="MACHINE",
                         default="eureka_intel",
                         help="Select the MACHINE.config file under ../configs directory. \nChoice: [eureka_intel, YOUR_MACHINE_NAME] => "
                       )

#   A. physical models and options of diffierent physical models
    parser.add_argument( "--model", type=str, metavar="TYPE", gamer_name="MODEL",
                         default="HYDRO", choices=["HYDRO", "ELBDM", "PAR_ONLY"],
                         help="The physical model (HYDRO: hydrodynamics/magnetohydrodynamics, ELBDM: wave dark matter, PAR_ONLY: partivle-only). Must be set in any cases. PAR_ONLY is not supported yet.\n"
                       )

    parser.add_argument( "--passive", type=int, metavar="INTEGER", gamer_name="NCOMP_PASSIVE_USER",
                         default=0,
                         depend={"model":["HYDRO", "ELBDM"]},
                         help="Set the number of user-defined passively advected scalars. Useless for RTVD. <--model=ELBDM> doesn't support passive scalars and only regards them as auxiliary fields.\n"
                       )

#   A.1 Hydro options
    parser.add_argument( "--flu_scheme", type=str, metavar="TYPE", gamer_name="FLU_SCHEME",
                         default="CTU", choices=["RTVD", "MHM", "MHM_RP", "CTU"],
                         depend={"model":"HYDRO"},
                         constraint={ "RTVD":{"unsplit_gravity":False, "passive":0, "dual":NONE_STR, "eos":"GAMMA"},
                                      "CTU":{"eos":"GAMMA"} },
                         help="The hydrodynamic/MHD integrator. MHD only supports MHM, MHM_RP and CTU.\n"
                       )

    parser.add_argument( "--slope", type=str, metavar="TYPE", gamer_name="LR_SCHEME",
                         default="PPM", choices=["PLM", "PPM"],
                         depend={"model":"HYDRO"},
                         help="The spatial data reconstruction method (PLM: piecewise-linear, PPM: piecewise-parabolic). Useless for <--flu_scheme=RTVD>.\n"
                       )

    parser.add_argument( "--flux", type=str, metavar="TYPE", gamer_name="RSOLVER",
                         default=None, choices=["EXACT", "ROE", "HLLE", "HLLC", "HLLD"],
                         depend={"model":"HYDRO"},
                         constraint={ "ROE":{"eos":"GAMMA"},
                                      "EXACT":{"eos":"GAMMA"} },
                         help="The Riemann solver. Pure hydro: EXACT/ROE/HLLE/HLLC^, MHD: ROE/HLLE/HLLD^, SRHD: HLLE/HLLC^, (^ indicates the recommended and default solvers). Useless for RTVD.\n"
                       )

    parser.add_argument( "--dual", type=str, metavar="TYPE", gamer_name="DUAL_ENERGY",
                         default=NONE_STR, choices=[NONE_STR, "DE_ENPY", "DE_EINT"],
                         depend={"model":"HYDRO"},
                         constraint={ "DE_ENPY":{"eos":"GAMMA"} },
                         help="The dual-energy formalism (DE_ENPY: entropy, DE_EINT: internal energy). DE_EINT is not supported yet. Useless for RTVD.\n"
                       )

    parser.add_argument( "--mhd", type=str2bool, metavar="BOOLEAN", gamer_name="MHD",
                         default=False,
                         depend={"model":"HYDRO"},
                         constraint={ True:{"flu_scheme":["MHM", "MHM_RP", "CTU"], "flux":["ROE", "HLLE", "HLLD"]},
                                     False:{"flux":["EXACT", "ROE", "HLLE", "HLLC"]} },
                         help="Magnetohydrodynamics.\n"
                       )

    parser.add_argument( "--srhd", type=str2bool, metavar="BOOLEAN", gamer_name="SRHD",
                         default=False,
                         depend={"model":"HYDRO"},
                         constraint={ True:{"flu_scheme":["MHM", "MHM_RP"], "flux":["HLLE", "HLLC"], "eos":["TAUBMATHEWS"], "dual":[NONE_STR], "mhd":False, "gravity":False} },
                         help="Special Relativistic Hydrodynamics.\n"
                       )

    parser.add_argument( "--cosmic_ray", type=str2bool, metavar="BOOLEAN", gamer_name="COSMIC_RAY",
                         default=False,
                         depend={"model":"HYDRO"},
                         constraint={ True:{"dual":[NONE_STR], "eos":"COSMIC_RAY", "comoving":False} },
                         help="Enable cosmic ray. Must use <--eos=COSMIC_RAY>.\n"
                       )

    parser.add_argument( "--eos", type=str, metavar="TYPE", gamer_name="EOS",
                         default=None, choices=["GAMMA", "ISOTHERMAL", "NUCLEAR", "TABULAR", "COSMIC_RAY", "TAUBMATHEWS", "USER"],
                         depend={"model":"HYDRO"},
                         constraint={ "ISOTHERMAL":{"barotropic":True}, "COSMIC_RAY":{"cosmic_ray":True}, "TAUBMATHEWS":{"srhd":True} },
                         help="Equation of state. Must be set when <--model=HYDRO>. Must enable <--barotropic> for ISOTHERMAL.\n"
                       )

    parser.add_argument( "--barotropic", type=str2bool, metavar="BOOLEAN", gamer_name="BAROTROPIC_EOS",
                         default=False,
                         depend={"model":"HYDRO"},
                         constraint={ True:{"eos":["ISOTHERMAL", "TABULAR", "USER"]} },
                         help="Whether or not the equation of state set by <--eos> is barotropic. Mandatory for <--eos=ISOTHEMAL>. Optional for <--eos=TABULAR> and <--eos=USER>.\n"
                       )

#   A.2 ELBDM scheme
    parser.add_argument( "--conserve_mass", type=str2bool, metavar="BOOLEAN", gamer_name="CONSERVE_MASS",
                         default=True,
                         depend={"model":"ELBDM"},
                         help="Enforce the mass conservation for <--model=ELBDM>.\n"
                       )

    parser.add_argument( "--laplacian_four", type=str2bool, metavar="BOOLEAN", gamer_name="LAPLACIAN_4TH",
                         default=True,
                         depend={"model":"ELBDM"},
                         help="Enable the fourth-order Laplacian for <--model=ELBDM>.\n"
                       )

    parser.add_argument( "--self_interaction", type=str2bool, metavar="BOOLEAN", gamer_name="QUARTIC_SELF_INTERACTION",
                         default=False,
                         depend={"model":"ELBDM"},
                         constraint={ True:{"gravity":True, "comoving":False} },
                         help="Include the quartic self-interaction potential for <--model=ELBDM>. Must enable <--gravity>. Does not support <--comoving>.\n"
                       )

#   A.3 gravity
    parser.add_argument( "--gravity", type=str2bool, metavar="BOOLEAN", gamer_name="GRAVITY",
                         default=False,
                         constraint={ True:{"fftw":["FFTW2", "FFTW3"]} },
                         help="Enable gravity. Must enable <--fftw>.\n"
                       )

    parser.add_argument( "--pot_scheme", type=str, metavar="TYPE", gamer_name="POT_SCHEME",
                         default="SOR", choices=["SOR", "MG"],
                         depend={"gravity":True},
                         help="Select the Poisson solver. SOR: successive-overrelaxation (recommended), MG: multigrid. Must be set when <--gravity> is enabled.\n"
                       )

    parser.add_argument( "--store_pot_ghost", type=str2bool, metavar="BOOLEAN", gamer_name="STORE_POT_GHOST",
                         default=True,
                         depend={"gravity":True},
                         help="Store GRA_GHOST_SIZE ghost-zone potential for each patch on each side. Recommended when PARTICLE is enabled for improving accuaracy for particles around the patch boundaries. Must be enabled for <--star_formation> + <--store_par_acc>.\n"
                       )

    parser.add_argument( "--unsplit_gravity", type=str2bool, metavar="BOOLEAN", gamer_name="UNSPLIT_GRAVITY",
                         default=None,
                         depend={"gravity":True},
                         constraint={ True:{"model":"HYDRO"} },
                         help="Use unsplitting method to couple gravity to the target model (recommended). Supported only for <--model=HYDRO>. When <--model=HYDRO>, the default is True.\n"
                       )

    parser.add_argument( "--comoving", type=str2bool, metavar="BOOLEAN", gamer_name="COMOVING",
                         default=False,
                         depend={"gravity":True},
                         constraint={ True:{"eos":"GAMMA"} },
                         help="Comoving frame for cosmological simulations.\n"
                       )

#   A.4 particle
    parser.add_argument( "--particle", type=str2bool, metavar="BOOLEAN", gamer_name="PARTICLE",
                         default=False,
                         help="Enable particles.\n"
                       )
    parser.add_argument( "--tracer", type=str2bool, metavar="BOOLEAN", gamer_name="TRACER",
                         default=False,
                         depend={"particle":True},
                         help="Enable tracer particles.\n"
                       )

    parser.add_argument( "--store_par_acc", type=str2bool, metavar="BOOLEAN", gamer_name="STORE_PAR_ACC",
                         default=True,
                         depend={"particle":True},
                         help="Store particle acceleration (recommended).\n"
                       )

    parser.add_argument( "--star_formation", type=str2bool, metavar="BOOLEAN", gamer_name="STAR_FORMATION",
                         default=False,
                         depend={"particle":True},
                         help="Allow creating new particles after initialization. Must trun on <--store_pot_ghost> when <--store_par_acc> is adoped.\n"
                       )

    parser.add_argument( "--feedback", type=str2bool, metavar="BOOLEAN", gamer_name="FEEDBACK",
                         default=False,
                         depend={"particle":True},
                         help="Feedback from particles to grids and vice versa.\n"
                       )

    parser.add_argument( "--par_attribute", type=int, metavar="INTEGER", gamer_name="PAR_NATT_USER",
                         default=0,
                         depend={"particle":True},
                         help="Set the number of user-defined particle attributes.\n"
                       )

    parser.add_argument( "--double_par", type=str2bool, metavar="BOOLEAN", gamer_name="FLOAT8_PAR",
                         default=None,
                         depend={"particle":True},
                         help="Enable double precision for particle attributes.\n"
                       )
    # A.5 grackle
    parser.add_argument( "--grackle", type=str2bool, metavar="BOOLEAN", gamer_name="SUPPORT_GRACKLE",
                         default=False,
                         constraint={ True:{"model":"HYDRO", "eos":["GAMMA", "COSMIC_RAY"], "comoving":False} },
                         help="Enable Grackle, a chemistry and radiative cooling library. Must set <--passive> according to the primordial chemistry network set by GRACKLE_PRIMORDIAL. Please enable OpenMP when compiling Grackle (by 'make omp-on').\n"
                       )

#   A.6 microphysics
    parser.add_argument( "--cr_diffusion", type=str2bool, metavar="BOOLEAN", gamer_name="CR_DIFFUSION",
                         default=False,
                         depend={"cosmic_ray":True},
                         constraint={ True:{"cosmic_ray":True, "mhd":True} },
                         help="Enable cosmic-ray diffusion. Must enable <--mhd> and <--cosmic_ray>.\n"
                       )

#   B. miscellaneous options
    parser.add_argument( "--nlevel", type=int, metavar="INTEGER", gamer_name="NLEVEL",
                         default=10,
                         help="Set the total number of AMR levels including the root level.\n"
                       )

    parser.add_argument( "--max_patch", type=int, metavar="INTEGER", gamer_name="MAX_PATCH",
                         default=1000000,
                         help="Set the maximum number of patches on each AMR level.\n"
                       )

    parser.add_argument( "--patch_size", type=int, metavar="INTEGER", gamer_name="PATCH_SIZE",
                         default=8,
                         help="Set the number of cells along each direction in a single patch. Must be an even number greater than or equal to 8.\n"
                       )

    parser.add_argument( "--debug", type=str2bool, metavar="BOOLEAN", gamer_name="GAMER_DEBUG",
                         default=False,
                         help="Enable debug mode.\n"
                       )

    parser.add_argument( "--bitwise_reproducibility", type=str2bool, metavar="BOOLEAN", gamer_name="BITWISE_REPRODUCIBILITY",
                         default=None,
                         help="Enable bitwise reproducibility. When <--debug=True>, the default is True.\n"
                       )

    parser.add_argument( "--timing", type=str2bool, metavar="BOOLEAN", gamer_name="TIMING",
                         default=True,
                         help="Enable timing analysis of a simulation.\n"
                       )

    parser.add_argument( "--timing_solver", type=str2bool, metavar="BOOLEAN", gamer_name="TIMING_SOLVER",
                         default=False,
                         constraint={ True:{"timing":True} },
                         help="Enable more detailed timing analysis of GPU solvers. This option will disable CPU/GPU overlapping and thus deteriorate performance. Must enable <--timing>.\n"
                       )

    parser.add_argument( "--double", type=str2bool, metavar="BOOLEAN", gamer_name="FLOAT8",
                         default=False,
                         help="Enable double precision.\n"
                       )

    parser.add_argument( "--laohu", type=str2bool, metavar="BOOLEAN", gamer_name="LAOHU",
                         default=False,
                         help="Work on the NAOC Laohu GPU cluster.\n"
                       )

    parser.add_argument( "--hdf5", type=str2bool, metavar="BOOLEAN", gamer_name="SUPPORT_HDF5",
                         default=False,
                         help="Support HDF5 (recommended).\n"
                       )

    parser.add_argument( "--gsl", type=str2bool, metavar="BOOLEAN", gamer_name="SUPPORT_GSL",
                         default=False,
                         help="Support GNU scientific library.\n"
                       )

    parser.add_argument( "--fftw", type=str, metavar="TYPE", gamer_name="SUPPORT_FFTW",
                         default=NONE_STR, choices=[NONE_STR, "FFTW2", "FFTW3"],
                         help="Support FFTW library.\n"
                       )

    parser.add_argument( "--libyt", type=str2bool, metavar="BOOLEAN", gamer_name="SUPPORT_LIBYT",
                         default=False,
                         help="Support yt inline analysis.\n"
                       )

    parser.add_argument( "--libyt_patchgroup", type=str2bool, metavar="BOOLEAN", gamer_name="LIBYT_USE_PATCH_GROUP",
                         default=True,
                         depend={"libyt":True},
                         help="Use patch groups instead of patches as the unit in libyt for better performance (recommended). Must enable <--libyt>.\n"
                       )

    parser.add_argument( "--libyt_interactive", type=str2bool, metavar="BOOLEAN", gamer_name="LIBYT_INTERACTIVE",
                         default=False,
                         depend={"libyt":True},
                         help="Enable the interactive mode of libyt. This activates python prompt and does not shut down a simulation when there are errors in an inline python script. Must compile libyt with INTERACTIVE_MODE. Must enable <--libyt>.\n"
                       )

    parser.add_argument( "--libyt_reload", type=str2bool, metavar="BOOLEAN", gamer_name="LIBYT_RELOAD",
                         default=False,
                         depend={"libyt":True},
                         help="Allow for reloading libyt scripts during runtime. Must compile libyt with INTERACTIVE_MODE. Must enable <--libyt>.\n"
                       )

    parser.add_argument( "--libyt_jupyter", type=str2bool, metavar="BOOLEAN", gamer_name="LIBYT_JUPYTER",
                         default=False,
                         depend={"libyt":True},
                         help="Allow for in situ analysis using Jupyter Notebook / JupyterLab through libyt. Must compile libyt with JUPYTER_KERNEL. Must enable <--libyt>.\n"
                       )

    parser.add_argument( "--rng", type=str, metavar="TYPE", gamer_name="RANDOM_NUMBER",
                         default="RNG_GNU_EXT",
                         choices=["RNG_GNU_EXT", "RNG_CPP11"],
                         help="Select the random number generator (RNG_GNU_EXT: GNU extension drand48_r, RNG_CPP11: c++11 <random>).\nRNG_GNU_EXT may not be supported on some macOS.\nFor RNG_CPP11, add -std=c++11 to CXXFLAG in your config file.\n"
                       )

#   C. parallelization and flags
    parser.add_argument( "--openmp", type=str2bool, metavar="BOOLEAN", gamer_name="OPENMP",
                         default=True,
                         help="Enable OpenMP parallelization.\n"
                       )

    parser.add_argument( "--mpi", type=str2bool, metavar="BOOLEAN", gamer_name="LOAD_BALANCE=HILBERT",
                         default=False,
                         help="Enable MPI parallelization.\n"
                       )

    parser.add_argument( "--overlap_mpi", type=str2bool, metavar="BOOLEAN", gamer_name="OVERLAP_MPI",
                         default=False,
                         constraint={ True:{"mpi":True} },
                         help="Overlap MPI communication with computation. Not supported yet. Must enable <--mpi>.\n"
                       )

    parser.add_argument( "--gpu", type=str2bool, metavar="BOOLEAN", gamer_name="GPU",
                         default=False,
                         help="Enable GPU. Must set <--gpu_arch> as well.\n"
                       )

    parser.add_argument( "--gpu_compute_capability", type=int, metavar="INT", gamer_name="GPU_COMPUTE_CAPABILITY",
                         depend={"gpu":True},
                         default=get_gpu_compute_capability(),
                         help="Select the compute capability of GPU.\n"
                       )

    args, name_table, depends, constraints = parser.parse_args()
    args = vars( args )

#   1. Print out a detailed help message then exit.
    if args["lh"]:
        parser.print_help(print_detail=True)
        exit()

#   2. Conditional default arguments.
    args = set_conditional_defaults( args )
    return args, name_table, depends, constraints

def load_config( config ):
    LOGGER.info("Using %s as the config."%(config))
    paths, compilers, flags = {}, {"CXX":"", "CXX_MPI":""}, {"CXXFLAG":"", "OPENMPFLAG":"", "LIBFLAG":"", "CUDAFLAG":""}
    with open( config, 'r') as f:
        lines = f.readlines()

    for line in lines:
        temp = list( filter( None, re.split(" |:=|\n", line) ) ) # separate by " " and ":="
        if len(temp) == 0: continue             # empty line
        if temp[0][0] == "#": continue          # skip comment line
        if temp[0] in flags:
            if len(temp) == 1: continue         # empty flag
            for i in range(1, len(temp)):
                if temp[i][0] == "#": break     # commented out
                flags[temp[0]] += temp[i] + " "
        elif temp[0] in compilers:
            if len(temp) == 1: continue         # empty compiler
            if temp[1][0] == "#": continue      # comment out
            if compilers[temp[0]] != "": LOGGER.warning("The original compiler will be overwritten. <%s>: %s --> %s"%(temp[0], compilers[temp[0]], temp[1]))
            compilers[temp[0]] = temp[1]
        else:
            try:
               paths[temp[0]] = temp[1]
            except:
               paths[temp[0]] = ''

    return paths, compilers, flags

def set_conditional_defaults( args ):
    if args["unsplit_gravity"] is None:
        args["unsplit_gravity"] = (args["model"] == "HYDRO")

    if args["bitwise_reproducibility"] is None:
        args["bitwise_reproducibility"] = args["debug"]

    if args["double_par"] is None:
        args["double_par"] = args["double"]

    if args["flux"] is None:
        args["flux"] = "HLLD" if args["mhd"] else "HLLC"

    if args["eos"] is None:
        if   args["cosmic_ray"]: args["eos"] = "COSMIC_RAY"
        elif args["srhd"]      : args["eos"] = "TAUBMATHEWS"
        else                   : args["eos"] = "GAMMA"

    return args

def set_sims( name_table, depends, **kwargs ):
    opt_str = ""
#   Loop all the simulation options in GAMER.
    for opt, gamer_name in name_table.items():
        store = True
#       check if the depend is true
        if opt in depends:
            for depend, val in depends[opt].items():
                if type(val) != type([]): val = [val]   # transform to list
                if kwargs[depend] not in val: store = False

        if not store: continue
        if opt == "eos":        # special string prefix of EOS
            opt_str = add_option( opt_str, name=gamer_name, val="EOS_"+kwargs[opt] )
        else:
            opt_str = add_option( opt_str, name=gamer_name, val=kwargs[opt] )

#   Hard-code the option of serial.
    if not kwargs["mpi"]: opt_str = add_option( opt_str, name="SERIAL", val=True )

    return {"SIMU_OPTION":opt_str}

def set_compile( paths, compilers, flags, kwargs ):
    com_opt = {}

#   1. Set the complier.
    com_opt["CXX"] = os.path.join(paths["MPI_PATH"], "bin", compilers["CXX_MPI"]) if kwargs["mpi"] else compilers["CXX"]

#   2. Set the OpenMP flags.
    if not kwargs["openmp"]: flags["OPENMPFLAG"] = ""

#   3. Write flags to complie option dictionary.
    for key, val in flags.items():
        com_opt[key] = val

    return com_opt

def validation( paths, depends, constraints, **kwargs ):
    success = True

#   0. Checking the Makefile_base existance.
    if not os.path.isfile( GAMER_MAKE_BASE ):
        LOGGER.error("%s does not exist."%(GAMER_MAKE_BASE))
        success = False

#   1. Checking general constraints.
    for opt, condition in constraints.items():
        check = True
        if opt in depends:
            for depend, val in depends[opt].items():
                if type(val) != type([]): val = [val]   # transform to list
                if kwargs[depend] not in val: check = False

        if not check: continue  # do not validate if the depend is not set

        for opt_val, check in condition.items():
            if kwargs[opt] != opt_val: continue         # not the value to be checked
            for check_opt, check_val in check.items():
                if type(check_val) != type([]): check_val = [check_val]   # transform to list
                if kwargs[check_opt] in check_val: continue     # satisify the validation

                val_str = ', '.join(str(x) for x in check_val)
                LOGGER.error("The option <--%s=%s> requires <--%s> to be set to [%s]. Current: <--%s=%s>."%(opt, str(kwargs[opt]), check_opt, val_str, check_opt, kwargs[check_opt]))
                success = False

#   2. Checking other conditions.
#   A. Physics
#   A.1 Module
    if kwargs["model"] == "HYDRO":
        if kwargs["passive"] < 0:
            LOGGER.error("Passive scalar should not be negative. Current: %d"%kwargs["passive"])
            success = False

        if kwargs["dual"] not in [NONE_STR, "DE_ENPY"]:
            LOGGER.error("This dual energy form is not supported yet. Current: %s"%kwargs["dual"])
            success = False

    elif kwargs["model"] == "ELBDM":
        if kwargs["passive"] < 0:
            LOGGER.error("Passive scalar should not be negative. Current: %d"%kwargs["passive"])
            success = False

    elif kwargs["model"] == "PAR_ONLY":
        LOGGER.error("<--model=PAR_ONLY> is not supported yet.")
        success = False
    else:
        LOGGER.error("Unrecognized model: %s. Please add to the model choices."%kwargs["model"])
        success = False

#   A.2 Particle
    if kwargs["particle"]:
        if kwargs["star_formation"] and kwargs["store_par_acc"] and not kwargs["store_pot_ghost"]:
            LOGGER.error("<--store_pot_ghost> must be enabled when <--star_formation> and <--store_par_acc> are enabled.")
            success = False
        if not kwargs["gravity"] and not kwargs["tracer"]:
            LOGGER.error("At least one of <--gravity> or <--tracer> must be enabled for <--particle>.")
            success = False
        if kwargs["par_attribute"] < 0:
            LOGGER.error("Number of particle attributes should not be negative. Current: %d"%kwargs["par_attribute"])
            success = False

#   B. miscellaneous options
    if kwargs["nlevel"] < 1:
        LOGGER.error("<--nlevel> should be greater than zero. Current: %d"%kwargs["nlevel"])
        success = False

    if kwargs["max_patch"] < 1:
        LOGGER.error("<--max_patch> should be greater than zero. Current: %d"%kwargs["max_patch"])
        success = False

    if kwargs["patch_size"]%2 != 0 or kwargs["patch_size"] < 8:
        LOGGER.error("<--patch_size> should be an even number greater than or equal to 8. Current: %d"%kwargs["patch_size"])
        success = False

    if kwargs["overlap_mpi"]:
        LOGGER.error("<--overlap_mpi> is not supported yet.")
        success = False

    if not success: raise BaseException( "The above vaildation failed." )
    return

def warning( paths, **kwargs ):
#   1. Makefile
    if os.path.isfile( GAMER_MAKE_OUT ):
        LOGGER.warning("%s already exists and will be overwritten."%(GAMER_MAKE_OUT))

#   2. Physics
    if kwargs["model"] == "ELBDM" and kwargs["passive"] != 0:
        LOGGER.warning("Not supported yet and can only be used as auxiliary fields.")

#   3. Path
    path_links = { "gpu":{True:"CUDA_PATH"}, "fftw":{"FFTW2":"FFTW2_PATH", "FFTW3":"FFTW3_PATH"},
                   "mpi":{True:"MPI_PATH"}, "hdf5":{True:"HDF5_PATH"}, "grackle":{True:"GRACKLE_PATH"},
                   "gsl":{True:"GSL_PATH"}, "libyt":{True:"LIBYT_PATH"} }

    for arg, links in path_links.items():
        for val, p_name in links.items():
            if kwargs[arg] != val: continue
            if paths.setdefault(p_name, "") != "": continue
            LOGGER.warning("%-15s is not given in %s.config when setting <--%s=%s>"%(p_name, kwargs["machine"], arg, str(val)))

    return



####################################################################################################
# Main execution
####################################################################################################
if __name__ == "__main__":
#   0. Setup logger
    ch = logging.StreamHandler()
    ch.setFormatter( CustomFormatter() )
    LOGGER.addHandler( ch )

#   1. Get the executed command
    command = " ".join(["# This makefile is generated by the following command:", "\n#", sys.executable] + sys.argv + ["\n"])
    LOGGER.info( " ".join( [sys.executable] + sys.argv ) )

#   2. Load the input arguments
    args, name_table, depends, constraints = load_arguments()

#   3. Prepare the makefile args
#   3.1 Load the machine setup
    paths, compilers, flags = load_config( os.path.join(GAMER_CONFIG_DIR, args["machine"]+".config") )

#   3.2 Validate arguments
    validation( paths, depends, constraints, **args )

    warning( paths, **args )

#   3.3 add the SIMU_OPTION
    LOGGER.info("========================================")
    LOGGER.info("GAMER has the following setting.")
    LOGGER.info("----------------------------------------")
    sims = set_sims( name_table, depends, **args )

#   3.4 setup compiler
    compiles = set_compile( paths, compilers, flags, args )

#   4. Create Makefile
#   4.1 Read
    with open( GAMER_MAKE_BASE, "r" ) as make_base:
        makefile = make_base.read()

#   4.2 Replace
    LOGGER.info("----------------------------------------")
    for key, val in paths.items():
        LOGGER.info("%-15s : %s"%(key, val))
        makefile, num = re.subn(r"@@@%s@@@"%(key), val, makefile)
        if num == 0: raise BaseException("The string @@@%s@@@ is not replaced correctly."%key)

    for key, val in sims.items():
        makefile, num = re.subn(r"@@@%s@@@"%(key), val, makefile)
        if num == 0: raise BaseException("The string @@@%s@@@ is not replaced correctly."%key)

    LOGGER.info("----------------------------------------")
    for key, val in compiles.items():
        LOGGER.info("%-10s : %s"%(key, val))
        makefile, num = re.subn(r"@@@%s@@@"%(key), val, makefile)
        if num == 0: raise BaseException("The string @@@%s@@@ is not replaced correctly."%key)

#   4.3 Write
    with open( GAMER_MAKE_OUT, "w") as make_out:
        make_out.write( command + makefile )


    LOGGER.info("========================================")
    LOGGER.info("%s is created."%GAMER_MAKE_OUT)
    LOGGER.info("========================================")<|MERGE_RESOLUTION|>--- conflicted
+++ resolved
@@ -276,7 +276,6 @@
 
     return matrix[len(s1)][len(s2)]
 
-<<<<<<< HEAD
 def get_gpu_compute_capability():
     """
     Outputs some information on CUDA-enabled devices on your computer, including current memory usage.
@@ -329,7 +328,7 @@
     else:
         compute_capability = cc_major.value*100 + cc_minor.value*10
     return compute_capability
-=======
+
 def string_align( string, indent_str, width, end_char ):
     """
     end_char : The ending character of a word.
@@ -357,7 +356,6 @@
         if now_n >= width:
             if string[i] == end_char: new_line = True
     return new_str
->>>>>>> 09101b24
 
 def load_arguments():
     parser = ArgumentParser( description = GAMER_DESCRIPTION,
