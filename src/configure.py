--- conflicted
+++ resolved
@@ -324,7 +324,7 @@
 #   machine config setup
     parser.add_argument( "--machine", type=str, metavar="MACHINE",
                          default="eureka_intel",
-                         help="Select the MACHINE.config file under ../configs directory. \nChoice: [eureka_intel, YOUR_MACHINE_NAME] => "
+                         help="Select the MACHINE.config file under ../configs directory.\nChoice: [eureka_intel, YOUR_MACHINE_NAME] => "
                        )
 
 #   A. physical models and options of diffierent physical models
@@ -405,8 +405,7 @@
                          help="Whether or not the equation of state set by <--eos> is barotropic. Mandatory for <--eos=ISOTHEMAL>. Optional for <--eos=TABULAR> and <--eos=USER>.\n"
                        )
 
-<<<<<<< HEAD
-    # A.2 ELBDM scheme
+#   A.2 ELBDM scheme
     parser.add_argument( "--elbdm_scheme", type=str, metavar="TYPE", gamer_name="ELBDM_SCHEME",
                          default="ELBDM_WAVE", choices=["ELBDM_WAVE", "ELBDM_HYBRID"],
                          depend={"model":"ELBDM"},
@@ -419,9 +418,6 @@
                          help="Wave scheme for <--model=ELBDM> (WAVE_FD:finite difference, WAVE_GRAMFE: local spectral method).\n"
                        )
 
-=======
-#   A.2 ELBDM scheme
->>>>>>> 09101b24
     parser.add_argument( "--conserve_mass", type=str2bool, metavar="BOOLEAN", gamer_name="CONSERVE_MASS",
                          default=True,
                          depend={"model":"ELBDM"},
@@ -721,17 +717,13 @@
     if args["bitwise_reproducibility"] is None:
         args["bitwise_reproducibility"] = args["debug"]
 
-<<<<<<< HEAD
-    if args["laplacian_four"] == None:
+    if args["laplacian_four"] is None:
       args["laplacian_four"] = True if args["wave_scheme"] == "WAVE_FD" else False
 
-    if args["flux"] == None:
-=======
     if args["double_par"] is None:
         args["double_par"] = args["double"]
 
     if args["flux"] is None:
->>>>>>> 09101b24
         args["flux"] = "HLLD" if args["mhd"] else "HLLC"
 
     if args["eos"] is None:
