#include "GAMER.h"

#if (!defined(GPU) || ((MODEL == ELBDM) && (WAVE_SCHEME == WAVE_GRAMFE) && !defined(GRAMFE_ENABLE_GPU)))



#include "GAMER.h"
#include "CUFLU.h"

#ifndef GRAVITY
static double *ExtAcc_AuxArray = NULL;
static ExtAcc_t CPUExtAcc_Ptr  = NULL;
#endif

#if   ( MODEL == HYDRO )
#if   ( FLU_SCHEME == RTVD )
void CPU_FluidSolver_RTVD(
   real Flu_Array_In [][NCOMP_TOTAL][ CUBE(FLU_NXT) ],
   real Flu_Array_Out[][NCOMP_TOTAL][ CUBE(PS2) ],
   real Flux_Array   [][9][NCOMP_TOTAL][ SQR(PS2) ],
   const double Corner_Array[][3],
   const real Pot_Array_USG[][ CUBE(USG_NXT_F) ],
   const int NPatchGroup, const real dt, const real dh,
   const bool StoreFlux, const bool XYZ,
   const real MinDens, const real MinPres, const real MinEint,
   const EoS_t EoS );
#elif ( FLU_SCHEME == MHM  ||  FLU_SCHEME == MHM_RP )
void CPU_FluidSolver_MHM(
   const real   g_Flu_Array_In [][NCOMP_TOTAL][ CUBE(FLU_NXT) ],
         real   g_Flu_Array_Out[][NCOMP_TOTAL][ CUBE(PS2) ],
   const real   g_Mag_Array_In [][NCOMP_MAG][ FLU_NXT_P1*SQR(FLU_NXT) ],
         real   g_Mag_Array_Out[][NCOMP_MAG][ PS2P1*SQR(PS2) ],
         char   g_DE_Array_Out [][ CUBE(PS2) ],
         real   g_Flux_Array   [][9][NCOMP_TOTAL][ SQR(PS2) ],
         real   g_Ele_Array    [][9][NCOMP_ELE][ PS2P1*PS2 ],
   const double g_Corner_Array [][3],
   const real   g_Pot_Array_USG[][ CUBE(USG_NXT_F) ],
         real   g_PriVar       []   [NCOMP_LR            ][ CUBE(FLU_NXT) ],
         real   g_Slope_PPM    [][3][NCOMP_LR            ][ CUBE(N_SLOPE_PPM) ],
         real   g_FC_Var       [][6][NCOMP_TOTAL_PLUS_MAG][ CUBE(N_FC_VAR) ],
         real   g_FC_Flux      [][3][NCOMP_TOTAL_PLUS_MAG][ CUBE(N_FC_FLUX) ],
         real   g_FC_Mag_Half  [][NCOMP_MAG][ FLU_NXT_P1*SQR(FLU_NXT) ],
         real   g_EC_Ele       [][NCOMP_MAG][ CUBE(N_EC_ELE) ],
   const int NPatchGroup,
   const real dt, const real dh,
   const bool StoreFlux, const bool StoreElectric,
   const LR_Limiter_t LR_Limiter, const real MinMod_Coeff, const int MinMod_MaxIter, const double Time,
   const bool UsePot, const OptExtAcc_t ExtAcc, const ExtAcc_t ExtAcc_Func,
   const double c_ExtAcc_AuxArray[],
   const real MinDens, const real MinPres, const real MinEint,
   const real DualEnergySwitch,
   const bool NormPassive, const int NNorm, const int c_NormIdx[],
   const bool FracPassive, const int NFrac, const int c_FracIdx[],
   const bool JeansMinPres, const real JeansMinPres_Coeff,
   const EoS_t EoS );
#elif ( FLU_SCHEME == CTU )
void CPU_FluidSolver_CTU(
   const real   g_Flu_Array_In [][NCOMP_TOTAL][ CUBE(FLU_NXT) ],
         real   g_Flu_Array_Out[][NCOMP_TOTAL][ CUBE(PS2) ],
   const real   g_Mag_Array_In [][NCOMP_MAG][ FLU_NXT_P1*SQR(FLU_NXT) ],
         real   g_Mag_Array_Out[][NCOMP_MAG][ PS2P1*SQR(PS2) ],
         char   g_DE_Array_Out [][ CUBE(PS2) ],
         real   g_Flux_Array   [][9][NCOMP_TOTAL][ SQR(PS2) ],
         real   g_Ele_Array    [][9][NCOMP_ELE][ PS2P1*PS2 ],
   const double g_Corner_Array [][3],
   const real   g_Pot_Array_USG[][ CUBE(USG_NXT_F) ],
         real   g_PriVar       []   [NCOMP_LR            ][ CUBE(FLU_NXT) ],
         real   g_Slope_PPM    [][3][NCOMP_LR            ][ CUBE(N_SLOPE_PPM) ],
         real   g_FC_Var       [][6][NCOMP_TOTAL_PLUS_MAG][ CUBE(N_FC_VAR) ],
         real   g_FC_Flux      [][3][NCOMP_TOTAL_PLUS_MAG][ CUBE(N_FC_FLUX) ],
         real   g_FC_Mag_Half  [][NCOMP_MAG][ FLU_NXT_P1*SQR(FLU_NXT) ],
         real   g_EC_Ele       [][NCOMP_MAG][ CUBE(N_EC_ELE) ],
   const int NPatchGroup, const real dt, const real dh,
   const bool StoreFlux, const bool StoreElectric,
   const LR_Limiter_t LR_Limiter, const real MinMod_Coeff, const double Time,
   const bool UsePot, const OptExtAcc_t ExtAcc, const ExtAcc_t ExtAcc_Func,
   const double c_ExtAcc_AuxArray[],
   const real MinDens, const real MinPres, const real MinEint,
   const real DualEnergySwitch,
   const bool NormPassive, const int NNorm, const int c_NormIdx[],
   const bool FracPassive, const int NFrac, const int c_FracIdx[],
   const bool JeansMinPres, const real JeansMinPres_Coeff,
   const EoS_t EoS );
#endif // FLU_SCHEME

#elif ( MODEL == ELBDM )
#if ( WAVE_SCHEME == WAVE_FD )
void CPU_ELBDMSolver( real Flu_Array_In [][FLU_NIN    ][ CUBE(FLU_NXT) ],
                      real Flu_Array_Out[][FLU_NOUT   ][ CUBE(PS2) ],
                      real Flux_Array[][9][NFLUX_TOTAL][ SQR(PS2) ],
                      const int NPatchGroup, const real dt, const real dh, const real Eta, const bool StoreFlux,
                      const real Taylor3_Coeff, const bool XYZ, const real MinDens );
<<<<<<< HEAD
#if ( ELBDM_SCHEME == HYBRID )
void CPU_ELBDMSolver_PhaseForm(  real Flu_Array_In [][FLU_NIN ][ CUBE(FLU_NXT)], 
                      #ifdef GAMER_DEBUG
                      real Flu_Array_Out[][FLU_NOUT][ SQR(PS2)*PS2 ], 
                      #else
                      real Flu_Array_Out[][FLU_NIN] [ SQR(PS2)*PS2 ], 
                      #endif 
                      real Flux_Array[][9][NFLUX_TOTAL][ SQR(PS2) ], 
                      const int NPatchGroup, const real dt, const real dh, const real Eta, const bool StoreFlux,
                      const bool XYZ, const real MinDens );
#endif // # if ( ELBDM_SCHEME == HYBRID )
=======
#elif ( WAVE_SCHEME == WAVE_GRAMFE ) // #if ( WAVE_SCHEME == WAVE_FD )
void CPU_ELBDMSolver_GramFE( real Flu_Array_In [][FLU_NIN    ][ CUBE(FLU_NXT) ],
                      real Flu_Array_Out[][FLU_NOUT   ][ CUBE(PS2) ],
                      real Flux_Array[][9][NFLUX_TOTAL][ SQR(PS2) ],
                      const int NPatchGroup, const real dt, const real dh, const real Eta, const bool StoreFlux,
                      const bool XYZ, const real MinDens );
#endif // #if ( WAVE_SCHEME == WAVE_FD ) ... else
>>>>>>> be9bfc4c

#else
#error : ERROR : unsupported MODEL !!
#endif // MODEL


#if ( FLU_SCHEME == MHM  ||  FLU_SCHEME == MHM_RP  ||  FLU_SCHEME == CTU )
extern real (*h_PriVar)      [NCOMP_LR            ][ CUBE(FLU_NXT)     ];
extern real (*h_Slope_PPM)[3][NCOMP_LR            ][ CUBE(N_SLOPE_PPM) ];
extern real (*h_FC_Var)   [6][NCOMP_TOTAL_PLUS_MAG][ CUBE(N_FC_VAR)    ];
extern real (*h_FC_Flux)  [3][NCOMP_TOTAL_PLUS_MAG][ CUBE(N_FC_FLUX)   ];
#ifdef MHD
extern real (*h_FC_Mag_Half)[NCOMP_MAG][ FLU_NXT_P1*SQR(FLU_NXT) ];
extern real (*h_EC_Ele     )[NCOMP_MAG][ CUBE(N_EC_ELE)          ];
#else
static real (*h_FC_Mag_Half)[NCOMP_MAG][ FLU_NXT_P1*SQR(FLU_NXT) ] = NULL;
static real (*h_EC_Ele     )[NCOMP_MAG][ CUBE(N_EC_ELE)          ] = NULL;
#endif
#endif // FLU_SCHEME




//-------------------------------------------------------------------------------------------------------
// Function    :  CPU_FluidSolver
// Description :  1. MODEL == HYDRO : use CPU to solve the Euler equations by different schemes
//                2. MODEL == ELBDM : use CPU to solve the kinematic operator in the Schrodinger's equation
//
// Note        :  Currently five hydro schemes are supported in HYDRO :
//                   1. Relaxing TVD scheme                            (RTVD  ) -->   split
//                   2. MUSCL-Hancock scheme                           (MHM   ) --> unsplit
//                   3. MUSCL-Hancock scheme with Riemann prediction   (MHM_RP) --> unsplit
//                   4. Corner-Transport-Upwind scheme                 (CTU   ) --> unsplit
//
//
// Parameter   :  h_Flu_Array_In      : Host array storing the input fluid variables
//                h_Flu_Array_Out     : Host array to store the output fluid variables
//                h_Mag_Array_In      : Host array storing the input B field (for MHD only)
//                h_Mag_Array_Out     : Host array to store the output B field (for MHD only)
//                h_DE_Array_Out      : Host array to store the dual-energy status
//                h_Flux_Array        : Host array to store the output fluxes (useful only if StoreFlux == true)
//                h_Ele_Array         : Host array to store the output electric field (for MHD only)
//                h_Corner_Array      : Host array storing the physical corner coordinates of each patch group
//                h_Pot_Array_USG     : Host array storing the input potential for UNSPLIT_GRAVITY
//                NPatchGroup         : Number of patch groups to be evaluated
//                dt                  : Time interval to advance solution
//                dh                  : Grid size
//                StoreFlux           : true --> store the coarse-fine fluxes
//                StoreElectric       : true --> store the coarse-fine electric field
//                XYZ                 : true   : x->y->z ( forward sweep)
//                                      false1 : z->y->x (backward sweep)
//                                      --> only useful for the RTVD scheme
//                LR_Limiter          : Slope limiter for the data reconstruction in the MHM/MHM_RP/CTU schemes
//                                      (0/1/2/3/4) = (vanLeer/generalized MinMod/vanAlbada/
//                                                     vanLeer + generalized MinMod/extrema-preserving) limiter
//                MinMod_Coeff        : Coefficient of the generalized MinMod limiter
//                MinMod_MaxIter      : Maximum number of iterations to reduce MinMod_Coeff
//                ELBDM_Eta           : Particle mass / Planck constant
//                ELBDM_Taylor3_Coeff : Coefficient in front of the third term in the Taylor expansion for ELBDM
//                ELBDM_Taylor3_Auto  : true --> Determine ELBDM_Taylor3_Coeff automatically by invoking the
//                                               function "ELBDM_SetTaylor3Coeff"
//                Time                : Current physical time                      (for UNSPLIT_GRAVITY only)
//                UsePot              : Add self-gravity and/or external potential (for UNSPLIT_GRAVITY only)
//                ExtAcc              : Add external acceleration                  (for UNSPLIT_GRAVITY only)
//                MinDens/Pres/Eint   : Density, pressure, and internal energy floors
//                DualEnergySwitch    : Use the dual-energy formalism if E_int/E_kin < DualEnergySwitch
//                NormPassive         : true --> normalize passive scalars so that the sum of their mass density
//                                               is equal to the gas mass density
//                NNorm               : Number of passive scalars to be normalized
//                                      --> Should be set to the global variable "PassiveNorm_NVar"
//                NormIdx             : Target variable indices to be normalized
//                                      --> Should be set to the global variable "PassiveNorm_VarIdx"
//                FracPassive         : true --> convert passive scalars to mass fraction during data reconstruction
//                NFrac               : Number of passive scalars for the option "FracPassive"
//                                      --> Should be set to the global variable "PassiveIntFrac_NVar"
//                FracIdx             : Target variable indices for the option "FracPassive"
//                                      --> Should be set to the global variable "PassiveIntFrac_VarIdx"
//                JeansMinPres        : Apply minimum pressure estimated from the Jeans length
//                JeansMinPres_Coeff  : Coefficient used by JeansMinPres = G*(Jeans_NCell*Jeans_dh)^2/(Gamma*pi);
//                useWaveFlag         : Determines whether wave or fluid solver is used for MODEL == ELBDM and ELBDM_SCHEME == HYBRID
//-------------------------------------------------------------------------------------------------------
void CPU_FluidSolver( real h_Flu_Array_In[][FLU_NIN][ CUBE(FLU_NXT) ],
                      real h_Flu_Array_Out[][FLU_NOUT][ CUBE(PS2) ],
                      real h_Mag_Array_In[][NCOMP_MAG][ FLU_NXT_P1*SQR(FLU_NXT) ],
                      real h_Mag_Array_Out[][NCOMP_MAG][ PS2P1*SQR(PS2) ],
                      char h_DE_Array_Out[][ CUBE(PS2) ],
                      real h_Flux_Array[][9][NFLUX_TOTAL][ SQR(PS2) ],
                      real h_Ele_Array[][9][NCOMP_ELE][ PS2P1*PS2 ],
                      const double h_Corner_Array[][3],
                      const real h_Pot_Array_USG[][ CUBE(USG_NXT_F) ],
                      const int NPatchGroup, const real dt, const real dh,
                      const bool StoreFlux, const bool StoreElectric,
                      const bool XYZ, const LR_Limiter_t LR_Limiter, const real MinMod_Coeff, const int MinMod_MaxIter,
                      const real ELBDM_Eta, real ELBDM_Taylor3_Coeff, const bool ELBDM_Taylor3_Auto,
                      const double Time, const bool UsePot, const OptExtAcc_t ExtAcc,
                      const real MinDens, const real MinPres, const real MinEint,
                      const real DualEnergySwitch,
                      const bool NormPassive, const int NNorm, const int NormIdx[],
                      const bool FracPassive, const int NFrac, const int FracIdx[],
                      const bool JeansMinPres, const real JeansMinPres_Coeff,
                      const bool useWaveFlag )
{

// check
#  ifdef GAMER_DEBUG
   if ( StoreFlux  &&  h_Flux_Array == NULL )   Aux_Error( ERROR_INFO, "Flux_Array is not allocated !!\n" );

#  ifdef MHD
   if ( StoreElectric  &&  h_Ele_Array == NULL )   Aux_Error( ERROR_INFO, "Ele_Array is not allocated !!\n" );
#  endif

#  ifdef UNSPLIT_GRAVITY
   if ( UsePot  &&  h_Pot_Array_USG == NULL )   Aux_Error( ERROR_INFO, "h_Pot_Array_USG == NULL !!\n" );

   if ( ExtAcc  &&  h_Corner_Array == NULL )    Aux_Error( ERROR_INFO, "h_Corner_Array == NULL !!\n" );
#  endif
#  endif


#  if   ( MODEL == HYDRO )

#     if   ( FLU_SCHEME == RTVD )

      CPU_FluidSolver_RTVD( h_Flu_Array_In, h_Flu_Array_Out, h_Flux_Array, h_Corner_Array, h_Pot_Array_USG,
                            NPatchGroup, dt, dh, StoreFlux, XYZ, MinDens, MinPres, MinEint, EoS );

#     elif ( FLU_SCHEME == MHM  ||  FLU_SCHEME == MHM_RP )

      CPU_FluidSolver_MHM ( h_Flu_Array_In, h_Flu_Array_Out, h_Mag_Array_In, h_Mag_Array_Out,
                            h_DE_Array_Out, h_Flux_Array, h_Ele_Array, h_Corner_Array, h_Pot_Array_USG,
                            h_PriVar, h_Slope_PPM, h_FC_Var, h_FC_Flux, h_FC_Mag_Half, h_EC_Ele,
                            NPatchGroup, dt, dh, StoreFlux, StoreElectric, LR_Limiter, MinMod_Coeff, MinMod_MaxIter, Time,
                            UsePot, ExtAcc, CPUExtAcc_Ptr, ExtAcc_AuxArray, MinDens, MinPres, MinEint,
                            DualEnergySwitch, NormPassive, NNorm, NormIdx, FracPassive, NFrac, FracIdx,
                            JeansMinPres, JeansMinPres_Coeff, EoS );

#     elif ( FLU_SCHEME == CTU )

      CPU_FluidSolver_CTU ( h_Flu_Array_In, h_Flu_Array_Out, h_Mag_Array_In, h_Mag_Array_Out,
                            h_DE_Array_Out, h_Flux_Array, h_Ele_Array, h_Corner_Array, h_Pot_Array_USG,
                            h_PriVar, h_Slope_PPM, h_FC_Var, h_FC_Flux, h_FC_Mag_Half, h_EC_Ele,
                            NPatchGroup, dt, dh, StoreFlux, StoreElectric, LR_Limiter, MinMod_Coeff, Time,
                            UsePot, ExtAcc, CPUExtAcc_Ptr, ExtAcc_AuxArray, MinDens, MinPres, MinEint,
                            DualEnergySwitch, NormPassive, NNorm, NormIdx, FracPassive, NFrac, FracIdx,
                            JeansMinPres, JeansMinPres_Coeff, EoS );

#     else

#     error : unsupported CPU hydro scheme

#     endif


#  elif ( MODEL == ELBDM )
<<<<<<< HEAD

//Conditional nesting to support phase scheme in patches that do not use wave scheme for hybrid scheme
//By default, we use wave scheme (CPU_ELBDMSolver)
#  if ( ELBDM_SCHEME == HYBRID )
   if ( useWaveFlag ) {
#  endif // # if ( ELBDM_SCHEME == HYBRID )
=======
#  if (WAVE_SCHEME == WAVE_FD )
>>>>>>> be9bfc4c
   //    evaluate the optimized Taylor expansion coefficient
   if ( ELBDM_Taylor3_Auto )  ELBDM_Taylor3_Coeff = ELBDM_SetTaylor3Coeff( dt, dh, ELBDM_Eta );

   CPU_ELBDMSolver( h_Flu_Array_In, h_Flu_Array_Out, h_Flux_Array, NPatchGroup, dt, dh, ELBDM_Eta, StoreFlux,
                     ELBDM_Taylor3_Coeff, XYZ, MinDens );
<<<<<<< HEAD
   
#  if ( ELBDM_SCHEME == HYBRID )
   } else { 
#     ifndef GAMER_DEBUG
      real (*smaller_h_Flu_Array_Out  )[FLU_NIN ][CUBE(PS2)] = (real (*)[FLU_NIN][CUBE(PS2)]) h_Flu_Array_Out;
#     else // # ifndef GAMER_DEBUG
      real (*smaller_h_Flu_Array_Out  )[FLU_NOUT][CUBE(PS2)] = h_Flu_Array_Out;
#     endif // # ifndef GAMER_DEBUG ... else
      CPU_ELBDMSolver_PhaseForm( h_Flu_Array_In, smaller_h_Flu_Array_Out, h_Flux_Array, NPatchGroup, dt, dh, ELBDM_Eta, StoreFlux,
            XYZ, MinDens );
   }
#  endif // # if ( ELBDM_SCHEME == HYBRID )
=======
#  elif ( WAVE_SCHEME == WAVE_GRAMFE ) // #  if (WAVE_SCHEME == WAVE_FD )

   CPU_ELBDMSolver_GramFE( h_Flu_Array_In, h_Flu_Array_Out, h_Flux_Array, NPatchGroup, dt, dh, ELBDM_Eta, StoreFlux,
                     XYZ, MinDens );
#  else // #  if (WAVE_SCHEME == WAVE_GRAMFE )
#     error : ERROR : unsupported WAVE_SCHEME !!
#  endif // WAVE_SCHEME
>>>>>>> be9bfc4c
#  else
#     error : ERROR : unsupported MODEL !!
#  endif // MODEL

} // FUNCTION : CPU_FluidSolver



#endif // #ifndef GPU<|MERGE_RESOLUTION|>--- conflicted
+++ resolved
@@ -90,19 +90,6 @@
                       real Flux_Array[][9][NFLUX_TOTAL][ SQR(PS2) ],
                       const int NPatchGroup, const real dt, const real dh, const real Eta, const bool StoreFlux,
                       const real Taylor3_Coeff, const bool XYZ, const real MinDens );
-<<<<<<< HEAD
-#if ( ELBDM_SCHEME == HYBRID )
-void CPU_ELBDMSolver_PhaseForm(  real Flu_Array_In [][FLU_NIN ][ CUBE(FLU_NXT)], 
-                      #ifdef GAMER_DEBUG
-                      real Flu_Array_Out[][FLU_NOUT][ SQR(PS2)*PS2 ], 
-                      #else
-                      real Flu_Array_Out[][FLU_NIN] [ SQR(PS2)*PS2 ], 
-                      #endif 
-                      real Flux_Array[][9][NFLUX_TOTAL][ SQR(PS2) ], 
-                      const int NPatchGroup, const real dt, const real dh, const real Eta, const bool StoreFlux,
-                      const bool XYZ, const real MinDens );
-#endif // # if ( ELBDM_SCHEME == HYBRID )
-=======
 #elif ( WAVE_SCHEME == WAVE_GRAMFE ) // #if ( WAVE_SCHEME == WAVE_FD )
 void CPU_ELBDMSolver_GramFE( real Flu_Array_In [][FLU_NIN    ][ CUBE(FLU_NXT) ],
                       real Flu_Array_Out[][FLU_NOUT   ][ CUBE(PS2) ],
@@ -110,7 +97,17 @@
                       const int NPatchGroup, const real dt, const real dh, const real Eta, const bool StoreFlux,
                       const bool XYZ, const real MinDens );
 #endif // #if ( WAVE_SCHEME == WAVE_FD ) ... else
->>>>>>> be9bfc4c
+#if ( ELBDM_SCHEME == HYBRID )
+void CPU_ELBDMSolver_PhaseForm(  real Flu_Array_In [][FLU_NIN ][ CUBE(FLU_NXT)],
+                      #ifdef GAMER_DEBUG
+                      real Flu_Array_Out[][FLU_NOUT][ SQR(PS2)*PS2 ],
+                      #else
+                      real Flu_Array_Out[][FLU_NIN] [ SQR(PS2)*PS2 ],
+                      #endif
+                      real Flux_Array[][9][NFLUX_TOTAL][ SQR(PS2) ],
+                      const int NPatchGroup, const real dt, const real dh, const real Eta, const bool StoreFlux,
+                      const bool XYZ, const real MinDens );
+#endif // # if ( ELBDM_SCHEME == HYBRID )
 
 #else
 #error : ERROR : unsupported MODEL !!
@@ -265,25 +262,26 @@
 
 
 #  elif ( MODEL == ELBDM )
-<<<<<<< HEAD
-
-//Conditional nesting to support phase scheme in patches that do not use wave scheme for hybrid scheme
-//By default, we use wave scheme (CPU_ELBDMSolver)
+
+
 #  if ( ELBDM_SCHEME == HYBRID )
    if ( useWaveFlag ) {
 #  endif // # if ( ELBDM_SCHEME == HYBRID )
-=======
+
 #  if (WAVE_SCHEME == WAVE_FD )
->>>>>>> be9bfc4c
-   //    evaluate the optimized Taylor expansion coefficient
+//    evaluate the optimized Taylor expansion coefficient
    if ( ELBDM_Taylor3_Auto )  ELBDM_Taylor3_Coeff = ELBDM_SetTaylor3Coeff( dt, dh, ELBDM_Eta );
-
    CPU_ELBDMSolver( h_Flu_Array_In, h_Flu_Array_Out, h_Flux_Array, NPatchGroup, dt, dh, ELBDM_Eta, StoreFlux,
                      ELBDM_Taylor3_Coeff, XYZ, MinDens );
-<<<<<<< HEAD
-   
+#  elif ( WAVE_SCHEME == WAVE_GRAMFE ) // #  if (WAVE_SCHEME == WAVE_FD )
+   CPU_ELBDMSolver_GramFE( h_Flu_Array_In, h_Flu_Array_Out, h_Flux_Array, NPatchGroup, dt, dh, ELBDM_Eta, StoreFlux,
+                     XYZ, MinDens );
+#  else // #  if (WAVE_SCHEME == WAVE_GRAMFE )
+#     error : ERROR : unsupported WAVE_SCHEME !!
+#  endif // WAVE_SCHEME
+
 #  if ( ELBDM_SCHEME == HYBRID )
-   } else { 
+   } else {
 #     ifndef GAMER_DEBUG
       real (*smaller_h_Flu_Array_Out  )[FLU_NIN ][CUBE(PS2)] = (real (*)[FLU_NIN][CUBE(PS2)]) h_Flu_Array_Out;
 #     else // # ifndef GAMER_DEBUG
@@ -293,15 +291,7 @@
             XYZ, MinDens );
    }
 #  endif // # if ( ELBDM_SCHEME == HYBRID )
-=======
-#  elif ( WAVE_SCHEME == WAVE_GRAMFE ) // #  if (WAVE_SCHEME == WAVE_FD )
-
-   CPU_ELBDMSolver_GramFE( h_Flu_Array_In, h_Flu_Array_Out, h_Flux_Array, NPatchGroup, dt, dh, ELBDM_Eta, StoreFlux,
-                     XYZ, MinDens );
-#  else // #  if (WAVE_SCHEME == WAVE_GRAMFE )
-#     error : ERROR : unsupported WAVE_SCHEME !!
-#  endif // WAVE_SCHEME
->>>>>>> be9bfc4c
+
 #  else
 #     error : ERROR : unsupported MODEL !!
 #  endif // MODEL
