--- conflicted
+++ resolved
@@ -155,8 +155,6 @@
 //                   3. MUSCL-Hancock scheme with Riemann prediction   (MHM_RP) --> unsplit
 //                   4. Corner-Transport-Upwind scheme                 (CTU   ) --> unsplit
 //
-//
-<<<<<<< HEAD
 // Parameter   :  h_Flu_Array_In        : Host array storing the input fluid variables
 //                h_Flu_Array_Out       : Host array to store the output fluid variables
 //                h_Mag_Array_In        : Host array storing the input B field (for MHD only)
@@ -189,6 +187,7 @@
 //                Time                  : Current physical time                      (for UNSPLIT_GRAVITY only)
 //                UsePot                : Add self-gravity and/or external potential (for UNSPLIT_GRAVITY only)
 //                ExtAcc                : Add external acceleration                  (for UNSPLIT_GRAVITY only)
+//                MicroPhy              : Microphysics object
 //                MinDens/Pres/Eint     : Density, pressure, and internal energy floors
 //                DualEnergySwitch      : Use the dual-energy formalism if E_int/E_kin < DualEnergySwitch
 //                NormPassive           : true --> normalize passive scalars so that the sum of their mass density
@@ -205,53 +204,6 @@
 //                JeansMinPres          : Apply minimum pressure estimated from the Jeans length
 //                JeansMinPres_Coeff    : Coefficient used by JeansMinPres = G*(Jeans_NCell*Jeans_dh)^2/(Gamma*pi);
 //                UseWaveFlag           : Determines whether wave or fluid solver is used for MODEL == ELBDM and ELBDM_SCHEME == ELBDM_HYBRID
-=======
-// Parameter   :  h_Flu_Array_In      : Host array storing the input fluid variables
-//                h_Flu_Array_Out     : Host array to store the output fluid variables
-//                h_Mag_Array_In      : Host array storing the input B field (for MHD only)
-//                h_Mag_Array_Out     : Host array to store the output B field (for MHD only)
-//                h_DE_Array_Out      : Host array to store the dual-energy status
-//                h_Flux_Array        : Host array to store the output fluxes (useful only if StoreFlux == true)
-//                h_Ele_Array         : Host array to store the output electric field (for MHD only)
-//                h_Corner_Array      : Host array storing the physical corner coordinates of each patch group
-//                h_Pot_Array_USG     : Host array storing the input potential for UNSPLIT_GRAVITY
-//                NPatchGroup         : Number of patch groups to be evaluated
-//                dt                  : Time interval to advance solution
-//                dh                  : Grid size
-//                StoreFlux           : true --> store the coarse-fine fluxes
-//                StoreElectric       : true --> store the coarse-fine electric field
-//                XYZ                 : true   : x->y->z ( forward sweep)
-//                                      false1 : z->y->x (backward sweep)
-//                                      --> only useful for the RTVD scheme
-//                LR_Limiter          : Slope limiter for the data reconstruction in the MHM/MHM_RP/CTU schemes
-//                                      (0/1/2/3/4) = (vanLeer/generalized MinMod/vanAlbada/
-//                                                     vanLeer + generalized MinMod/extrema-preserving) limiter
-//                MinMod_Coeff        : Coefficient of the generalized MinMod limiter
-//                MinMod_MaxIter      : Maximum number of iterations to reduce MinMod_Coeff
-//                ELBDM_Eta           : Particle mass / Planck constant
-//                ELBDM_Taylor3_Coeff : Coefficient in front of the third term in the Taylor expansion for ELBDM
-//                ELBDM_Taylor3_Auto  : true --> Determine ELBDM_Taylor3_Coeff automatically by invoking the
-//                                               function "ELBDM_SetTaylor3Coeff"
-//                Time                : Current physical time                      (for UNSPLIT_GRAVITY only)
-//                UsePot              : Add self-gravity and/or external potential (for UNSPLIT_GRAVITY only)
-//                ExtAcc              : Add external acceleration                  (for UNSPLIT_GRAVITY only)
-//                MicroPhy            : Microphysics object
-//                MinDens/Pres/Eint   : Density, pressure, and internal energy floors
-//                DualEnergySwitch    : Use the dual-energy formalism if E_int/E_kin < DualEnergySwitch
-//                NormPassive         : true --> normalize passive scalars so that the sum of their mass density
-//                                               is equal to the gas mass density
-//                NNorm               : Number of passive scalars to be normalized
-//                                      --> Should be set to the global variable "PassiveNorm_NVar"
-//                NormIdx             : Target variable indices to be normalized
-//                                      --> Should be set to the global variable "PassiveNorm_VarIdx"
-//                FracPassive         : true --> convert passive scalars to mass fraction during data reconstruction
-//                NFrac               : Number of passive scalars for the option "FracPassive"
-//                                      --> Should be set to the global variable "PassiveIntFrac_NVar"
-//                FracIdx             : Target variable indices for the option "FracPassive"
-//                                      --> Should be set to the global variable "PassiveIntFrac_VarIdx"
-//                JeansMinPres        : Apply minimum pressure estimated from the Jeans length
-//                JeansMinPres_Coeff  : Coefficient used by JeansMinPres = G*(Jeans_NCell*Jeans_dh)^2/(Gamma*pi);
->>>>>>> 09101b24
 //-------------------------------------------------------------------------------------------------------
 void CPU_FluidSolver( real h_Flu_Array_In[][FLU_NIN][ CUBE(FLU_NXT) ],
                       real h_Flu_Array_Out[][FLU_NOUT][ CUBE(PS2) ],
