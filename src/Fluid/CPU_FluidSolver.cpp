--- conflicted
+++ resolved
@@ -139,19 +139,11 @@
                       char h_DE_Array_Out[][ CUBE(PS2) ],
                       real h_Flux_Array[][9][NFLUX_TOTAL][ SQR(PS2) ],
                       const double h_Corner_Array[][3],
-<<<<<<< HEAD
-                      const real h_Pot_Array_USG[][USG_NXT_F][USG_NXT_F][USG_NXT_F],
+                      const real h_Pot_Array_USG[][ CUBE(USG_NXT_F) ],
                       const int NPatchGroup, const real dt, const real dh[], const real Gamma, const bool StoreFlux,
-                      const bool XYZ, const LR_Limiter_t LR_Limiter, const real MinMod_Coeff, const real EP_Coeff,
-                      const WAF_Limiter_t WAF_Limiter, const real ELBDM_Eta, real ELBDM_Taylor3_Coeff,
-                      const bool ELBDM_Taylor3_Auto, const double Time, const OptGravityType_t GravityType,
-=======
-                      const real h_Pot_Array_USG[][ CUBE(USG_NXT_F) ],
-                      const int NPatchGroup, const real dt, const real dh, const real Gamma, const bool StoreFlux,
                       const bool XYZ, const LR_Limiter_t LR_Limiter, const real MinMod_Coeff,
                       const real ELBDM_Eta, real ELBDM_Taylor3_Coeff, const bool ELBDM_Taylor3_Auto,
                       const double Time, const OptGravityType_t GravityType,
->>>>>>> 023513cc
                       const real MinDens, const real MinPres, const real DualEnergySwitch,
                       const bool NormPassive, const int NNorm, const int NormIdx[],
                       const bool JeansMinPres, const real JeansMinPres_Coeff )
@@ -205,25 +197,12 @@
       CPU_FluidSolver_RTVD( h_Flu_Array_In, h_Flu_Array_Out, h_Flux_Array, h_Corner_Array, h_Pot_Array_USG,
                             NPatchGroup, dt, dh[0], Gamma, StoreFlux, XYZ, MinDens, MinPres );
 
-<<<<<<< HEAD
-#     elif ( FLU_SCHEME == WAF )
-
-//###: COORD-FIX: input dh instead of dh[0]
-      CPU_FluidSolver_WAF ( h_Flu_Array_In, h_Flu_Array_Out, h_Flux_Array, h_Corner_Array, h_Pot_Array_USG,
-                            NPatchGroup, dt, dh[0], Gamma, StoreFlux, XYZ, WAF_Limiter, MinDens, MinPres );
-
-=======
->>>>>>> 023513cc
 #     elif ( FLU_SCHEME == MHM  ||  FLU_SCHEME == MHM_RP )
 
 //###: COORD-FIX: input dh instead of dh[0]
       CPU_FluidSolver_MHM ( h_Flu_Array_In, h_Flu_Array_Out, h_DE_Array_Out, h_Flux_Array, h_Corner_Array, h_Pot_Array_USG,
-<<<<<<< HEAD
-                            NPatchGroup, dt, dh[0], Gamma, StoreFlux, LR_Limiter, MinMod_Coeff, EP_Coeff, Time,
-=======
                             h_PriVar, h_Slope_PPM, h_FC_Var, h_FC_Flux,
-                            NPatchGroup, dt, dh, Gamma, StoreFlux, LR_Limiter, MinMod_Coeff, Time,
->>>>>>> 023513cc
+                            NPatchGroup, dt, dh[0], Gamma, StoreFlux, LR_Limiter, MinMod_Coeff, Time,
                             GravityType, ExtAcc_AuxArray, MinDens, MinPres, DualEnergySwitch, NormPassive, NNorm, NormIdx,
                             JeansMinPres, JeansMinPres_Coeff );
 
@@ -231,12 +210,8 @@
 
 //###: COORD-FIX: input dh instead of dh[0]
       CPU_FluidSolver_CTU ( h_Flu_Array_In, h_Flu_Array_Out, h_DE_Array_Out, h_Flux_Array, h_Corner_Array, h_Pot_Array_USG,
-<<<<<<< HEAD
-                            NPatchGroup, dt, dh[0], Gamma, StoreFlux, LR_Limiter, MinMod_Coeff, EP_Coeff, Time,
-=======
                             h_PriVar, h_Slope_PPM, h_FC_Var, h_FC_Flux,
-                            NPatchGroup, dt, dh, Gamma, StoreFlux, LR_Limiter, MinMod_Coeff, Time,
->>>>>>> 023513cc
+                            NPatchGroup, dt, dh[0], Gamma, StoreFlux, LR_Limiter, MinMod_Coeff, Time,
                             GravityType, ExtAcc_AuxArray, MinDens, MinPres, DualEnergySwitch, NormPassive, NNorm, NormIdx,
                             JeansMinPres, JeansMinPres_Coeff );
 
