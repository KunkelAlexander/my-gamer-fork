--- conflicted
+++ resolved
@@ -180,10 +180,9 @@
 */
 
 #                 if   ( DUAL_ENERGY == DE_ENPY )
-<<<<<<< HEAD
-//                must determine to use CPU_GetPressure() or CPU_DensEntropy2Pres() since the fluid variables stored
-//                in CorrVal[] may not be fully consistent (as it's not corrected by CPU_DualEnergyFix())
-//                --> note that currently we adopt CPU_DensEntropy2Pres() for DE_UPDATED_BY_MIN_PRES
+//                must determine to use Hydro_GetPressure() or Hydro_DensEntropy2Pres() since the fluid variables stored
+//                in CorrVal[] may not be fully consistent (as it's not corrected by Hydro_DualEnergyFix())
+//                --> note that currently we adopt Hydro_DensEntropy2Pres() for DE_UPDATED_BY_MIN_PRES
 #                 ifdef MHD
 #                 warning : WAIT MHD !!!
                   const real EngyB = NULL_REAL;
@@ -191,18 +190,9 @@
                   const real EngyB = NULL_REAL;
 #                 endif
                   Pres = ( *DE_StatusPtr1D == DE_UPDATED_BY_ETOT  ||  *DE_StatusPtr1D == DE_UPDATED_BY_ETOT_GRA ) ?
-                         CPU_GetPressure( ForPres[DENS], ForPres[MOMX], ForPres[MOMY], ForPres[MOMZ], ForPres[ENGY],
-                                          Gamma_m1, CheckMinPres_No, NULL_REAL, EngyB )
-                       : CPU_DensEntropy2Pres( ForPres[DENS], ForPres[ENPY], Gamma_m1, CheckMinPres_No, NULL_REAL );
-=======
-//                must determine to use Hydro_GetPressure() or Hydro_DensEntropy2Pres() since the fluid variables stored
-//                in CorrVal[] may not be fully consistent (as it's not corrected by Hydro_DualEnergyFix())
-//                --> note that currently we adopt Hydro_DensEntropy2Pres() for DE_UPDATED_BY_MIN_PRES
-                  Pres = ( *DE_StatusPtr1D == DE_UPDATED_BY_ETOT  ||  *DE_StatusPtr1D == DE_UPDATED_BY_ETOT_GRA ) ?
                          Hydro_GetPressure( ForPres[DENS], ForPres[MOMX], ForPres[MOMY], ForPres[MOMZ], ForPres[ENGY],
-                                            Gamma_m1, CheckMinPres_No, NULL_REAL )
+                                            Gamma_m1, CheckMinPres_No, NULL_REAL, EngyB )
                        : Hydro_DensEntropy2Pres( ForPres[DENS], ForPres[ENPY], Gamma_m1, CheckMinPres_No, NULL_REAL );
->>>>>>> 75d245ae
 
 #                 elif ( DUAL_ENERGY == DE_EINT )
 #                 error : DE_EINT is NOT supported yet !!
@@ -212,15 +202,10 @@
 #                 warning : WAIT MHD !!!
                   const real EngyB = NULL_REAL;
 #                 else
-<<<<<<< HEAD
                   const real EngyB = NULL_REAL;
 #                 endif
-                  Pres = CPU_GetPressure( ForPres[DENS], ForPres[MOMX], ForPres[MOMY], ForPres[MOMZ], ForPres[ENGY],
-                                          Gamma_m1, CheckMinPres_No, NULL_REAL, EngyB );
-=======
                   Pres = Hydro_GetPressure( ForPres[DENS], ForPres[MOMX], ForPres[MOMY], ForPres[MOMZ], ForPres[ENGY],
-                                            Gamma_m1, CheckMinPres_No, NULL_REAL );
->>>>>>> 75d245ae
+                                            Gamma_m1, CheckMinPres_No, NULL_REAL, EngyB );
 #                 endif // DUAL_ENERGY
 #                 endif // MODEL
 
@@ -272,12 +257,7 @@
 #                 endif
 
 #                 if   ( DUAL_ENERGY == DE_ENPY )
-<<<<<<< HEAD
-                  CorrVal[ENPY] = CPU_DensPres2Entropy( CorrVal[DENS], Pres, Gamma_m1 );
-=======
                   CorrVal[ENPY] = Hydro_DensPres2Entropy( CorrVal[DENS], Pres, Gamma_m1 );
-
->>>>>>> 75d245ae
 #                 elif ( DUAL_ENERGY == DE_EINT )
 #                 error : DE_EINT is NOT supported yet !!
 #                 endif // DUAL_ENERGY
