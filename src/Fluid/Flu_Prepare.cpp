--- conflicted
+++ resolved
@@ -61,6 +61,7 @@
 // --> exclude passive scalars for ELBDM for now since it is not supported yet
 // --> consistent with FLU_NIN == NCOMP_FLUID - 1 in Macro.h
 #  if ( MODEL == ELBDM )
+
 #  if ( ELBDM_SCHEME == ELBDM_HYBRID )
    if ( amr->use_wave_flag[lv] ) {
 #  endif
@@ -76,20 +77,12 @@
 //                      HYB_GHOST_SIZE, NPG, PID0_List, _DENS|_PHAS|_PASSIVE, _NONE,
                         HYB_GHOST_SIZE, NPG, PID0_List, _DENS|_PHAS, _NONE,
                         OPT__FLU_INT_SCHEME, INT_NONE, UNIT_PATCHGROUP, NSIDE_26, OPT__INT_PHASE,
-<<<<<<< HEAD
-                        OPT__BC_FLU, BC_POT_NONE, MinDens, MinPres_No, MinTemp_No, MinEntr_No, DE_Consistency_No );
+                        OPT__BC_FLU, BC_POT_NONE, MinDens,    MinPres_No, MinTemp_No, MinEntr_No, DE_Consistency_No );
    }
 #  endif
 
-#  else // #if ( ELBDM_SCHEME == ELBDM_HYBRID )
-=======
-                        OPT__BC_FLU, BC_POT_NONE, MinDens,    MinPres_No, MinTemp_No, MinEntr_No, DE_Consistency_No );
-   } // if (amr->use_wave_flag[lv] ) ... else
-#  endif //  #if ( ELBDM_SCHEME == ELBDM_HYBRID )
-
 #  else // #if ( MODEL == ELBDM )
 
->>>>>>> db6a5047
 #  ifdef MHD
    real *Mag_Array = h_Mag_Array_F_In[0][0];
 #  else
@@ -99,12 +92,8 @@
                       FLU_GHOST_SIZE, NPG, PID0_List, _TOTAL, _MAG,
                       OPT__FLU_INT_SCHEME, OPT__MAG_INT_SCHEME, UNIT_PATCHGROUP, NSIDE_26, IntPhase_No,
                       OPT__BC_FLU, BC_POT_NONE, MinDens, MinPres_No, MinTemp_No, MinEntr_No, DE_Consistency );
-<<<<<<< HEAD
-#  endif // #if ( ELBDM_SCHEME == ELBDM_HYBRID ) ... else ...
-
-=======
+
 #  endif // #if ( MODEL == ELBDM ) ... else ...
->>>>>>> db6a5047
 
 #  ifdef UNSPLIT_GRAVITY
 // prepare the potential array
