#include "GAMER.h"

#ifdef MHD
#warning : WAIT MHD !!!
#endif




//-------------------------------------------------------------------------------------------------------
// Function    :  Flu_Restrict
// Description :  Replace the data at level "FaLv" by the average data at level "FaLv+1"
//
// Note        :  Use the input parameter "TVar" to determine the target variables, which can be any
//                subset of (_FLUID | _POTE | _PASSIVE)
//
// Parameter   :  FaLv     : Target refinement level at which the data are going to be replaced
//                SonFluSg : Fluid sandglass at level "FaLv+1"
//                FaFluSg  : Fluid sandglass at level "FaLv"
//                SonPotSg : Potential sandglass at level "FaLv+1"
//                FaPotSg  : Potential sandglass at level "FaLv"
//                TVar     : Target variables
//                           --> Supported variables in different models:
//                               HYDRO : _DENS, _MOMX, _MOMY, _MOMZ, _ENGY,[, _POTE]
//                               ELBDM : _DENS, _REAL, _IMAG, [, _POTE]
//                           --> _FLUID, _PASSIVE, and _TOTAL apply to all models
//-------------------------------------------------------------------------------------------------------
void Flu_Restrict( const int FaLv, const int SonFluSg, const int FaFluSg, const int SonPotSg, const int FaPotSg,
                   const int TVar )
{

   const int SonLv = FaLv + 1;

// check
   if ( FaLv < 0  ||  FaLv >= NLEVEL )
      Aux_Error( ERROR_INFO, "incorrect parameter %s = %d !!\n", "FaLv", FaLv );

   if ( FaLv == NLEVEL-1 )
   {
      Aux_Message( stderr, "WARNING : applying \"%s\" to the maximum level is meaningless !! \n", __FUNCTION__ );
      return;
   }

   if (  ( TVar & (_TOTAL) )  &&  ( SonFluSg != 0 && SonFluSg != 1 )  )
      Aux_Error( ERROR_INFO, "incorrect parameter %s = %d !!\n", "SonFluSg", SonFluSg );

   if (  ( TVar & (_TOTAL) )  &&  ( FaFluSg != 0 && FaFluSg != 1 )  )
      Aux_Error( ERROR_INFO, "incorrect parameter %s = %d !!\n", "FaFluSg", FaFluSg );

#  ifdef GRAVITY
   if (  ( TVar & _POTE )  &&  ( SonPotSg != 0 && SonPotSg != 1 )  )
      Aux_Error( ERROR_INFO, "incorrect parameter %s = %d !!\n", "SonPotSg", SonPotSg );

   if (  ( TVar & _POTE )  &&  ( FaPotSg != 0 && FaPotSg != 1 )  )
      Aux_Error( ERROR_INFO, "incorrect parameter %s = %d !!\n", "FaPotSg", FaPotSg );

   if (  !( TVar & (_TOTAL|_POTE) )  )
      Aux_Error( ERROR_INFO, "no suitable target variable is found --> missing (_TOTAL|_POTE) !!\n" );
#  else
   if (  !( TVar & (_TOTAL) )  )
      Aux_Error( ERROR_INFO, "no suitable target variable is found --> missing (_TOTAL) !!\n" );
#  endif

// nothing to do if there are no real patches at lv+1
   if ( amr->NPatchComma[SonLv][1] == 0 )    return;

// check the synchronization
   Mis_CompareRealValue( Time[FaLv], Time[SonLv], __FUNCTION__, true );


   const bool ResFlu    = TVar & _TOTAL;
#  ifdef GRAVITY
   const bool ResPot    = TVar & _POTE;
#  endif
#  if ( MODEL == HYDRO )
   const real  Gamma_m1 = GAMMA - (real)1.0;
   const real _Gamma_m1 = (real)1.0 / Gamma_m1;
#  endif

   int SonPID, FaPID, Disp_i, Disp_j, Disp_k, ii, jj, kk, I, J, K, Ip, Jp, Kp;
   int NVar_Flu, NVar_Tot, TFluVarIdx, TFluVarIdxList[NCOMP_TOTAL];


// determine the components to be restricted (TFluVarIdx : target fluid variable indices ( = [0 ... NCOMP_TOTAL-1] )
   NVar_Flu = 0;

   for (int v=0; v<NCOMP_TOTAL; v++)
      if ( TVar & (1<<v) )    TFluVarIdxList[ NVar_Flu++ ] = v;

// check again
   NVar_Tot = NVar_Flu;
#  ifdef GRAVITY
   if ( ResPot )  NVar_Tot ++;
#  endif
   if ( NVar_Tot == 0 )
   {
      Aux_Message( stderr, "WARNING : no target variable is found !!\n" );
      return;
   }


// restrict
#  pragma omp parallel for private( SonPID, FaPID, Disp_i, Disp_j, Disp_k, ii, jj, kk, I, J, K, Ip, Jp, Kp, \
                                    TFluVarIdx ) schedule( static )
   for (int SonPID0=0; SonPID0<amr->NPatchComma[SonLv][1]; SonPID0+=8)
   {
      FaPID = amr->patch[0][SonLv][SonPID0]->father;

//    check
#     ifdef GAMER_DEBUG
      if ( FaPID < 0 )
         Aux_Error( ERROR_INFO, "SonLv %d, SonPID0 %d has no father patch (FaPID = %d) !!\n",
                    SonLv, SonPID0, FaPID );

      if ( ResFlu  &&  amr->patch[FaFluSg][FaLv][FaPID]->fluid == NULL )
         Aux_Error( ERROR_INFO, "FaFluSg %d, FaLv %d, FaPID %d has no fluid array allocated !!\n",
                    FaFluSg, FaLv, FaPID );

#     ifdef GRAVITY
      if ( ResPot  &&  amr->patch[FaPotSg][FaLv][FaPID]->pot == NULL )
         Aux_Error( ERROR_INFO, "FaPotSg %d, FaLv %d, FaPID %d has no potential array allocated !!\n",
                    FaPotSg, FaLv, FaPID );
#     endif
#     endif // #ifdef GAMER_DEBUG


//    loop over eight sons
      for (int LocalID=0; LocalID<8; LocalID++)
      {
         SonPID = SonPID0 + LocalID;
         Disp_i = TABLE_02( LocalID, 'x', 0, PATCH_SIZE/2 );
         Disp_j = TABLE_02( LocalID, 'y', 0, PATCH_SIZE/2 );
         Disp_k = TABLE_02( LocalID, 'z', 0, PATCH_SIZE/2 );

//       check
#        ifdef GAMER_DEBUG
         if ( ResFlu  &&  amr->patch[SonFluSg][SonLv][SonPID]->fluid == NULL )
            Aux_Error( ERROR_INFO, "SonFluSg %d, SonLv %d, SonPID %d has no fluid array allocated !!\n",
                       SonFluSg, SonLv, SonPID );

#        ifdef GRAVITY
         if ( ResPot  &&  amr->patch[SonPotSg][SonLv][SonPID]->pot == NULL )
            Aux_Error( ERROR_INFO, "SonPotSg %d, SonLv %d, SonPID %d has no potential array allocated !!\n",
                       SonPotSg, SonLv, SonPID );
#        endif
#        endif // #ifdef GAMER_DEBUG


//       restrict the fluid data
         if ( ResFlu )
         for (int v=0; v<NVar_Flu; v++)
         {
            TFluVarIdx = TFluVarIdxList[v];

            for (int k=0; k<PATCH_SIZE/2; k++)  {  K = k*2;    Kp = K+1;   kk = k + Disp_k;
            for (int j=0; j<PATCH_SIZE/2; j++)  {  J = j*2;    Jp = J+1;   jj = j + Disp_j;
            for (int i=0; i<PATCH_SIZE/2; i++)  {  I = i*2;    Ip = I+1;   ii = i + Disp_i;

               amr->patch[FaFluSg][FaLv][FaPID]->fluid[TFluVarIdx][kk][jj][ii]
                  = 0.125 * ( amr->patch[SonFluSg][SonLv][SonPID]->fluid[TFluVarIdx][K ][J ][I ] +
                              amr->patch[SonFluSg][SonLv][SonPID]->fluid[TFluVarIdx][K ][J ][Ip] +
                              amr->patch[SonFluSg][SonLv][SonPID]->fluid[TFluVarIdx][K ][Jp][I ] +
                              amr->patch[SonFluSg][SonLv][SonPID]->fluid[TFluVarIdx][Kp][J ][I ] +
                              amr->patch[SonFluSg][SonLv][SonPID]->fluid[TFluVarIdx][K ][Jp][Ip] +
                              amr->patch[SonFluSg][SonLv][SonPID]->fluid[TFluVarIdx][Kp][Jp][I ] +
                              amr->patch[SonFluSg][SonLv][SonPID]->fluid[TFluVarIdx][Kp][J ][Ip] +
                              amr->patch[SonFluSg][SonLv][SonPID]->fluid[TFluVarIdx][Kp][Jp][Ip]   );
            }}}
         }


#        ifdef GRAVITY
//       restrict the potential data
         if ( ResPot )
         {
            for (int k=0; k<PATCH_SIZE/2; k++)  {  K = k*2;    Kp = K+1;   kk = k + Disp_k;
            for (int j=0; j<PATCH_SIZE/2; j++)  {  J = j*2;    Jp = J+1;   jj = j + Disp_j;
            for (int i=0; i<PATCH_SIZE/2; i++)  {  I = i*2;    Ip = I+1;   ii = i + Disp_i;

               amr->patch[FaPotSg][FaLv][FaPID]->pot[kk][jj][ii]
                  = 0.125 * ( amr->patch[SonPotSg][SonLv][SonPID]->pot[K ][J ][I ] +
                              amr->patch[SonPotSg][SonLv][SonPID]->pot[K ][J ][Ip] +
                              amr->patch[SonPotSg][SonLv][SonPID]->pot[K ][Jp][I ] +
                              amr->patch[SonPotSg][SonLv][SonPID]->pot[Kp][J ][I ] +
                              amr->patch[SonPotSg][SonLv][SonPID]->pot[K ][Jp][Ip] +
                              amr->patch[SonPotSg][SonLv][SonPID]->pot[Kp][Jp][I ] +
                              amr->patch[SonPotSg][SonLv][SonPID]->pot[Kp][J ][Ip] +
                              amr->patch[SonPotSg][SonLv][SonPID]->pot[Kp][Jp][Ip]   );
            }}}
         }
#        endif // #ifdef GRAVITY
      } // for (int LocalID=0; LocalID<8; LocalID++)


//    check the minimum pressure and, when the dual-energy formalism is adopted, ensure the consistency between
//    pressure, total energy density, and the dual-energy variable
#     if ( MODEL == HYDRO )
//    apply this correction only when preparing all fluid variables
      if (  ( TVar & _TOTAL ) == _TOTAL  )
      for (int k=0; k<PATCH_SIZE; k++)
      for (int j=0; j<PATCH_SIZE; j++)
      for (int i=0; i<PATCH_SIZE; i++)
      {
#        ifdef DUAL_ENERGY
//       here we ALWAYS use the dual-energy variable to correct the total energy density
//       --> we achieve that by setting the dual-energy switch to an extremely larger number and ignore
//           the runtime parameter DUAL_ENERGY_SWITCH here
         const bool CheckMinPres_Yes = true;
         const real UseEnpy2FixEngy  = HUGE_NUMBER;
         char dummy;    // we do not record the dual-energy status here

         Hydro_DualEnergyFix( amr->patch[FaFluSg][FaLv][FaPID]->fluid[DENS][k][j][i],
                              amr->patch[FaFluSg][FaLv][FaPID]->fluid[MOMX][k][j][i],
                              amr->patch[FaFluSg][FaLv][FaPID]->fluid[MOMY][k][j][i],
                              amr->patch[FaFluSg][FaLv][FaPID]->fluid[MOMZ][k][j][i],
                              amr->patch[FaFluSg][FaLv][FaPID]->fluid[ENGY][k][j][i],
                              amr->patch[FaFluSg][FaLv][FaPID]->fluid[ENPY][k][j][i],
                              dummy, Gamma_m1, _Gamma_m1, CheckMinPres_Yes, MIN_PRES, UseEnpy2FixEngy );

#        else // #ifdef DUAL_ENERGY

//       actually it might not be necessary to check the minimum pressure here
#        ifdef MHD
#        warning : WAIT MHD !!!
         const real EngyB = NULL_REAL;
#        else
         const real EngyB = NULL_REAL;
#        endif
         amr->patch[FaFluSg][FaLv][FaPID]->fluid[ENGY][k][j][i]
<<<<<<< HEAD
            = CPU_CheckMinPresInEngy( amr->patch[FaFluSg][FaLv][FaPID]->fluid[DENS][k][j][i],
                                      amr->patch[FaFluSg][FaLv][FaPID]->fluid[MOMX][k][j][i],
                                      amr->patch[FaFluSg][FaLv][FaPID]->fluid[MOMY][k][j][i],
                                      amr->patch[FaFluSg][FaLv][FaPID]->fluid[MOMZ][k][j][i],
                                      amr->patch[FaFluSg][FaLv][FaPID]->fluid[ENGY][k][j][i],
                                      Gamma_m1, _Gamma_m1, MIN_PRES, EngyB );
=======
            = Hydro_CheckMinPresInEngy( amr->patch[FaFluSg][FaLv][FaPID]->fluid[DENS][k][j][i],
                                        amr->patch[FaFluSg][FaLv][FaPID]->fluid[MOMX][k][j][i],
                                        amr->patch[FaFluSg][FaLv][FaPID]->fluid[MOMY][k][j][i],
                                        amr->patch[FaFluSg][FaLv][FaPID]->fluid[MOMZ][k][j][i],
                                        amr->patch[FaFluSg][FaLv][FaPID]->fluid[ENGY][k][j][i],
                                        Gamma_m1, _Gamma_m1, MIN_PRES );
>>>>>>> 75d245ae
#        endif // #ifdef DUAL_ENERGY ... else ...
      } // i,j,k
#     endif // #if ( MODEL == HYDRO )


//    rescale real and imaginary parts to get the correct density in ELBDM
#     if ( MODEL == ELBDM )
      real Real, Imag, Rho_Wrong, Rho_Corr, Rescale;

      if (  ( TVar & _DENS )  &&  ( TVar & _REAL )  &&  (TVar & _IMAG )  )
      for (int k=0; k<PATCH_SIZE; k++)
      for (int j=0; j<PATCH_SIZE; j++)
      for (int i=0; i<PATCH_SIZE; i++)
      {
         Real      = amr->patch[FaFluSg][FaLv][FaPID]->fluid[REAL][k][j][i];
         Imag      = amr->patch[FaFluSg][FaLv][FaPID]->fluid[IMAG][k][j][i];
         Rho_Wrong = Real*Real + Imag*Imag;
         Rho_Corr  = amr->patch[FaFluSg][FaLv][FaPID]->fluid[DENS][k][j][i];

//       be careful about the negative density introduced from the round-off errors
         if ( Rho_Wrong <= (real)0.0  ||  Rho_Corr <= (real)0.0 )
         {
            amr->patch[FaFluSg][FaLv][FaPID]->fluid[DENS][k][j][i] = (real)0.0;
            Rescale = (real)0.0;
         }
         else
            Rescale = SQRT( Rho_Corr/Rho_Wrong );

         amr->patch[FaFluSg][FaLv][FaPID]->fluid[REAL][k][j][i] *= Rescale;
         amr->patch[FaFluSg][FaLv][FaPID]->fluid[IMAG][k][j][i] *= Rescale;
      }
#     endif

   } // for (int SonPID0=0; SonPID0<amr->NPatchComma[SonLv][1]; SonPID0+=8)

} // FUNCTION : Flu_Restrict<|MERGE_RESOLUTION|>--- conflicted
+++ resolved
@@ -227,21 +227,12 @@
          const real EngyB = NULL_REAL;
 #        endif
          amr->patch[FaFluSg][FaLv][FaPID]->fluid[ENGY][k][j][i]
-<<<<<<< HEAD
-            = CPU_CheckMinPresInEngy( amr->patch[FaFluSg][FaLv][FaPID]->fluid[DENS][k][j][i],
-                                      amr->patch[FaFluSg][FaLv][FaPID]->fluid[MOMX][k][j][i],
-                                      amr->patch[FaFluSg][FaLv][FaPID]->fluid[MOMY][k][j][i],
-                                      amr->patch[FaFluSg][FaLv][FaPID]->fluid[MOMZ][k][j][i],
-                                      amr->patch[FaFluSg][FaLv][FaPID]->fluid[ENGY][k][j][i],
-                                      Gamma_m1, _Gamma_m1, MIN_PRES, EngyB );
-=======
             = Hydro_CheckMinPresInEngy( amr->patch[FaFluSg][FaLv][FaPID]->fluid[DENS][k][j][i],
                                         amr->patch[FaFluSg][FaLv][FaPID]->fluid[MOMX][k][j][i],
                                         amr->patch[FaFluSg][FaLv][FaPID]->fluid[MOMY][k][j][i],
                                         amr->patch[FaFluSg][FaLv][FaPID]->fluid[MOMZ][k][j][i],
                                         amr->patch[FaFluSg][FaLv][FaPID]->fluid[ENGY][k][j][i],
-                                        Gamma_m1, _Gamma_m1, MIN_PRES );
->>>>>>> 75d245ae
+                                        Gamma_m1, _Gamma_m1, MIN_PRES, EngyB );
 #        endif // #ifdef DUAL_ENERGY ... else ...
       } // i,j,k
 #     endif // #if ( MODEL == HYDRO )
