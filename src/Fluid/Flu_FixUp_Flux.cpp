#include "GAMER.h"
#include "CUFLU.h"




//-------------------------------------------------------------------------------------------------------
// Function    :  Flu_FixUp_Flux
// Description :  Use the fine-grid fluxes across coarse-fine boundaries to correct the coarse-grid data
//
// Note        :  1. Boundary fluxes from the neighboring ranks must be received in advance by invoking
//                   Buf_GetBufferData()
//                2. Invoked by EvolveLevel()
//
// Parameter   :  lv : Target coarse level
//-------------------------------------------------------------------------------------------------------
void Flu_FixUp_Flux( const int lv )
{

   const real Const[6]   = { real(-1.0/amr->dh[lv]), real(+1.0/amr->dh[lv]),
                             real(-1.0/amr->dh[lv]), real(+1.0/amr->dh[lv]),
                             real(-1.0/amr->dh[lv]), real(+1.0/amr->dh[lv]) };
   const int  FluSg      = amr->FluSg[lv];
#  ifdef MHD
   const int  MagSg      = amr->MagSg[lv];
#  endif
   const int  Offset[6]  = { 0, PS1-1, 0, (PS1-1)*PS1, 0, (PS1-1)*SQR(PS1) }; // x=0/PS1-1, y=0/PS1-1, z=0/PS1-1 faces
   const int  didx[3][2] = { PS1, SQR(PS1), 1, SQR(PS1), 1, PS1 };

//###EXPERIMENTAL: (does not work well and thus has been disabled for now)
/*
// when enabling cooling, we want to fix the specific internal energy so that it won't be corrected by the flux fix-up operation
// --> it doesn't make much sense to correct the total energy density, pressure, or dual-energy variable when cooling is
//     adopted since the total energy is not conserved anymore
// --> experiments show that fixing the specific internal energy instead of pressure works better
//     --> fixing pressure is found to lead to extremely small dt
//     --> fixing specific internal energy works better since it is directly proportional to the sound speed square
#  ifdef SUPPORT_GRACKLE
   const bool FixSEint   = GRACKLE_ACTIVATE;
#  else
   const bool FixSEint   = false;
#  endif
*/


// check
#  ifdef GAMER_DEBUG

   if ( !amr->WithFlux )
      Aux_Error( ERROR_INFO, "amr->WithFlux is off -> no flux array is allocated for OPT__FIXUP_FLUX !!\n" );

#  if ( MODEL == ELBDM )

#  ifndef CONSERVE_MASS
   Aux_Error( ERROR_INFO, "CONSERVE_MASS is not turned on in the Makefile for the option OPT__FIXUP_FLUX !!\n" );
#  endif

#  if ( NFLUX_TOTAL != 1 )
   Aux_Error( ERROR_INFO, "NFLUX_TOTAL (%d) != 1 for the option OPT__FIXUP_FLUX !!\n", NFLUX_TOTAL );
#  endif

#  if ( DENS != 0 )
   Aux_Error( ERROR_INFO, "DENS (%d) != 0 for the option OPT__FIXUP_FLUX !!\n", DENS );
#  endif

#  if ( FLUX_DENS != 0 )
   Aux_Error( ERROR_INFO, "FLUX_DENS (%d) != 0 for the option OPT__FIXUP_FLUX !!\n", FLUX_DENS );
#  endif


// if "NCOMP_TOTAL != NFLUX_TOTAL", one must specify how to correct cell data from the flux arrays
// --> specifically, how to map different flux variables to fluid active/passive variables
// --> for ELBDM, we have assumed that FLUX_DENS == DENS == 0 and NFLUX_TOTAL == 1
#  elif ( NCOMP_TOTAL != NFLUX_TOTAL )
#     error : NCOMP_TOTAL != NFLUX_TOTAL (one must specify how to map flux variables to fluid active/passive variables) !!

#  endif // #if ( MODEL == ELBDM ) ... elif ...

#  endif // #ifdef GAMER_DEBUG


#  pragma omp parallel for schedule( runtime )
   for (int PID=0; PID<amr->NPatchComma[lv][1]; PID++)
   {
//    1. sum up the coarse-grid and fine-grid fluxes for bitwise reproducibility
#     ifdef BIT_REP_FLUX
      for (int s=0; s<6; s++)
      {
         real (*FluxPtr)[PS1][PS1] = amr->patch[0][lv][PID]->flux[s];

         if ( FluxPtr != NULL )
         {
            for (int v=0; v<NFLUX_TOTAL; v++)
            for (int m=0; m<PS1; m++)
            for (int n=0; n<PS1; n++)
               FluxPtr[v][m][n] += amr->patch[0][lv][PID]->flux_bitrep[s][v][m][n];
         }
      }
#     endif


//    2. correct fluid variables by the difference between the coarse-grid and fine-grid fluxes
//    loop over all six faces of a given patch
      for (int s=0; s<6; s++)
      {
//       skip the faces not adjacent to the coarse-fine boundaries
         const real (*FluxPtr)[PS1][PS1] = amr->patch[0][lv][PID]->flux[s];
         if ( FluxPtr == NULL  )  continue;


//       set the pointers to the target face
         real *FluidPtr1D0[NCOMP_TOTAL], *FluidPtr1D[NCOMP_TOTAL];
         for (int v=0; v<NCOMP_TOTAL; v++)   FluidPtr1D0[v] = amr->patch[FluSg][lv][PID]->fluid[v][0][0] + Offset[s];
#        ifdef DUAL_ENERGY
         const char *DE_StatusPtr1D0 = amr->patch[0][lv][PID]->de_status[0][0] + Offset[s];
#        endif


//       set the array index strides
         const int didx_m = didx[s/2][1];
         const int didx_n = didx[s/2][0];


//       loop over all cells on a given face
         for (int m=0; m<PS1; m++)
         {
            for (int v=0; v<NCOMP_TOTAL; v++)   FluidPtr1D[v] = FluidPtr1D0[v] + m*didx_m;
#           ifdef DUAL_ENERGY
            const char *DE_StatusPtr1D = DE_StatusPtr1D0 + m*didx_m;
#           endif

            for (int n=0; n<PS1; n++)
            {
//             from now on we also correct cells updated by either the minimum pressure threshold or the 1st-order-flux correction
//             --> note that we have stored the 1st-order fluxes across the coarse-fine boundaries in Flu_Close()
               /*
#              ifdef DUAL_ENERGY
               if ( *DE_StatusPtr1D == DE_UPDATED_BY_MIN_PRES  ||  *DE_StatusPtr1D == DE_UPDATED_BY_1ST_FLUX )    continue;
#              endif
               */


//             calculate the corrected results
//             --> do NOT **store** these results yet since we want to skip the cells with unphysical results
               real CorrVal[NFLUX_TOTAL];    // values after applying the flux correction
               for (int v=0; v<NFLUX_TOTAL; v++)   CorrVal[v] = *FluidPtr1D[v] + FluxPtr[v][m][n]*Const[s];


//             calculate the internal energy density
#              if ( MODEL == HYDRO  &&  !defined BAROTROPIC_EOS )
               real Eint;
               real *ForEint = CorrVal;

//###EXPERIMENTAL: (does not work well and thus has been disabled for now)
/*
               real ForEint[NCOMP_TOTAL];
//             when FixSEint is on, use FluidPtr1D to calculate the original pressure
               if ( FixSEint )
                  for (int v=0; v<NCOMP_TOTAL; v++)   ForEint[v] = *FluidPtr1D[v];
               else
                  for (int v=0; v<NCOMP_TOTAL; v++)   ForEint[v] = CorrVal    [v];
*/

//             calculate the magnetic energy first
#              ifdef MHD
               int i, j, k;
               switch ( s )
               {
                  case 0:  i = 0;      j = n;      k = m;      break;
                  case 1:  i = PS1-1;  j = n;      k = m;      break;
                  case 2:  i = n;      j = 0;      k = m;      break;
                  case 3:  i = n;      j = PS1-1;  k = m;      break;
                  case 4:  i = n;      j = m;      k = 0;      break;
                  case 5:  i = n;      j = m;      k = PS1-1;  break;

                  default:
                     Aux_Error( ERROR_INFO, "incorrect parameter %s = %d !!\n", "s", s );
                     break;
               } // switch ( s )

               const real Emag = MHD_GetCellCenteredBEnergyInPatch( lv, PID, i, j, k, MagSg );
#              else
               const real Emag = NULL_REAL;
#              endif

//             when adopting the dual-energy formalism, we must determine to use Hydro_Con2Eint() or Hydro_DensEntropy2Pres()
//             since the fluid variables stored in CorrVal[] may not be fully consistent
//             --> because they have not been corrected by Hydro_DualEnergyFix()
//             --> also note that currently we adopt Hydro_DensEntropy2Pres() for DE_UPDATED_BY_MIN_PRES
//             --> consistency among all dual-energy related variables will be ensured after determining Eint
#              if ( DUAL_ENERGY == DE_ENPY )
               if ( *DE_StatusPtr1D == DE_UPDATED_BY_ETOT  ||  *DE_StatusPtr1D == DE_UPDATED_BY_ETOT_GRA )
#              endif
               {
                  const bool CheckMinEint_No = false;
                  Eint = Hydro_Con2Eint( ForEint[DENS], ForEint[MOMX], ForEint[MOMY], ForEint[MOMZ], ForEint[ENGY],
                                         CheckMinEint_No, NULL_REAL, Emag );
               }

#              if ( DUAL_ENERGY == DE_ENPY )
               else
               {
                  const bool CheckMinPres_No = false;
                  real Pres;
                  Pres = Hydro_DensEntropy2Pres( ForEint[DENS], ForEint[ENPY], EoS_AuxArray_Flt[1], CheckMinPres_No, NULL_REAL );
//                DE_ENPY only supports EOS_GAMMA, which does not involve passive scalars
<<<<<<< HEAD
                  Eint = EoS_DensPres2Eint_CPUPtr( ForEint[DENS], Pres, NULL, EoS_AuxArray_Flt, EoS_AuxArray_Int,
                                                   h_EoS_Table );
=======
                  Eint = EoS_DensPres2Eint_CPUPtr( ForEint[DENS], Pres, NULL, EoS_AuxArray_Flt, EoS_AuxArray_Int, h_EoS_Table );
>>>>>>> 35247166
               }
#              endif

#              if ( DUAL_ENERGY == DE_EINT )
#              error : DE_EINT is NOT supported yet !!
#              endif

#              endif // #if ( MODEL == HYDRO  &&  !defined BAROTROPIC_EOS )


//###EXPERIMENTAL: (does not work well and thus has been disabled for now)
/*
//             correct internal energy to restore the original specific internal energy
               if ( FixSEint )   Eint *= CorrVal[DENS] / *FluidPtr1D[DENS];
*/


//             do not apply the flux correction if there are any unphysical results
               bool ApplyFix;

#              if   ( MODEL == HYDRO )
               if ( CorrVal[DENS] <= MIN_DENS
#                   ifndef BAROTROPIC_EOS
                    ||  Eint <= MIN_EINT  ||  !Aux_IsFinite(Eint)
#                   endif
#                   if   ( DUAL_ENERGY == DE_ENPY )
                    ||  ( (*DE_StatusPtr1D == DE_UPDATED_BY_DUAL || *DE_StatusPtr1D == DE_UPDATED_BY_MIN_PRES)
                           && CorrVal[ENPY] <= (real)2.0*TINY_NUMBER )

#                   elif ( DUAL_ENERGY == DE_EINT )
#                   error : DE_EINT is NOT supported yet !!
#                   endif
                  )

#              elif ( MODEL == ELBDM  &&  defined CONSERVE_MASS )
               if ( CorrVal[DENS] <= MIN_DENS )
#              endif
               {
                  ApplyFix = false;
               }

               else
               {
                  ApplyFix = true;
               }


               if ( ApplyFix )
               {
//                floor and normalize the passive scalars
#                 if ( NCOMP_PASSIVE > 0 )
                  for (int v=NCOMP_FLUID; v<NCOMP_TOTAL; v++)  CorrVal[v] = FMAX( CorrVal[v], TINY_NUMBER );

                  if ( OPT__NORMALIZE_PASSIVE )
                     Hydro_NormalizePassive( CorrVal[DENS], CorrVal+NCOMP_FLUID, PassiveNorm_NVar, PassiveNorm_VarIdx );
#                 endif


//                ensure the consistency between pressure, total energy density, and dual-energy variable
//                --> assuming the variable "Eint" is correct
//                --> no need to check the internal energy floor here since we have skipped failing cells
#                 if ( MODEL == HYDRO )

//                for barotropic EoS, do not apply flux correction at all
#                 ifdef BAROTROPIC_EOS
                  CorrVal[ENGY] = *FluidPtr1D[ENGY];  // just set to the input value

#                 else
                  CorrVal[ENGY] = Hydro_ConEint2Etot( CorrVal[DENS], CorrVal[MOMX], CorrVal[MOMY], CorrVal[MOMZ], Eint, Emag );
#                 if   ( DUAL_ENERGY == DE_ENPY )
//                DE_ENPY only supports EOS_GAMMA, which does not involve passive scalars
                  CorrVal[ENPY] = Hydro_DensPres2Entropy( CorrVal[DENS],
                                                          EoS_DensEint2Pres_CPUPtr(CorrVal[DENS],Eint,NULL,
                                                          EoS_AuxArray_Flt,EoS_AuxArray_Int,h_EoS_Table),
                                                          EoS_AuxArray_Flt[1] );
#                 elif ( DUAL_ENERGY == DE_EINT )
#                 error : DE_EINT is NOT supported yet !!
#                 endif // DUAL_ENERGY

#                 endif // #ifdef BAROTROPIC_EOS ... else ...
#                 endif // #if ( MODEL == HYDRO )


//                store the corrected results
                  for (int v=0; v<NFLUX_TOTAL; v++)   *FluidPtr1D[v] = CorrVal[v];


//                rescale the real and imaginary parts to be consistent with the corrected amplitude
//                --> must NOT use CorrVal[REAL] and CorrVal[IMAG] below since NFLUX_TOTAL == 1 for ELBDM
#                 if ( MODEL == ELBDM  &&  defined CONSERVE_MASS )
                  real Re, Im, Rho_Corr, Rho_Wrong, Rescale;

                  Re        = *FluidPtr1D[REAL];
                  Im        = *FluidPtr1D[IMAG];
                  Rho_Corr  = *FluidPtr1D[DENS];
                  Rho_Wrong = SQR(Re) + SQR(Im);

//                be careful about the negative density introduced from the round-off errors
                  if ( Rho_Wrong <= (real)0.0  ||  Rho_Corr <= (real)0.0 )
                  {
                     *FluidPtr1D[DENS] = (real)0.0;
                     Rescale           = (real)0.0;
                  }
                  else
                     Rescale = SQRT( Rho_Corr/Rho_Wrong );

                  *FluidPtr1D[REAL] *= Rescale;
                  *FluidPtr1D[IMAG] *= Rescale;
#                 endif
               } // if ( ApplyFix )


//             update the fluid pointers
               for (int v=0; v<NCOMP_TOTAL; v++)
               FluidPtr1D[v]  += didx_n;

#              ifdef DUAL_ENERGY
               DE_StatusPtr1D += didx_n;
#              endif

            } // for (int n=0; n<PS1; n++}
         } // for (int m=0; m<PS1; m++}
      } // for (int s=0; s<6; s++)
   } // for (int PID=0; PID<amr->NPatchComma[lv][1]; PID++)


// 3. reset all flux arrays (in both real and buffer patches) to zero for bitwise reproducibility
#  ifdef BIT_REP_FLUX
#  pragma omp parallel for schedule( runtime )
   for (int PID=0; PID<amr->NPatchComma[lv][27]; PID++)
   {
      for (int s=0; s<6; s++)
      {
         real (*FluxPtr)[PS1][PS1] = NULL;

         FluxPtr = amr->patch[0][lv][PID]->flux[s];
         if ( FluxPtr != NULL )
         {
            for (int v=0; v<NFLUX_TOTAL; v++)
            for (int m=0; m<PS1; m++)
            for (int n=0; n<PS1; n++)
               FluxPtr[v][m][n] = (real)0.0;
         }

         FluxPtr = amr->patch[0][lv][PID]->flux_bitrep[s];
         if ( FluxPtr != NULL )
         {
            for (int v=0; v<NFLUX_TOTAL; v++)
            for (int m=0; m<PS1; m++)
            for (int n=0; n<PS1; n++)
               FluxPtr[v][m][n] = (real)0.0;
         }
      }
   }
#  endif // #ifdef BIT_REP_FLUX

} // FUNCTION : Flu_FixUp_Flux<|MERGE_RESOLUTION|>--- conflicted
+++ resolved
@@ -204,12 +204,7 @@
                   real Pres;
                   Pres = Hydro_DensEntropy2Pres( ForEint[DENS], ForEint[ENPY], EoS_AuxArray_Flt[1], CheckMinPres_No, NULL_REAL );
 //                DE_ENPY only supports EOS_GAMMA, which does not involve passive scalars
-<<<<<<< HEAD
-                  Eint = EoS_DensPres2Eint_CPUPtr( ForEint[DENS], Pres, NULL, EoS_AuxArray_Flt, EoS_AuxArray_Int,
-                                                   h_EoS_Table );
-=======
                   Eint = EoS_DensPres2Eint_CPUPtr( ForEint[DENS], Pres, NULL, EoS_AuxArray_Flt, EoS_AuxArray_Int, h_EoS_Table );
->>>>>>> 35247166
                }
 #              endif
 
