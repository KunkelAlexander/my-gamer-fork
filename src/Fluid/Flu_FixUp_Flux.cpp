--- conflicted
+++ resolved
@@ -187,7 +187,6 @@
                const real Emag = NULL_REAL;
 #              endif
 
-<<<<<<< HEAD
 //             when adopting the dual-energy formalism, we must determine to use Hydro_Fluid2Eint() or Hydro_DensEntropy2Pres()
 //             since the fluid variables stored in CorrVal[] may not be fully consistent
 //             --> because they have not been corrected by Hydro_DualEnergyFix()
@@ -199,18 +198,8 @@
                {
                   const bool CheckMinEint_No = false;
                   Eint = Hydro_Fluid2Eint( ForEint[DENS], ForEint[MOMX], ForEint[MOMY], ForEint[MOMZ], ForEint[ENGY],
-                                           CheckMinEint_No, NULL_REAL, EngyB );
+                                           CheckMinEint_No, NULL_REAL, Emag );
                }
-=======
-#              if   ( DUAL_ENERGY == DE_ENPY )
-//             must determine to use Hydro_GetPressure() or Hydro_DensEntropy2Pres() since the fluid variables stored
-//             in CorrVal[] may not be fully consistent (as it's not corrected by Hydro_DualEnergyFix())
-//             --> note that currently we adopt Hydro_DensEntropy2Pres() for DE_UPDATED_BY_MIN_PRES
-               Pres = ( *DE_StatusPtr1D == DE_UPDATED_BY_ETOT  ||  *DE_StatusPtr1D == DE_UPDATED_BY_ETOT_GRA ) ?
-                      Hydro_GetPressure( ForPres[DENS], ForPres[MOMX], ForPres[MOMY], ForPres[MOMZ], ForPres[ENGY],
-                                         Gamma_m1, CheckMinPres_No, NULL_REAL, Emag )
-                    : Hydro_DensEntropy2Pres( ForPres[DENS], ForPres[ENPY], Gamma_m1, CheckMinPres_No, NULL_REAL );
->>>>>>> d99f52ce
 
 #              if ( DUAL_ENERGY == DE_ENPY )
                else
@@ -226,15 +215,7 @@
 #              error : DE_EINT is NOT supported yet !!
 #              endif
 
-<<<<<<< HEAD
 #              endif // if ( MODEL == HYDRO )
-=======
-#              else // DUAL_ENERGY
-               Pres = Hydro_GetPressure( ForPres[DENS], ForPres[MOMX], ForPres[MOMY], ForPres[MOMZ], ForPres[ENGY],
-                                         Gamma_m1, CheckMinPres_No, NULL_REAL, Emag );
-#              endif // DUAL_ENERGY
-#              endif // MODEL
->>>>>>> d99f52ce
 
 
 //###EXPERIMENTAL: (does not work well and thus has been disabled for now)
@@ -275,15 +256,7 @@
 //             --> assuming the variable "Eint" is correct
 //             --> no need to check the internal energy floor here since we have skipped failing cells
 #              if ( MODEL == HYDRO )
-<<<<<<< HEAD
-               CorrVal[ENGY] = Hydro_ConEint2Etot( CorrVal[DENS], CorrVal[MOMX], CorrVal[MOMY], CorrVal[MOMZ], Eint, EngyB );
-=======
-               CorrVal[ENGY] = (real)0.5*( SQR(CorrVal[MOMX]) + SQR(CorrVal[MOMY]) + SQR(CorrVal[MOMZ]) ) / CorrVal[DENS]
-                               + Pres*_Gamma_m1;
-#              ifdef MHD
-               CorrVal[ENGY] += Emag;
-#              endif
->>>>>>> d99f52ce
+               CorrVal[ENGY] = Hydro_ConEint2Etot( CorrVal[DENS], CorrVal[MOMX], CorrVal[MOMY], CorrVal[MOMZ], Eint, Emag );
 
 #              if   ( DUAL_ENERGY == DE_ENPY )
                CorrVal[ENPY] = Hydro_DensPres2Entropy( CorrVal[DENS],
