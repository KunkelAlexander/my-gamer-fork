--- conflicted
+++ resolved
@@ -195,19 +195,12 @@
       if ( PrepVx   )   Array3D[ v2 ++ ][k][j][i] = BVal[MOMX] / BVal[DENS];
       if ( PrepVy   )   Array3D[ v2 ++ ][k][j][i] = BVal[MOMY] / BVal[DENS];
       if ( PrepVz   )   Array3D[ v2 ++ ][k][j][i] = BVal[MOMZ] / BVal[DENS];
-<<<<<<< HEAD
       if ( PrepPres )   Array3D[ v2 ++ ][k][j][i] = Hydro_Fluid2Pres( BVal[DENS], BVal[MOMX], BVal[MOMY], BVal[MOMZ], BVal[ENGY],
-                                                                      CheckMinPres_Yes, MIN_PRES, EngyB,
+                                                                      CheckMinPres_Yes, MIN_PRES, Emag,
                                                                       EoS_DensEint2Pres_CPUPtr, EoS_AuxArray );
       if ( PrepTemp )   Array3D[ v2 ++ ][k][j][i] = Hydro_Fluid2Temp( BVal[DENS], BVal[MOMX], BVal[MOMY], BVal[MOMZ], BVal[ENGY],
-                                                                      CheckMinPres_Yes, MIN_PRES, EngyB,
+                                                                      CheckMinPres_Yes, MIN_PRES, Emag,
                                                                       EoS_DensEint2Pres_CPUPtr, EoS_AuxArray );
-=======
-      if ( PrepPres )   Array3D[ v2 ++ ][k][j][i] = Hydro_GetPressure( BVal[DENS], BVal[MOMX], BVal[MOMY], BVal[MOMZ], BVal[ENGY],
-                                                                       Gamma_m1, CheckMinPres_Yes, MIN_PRES, Emag );
-      if ( PrepTemp )   Array3D[ v2 ++ ][k][j][i] = Hydro_GetTemperature( BVal[DENS], BVal[MOMX], BVal[MOMY], BVal[MOMZ], BVal[ENGY],
-                                                                          Gamma_m1, CheckMinPres_Yes, MIN_PRES, Emag );
->>>>>>> d99f52ce
 
 #     elif ( MODEL == ELBDM )
 //    no derived variables yet
