--- conflicted
+++ resolved
@@ -344,11 +344,7 @@
                                         amr->patch[FaFluSg][FaLv][FaPID]->fluid[MOMY][k][j][i],
                                         amr->patch[FaFluSg][FaLv][FaPID]->fluid[MOMZ][k][j][i],
                                         amr->patch[FaFluSg][FaLv][FaPID]->fluid[ENGY][k][j][i],
-<<<<<<< HEAD
-                                        MIN_EINT, EngyB );
-=======
-                                        Gamma_m1, _Gamma_m1, MIN_PRES, Emag );
->>>>>>> d99f52ce
+                                        MIN_EINT, Emag );
 #        endif // #ifdef DUAL_ENERGY ... else ...
       } // i,j,k
 #     endif // #if ( MODEL == HYDRO )
