--- conflicted
+++ resolved
@@ -323,7 +323,6 @@
 #  endif // #indef DUAL_ENERGY
 
    if ( CheckMinEngyOrPres == CheckMinPres  &&
-<<<<<<< HEAD
          (
 //          when the dual-energy formalism is adopted, do NOT calculate pressure from "Etot-Ekin" since it would suffer
 //          from large round-off errors
@@ -331,35 +330,18 @@
 //          --> in general, for MIN_PRES > 0.0, we expect that unphysical entropy would lead to unphysical pressure
 //          --> however, the check "Fluid[ENPY] < (real)2.0*TINY_NUMBER" is necessary when MIN_PRES == 0.0
 #           if   ( DUAL_ENERGY == DE_ENPY )
-            CPU_DensEntropy2Pres( Fluid[DENS], Fluid[ENPY], Gamma_m1, CorrPres_No, NULL_REAL ) < (real)MIN_PRES  ||
+            Hydro_DensEntropy2Pres( Fluid[DENS], Fluid[ENPY], Gamma_m1, CorrPres_No, NULL_REAL ) < (real)MIN_PRES  ||
             Fluid[ENPY] < (real)2.0*TINY_NUMBER
 
 #           elif ( DUAL_ENERGY == DE_EINT )
 #           error : DE_EINT is NOT supported yet !!
 
 #           else // without DUAL_ENERGY
-            CPU_GetPressure( Fluid[DENS], Fluid[MOMX], Fluid[MOMY], Fluid[MOMZ], Fluid[ENGY],
-                             Gamma_m1, CorrPres_No, NULL_REAL, EngyB ) < (real)MIN_PRES
+            Hydro_GetPressure( Fluid[DENS], Fluid[MOMX], Fluid[MOMY], Fluid[MOMZ], Fluid[ENGY],
+                               Gamma_m1, CorrPres_No, NULL_REAL, EngyB ) < (real)MIN_PRES
 
 #           endif // DUAL_ENERGY
          )
-=======
-        (
-#          if ( DUAL_ENERGY == DE_ENPY )
-//         when the dual-energy formalism is adopted, do NOT calculate pressure from "Etot-Ekin" since it would suffer
-//         from large round-off errors
-//         currently we use TINY_NUMBER as the floor value of entropy and hence here we use 2.0*TINY_NUMBER to validate entropy
-//         --> in general, for MIN_PRES > 0.0, we expect that unphysical entropy would lead to unphysical pressure
-//         --> however, the check "Fluid[ENPY] < (real)2.0*TINY_NUMBER" is necessary when MIN_PRES == 0.0
-           Hydro_DensEntropy2Pres( Fluid[DENS], Fluid[ENPY], Gamma_m1, CorrPres_No, NULL_REAL ) < (real)MIN_PRES  ||
-           Fluid[ENPY] < (real)2.0*TINY_NUMBER
-
-#          else
-           Hydro_GetPressure( Fluid[DENS], Fluid[MOMX], Fluid[MOMY], Fluid[MOMZ], Fluid[ENGY],
-                              Gamma_m1, CorrPres_No, NULL_REAL ) < (real)MIN_PRES
-#          endif
-        )
->>>>>>> 75d245ae
       )
       return true;
 
@@ -698,7 +680,6 @@
 //              --> otherwise AUTO_REDUCE_DT may not be triggered due to this pressure floor
 #           else
             if ( !AUTO_REDUCE_DT )
-<<<<<<< HEAD
             {
 #              ifdef MHD
 #              warning : WAIT MHD !!!
@@ -706,13 +687,9 @@
 #              else
                const real EngyB = NULL_REAL;
 #              endif
-               Update[ENGY] = CPU_CheckMinPresInEngy( Update[DENS], Update[MOMX], Update[MOMY], Update[MOMZ], Update[ENGY],
-                                                      Gamma_m1, _Gamma_m1, MIN_PRES, EngyB );
+               Update[ENGY] = Hydro_CheckMinPresInEngy( Update[DENS], Update[MOMX], Update[MOMY], Update[MOMZ], Update[ENGY],
+                                                        Gamma_m1, _Gamma_m1, MIN_PRES, EngyB );
             }
-=======
-            Update[ENGY] = Hydro_CheckMinPresInEngy( Update[DENS], Update[MOMX], Update[MOMY], Update[MOMZ], Update[ENGY],
-                                                     Gamma_m1, _Gamma_m1, MIN_PRES );
->>>>>>> 75d245ae
 #           endif
 
 
@@ -778,13 +755,8 @@
 
                   fprintf( File, "input        = (%14.7e, %14.7e, %14.7e, %14.7e, %14.7e, %14.7e",
                            In[DENS], In[MOMX], In[MOMY], In[MOMZ], In[ENGY],
-<<<<<<< HEAD
-                           CPU_GetPressure(In[DENS], In[MOMX], In[MOMY], In[MOMZ], In[ENGY],
-                                           Gamma_m1, CheckMinPres_No, NULL_REAL, EngyB_In) );
-=======
                            Hydro_GetPressure(In[DENS], In[MOMX], In[MOMY], In[MOMZ], In[ENGY],
-                                             Gamma_m1, CheckMinPres_No, NULL_REAL) );
->>>>>>> 75d245ae
+                                             Gamma_m1, CheckMinPres_No, NULL_REAL, EngyB_In) );
 #                 if ( DUAL_ENERGY == DE_ENPY )
                   fprintf( File, ", %14.7e", In[ENPY] );
 #                 endif
@@ -792,13 +764,8 @@
 
                   fprintf( File, "ouptut (old) = (%14.7e, %14.7e, %14.7e, %14.7e, %14.7e, %14.7e",
                            Out[DENS], Out[MOMX], Out[MOMY], Out[MOMZ], Out[ENGY],
-<<<<<<< HEAD
-                           CPU_GetPressure(Out[DENS], Out[MOMX], Out[MOMY], Out[MOMZ], Out[ENGY],
-                                           Gamma_m1, CheckMinPres_No, NULL_REAL, EngyB_Out) );
-=======
                            Hydro_GetPressure(Out[DENS], Out[MOMX], Out[MOMY], Out[MOMZ], Out[ENGY],
-                                             Gamma_m1, CheckMinPres_No, NULL_REAL) );
->>>>>>> 75d245ae
+                                             Gamma_m1, CheckMinPres_No, NULL_REAL, EngyB_Out) );
 #                 if ( DUAL_ENERGY == DE_ENPY )
                   fprintf( File, ", %14.7e", Out[ENPY] );
 #                 endif
@@ -806,13 +773,8 @@
 
                   fprintf( File, "output (new) = (%14.7e, %14.7e, %14.7e, %14.7e, %14.7e, %14.7e",
                            Update[DENS], Update[MOMX], Update[MOMY], Update[MOMZ], Update[ENGY],
-<<<<<<< HEAD
-                           CPU_GetPressure(Update[DENS], Update[MOMX], Update[MOMY], Update[MOMZ], Update[ENGY],
-                                           Gamma_m1, CheckMinPres_No, NULL_REAL, EngyB_Update) );
-=======
                            Hydro_GetPressure(Update[DENS], Update[MOMX], Update[MOMY], Update[MOMZ], Update[ENGY],
-                                             Gamma_m1, CheckMinPres_No, NULL_REAL) );
->>>>>>> 75d245ae
+                                             Gamma_m1, CheckMinPres_No, NULL_REAL, EngyB_Update) );
 #                 if ( DUAL_ENERGY == DE_ENPY )
                   fprintf( File, ", %14.7e", Update[ENPY] );
 #                 endif
@@ -838,7 +800,6 @@
                         fprintf( File, " %13.6e", tmp[v] );
                      }
 
-<<<<<<< HEAD
 #                    ifdef MHD
 #                    warning : WAIT MHD !!!
                      const real EngyB_tmp = NULL_REAL;
@@ -846,12 +807,8 @@
                      const real EngyB_tmp = NULL_REAL;
 #                    endif
 
-                     fprintf( File, " %13.6e\n", CPU_GetPressure(tmp[0], tmp[1], tmp[2], tmp[3], tmp[4],
-                                                                 Gamma_m1, CheckMinPres_No, NULL_REAL, EngyB_tmp) );
-=======
                      fprintf( File, " %13.6e\n", Hydro_GetPressure(tmp[0], tmp[1], tmp[2], tmp[3], tmp[4],
-                                                                   Gamma_m1, CheckMinPres_No, NULL_REAL) );
->>>>>>> 75d245ae
+                                                                   Gamma_m1, CheckMinPres_No, NULL_REAL, EngyB_tmp) );
                   }
 
                   fclose( File );
