


# name of the executable file
#######################################################################################################
EXECUTABLE := gamer



# simulation options
#######################################################################################################

# (a) common options (applied to all models)
# -------------------------------------------------------------------------------
# model: HYDRO/MHD/ELBDM/PAR_ONLY (PAR_ONLY must work with PARTICLE)
SIMU_OPTION += -DMODEL=HYDRO

# self-gravity
SIMU_OPTION += -DGRAVITY

# Poisson solver: SOR/MG (successive-overrelaxation/multigrid)
SIMU_OPTION += -DPOT_SCHEME=SOR

# store GRA_GHOST_SIZE ghost-zone potential for each patch on each side (in patch->pot_ext)
# --> currently only for improving accuracy for particles around the patch boundaries (by Par->ImproveAcc)
SIMU_OPTION += -DSTORE_POT_GHOST

# use unsplitting method to couple gravity to the target model (e.g., HYDRO and MHD, ELBDM is not supported yet)
# --> must be off if GRAVITY is off
SIMU_OPTION += -DUNSPLIT_GRAVITY

# individual time-step (default: shared time-step)
SIMU_OPTION += -DINDIVIDUAL_TIMESTEP

# comoving frame
#SIMU_OPTION += -DCOMOVING

# particles (must work with GRAVITY; set MODEL=PAR_ONLY for particle-only simulations)
SIMU_OPTION += -DPARTICLE

# maximum number of AMR levels including the base level (level id = 0 ... NLEVEL-1)
SIMU_OPTION += -DNLEVEL=6

# maximum number of patches at each AMR level
SIMU_OPTION += -DMAX_PATCH=1000000


# (b) hydro options
# ------------------------------------------------------------------------------------
ifeq "$(findstring MODEL=HYDRO, $(SIMU_OPTION))" "MODEL=HYDRO"
# hydrodynamic scheme: RTVD/WAF/MHM/MHM_RP/CTU (WAF is deprecated)
SIMU_OPTION += -DFLU_SCHEME=CTU

# scheme of spatial data reconstruction: PLM/PPM (piecewise-linear/piecewise-parabolic) ##USELESS IN RTVD/WAF##
SIMU_OPTION += -DLR_SCHEME=PPM

# Riemann solver: EXACT/ROE/HLLE/HLLC ##ALL ARE USELESS IN RTVD, HLLE/HLLC ARE USELESS IN WAF##
SIMU_OPTION += -DRSOLVER=ROE

# dual energy formalism
#SIMU_OPTION += -DDUAL_ENERGY

# number of passively advected scalars (excluding internal energy even when DUAL_ENERGY is on)
# --> for simulations without any passive scalar, please set this variable to 0 and do NOT comment it out
SIMU_OPTION += -DNCOMP_PASSIVE_MAKEFILE=2


# (c) MHD options
# ------------------------------------------------------------------------------------
else ifeq "$(findstring MODEL=MHD, $(SIMU_OPTION))" "MODEL=MHD"


# (d) ELBDM options
# ------------------------------------------------------------------------------------
else ifeq "$(findstring MODEL=ELBDM, $(SIMU_OPTION))" "MODEL=ELBDM"
# enforce the mass conservation
#SIMU_OPTION += -DCONSERVE_MASS

# 4-th order Laplacian
#SIMU_OPTION += -DLAPLACIAN_4TH

# include the quartic self-interaction potential (must turn on GRAVITY as well, not work with COMOVING yet)
#SIMU_OPTION += -DQUARTIC_SELF_INTERACTION

# number of passively advected scalars (not supported for ELBDM yet --> must be 0)
SIMU_OPTION += -DNCOMP_PASSIVE_MAKEFILE=0

endif # MODEL


# (e) PARTICLE options
# ------------------------------------------------------------------------------------
# store particle acceleration
SIMU_OPTION += -DSTORE_PAR_ACC

# number of passive particle attributes
SIMU_OPTION += -DPAR_NPASSIVE=0


# (f) optimization and compilation options
# ------------------------------------------------------------------------------------
# GPU acceleration
SIMU_OPTION += -DGPU

# GPU architecture: FERMI/KEPLER/MAXWELL/PASCAL
SIMU_OPTION += -DGPU_ARCH=KEPLER

# debug mode
#SIMU_OPTION += -DGAMER_DEBUG

# measure the elapsing wall-clock time of different parts of the program
SIMU_OPTION += -DTIMING

# measure the elapsing wall-clock time of different parts of the GPU solvers (will disable CPU/GPU overlapping)
#SIMU_OPTION += -DTIMING_SOLVER

# intel compiler (default: GNU compiler)
SIMU_OPTION += -DINTEL

# double precision (not supported for the GPU + self-gravity mode in non-Fermi GPUs)
#SIMU_OPTION += -DFLOAT8

# serial mode (in which no MPI libraries are required)
SIMU_OPTION += -DSERIAL

# load-balance parallelization (one must not turn on the option "SERIAL") (HILBERT)
#SIMU_OPTION += -DLOAD_BALANCE=HILBERT

# overlap MPI communication with computation (experimental, only supported in LOAD_BALANCE)
#SIMU_OPTION += -DOVERLAP_MPI

# enable OpenMP parallelization
SIMU_OPTION += -DOPENMP

# work on the NAOC Laohu GPU cluster
#SIMU_OPTION += -DLAOHU

# support HDF5 format
SIMU_OPTION += -DSUPPORT_HDF5

# support GNU scientific library
#SIMU_OPTION += -DSUPPORT_GSL

# support yt inline analysis
#SIMU_OPTION += -DSUPPORT_LIBYT



# source files
#######################################################################################################

# common source files
# -------------------------------------------------------------------------------
# Cuda source files (compiled with nvcc)
CUDA_FILE   := CUAPI_Asyn_FluidSolver.cu  CUAPI_DiagnoseDevice.cu  CUAPI_MemAllocate_Fluid.cu \
               CUAPI_MemFree_Fluid.cu  CUAPI_Set_Default_GPU_Parameter.cu  CUAPI_SetDevice.cu \
               CUAPI_Synchronize.cu


# C/C++ source files (compiled with c++ compiler)
CC_FILE     := Main.cpp  EvolveLevel.cpp  InvokeSolver.cpp  Prepare_PatchData.cpp \
               InterpolateGhostZone.cpp

CC_FILE     += Aux_Check_Parameter.cpp  Aux_Check_Conservation.cpp  Aux_Check.cpp  Aux_Check_Finite.cpp \
               Aux_Check_FluxAllocate.cpp  Aux_Check_PatchAllocate.cpp  Aux_Check_ProperNesting.cpp \
               Aux_Check_Refinement.cpp  Aux_Check_Restrict.cpp  Aux_Error.cpp  Aux_GetCPUInfo.cpp \
               Aux_GetMemInfo.cpp  Aux_Message.cpp  Aux_PatchCount.cpp  Aux_TakeNote.cpp  Aux_Timing.cpp \
               Aux_Check_MemFree.cpp  Aux_RecordPerformance.cpp  Aux_CheckFileExist.cpp  Aux_Array.cpp \
               Aux_RecordUser.cpp  Aux_RecordCorrUnphy.cpp  Aux_SwapPointer.cpp  Aux_Check_NormalizePassive.cpp

CC_FILE     += CPU_FluidSolver.cpp  Flu_AdvanceDt.cpp  Flu_Prepare.cpp  Flu_Close.cpp  Flu_FixUp.cpp \
               Flu_Restrict.cpp  Flu_AllocateFluxArray.cpp  Flu_BoundaryCondition_User.cpp  Flu_ResetByUser.cpp \
               Flu_CorrAfterAllSync.cpp

CC_FILE     += End_GAMER.cpp  End_MemFree.cpp  End_MemFree_Fluid.cpp  End_StopManually.cpp  End_TestProb.cpp \
               Init_BaseLevel.cpp  Init_GAMER.cpp  Init_Load_DumpTable.cpp \
               Init_Load_FlagCriteria.cpp  Init_Load_Parameter.cpp  Init_MemAllocate.cpp \
               Init_MemAllocate_Fluid.cpp  Init_Parallelization.cpp  Init_RecordBasePatch.cpp  Init_Refine.cpp \
               Init_Restart_v1.cpp  Init_StartOver.cpp  Init_TestProb.cpp  Init_UM.cpp  Init_OpenMP.cpp \
               Init_Restart_HDF5.cpp  Init_SetDefaultParameter.cpp  Init_Restart_v2.cpp  Init_MemoryPool.cpp \
               Init_Unit.cpp  Init_PassiveVariable.cpp

CC_FILE     += Interpolate.cpp  Int_CQuadratic.cpp  Int_MinMod1D.cpp  Int_MinMod3D.cpp  Int_vanLeer.cpp \
               Int_Quadratic.cpp  Int_Table.cpp  Int_CQuartic.cpp  Int_Quartic.cpp

CC_FILE     += Mis_CompareRealValue.cpp  Mis_GetTotalPatchNumber.cpp  Mis_GetTimeStep.cpp  Mis_Heapsort.cpp \
               Mis_BinarySearch.cpp  Mis_1D3DIdx.cpp  Mis_Matching.cpp  Mis_GetTimeStep_UserCriteria.cpp \
               Mis_dTime2dt.cpp  Mis_CoordinateTransform.cpp  Mis_BinarySearch_Real.cpp  Mis_InterpolateFromTable.cpp

CC_FILE     += Output_DumpData_Total.cpp  Output_DumpData.cpp  Output_DumpManually.cpp  Output_PatchMap.cpp \
               Output_DumpData_Part.cpp  Output_FlagMap.cpp  Output_Patch.cpp  Output_PreparedPatch_Fluid.cpp \
               Output_PatchCorner.cpp  Output_Flux.cpp  Output_TestProbErr.cpp  Output_BasePowerSpectrum.cpp \
               Output_DumpData_Total_HDF5.cpp

CC_FILE     += Flag_Real.cpp  Refine.cpp   SiblingSearch.cpp  SiblingSearch_Base.cpp  FindFather.cpp \
               Flag_UserCriteria.cpp  Flag_Check.cpp  Flag_Lohner.cpp  Flag_Region.cpp

CC_FILE     += Table_01.cpp  Table_02.cpp  Table_03.cpp  Table_04.cpp  Table_05.cpp  Table_06.cpp \
               Table_07.cpp

vpath %.cu     GPU_API
vpath %.cpp    GAMER  Init  Refine  Fluid  Interpolation  Tables  Output  Miscellaneous  Auxiliary


# hydrodynamic source files (included only if "MODEL=HYDRO")
# ------------------------------------------------------------------------------------
ifeq "$(findstring MODEL=HYDRO, $(SIMU_OPTION))" "MODEL=HYDRO"
CUDA_FILE   += CUFLU_GetMaxCFL.cu  CUFLU_FluidSolver_RTVD.cu  CUFLU_FluidSolver_WAF.cu  CUFLU_FluidSolver_MHM.cu \
               CUFLU_FluidSolver_CTU.cu

CC_FILE     += CPU_FluidSolver_RTVD.cpp  CPU_FluidSolver_WAF.cpp  CPU_FluidSolver_MHM.cpp \
               CPU_FluidSolver_CTU.cpp  CPU_Shared_DataReconstruction.cpp  CPU_Shared_FluUtility.cpp \
               CPU_Shared_ComputeFlux.cpp  CPU_Shared_FullStepUpdate.cpp \
               CPU_Shared_RiemannSolver_Exact.cpp  CPU_Shared_RiemannSolver_Roe.cpp \
               CPU_Shared_RiemannSolver_HLLE.cpp  CPU_Shared_RiemannSolver_HLLC.cpp

CC_FILE     += Hydro_Init_StartOver_AssignData.cpp  Hydro_Aux_Check_Negative.cpp  Hydro_GetTimeStep_Fluid.cpp \
               Hydro_Init_UM_AssignData.cpp  Hydro_BoundaryCondition_Outflow.cpp  Hydro_BoundaryCondition_Reflecting.cpp \
               Hydro_Flag_Vorticity.cpp

vpath %.cu     Model_Hydro/GPU_Hydro
vpath %.cpp    Model_Hydro/CPU_Hydro  Model_Hydro

ifeq "$(findstring GRAVITY, $(SIMU_OPTION))" "GRAVITY"
CUDA_FILE   += CUPOT_HydroGravitySolver.cu

CC_FILE     += CPU_HydroGravitySolver.cpp  Hydro_GetTimeStep_Gravity.cpp

vpath %.cu     Model_Hydro/GPU_HydroGravity
vpath %.cpp    Model_Hydro/CPU_HydroGravity
endif


# MHD source files (included only if "MODEL=MHD")
# -------------------------------------------------------------------------------
else ifeq "$(findstring MODEL=MHD, $(SIMU_OPTION))" "MODEL=MHD"

vpath %.cu     Model_MHD/GPU_MHD
vpath %.cpp    Model_MHD/CPU_MHD  Model_MHD

ifeq "$(findstring GRAVITY, $(SIMU_OPTION))" "GRAVITY"

vpath %.cu     Model_MHD/GPU_MHDGravity
vpath %.cpp    Model_MHD/CPU_MHDGravity
endif


# ELBDM source files (included only inf "MODEL=ELBDM")
# -------------------------------------------------------------------------------
else ifeq "$(findstring MODEL=ELBDM, $(SIMU_OPTION))" "MODEL=ELBDM"
CUDA_FILE   += CUFLU_ELBDMSolver.cu

CC_FILE     += CPU_ELBDMSolver.cpp  ELBDM_Init_StartOver_AssignData.cpp  ELBDM_Init_UM_AssignData.cpp \
               ELBDM_GetTimeStep_Fluid.cpp  ELBDM_Flag_EngyDensity.cpp  ELBDM_UnwrapPhase.cpp \
               ELBDM_GetTimeStep_Phase.cpp  ELBDM_SetTaylor3Coeff.cpp

vpath %.cu     Model_ELBDM/GPU_ELBDM
vpath %.cpp    Model_ELBDM/CPU_ELBDM  Model_ELBDM

ifeq "$(findstring GRAVITY, $(SIMU_OPTION))" "GRAVITY"
CUDA_FILE   += CUPOT_ELBDMGravitySolver.cu

CC_FILE     += CPU_ELBDMGravitySolver.cpp  ELBDM_GetTimeStep_Gravity.cpp

vpath %.cu     Model_ELBDM/GPU_ELBDMGravity
vpath %.cpp    Model_ELBDM/CPU_ELBDMGravity
endif

endif # MODEL


# self-gravity source files (included only if "GRAVITY" is turned on)
# ------------------------------------------------------------------------------------
ifeq "$(findstring GRAVITY, $(SIMU_OPTION))" "GRAVITY"
CUDA_FILE   += CUAPI_MemAllocate_PoissonGravity.cu  CUAPI_MemFree_PoissonGravity.cu \
               CUAPI_Asyn_PoissonGravitySolver.cu

CUDA_FILE   += CUPOT_PoissonSolver_SOR_10to14cube.cu  CUPOT_PoissonSolver_SOR_16to18cube.cu \
               CUPOT_PoissonSolver_MG.cu

CC_FILE     += CPU_PoissonGravitySolver.cpp  CPU_PoissonSolver_SOR.cpp  CPU_PoissonSolver_FFT.cpp \
               CPU_PoissonSolver_MG.cpp

CC_FILE     += Init_FFTW.cpp  Gra_Close.cpp  Gra_Prepare_Flu.cpp  Gra_Prepare_Pot.cpp  Gra_Prepare_Corner.cpp \
               Gra_AdvanceDt.cpp  Poi_Close.cpp  Poi_Prepare_Pot.cpp  Poi_Prepare_Rho.cpp \
               Output_PreparedPatch_Poisson.cpp  Init_MemAllocate_PoissonGravity.cpp  CPU_ExternalPot.cpp \
               End_MemFree_PoissonGravity.cpp  Init_Set_Default_SOR_Parameter.cpp \
               Init_Set_Default_MG_Parameter.cpp  Poi_GetAverageDensity.cpp  Init_GreenFuncK.cpp \
               Init_ExternalPot.cpp  Poi_BoundaryCondition_Extrapolation.cpp  CPU_ExternalAcc.cpp \
               Gra_Prepare_USG.cpp  Init_ExternalAcc.cpp  Poi_StorePotWithGhostZone.cpp

vpath %.cu     SelfGravity/GPU_Poisson  SelfGravity/GPU_Gravity
vpath %.cpp    SelfGravity/CPU_Poisson  SelfGravity/CPU_Gravity  SelfGravity
endif # GRAVITY


# particle source files (included only if "PARTICLE" is turned on)
# ------------------------------------------------------------------------------------
ifeq "$(findstring PARTICLE, $(SIMU_OPTION))" "PARTICLE"
CUDA_FILE   +=

CC_FILE     += Par_Init_ByFunction.cpp  Par_Output_TextFile.cpp  Par_FindHomePatch_Base.cpp  Par_PassParticle2Son.cpp \
               Par_Aux_Check_Particle.cpp  Par_PassParticle2Father.cpp  Par_CollectParticle2OneLevel.cpp \
               Par_MassAssignment.cpp  Par_UpdateParticle.cpp  Par_GetTimeStep_VelAcc.cpp \
               Par_PassParticle2Sibling.cpp  Par_CountParticleInDescendant.cpp  Par_Aux_GetConservedQuantity.cpp \
               Par_Aux_InitCheck.cpp  Par_Aux_ParticleCount.cpp  Par_PassParticle2Son_AllPatch.cpp \
               Par_Synchronize.cpp  Par_PredictPos.cpp  Par_Init_ByFile.cpp

vpath %.cu     Particle/GPU
vpath %.cpp    Particle/CPU  Particle

ifeq "$(findstring LOAD_BALANCE, $(SIMU_OPTION))" "LOAD_BALANCE"
CC_FILE     += Par_LB_Init_RedistributeByRectangular.cpp  Par_LB_SendParticleData.cpp  Par_LB_CollectParticle2OneLevel.cpp \
               Par_LB_CollectParticleFromRealPatch.cpp  Par_LB_RecordExchangeParticlePatchID.cpp \
               Par_LB_MapBuffer2RealPatch.cpp  Par_LB_ExchangeParticleBetweenPatch.cpp \
               Par_LB_Refine_SendParticle2Father.cpp  Par_LB_Refine_SendParticle2Son.cpp

vpath %.cpp    Particle/LoadBalance
endif # LOAD_BALANCE

endif # PARTICLE


# parallelization source files (included only if "SERIAL" is turned off)
# ------------------------------------------------------------------------------------
ifeq "$(findstring SERIAL, $(SIMU_OPTION))" ""
CC_FILE     += Flu_AllocateFluxArray_Buffer.cpp

CC_FILE     += Flag_Buffer.cpp  Refine_Buffer.cpp

CC_FILE     += Buf_AllocateBufferPatch.cpp  Buf_AllocateBufferPatch_Base.cpp  Buf_GetBufferData.cpp \
               Buf_RecordExchangeDataPatchID.cpp  Buf_RecordExchangeFluxPatchID.cpp Buf_SortBoundaryPatch.cpp \
               Buf_RecordBoundaryFlag.cpp  Buf_RecordBoundaryPatch.cpp  Buf_RecordBoundaryPatch_Base.cpp \
               Buf_ResetBufferFlux.cpp

CC_FILE     += MPI_ExchangeBoundaryFlag.cpp  MPI_ExchangeBufferPosition.cpp  MPI_ExchangeData.cpp \
               Init_MPI.cpp  MPI_Exit.cpp

CC_FILE     += Output_BoundaryFlagList.cpp  Output_ExchangeDataPatchList.cpp  Output_ExchangeFluxPatchList.cpp \
               Output_ExchangePatchMap.cpp

CC_FILE     += Aux_RecordBoundaryPatch.cpp

vpath %.cpp    Buffer  MPI
endif # !SERIAL


# load-balance source files (included only if "LOAD_BALANCE" is turned on)
# ------------------------------------------------------------------------------------
CC_FILE     += LB_HilbertCurve.cpp  LB_Utility.cpp

ifeq "$(findstring LOAD_BALANCE, $(SIMU_OPTION))" "LOAD_BALANCE"
CC_FILE     += LB_Init_LoadBalance.cpp  LB_AllocateBufferPatch_Sibling.cpp  LB_RecordOvelapMPIPatchID.cpp \
               LB_Output_LBIdx.cpp  LB_AllocateBufferPatch_Father.cpp  LB_FindFather.cpp  LB_SiblingSearch.cpp \
               LB_RecordExchangeDataPatchID.cpp  LB_GetBufferData.cpp  LB_AllocateFluxArray.cpp \
               LB_RecordExchangeRestrictDataPatchID.cpp  LB_GrandsonCheck.cpp  LB_ExchangeFlaggedBuffer.cpp \
               LB_Refine.cpp  LB_Refine_GetNewRealPatchList.cpp  LB_Refine_AllocateNewPatch.cpp \
               LB_FindSonNotHome.cpp  LB_Refine_AllocateBufferPatch_Sibling.cpp \
               LB_AllocateBufferPatch_Sibling_Base.cpp  LB_RecordExchangeFixUpDataPatchID.cpp \
               LB_EstimateWorkload_AllPatchGroup.cpp  LB_EstimateLoadImbalance.cpp

endif # LOAD_BALANCE

vpath %.cpp    LoadBalance


# yt inline analysis source files (included only if "SUPPORT_LIBYT" is turned on)
# ------------------------------------------------------------------------------------
ifeq "$(findstring SUPPORT_LIBYT, $(SIMU_OPTION))" "SUPPORT_LIBYT"
CC_FILE     += YT_Init.cpp  YT_End.cpp  YT_SetParameter.cpp  YT_AddAllGrid.cpp  YT_Inline.cpp

vpath %.cpp    YT
endif # "SUPPORT_LIBYT"



# rules and targets
#######################################################################################################

# location of libraries
# -------------------------------------------------------------------------------
# nano (intel 2016)
#CUDA_TOOLKIT_PATH := /usr/local/cuda
#MPI_PATH          := /mnt/lustre/allen/hyschive/software/openmpi/2.0.2
#FFTW_PATH         := /mnt/lustre/allen/hyschive/software/fftw/2.1.5
#HDF5_PATH         := /mnt/lustre/allen/hyschive/software/miniconda2
#GSL_PATH          :=

# dxl (gcc, serial)
#CUDA_TOOLKIT_PATH :=
#FFTW_PATH         := /home/hyschive/software/fftw/2.1.5
#MPI_PATH          := /usr
#HDF5_PATH         := /home/hyschive/software/miniconda2
#GSL_PATH          := /usr/lib
#LIBYT_PATH        := /home/hyschive/project/libyt/libyt.dev/libyt

# campus UIUC (intel-15.0 + openmpi-1.8.4)
CUDA_TOOLKIT_PATH := /usr/local/cuda/7.0
FFTW_PATH         := /projects/ncsa/grav/softwares/fftw/2.1.5
MPI_PATH          := /usr/local/mpi/openmpi-1.8.4-intel-15.0
HDF5_PATH         := /projects/ncsa/grav/softwares/miniconda2
#GSL_PATH          := /usr/local/gsl/gsl-1.16

# hulk (openmpi-intel-qlc)
#CUDA_TOOLKIT_PATH := /opt/gpu/cuda/4.2
#FFTW_PATH         := /opt/math/fftw/2.1.5-intel-qlc
#MPI_PATH          := /usr/mpi/intel/openmpi-1.4.3-qlc
#HDF5_PATH         := /opt/hdf5/1.8.9
#MPI_PATH          := /opt/mpi/openmpi/1.6.0-intel
#CUDA_TOOLKIT_PATH := /usr/local/cuda-7.5

# hulk (openmpi-gcc-qlc)
#CUDA_TOOLKIT_PATH := /opt/gpu/cuda/4.2
#FFTW_PATH         := /opt/math/fftw/2.1.5-gcc-qlc
#MPI_PATH          := /opt/mpi/openmpi/1.8.1-gcc-qlc
#HDF5_PATH         := /opt/hdf5/1.8.9

# geisha (intel)
#CUDA_TOOLKIT_PATH := /usr/local/cuda
#FFTW_PATH         := /opt/math/fftw_openmpi_intel
#MPI_PATH          := /opt/mpi/openmpi_intel

# geisha (gcc)
#CUDA_TOOLKIT_PATH := /usr/local/cuda
#FFTW_PATH         := /opt/math/fftw_openmpi
#MPI_PATH          := /opt/mpi/openmpi

# dirac at NERSC (OpenMPI-1.6.0)
#CUDA_TOOLKIT_PATH := /usr/common/usg/cuda/4.1
#FFTW_PATH         := /project/projectdirs/gamer/hsiyu/Software/fftw/2.1.5-openmpi-1.6.0-intel
#MPI_PATH          := /usr/common/usg/openmpi/1.6/intel

# dirac at NERSC (without thread support)
#CUDA_TOOLKIT_PATH := /usr/common/usg/cuda/4.1
#FFTW_PATH         := /project/projectdirs/gamer/hsiyu/Software/fftw/2.1.5-openmpi-1.4.2-intel
#MPI_PATH          := /usr/common/usg/openmpi/1.4.2/intel

# dirac at NERSC (with thread support)
#CUDA_TOOLKIT_PATH := /usr/common/usg/cuda/4.1
#FFTW_PATH         := /global/scratch/sd/hsiyu/fftw.2.1.5-intel-thread
#MPI_PATH          := /global/scratch/sd/hsiyu/OpenMPI.1.5.3_Intel_Thread

# dirac at NERSC (OpenMPI-1.5.4)
#CUDA_TOOLKIT_PATH := /usr/common/usg/cuda/4.1
#FFTW_PATH         := /project/projectdirs/gamer/hsiyu/Software/fftw/2.1.5-openmpi-1.5.4-intel
#MPI_PATH          := /project/projectdirs/gamer/hsiyu/Software/mpi/openmpi/1.5.4-intel

# dirac at NERSC (MVAPICH2-1.5.1p1)
#CUDA_TOOLKIT_PATH := /usr/common/usg/cuda/4.1
#FFTW_PATH         := /project/projectdirs/gamer/hsiyu/Software/fftw/2.1.5-mvapich2-1.5.1p1-gcc
#MPI_PATH          := /usr/common/usg/mvapich2/1.5.1p1/gcc

# laohu at NAOC (OpenMPI-1.3.2-intel)
#CUDA_TOOLKIT_PATH := $(CUDA_INSTALL_PATH)
#FFTW_PATH         := /ifs/data/hsiyu/Software/fftw/2.1.5-openmpi-1.3.2-intel
#MPI_PATH          := /usr/mpi/intel/openmpi-1.3.2-qlc
#GPUID_PATH        := /ifs/data/hsiyu/Software/gpudevmgr

# formosa4 (fish:mvapich2-1.8a2-intel)
#CUDA_TOOLKIT_PATH := /usr/local/cuda
#FFTW_PATH         := /home/u11thc00/fish/Software/fftw/2.1.5-mvapich2-1.8a2-intel
#MPI_PATH          := /home/u11thc00/fish/Software/mpi/mvapich2/1.8a2-intel

# coxhydrae at ARI
#CUDA_TOOLKIT_PATH := /usr/local/cuda
#FFTW_PATH         := /data/hsiyu/Software/fftw/2.1.5
#FFTW_PATH         := /home/liulei/local
#MPI_PATH          := /usr


# compilers
# -------------------------------------------------------------------------------
NVCC := $(CUDA_TOOLKIT_PATH)/bin/nvcc
ifeq "$(findstring SERIAL, $(SIMU_OPTION))" "SERIAL"
   ifeq "$(findstring INTEL, $(SIMU_OPTION))" "INTEL"
   CXX := icpc
   else
   CXX := g++
   endif
else
#  CXX := $(MPI_PATH)/bin/mpiCC
   CXX := $(MPI_PATH)/bin/mpicxx
endif


# object files
# -------------------------------------------------------------------------------
OBJ_PATH := Object
OBJ := $(patsubst %.cpp, $(OBJ_PATH)/%.o, $(CC_FILE))
ifeq "$(findstring GPU, $(SIMU_OPTION))" "GPU"
OBJ += $(patsubst %.cu,  $(OBJ_PATH)/%.o, $(CUDA_FILE))
endif


# libraries
# -------------------------------------------------------------------------------
LIB :=
ifeq "$(findstring GPU, $(SIMU_OPTION))" "GPU"
LIB += -L$(CUDA_TOOLKIT_PATH)/lib64
#LIB += -L$(CUDA_TOOLKIT_PATH)/lib
LIB += -lcudart
endif

ifeq "$(findstring INTEL, $(SIMU_OPTION))" "INTEL"
LIB += -limf
endif

ifeq "$(findstring LAOHU, $(SIMU_OPTION))" "LAOHU"
LIB += -L$(GPUID_PATH) -lgpudevmgr
endif

ifeq "$(findstring GRAVITY, $(SIMU_OPTION))" "GRAVITY"
   LIB += -L$(FFTW_PATH)/lib
   ifeq "$(findstring FLOAT8, $(SIMU_OPTION))" "FLOAT8"
      ifeq "$(findstring SERIAL, $(SIMU_OPTION))" "SERIAL"
         LIB += -ldrfftw -ldfftw
      else
         LIB += -ldrfftw_mpi -ldfftw_mpi -ldrfftw -ldfftw
      endif
   else
      ifeq "$(findstring SERIAL, $(SIMU_OPTION))" "SERIAL"
         LIB += -lsrfftw -lsfftw
      else
         LIB += -lsrfftw_mpi -lsfftw_mpi -lsrfftw -lsfftw
      endif
   endif
endif

ifeq "$(findstring OPENMP, $(SIMU_OPTION))" "OPENMP"
   ifeq "$(findstring INTEL, $(SIMU_OPTION))" "INTEL"
      OPENMP := -fopenmp
   else
      OPENMP := -fopenmp
   endif
endif

ifeq "$(findstring SUPPORT_HDF5, $(SIMU_OPTION))" "SUPPORT_HDF5"
LIB += -L$(HDF5_PATH)/lib -lhdf5
endif

ifeq "$(findstring SUPPORT_GSL, $(SIMU_OPTION))" "SUPPORT_GSL"
LIB += -L$(GSL_PATH)/lib -lgsl -lgslcblas
endif

ifeq "$(findstring SUPPORT_LIBYT, $(SIMU_OPTION))" "SUPPORT_LIBYT"
LIB += -L$(LIBYT_PATH)/lib -lyt
endif


# headers
# -------------------------------------------------------------------------------
INCLUDE := -I../include

ifeq "$(findstring SERIAL, $(SIMU_OPTION))" ""
INCLUDE += -I$(MPI_PATH)/include
endif

ifeq "$(findstring GRAVITY, $(SIMU_OPTION))" "GRAVITY"
INCLUDE += -I$(FFTW_PATH)/include
endif

ifeq "$(findstring SUPPORT_HDF5, $(SIMU_OPTION))" "SUPPORT_HDF5"
INCLUDE += -I$(HDF5_PATH)/include
endif

ifeq "$(findstring SUPPORT_GSL, $(SIMU_OPTION))" "SUPPORT_GSL"
INCLUDE += -I$(GSL_PATH)/include
endif

ifeq "$(findstring SUPPORT_LIBYT, $(SIMU_OPTION))" "SUPPORT_LIBYT"
INCLUDE += -I$(LIBYT_PATH)/include
endif


# CXX flags
# -------------------------------------------------------------------------------
COMMONFLAG := $(INCLUDE) $(SIMU_OPTION)

ifeq "$(findstring INTEL, $(SIMU_OPTION))" "INTEL"
CXXWARN_FLAG := -w1
else
CXXWARN_FLAG := -Wextra -Wall -Wswitch -Wformat -Wchar-subscripts -Wparentheses -Wmultichar \
                -Wtrigraphs -Wpointer-arith -Wcast-align -Wreturn-type -Wno-unused-function
CXXWARN_FLAG += -Wno-unused-variable -Wno-unused-parameter -Wno-maybe-uninitialized -Wno-unused-but-set-variable \
                -Wno-unused-result
endif

ifeq "$(findstring OPENMP, $(SIMU_OPTION))" ""
CXXWARN_FLAG += -Wno-unknown-pragmas
   ifeq "$(findstring INTEL, $(SIMU_OPTION))" "INTEL"
      CXXWARN_FLAG += -diag-disable 3180
   endif
endif

ifeq "$(findstring INTEL, $(SIMU_OPTION))" "INTEL"
CXXFLAG  := $(CXXWARN_FLAG) $(COMMONFLAG) $(OPENMP) -O3 -xSSE4.2 -fp-model precise #-ipo
else
CXXFLAG  := $(CXXWARN_FLAG) $(COMMONFLAG) $(OPENMP) -O3
endif

# debug flag (currently we include debugging information even when GAMER_DEBUG is off)
ifeq "$(findstring INTEL, $(SIMU_OPTION))" "INTEL"
   CXXFLAG += -g
else
   CXXFLAG += -g
endif

# fixes compilation issues on Intel MPI
ifeq "$(findstring SERIAL, $(SIMU_OPTION))" ""
   CXXFLAG += -DMPICH_IGNORE_CXX_SEEK
endif


# NVCC flags
# -------------------------------------------------------------------------------
# common flags
NVCCFLAG_COM := -Xcompiler $(COMMONFLAG) -O3 -Xptxas -v #-Xopencc -OPT:Olimit=0

ifeq      "$(findstring GPU_ARCH=FERMI,   $(SIMU_OPTION))" "GPU_ARCH=FERMI"
   NVCCFLAG_COM += -gencode arch=compute_20,code=\"compute_20,sm_20\"
else ifeq "$(findstring GPU_ARCH=KEPLER,  $(SIMU_OPTION))" "GPU_ARCH=KEPLER"
   NVCCFLAG_COM += -gencode arch=compute_35,code=\"compute_35,sm_35\"
else ifeq "$(findstring GPU_ARCH=MAXWELL, $(SIMU_OPTION))" "GPU_ARCH=MAXWELL"
   NVCCFLAG_COM += -gencode arch=compute_52,code=\"compute_52,sm_52\"
else ifeq "$(findstring GPU_ARCH=PASCAL,  $(SIMU_OPTION))" "GPU_ARCH=PASCAL"
<<<<<<< HEAD
   NVCCFLAG_COM += -gencode arch=compute_61,code=\"compute_61,sm_61\"
=======
   NVCCFLAG_COM += -gencode arch=compute_60,code=\"compute_60,sm_60\"
>>>>>>> a6c2ac1d
else ifeq "$(findstring GPU, $(SIMU_OPTION))" "GPU"
   $(error unknown GPU_ARCH !!)
endif

ifeq "$(findstring GAMER_DEBUG, $(SIMU_OPTION))" "GAMER_DEBUG"
   NVCCFLAG_COM += -D_DEBUG -g -G #-deviceemu
endif

# fluid solver flags
NVCCFLAG_FLU += -Xptxas -dlcm=ca -prec-div=false -ftz=true #-prec-sqrt=false

ifeq      "$(findstring GPU_ARCH=FERMI, $(SIMU_OPTION))" "GPU_ARCH=FERMI"
   ifeq "$(findstring FLOAT8, $(SIMU_OPTION))" "FLOAT8"
#    NVCCFLAG_FLU += --maxrregcount=XX
   else
#    NVCCFLAG_FLU += --maxrregcount=XX
   endif
else ifeq "$(findstring GPU_ARCH=KEPLER, $(SIMU_OPTION))" "GPU_ARCH=KEPLER"
   ifeq "$(findstring FLOAT8, $(SIMU_OPTION))" "FLOAT8"
     NVCCFLAG_FLU += --maxrregcount=128
   else
     NVCCFLAG_FLU += --maxrregcount=64
   endif
else ifeq "$(findstring GPU_ARCH=PASCAL, $(SIMU_OPTION))" "GPU_ARCH=MAXWELL"
   ifeq "$(findstring FLOAT8, $(SIMU_OPTION))" "FLOAT8"
#    NVCCFLAG_FLU += --maxrregcount=XX
   else
#    NVCCFLAG_FLU += --maxrregcount=XX
   endif
else ifeq "$(findstring GPU_ARCH=PASCAL, $(SIMU_OPTION))" "GPU_ARCH=PASCAL"
   ifeq "$(findstring FLOAT8, $(SIMU_OPTION))" "FLOAT8"
#    NVCCFLAG_FLU += --maxrregcount=XX
   else
#    NVCCFLAG_FLU += --maxrregcount=XX
   endif
endif

# Poisson/gravity solvers flags
NVCCFLAG_POT += -Xptxas -dlcm=ca


# implicit rules (do NOT modify the order of the following rules)
# -------------------------------------------------------------------------------
ifeq "$(findstring GPU, $(SIMU_OPTION))" "GPU"
$(OBJ_PATH)/CUAPI_%.o : CUAPI_%.cu
	$(NVCC) $(NVCCFLAG_COM) -o $@ -c $<

$(OBJ_PATH)/CUFLU_%.o : CUFLU_%.cu
	$(NVCC) $(NVCCFLAG_COM) $(NVCCFLAG_FLU) -o $@ -c $<

$(OBJ_PATH)/CUPOT_%.o : CUPOT_%.cu
	$(NVCC) $(NVCCFLAG_COM) $(NVCCFLAG_POT) -o $@ -c $<
endif

$(OBJ_PATH)/%.o : %.cpp
	$(CXX) $(CXXFLAG) -o $@ -c $<


# linking
# -------------------------------------------------------------------------------
$(EXECUTABLE) : $(OBJ)
	$(CXX) -o $@ $^ $(LIB) $(OPENMP)
	rm ./*.linkinfo -f
	cp $(EXECUTABLE) ../bin/run/


# clean
# -------------------------------------------------------------------------------
.PHONY: clean
clean :
	rm -f $(OBJ_PATH)/*
	rm -f $(EXECUTABLE)
	rm ./*.linkinfo -f


<|MERGE_RESOLUTION|>--- conflicted
+++ resolved
@@ -623,11 +623,7 @@
 else ifeq "$(findstring GPU_ARCH=MAXWELL, $(SIMU_OPTION))" "GPU_ARCH=MAXWELL"
    NVCCFLAG_COM += -gencode arch=compute_52,code=\"compute_52,sm_52\"
 else ifeq "$(findstring GPU_ARCH=PASCAL,  $(SIMU_OPTION))" "GPU_ARCH=PASCAL"
-<<<<<<< HEAD
-   NVCCFLAG_COM += -gencode arch=compute_61,code=\"compute_61,sm_61\"
-=======
    NVCCFLAG_COM += -gencode arch=compute_60,code=\"compute_60,sm_60\"
->>>>>>> a6c2ac1d
 else ifeq "$(findstring GPU, $(SIMU_OPTION))" "GPU"
    $(error unknown GPU_ARCH !!)
 endif
