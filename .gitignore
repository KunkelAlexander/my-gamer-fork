# Mac
.DS_Store

*.o

bin/**
gamer
<<<<<<< HEAD

.BAK
.idea
=======
GAMER_CompareData
GAMER_ExtractUniform
GAMER_ExtractProfile

.idea/*
>>>>>>> 086455a9
<|MERGE_RESOLUTION|>--- conflicted
+++ resolved
@@ -5,14 +5,8 @@
 
 bin/**
 gamer
-<<<<<<< HEAD
-
-.BAK
-.idea
-=======
 GAMER_CompareData
 GAMER_ExtractUniform
 GAMER_ExtractProfile
 
-.idea/*
->>>>>>> 086455a9
+.idea/*