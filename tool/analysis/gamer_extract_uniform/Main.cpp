#include "ExtractUniform.h"
#ifdef SUPPORT_HDF5
#include "HDF5_Typedef.h"
#endif

int         OutputXYZ         = WRONG;                      // output mode (x,y,z,x-proj,y-proj,z-proj,3D)
char       *FileName_In       = NULL;                       // name of the input file
char       *FileName_Tree     = NULL;                       // name of the tree file
char       *Suffix            = NULL;                       // suffix attached to the output file name
int         OutputFormat      = 2;                          // output data format: 1=text, 2=HDF5, 3=C-binary
bool        OutputPot         = false;                      // true --> output gravitational potential
int         OutputParDens     = 0;                          // 0=off, 1=output particle density, 2=output total density
bool        OutputPres        = false;                      // true --> output pressure
bool        OutputTemp        = false;                      // true --> output temperature
bool        OutputDivVel      = false;                      // true --> output divergence( velocity )
bool        OutputCurlVel     = false;                      // true --> output curl( velocity ) = vorticity
bool        OutputELBDM_Vel   = false;                      // true --> output velocity field in ELBDM
bool        ConvertCom2PhyV   = false;                      // convert peculiar velocity from comoving to physical coords (in km/s)
bool        InputScale        = false;                      // true --> input cell scales instead of coordinates
bool        Shift2Center      = false;                      // true --> shift target region to the box center (assume periodic)
int         ShiftScale[3]     = { 0, 0, 0 };                // scale shifted by Shift2Center
int         ExtBC             = 0;                          // external boundary condition (0/1:periodic/outflow)
int         OMP_NThread       = -1;                         // number of OpenMP threads
int         TargetLevel       = 0;                          // targeted level
int         Scale_Start   [3] = { WRONG, WRONG, WRONG };    // targeted x, y, z starting scale
int         Scale_Size    [3] = { WRONG, WRONG, WRONG };    // targeted x, y, z scale size
int         Idx_Start     [3] = { WRONG, WRONG, WRONG };    // targeted x, y, z array indices
int         Idx_Size      [3] = { WRONG, WRONG, WRONG };    // targeted x, y, z array size
int         Idx_MyStart   [3] = { WRONG, WRONG, WRONG };    // starting x, y, z array indices of this process
int         Idx_MySize    [3] = { WRONG, WRONG, WRONG };    // array size of this process
double      PhyCoord_Start[3] = { WRONG, WRONG, WRONG };    // starting physical coordinates
double      PhyCoord_Size [3] = { WRONG, WRONG, WRONG };    // targeted size in physical coordinates
int         NGPU_X[3]         = { 1, 1, 1 };                // number of MPI ranks in each direction
int         CanBuf            = WRONG;                      // buffer size for the candidate box
int         NLoad             = NCOMP_TOTAL;                // number of variables loaded from the input file
int         NOut              = NCOMP_TOTAL;                // number of variables to be outputted
real       *OutputArray       = NULL;                       // array storing the output data
int         BufSize           = WRONG;                      // buffer size of the prepapred patch data
double      Int_MonoCoeff     = 2.0;                        // coefficient for the interpolation monotonicity (1<=coeff<=4)
double      Convert2Temp      = WRONG;                      // coefficient for converting pressure/density to temperature
                                                            // --> velocity_code_unit^2*hydrogen_mass*mean_atomic_weight/Boltzmann_constant
IntScheme_t IntScheme         = INT_DEFAULT;                // interpolation scheme
bool        UseTree           = false;                      // true --> use the tree file to improve the I/O performance
tree_t     *tree              = NULL;                       // tree structure when UseTree is on
int         CanMin[3][3], CanMax[3][3];                     // range of the candidate box for loading patch data

AMR_t     amr;
ParaVar_t ParaVar;
double    GAMMA, MU, H0;
int       NX0_TOT[3], NX0[3], MyRank, MyRank_X[3], SibRank[26], NGPU, DumpID;
int      *BaseP, *BounP_IDMap[NLEVEL][26], SendP_NList[NLEVEL][26], *SendP_IDList[NLEVEL][26];
int       RecvP_NList[NLEVEL][26], *RecvP_IDList[NLEVEL][26], NPatchComma[NLEVEL][28];
double    Time[NLEVEL];
long      Step;
bool      WithUnit, Comoving;
double    Unit_L, Unit_M, Unit_T, Unit_V, Unit_D, Unit_E, Unit_P;

#if ( MODEL == ELBDM )
double    ELBDM_ETA;
bool      ELBDM_IntPhase = true;
#endif




//-------------------------------------------------------------------------------------------------------
// Function    :  ReadOption
// Description :  Read the command-line options
//-------------------------------------------------------------------------------------------------------
void ReadOption( int argc, char **argv )
{

   if ( MyRank == 0 )   Aux_Message( stdout, "%s ...\n", __FUNCTION__ );


   double Temp_Start[3] = { WRONG, WRONG, WRONG };
   double Temp_Size [3] = { WRONG, WRONG, WRONG };
   int c;

   while ( (c = getopt(argc, argv, "hPUdvVTscwki:o:l:n:x:y:z:X:Y:Z:p:q:r:I:m:t:e:B:u:f:")) != -1 )
   {
      switch ( c )
      {
         case 'i': FileName_In     = optarg;
                   break;
         case 'e': FileName_Tree   = optarg;
                   break;
         case 'o': Suffix          = optarg;
                   break;
         case 'l': TargetLevel     = atoi(optarg);
                   break;
         case 'B': ExtBC           = atoi(optarg);
                   break;
         case 'n': OutputXYZ       = atoi(optarg);
                   break;
         case 'x': Temp_Start[0]   = atof(optarg);
                   break;
         case 'y': Temp_Start[1]   = atof(optarg);
                   break;
         case 'z': Temp_Start[2]   = atof(optarg);
                   break;
         case 'X': Temp_Size[0]    = atof(optarg);
                   break;
         case 'Y': Temp_Size[1]    = atof(optarg);
                   break;
         case 'Z': Temp_Size[2]    = atof(optarg);
                   break;
#        ifndef SERIAL
         case 'p': NGPU_X[0]       = atoi(optarg);
                   break;
         case 'q': NGPU_X[1]       = atoi(optarg);
                   break;
         case 'r': NGPU_X[2]       = atoi(optarg);
                   break;
#        endif
         case 'I': IntScheme       = (IntScheme_t)atoi(optarg);
                   break;
         case 'm': Int_MonoCoeff   = atof(optarg);
                   break;
         case 't': OMP_NThread     = atoi(optarg);
                   break;
         case 'f': OutputFormat    = atoi(optarg);
                   break;
         case 'P': OutputPres      = true;
                   break;
         case 'U': OutputTemp      = true;
                   break;
         case 'd': OutputDivVel    = true;
                   break;
         case 'v': OutputCurlVel   = true;
                   break;
         case 's': InputScale      = true;
                   break;
         case 'c': Shift2Center    = true;
                   break;
         case 'T': UseTree         = true;
                   break;
         case 'k': ConvertCom2PhyV = true;
                   break;
         case 'u': Convert2Temp    = atof(optarg);
                   break;
#        if ( MODEL == ELBDM )
         case 'V': OutputELBDM_Vel = true;
                   break;
         case 'w': ELBDM_IntPhase  = false;
                   break;
#        endif
         case 'h':
         case '?': cerr << endl << "usage: " << argv[0]
                        << " [-h (for help)] [-i input fileName] [-o suffix to the output file [none]]"
                        << endl << "                             "
                        << " [-n output mode (1~7 : X-slice, Y-slice, Z-slice, X-proj, Y-proj, Z-proj, 3D)"
                        << endl << "                             "
                        << " [-x/y/z starting coordinate in x/y/z [0]] [-X/Y/Z target size in x/y/z [BoxSize]]"
#                       ifndef SERIAL
                        << endl << "                             "
                        << " [-p/q/r # of ranks in the x/y/z directions [1,1,1]]"
#                       endif
#                       if   ( MODEL == HYDRO  ||  MODEL == MHD )
                        << endl << "                             "
                        << " [-d (output div(vel)) [off]] [-v (output curl(vel)) [off]] [-P (output pressure) [off]]"
                        << endl << "                             "
                        << " [-U (output temperature) [off]] "
                        << endl << "                             "
                        << " [-u coefficient for converting \"pressure over density\" to temperature"
                        << endl << "                             "
                        << "     = velocity_code_unit^2*hydrogen_mass*mean_atomic_weight/Boltzmann_constant]"
#                       elif ( MODEL == ELBDM )
                        << endl << "                             "
                        << " [-V (output ELBDM vel) [off]] [-w (do not interpolate on phase) [interpolate on phase]]"
#                       endif
                        << endl << "                             "
                        << " [-B external boundary condition (0/1: periodic/outflow) [0]]"
                        << endl << "                             "
                        << " [-k (convert peculiar velocity from comoving to physical coords in km/s) [false]]"
                        << endl << "                             "
                        << " [-f output data format (1=text, 2=HDF5, 3=C-binary) [2]] [-l targeted level [0]]"
                        << endl << "                             "
                        << " [-s [input cell scales instead of physical coordinates to specify the range] [off]]"
                        << endl << "                             "
                        << " [-t number of OpenMP threads [omp_get_max_threads]]"
                        << endl << "                             "
                        << " [-c shift the target region to the box center assuming periodicity [off]]"
                        << endl << "                             "
#                       if ( MODEL == ELBDM )
                        << " [-I interpolation scheme (1,2,3,4,5,6,7->MinMod-3D,MinMod-1D,vanLeer,CQuad,Quad,CQuar,Quar) [6]]"
#                       else
                        << " [-I interpolation scheme (1,2,3,4,5,6,7->MinMod-3D,MinMod-1D,vanLeer,CQuad,Quad,CQuar,Quar) [4]]"
#                       endif
                        << endl << "                             "
                        << " [-m coefficient for monotonic interpolation (1->4) [2.0])"
                        << endl << "                             "
                        << " [-T (load the tree file) [off]] [-e tree file]"
                        << endl << endl;
                   exit( 1 );

      } // switch ( c ) ...
   } // while ...


// reset the useless options
#  if ( MODEL != HYDRO  &&  MODEL != MHD )
   if ( OutputPres )
   {
      OutputPres = false;

      if ( MyRank == 0 )
      fprintf( stderr, "WARNING : option -P (OutputPres) is useless in this MODEL (%d) !!\n", MODEL );
   }

   if ( OutputTemp )
   {
      OutputTemp = false;

      if ( MyRank == 0 )
      fprintf( stderr, "WARNING : option -U (OutputTemp) is useless in this MODEL (%d) !!\n", MODEL );
   }

   if ( OutputDivVel )
   {
      OutputDivVel = false;

      if ( MyRank == 0 )
      fprintf( stderr, "WARNING : option -d (OutputDivVel) is useless in this MODEL (%d) !!\n", MODEL );
   }

   if ( OutputCurlVel )
   {
      OutputCurlVel = false;

      if ( MyRank == 0 )
      fprintf( stderr, "WARNING : option -v (OutputCurlVel) is useless in this MODEL (%d) !!\n", MODEL );
   }
#  endif // #if ( MODEL != HYDRO  &&  MODEL != MHD )

#  if   ( MODEL == ELBDM )
   if ( !OutputELBDM_Vel  &&  ConvertCom2PhyV )
   {
      ConvertCom2PhyV = false;

      if ( MyRank == 0 )
      fprintf( stderr, "WARNING : option -k (ConvertCom2PhyV) is useless when option -V is off !!\n" );
   }

#  elif ( MODEL == HYDRO )
   if ( !OutputDivVel  &&  !OutputCurlVel  &&  ConvertCom2PhyV )
   {
      ConvertCom2PhyV = false;

      if ( MyRank == 0 )
      fprintf( stderr, "WARNING : option -k (ConvertCom2PhyV) is useless when both options -d and -v are off !!\n" );
   }

#  else
   if ( ConvertCom2PhyV )
   {
      ConvertCom2PhyV = false;

      if ( MyRank == 0 )
      fprintf( stderr, "WARNING : option -k (ConvertCom2PhyV) is useless in this MODEL (%d) !!\n", MODEL );
   }

#  endif // MODEL

#  if ( MODEL != ELBDM )
   if ( OutputELBDM_Vel )
   {
      OutputELBDM_Vel = false;

      if ( MyRank == 0 )
      fprintf( stderr, "WARNING : option -V (OutputELBDM_Vel) is useless in this MODEL (%d) !!\n", MODEL );
   }
#  endif

#  ifdef SERIAL
   NGPU_X[0] = 1;
   NGPU_X[1] = 1;
   NGPU_X[2] = 1;
#  endif


// default interpolation scheme
   if ( IntScheme == INT_DEFAULT )
   {
#     if ( MODEL == ELBDM )
      IntScheme = INT_CQUAR;
#     else
      IntScheme = INT_CQUAD;
#     endif
   }


// buffer size
   int NSide, NGhost;
   Int_Table( IntScheme, NSide, NGhost );
   BufSize = NGhost*2;
// BufSize = 8;


// set up OpenMP
#  ifdef OPENMP
   const int OMP_Max_NThread = omp_get_max_threads();

   if ( OMP_NThread <= 0 )
   {
      OMP_NThread = OMP_Max_NThread;

      if ( MyRank == 0 )  fprintf( stdout, "NOTE : parameter \"%s\" is set to the default value = %d\n",
                                   "OMP_NThread", OMP_NThread );
   }

   else if ( OMP_NThread > OMP_Max_NThread   &&  MyRank == 0 )
      fprintf( stderr, "WARNING : OMP_NThread (%d) > omp_get_max_threads (%d) !!\n", OMP_NThread, OMP_Max_NThread );

   omp_set_num_threads( OMP_NThread );
   omp_set_nested( false );

#  else
   OMP_NThread = 1;
#  endif // #ifdef OPENMP ... else ...


// set target range
   if ( InputScale )
   {
      for (int d=0; d<3; d++)
      {
         Scale_Start[d] = (int)Temp_Start[d];
         Scale_Size [d] = (int)Temp_Size [d];
      }
   }
   else
   {
      for (int d=0; d<3; d++)
      {
         PhyCoord_Start[d] = (double)Temp_Start[d];
         PhyCoord_Size [d] = (double)Temp_Size [d];
      }
   }

   NGPU = NGPU_X[0]*NGPU_X[1]*NGPU_X[2];

   if ( OutputPres      )  NOut ++;
   if ( OutputTemp      )  NOut ++;
   if ( OutputDivVel    )  NOut ++;
   if ( OutputCurlVel   )  NOut +=3;
   if ( OutputELBDM_Vel )  NOut +=3;


// check the input command-line options
   if ( FileName_In == NULL )
   {
      cerr << "ERROR : please provide the name of the input file (-i FileName) !!" << endl;
      exit( 1 );
   }

   if ( UseTree && fopen( FileName_Tree, "rb" ) == NULL )
   {
      fprintf( stderr, "ERROR : the input tree file \"%s\" does not exist (-e tree file) !!\n", FileName_Tree );
      exit( 1 );
   }

   if ( OutputXYZ == WRONG )
   {
      cerr << "ERROR : please provide the targeted output data (-n output mode) !!" << endl;
      exit( 1 );
   }

   if ( TargetLevel >= NLEVEL  ||  TargetLevel < 0 )
   {
      cerr << "ERROR : incorrect TargetLevel input (-l TargetLevel) !!" << endl;
      exit( 1 );
   }

   if ( OutputXYZ < 1  ||  OutputXYZ > 7 )
   {
      cerr << "ERROR : incorrect OutputXYZ input (-n output mode) !!" << endl;
      exit( 1 );
   }

   if ( OutputFormat < 1  ||  OutputFormat > 3 )
   {
      cerr << "ERROR : incorrect output format (-f 1/2/3) !!" << endl;
      exit( 1 );
   }

#  ifndef SUPPORT_HDF5
   if ( OutputFormat == 2 )
   {
      cerr << "ERROR : must enable SUPPORT_HDF5 in the Makefile for the HDF5 output format (i.e., -f 2) !!" << endl;
      exit( 1 );
   }
#  endif

   if (  ( OutputFormat == 2 || OutputFormat == 3 )  &&  ( NGPU_X[0] != 1 || NGPU_X[1] != 1 )  )
   {
      cerr << "ERROR : only slab decomposition is allowed (-p 1 -q 1 -r NP) for the HDF5 and C-binary output formats !!" << endl;
      exit( 1 );
   }

   if ( ExtBC < 0  ||  ExtBC > 1 )
   {
      cerr << "ERROR : incorrect ExtBC input (-B 0/1) !!" << endl;
      exit( 1 );
   }

   if ( ExtBC != 0  &&  Shift2Center )
   {
      cerr << "ERROR : option -c only works with the periodic BC. (-B 0) !!" << endl;
      exit( 1 );
   }

   if ( Int_MonoCoeff < 1.0  ||  Int_MonoCoeff > 4.0 )
      Aux_Error( ERROR_INFO, "Int_MonoCoeff (%14.7e) is not within the correct range (1<=Int_MonoCoeff<=4) !!\n",
                 Int_MonoCoeff );

   if ( IntScheme != INT_MINMOD3D  &&  IntScheme != INT_MINMOD1D  &&
        IntScheme != INT_VANLEER   &&  IntScheme != INT_CQUAD     &&
        IntScheme != INT_QUAD      &&  IntScheme != INT_CQUAR     &&
        IntScheme != INT_QUAR )
      Aux_Error( ERROR_INFO, "unsupported interpolation scheme (%d) !!\n", IntScheme );

   if ( BufSize <= 0  ||  BufSize > PS1  ||  BufSize%2 != 0 )
      Aux_Error( ERROR_INFO, "unsupported buffer size (%d) --> must be a positive even number <= %d !!\n", BufSize, PS1 );

#  if ( MODEL == ELBDM )
   if ( ELBDM_IntPhase  &&  IntScheme == INT_MINMOD1D )
      Aux_Error( ERROR_INFO, "MinMod1D does not support interpolation on phase !!\n" );
#  endif


   if ( MyRank == 0 )   Aux_Message( stdout, "%s ... done\n", __FUNCTION__ );

} // FUNCTION : ReadOption



//-------------------------------------------------------------------------------------------------------
// Function    :  TakeNote
// Description :  Output the simulation parameters
//
// Parameter   :  argc, argv  : command-line arguments
//-------------------------------------------------------------------------------------------------------
void TakeNote( int argc, char *argv[] )
{

   cout << "TakeNote ... " << endl;

   cout << "==========================================================" << endl;

   Aux_Message( stdout, "Command-line arguments :\n" );
   for (int v=0; v<argc; v++)    Aux_Message( stdout, " %s", argv[v] );
   Aux_Message( stdout, "\n" );
   cout << "----------------------------------------------------------"   << endl;

   cout << "DumpID            = " << DumpID                               << endl;
   cout << "Time              = " << Time[0]                              << endl;
   cout << "Step              = " << Step                                 << endl;
   cout << "NX0_TOT[0]        = " << NX0_TOT[0]                           << endl;
   cout << "NX0_TOT[1]        = " << NX0_TOT[1]                           << endl;
   cout << "NX0_TOT[2]        = " << NX0_TOT[2]                           << endl;
   cout << "BoxScale[0]       = " << amr.BoxScale[0]                      << endl;
   cout << "BoxScale[1]       = " << amr.BoxScale[1]                      << endl;
   cout << "BoxScale[2]       = " << amr.BoxScale[2]                      << endl;
   cout << "BoxSize[0]        = " << amr.BoxSize[0]                       << endl;
   cout << "BoxSize[1]        = " << amr.BoxSize[1]                       << endl;
   cout << "BoxSize[2]        = " << amr.BoxSize[2]                       << endl;
   cout << "----------------------------------------------------------"   << endl;

#  if   ( MODEL == HYDRO )
   cout << "MODEL             = " << "HYDRO"                              << endl;
#  elif ( MODEL == MHD )
   cout << "MODEL             = " << "MHD"                                << endl;
#  elif ( MODEL == ELBDM )
   cout << "MODEL             = " << "ELBDM"                              << endl;
#  else
#  error : ERROR : unsupported MODEL !!
#  endif // MODEL
#  ifdef FLOAT8
   cout << "FLOAT8            = " << "ON"                                 << endl;
#  else
   cout << "FLOAT8            = " << "OFF"                                << endl;
#  endif
#  ifdef OPENMP
   cout << "OPENMP            = " << "ON"                                 << endl;
   cout << "Number of threads = " << OMP_NThread                          << endl;
#  else
   cout << "OPENMP            = " << "OFF"                                << endl;
#  endif
#  ifdef GAMER_DEBUG
   cout << "GAMER_DEBUG       = " << "ON"                                 << endl;
#  else
   cout << "GAMER_DEBUG       = " << "OFF"                                << endl;
#  endif
#  ifdef SUPPORT_HDF5
   cout << "SUPPORT_HDF5      = " << "ON"                                 << endl;
#  else
   cout << "SUPPORT_HDF5      = " << "OFF"                                << endl;
#  endif
#  ifdef SERIAL
   cout << "SERIAL            = " << "ON"                                 << endl;
#  else
   cout << "SERIAL            = " << "OFF"                                << endl;
#  endif
   cout << "BufSize           = " << BufSize                              << endl;
   cout << "NLoad             = " << NLoad                                << endl;
   cout << "NOut              = " << NOut                                 << endl;
   cout << "OutputFormat      = " << OutputFormat                         << endl;
   cout << "OutputPot         = " << ( (OutputPot      ) ? "YES" : "NO" ) << endl;
   cout << "OutputParDens     = " << OutputParDens                        << endl;
   cout << "OutputPres        = " << ( (OutputPres     ) ? "YES" : "NO" ) << endl;
   cout << "OutputTemp        = " << ( (OutputTemp     ) ? "YES" : "NO" ) << endl;
   cout << "OutputDivVel      = " << ( (OutputDivVel   ) ? "YES" : "NO" ) << endl;
   cout << "OutputCurlVel     = " << ( (OutputCurlVel  ) ? "YES" : "NO" ) << endl;
   cout << "OutputELBDM_Vel   = " << ( (OutputELBDM_Vel) ? "YES" : "NO" ) << endl;
   cout << "ConvertCom2PhyV   = " << ( (ConvertCom2PhyV) ? "YES" : "NO" ) << endl;
   if ( OutputTemp )
   cout << "Convert2Temp      = " << Convert2Temp                         << endl;
   cout << "Output option     = " << OutputXYZ                            << endl;
   cout << "NGPU_X[0]         = " << NGPU_X[0]                            << endl;
   cout << "NGPU_X[1]         = " << NGPU_X[1]                            << endl;
   cout << "NGPU_X[2]         = " << NGPU_X[2]                            << endl;

   cout << "----------------------------------------------------------"   << endl;
   cout << "TargetLv          = " << TargetLevel                          << endl;
   cout << "dh[TargetLv]      = " << amr.dh[TargetLevel]                  << endl;
   cout << "dh[FinestLv]      = " << amr.dh[NLEVEL-1]                     << endl;
   cout << "scale[TargetLv]   = " << amr.scale[TargetLevel]               << endl;
   cout << "InputScale        = " << ( (InputScale) ? "YES" : "NO" )      << endl;
   cout << "Shift2Center      = " << ( (Shift2Center) ? "YES" : "NO" )    << endl;
   if ( Shift2Center ) {
   cout << "ShiftScale[0]     = " << ShiftScale[0]                        << endl;
   cout << "ShiftScale[1]     = " << ShiftScale[1]                        << endl;
   cout << "ShiftScale[2]     = " << ShiftScale[2]                        << endl; }
   cout << "ExtBC             = " << ExtBC                                << endl;
   cout << "Scale_Start[0]    = " << Scale_Start[0]                       << endl;
   cout << "Scale_Start[1]    = " << Scale_Start[1]                       << endl;
   cout << "Scale_Start[2]    = " << Scale_Start[2]                       << endl;
   cout << "PhyCoord_Start[0] = " << PhyCoord_Start[0]                    << endl;
   cout << "PhyCoord_Start[1] = " << PhyCoord_Start[1]                    << endl;
   cout << "PhyCoord_Start[2] = " << PhyCoord_Start[2]                    << endl;
   cout << "Idx_Start[0]      = " << Idx_Start[0]                         << endl;
   cout << "Idx_Start[1]      = " << Idx_Start[1]                         << endl;
   cout << "Idx_Start[2]      = " << Idx_Start[2]                         << endl;
   cout << "Scale_Size[0]     = " << Scale_Size[0]                        << endl;
   cout << "Scale_Size[1]     = " << Scale_Size[1]                        << endl;
   cout << "Scale_Size[2]     = " << Scale_Size[2]                        << endl;
   cout << "PhyCoord_Size[0]  = " << PhyCoord_Size[0]                     << endl;
   cout << "PhyCoord_Size[1]  = " << PhyCoord_Size[1]                     << endl;
   cout << "PhyCoord_Size[2]  = " << PhyCoord_Size[2]                     << endl;
   cout << "Idx_Size[0]       = " << Idx_Size[0]                          << endl;
   cout << "Idx_Size[1]       = " << Idx_Size[1]                          << endl;
   cout << "Idx_Size[2]       = " << Idx_Size[2]                          << endl;
   printf( "IntScheme         = %s\n", ( IntScheme == INT_MINMOD3D ) ? "MINMOD3D" :
                                       ( IntScheme == INT_MINMOD1D ) ? "MINMOD1D" :
                                       ( IntScheme == INT_VANLEER  ) ? "VANLEER"  :
                                       ( IntScheme == INT_CQUAD    ) ? "CQUAD"    :
                                       ( IntScheme == INT_QUAD     ) ? "QUAD"     :
                                       ( IntScheme == INT_CQUAR    ) ? "CQUAR"    :
                                       ( IntScheme == INT_QUAR     ) ? "QUAR"     :
                                       "UNKNOWN" );
   printf( "Int_MonoCoeff     = %13.7e\n", Int_MonoCoeff              );
   printf( "UseTree           = %s\n",     (UseTree)?"YES":"NO"       );
   printf( "FileName_Tree     = %s\n",     FileName_Tree              );
   printf( "Comoving          = %d\n",     Comoving                   );
   if ( Comoving )
   printf( "H0                = %13.7e\n", H0                         );
#  if   ( MODEL == HYDRO )
   printf( "GAMMA             = %13.7e\n", GAMMA                      );
   printf( "MU                = %13.7e\n", MU                         );
#  elif ( MODEL == ELBDM )
   printf( "ELBDM_ETA         = %13.7e\n", ELBDM_ETA );
   printf( "ELBDM_IntPhase    = %s\n",    (ELBDM_IntPhase)?"YES":"NO" );
#  endif
   printf( "WithUnit          = %d\n",             WithUnit           );
   if ( WithUnit ) {
   printf( "Unit_L            = %13.7e cm\n",         Unit_L          );
   printf( "Unit_M            = %13.7e g\n",          Unit_M          );
   printf( "Unit_T            = %13.7e s\n",          Unit_T          );
   printf( "Unit_V            = %13.7e cm/s\n",       Unit_V          );
   printf( "Unit_D            = %13.7e g/cm^3\n",     Unit_D          );
   printf( "Unit_E            = %13.7e g*cm^2/s^2\n", Unit_E          );
   printf( "Unit_P            = %13.7e g/cm/s^2\n",   Unit_P          ); }

   double Out_Start[3];
   for (int d=0; d<3; d++)
   {
      Out_Start[d] = PhyCoord_Start[d] - ShiftScale[d]*amr.dh[NLEVEL-1];

      while ( Out_Start[d]+PhyCoord_Size[d] <= 0.0  ||  Out_Start[d]+PhyCoord_Size[d] > amr.BoxSize[d] )
      {
         if ( Out_Start[d]+PhyCoord_Size[d] <= 0.0            )   Out_Start[d] += amr.BoxSize[d];
         if ( Out_Start[d]+PhyCoord_Size[d] >  amr.BoxSize[d] )   Out_Start[d] -= amr.BoxSize[d];
      }
   }

   cout << endl << "Summary :" << endl;
   cout << "------------------------------------------------------------------------------------------------------"   << endl;
   printf( " Output region: (x,y,z) = (%13.7e, %13.7e, %13.7e) --> (%13.7e, %13.7e, %13.7e)\n",
            Out_Start[0], Out_Start[1], Out_Start[2],
            Out_Start[0]+PhyCoord_Size[0], Out_Start[1]+PhyCoord_Size[1], Out_Start[2]+PhyCoord_Size[2] );
   printf( " Array size   : %5d * %5d * %5d\n", (OutputXYZ==4)?1:Idx_Size[0],
                                                (OutputXYZ==5)?1:Idx_Size[1],
                                                (OutputXYZ==6)?1:Idx_Size[2] );
   cout << "------------------------------------------------------------------------------------------------------"   << endl;
   cout << endl;

   cout << "=========================================================="   << endl;

} // FUNCTION : TakeNote



//-------------------------------------------------------------------------------------------------------
// Function    :  Add1Field
// Description :  Add the name and unit of a single field
//
// Parameter   :  Idx       : Current field index (call-by-reference)
//                FieldName : Field name array
//                FieldUnit : Field unit array
//                Name      : Name of the target field
//                Unit      : Unit of the target field
//
// Return      :  Next field index (Idx+1)
//-------------------------------------------------------------------------------------------------------
void Add1Field( int &Idx, char FieldName[][MAX_STRING], char FieldUnit[][MAX_STRING],
                const char Name[], const char Unit[] )
{

   strcpy( FieldName[Idx], Name );
   strcpy( FieldUnit[Idx], Unit );

   Idx ++;

} // FUNCTION : Add1Field



//-------------------------------------------------------------------------------------------------------
// Function    :  Output
// Description :  Output data
//-------------------------------------------------------------------------------------------------------
void Output()
{

   if ( MyRank == 0 )   cout << "Output ... " << endl;


   const int    scale   = amr.scale[TargetLevel];
   const double scale_2 = 0.5*scale;
   const double dh_min  = amr.dh[NLEVEL-1];
   const long   Size1v  = (long)Idx_MySize[0]*Idx_MySize[1]*Idx_MySize[2];   // total array size of one component


// 1. set the output file name(s)
   char FileName_Out[MAX_STRING], FileName_Out_Binary[NOut][MAX_STRING], DomainInfo[MAX_STRING];
   char FieldName[NOut][MAX_STRING], FieldUnit[NOut][MAX_STRING], PassiveName[MAX_STRING];
   char *FieldUnitPtr[1]={NULL};
   int  NextIdx;


   sprintf( DomainInfo, "_x%.3f-%.3f_y%.3f-%.3f_z%.3f-%.3f_lv%d",
            PhyCoord_Start[0], PhyCoord_Start[0]+PhyCoord_Size[0],
            PhyCoord_Start[1], PhyCoord_Start[1]+PhyCoord_Size[1],
            PhyCoord_Start[2], PhyCoord_Start[2]+PhyCoord_Size[2],
            TargetLevel );

   switch ( OutputXYZ )
   {
      case 1:  sprintf( FileName_Out, "SliceX" );     break;
      case 2:  sprintf( FileName_Out, "SliceY" );     break;
      case 3:  sprintf( FileName_Out, "SliceZ" );     break;
      case 4:  sprintf( FileName_Out, "ProjX"  );     break;
      case 5:  sprintf( FileName_Out, "ProjY"  );     break;
      case 6:  sprintf( FileName_Out, "ProjZ"  );     break;
      case 7:  sprintf( FileName_Out, "Cube"   );     break;
   }

   strcat( FileName_Out, DomainInfo );


// determine the field names and units
   NextIdx = 0;

#  if   ( MODEL == HYDRO )
   Add1Field( NextIdx, FieldName, FieldUnit, "Dens", "code_mass/code_length**3" );
   Add1Field( NextIdx, FieldName, FieldUnit, "MomX", "code_mass/(code_length**2*code_time)" );
   Add1Field( NextIdx, FieldName, FieldUnit, "MomY", "code_mass/(code_length**2*code_time)" );
   Add1Field( NextIdx, FieldName, FieldUnit, "MomZ", "code_mass/(code_length**2*code_time)" );
   Add1Field( NextIdx, FieldName, FieldUnit, "Engy", "code_mass/(code_length*code_time**2)" );

#  elif ( MODEL == MHD )
#  warning : WAIT MHD !!!

#  elif ( MODEL == ELBDM )
   Add1Field( NextIdx, FieldName, FieldUnit, "Dens", "code_mass/code_length**3" );
   Add1Field( NextIdx, FieldName, FieldUnit, "Real", "code_mass**0.5/code_length**1.5" );
   Add1Field( NextIdx, FieldName, FieldUnit, "Imag", "code_mass**0.5/code_length**1.5" );

#  else
#  error : ERROR : unsupported MODEL !!
#  endif // MODEL

// here we have temporarily assumed that all passive scalars have the unit of mass density
// --> wrong for entropy
   for (int v=0; v<NCOMP_PASSIVE; v++) {
      sprintf( PassiveName, "Passive%02d", v );
      Add1Field( NextIdx, FieldName, FieldUnit, PassiveName, "code_mass/code_length**3" );
   }

   if ( OutputPot )
      Add1Field( NextIdx, FieldName, FieldUnit, "Pote", "code_length**2/code_time**2" );

   if ( OutputParDens )
      Add1Field( NextIdx, FieldName, FieldUnit, (OutputParDens==1)?"ParDens":"TotalDens", "code_mass/code_length**3" );

#  if   ( MODEL == HYDRO )
   if ( OutputPres )
      Add1Field( NextIdx, FieldName, FieldUnit, "Pres", "code_mass/(code_length*code_time**2)" );

   if ( OutputTemp )
      Add1Field( NextIdx, FieldName, FieldUnit, "Temp", "K" );

   if ( OutputDivVel )
      Add1Field( NextIdx, FieldName, FieldUnit, "DivV", "1/code_time" );

   if ( OutputCurlVel ) {
      Add1Field( NextIdx, FieldName, FieldUnit, "CurlVx", "1/code_time" );
      Add1Field( NextIdx, FieldName, FieldUnit, "CurlVy", "1/code_time" );
      Add1Field( NextIdx, FieldName, FieldUnit, "CurlVz", "1/code_time" );
   }

#  elif ( MODEL == ELBDM )
   if ( OutputELBDM_Vel ) {
      Add1Field( NextIdx, FieldName, FieldUnit, "VelX", "code_length/code_time" );
      Add1Field( NextIdx, FieldName, FieldUnit, "VelY", "code_length/code_time" );
      Add1Field( NextIdx, FieldName, FieldUnit, "VelZ", "code_length/code_time" );
   }
#  endif


// add field names
   if ( OutputFormat == 3 )
   {
      for (int v=0; v<NOut; v++)
         sprintf( FileName_Out_Binary[v], "%s_%s", FileName_Out, FieldName[v] );
   }


// add suffix
   if ( Suffix != NULL )
   {
      if ( OutputFormat == 3 )
         for (int v=0; v<NOut; v++)   strcat( FileName_Out_Binary[v], Suffix );
      else
         strcat( FileName_Out, Suffix );
   }


// add extension
   switch ( OutputFormat )
   {
      case 1:                                strcat( FileName_Out, ".txt" );              break;
      case 2:                                strcat( FileName_Out, ".hdf5" );             break;
      case 3:  for (int v=0; v<NOut; v++)    strcat( FileName_Out_Binary[v], ".cbin" );   break;
      default: Aux_Error( ERROR_INFO, "unsupported output format !!\n" );                 break;
   }



// 2. remove existing files
   if ( MyRank == 0 )
   {
      if ( OutputFormat == 3 )
         for (int v=0; v<NOut; v++)    remove( FileName_Out_Binary[v] );
      else
         remove( FileName_Out );
   }
   MPI_Barrier( MPI_COMM_WORLD );



// 3. initialize the HDF5 output
#  ifdef SUPPORT_HDF5
   hid_t   H5_FileID, H5_GroupID_Data, H5_SpaceID_Data;
   herr_t  H5_Status;
   int     Idx_AllRankSizeZ[NGPU];

   if ( OutputFormat == 2 )
   {
      hid_t   H5_DataCreatePropList, H5_AttID_Unit, H5_SpaceID_Scalar, H5_TypeID_VarStr;
      hsize_t H5_SetDims_Data[3];

//    create the data space
      H5_SetDims_Data[0] = ( OutputXYZ == 6 ) ? 1 : Idx_Size[2];
      H5_SetDims_Data[1] = ( OutputXYZ == 5 ) ? 1 : Idx_Size[1];
      H5_SetDims_Data[2] = ( OutputXYZ == 4 ) ? 1 : Idx_Size[0];

      H5_SpaceID_Data = H5Screate_simple( 3, H5_SetDims_Data, NULL );
      if ( H5_SpaceID_Data < 0 )   Aux_Error( ERROR_INFO, "failed to create the space \"%s\" !!\n", "H5_SpaceID_Data" );

      if ( MyRank == 0 )
      {
//       create file
         H5_FileID = H5Fcreate( FileName_Out, H5F_ACC_TRUNC, H5P_DEFAULT, H5P_DEFAULT );
         if ( H5_FileID < 0 )    Aux_Error( ERROR_INFO, "failed to create the HDF5 file \"%s\" !!\n", FileName_Out );

//       create and set the "Info" compound datatype
         SetHDF5Info( H5_FileID );

//       create the "Data" group
         H5_GroupID_Data = H5Gcreate( H5_FileID, "Data", H5P_DEFAULT, H5P_DEFAULT, H5P_DEFAULT );
         if ( H5_GroupID_Data < 0 )    Aux_Error( ERROR_INFO, "failed to create the group \"%s\" !!\n", "Data" );

//       create the dataset of each field
//       --> do NOT write fill values to any dataset for higher I/O performance
         H5_DataCreatePropList = H5Pcreate( H5P_DATASET_CREATE );
         H5_Status             = H5Pset_fill_time( H5_DataCreatePropList, H5D_FILL_TIME_NEVER );
         H5_SpaceID_Scalar     = H5Screate( H5S_SCALAR );
         H5_TypeID_VarStr      = H5Tcopy( H5T_C_S1 );
         H5_Status             = H5Tset_size( H5_TypeID_VarStr, H5T_VARIABLE );

         for (int v=0; v<NOut; v++)
         {
            hid_t H5_SetID_Data = H5Dcreate( H5_GroupID_Data, FieldName[v], H5T_GAMER_REAL, H5_SpaceID_Data,
                                             H5P_DEFAULT, H5_DataCreatePropList, H5P_DEFAULT );
            if ( H5_SetID_Data < 0 )  Aux_Error( ERROR_INFO, "failed to create the dataset \"%s\" !!\n", FieldName[v] );

//          add the field unit as an attribute
            H5_AttID_Unit = H5Acreate( H5_SetID_Data, "Unit", H5_TypeID_VarStr, H5_SpaceID_Scalar,
                                       H5P_DEFAULT, H5P_DEFAULT );
            if ( H5_AttID_Unit < 0 )   Aux_Error( ERROR_INFO, "failed to create the attribute \"%s\" !!\n", "Unit" );
            FieldUnitPtr[0] = FieldUnit[v];  // somehow using FieldUnit[v] below doesn't work ...
            H5_Status = H5Awrite( H5_AttID_Unit, H5_TypeID_VarStr, FieldUnitPtr );

            H5_Status = H5Aclose( H5_AttID_Unit );
            H5_Status = H5Dclose( H5_SetID_Data );
         }

//       close the file and group
         H5_Status = H5Pclose( H5_DataCreatePropList );
         H5_Status = H5Sclose( H5_SpaceID_Scalar );
         H5_Status = H5Tclose( H5_TypeID_VarStr );
         H5_Status = H5Gclose( H5_GroupID_Data );
         H5_Status = H5Fclose( H5_FileID );
      } // if ( MyRank == 0 )

//    get the array size of all ranks (assuming slab decomposition)
      MPI_Allgather( &Idx_MySize[2], 1, MPI_INT, Idx_AllRankSizeZ, 1, MPI_INT, MPI_COMM_WORLD );
   } // if ( OutputFormat == 2 )
#  endif // #ifdef SUPPORT_HDF5



// 3. output data
   int    ii, jj, kk;
   long   ID;
   double x, y, z;
   real   u[NOut];

   for (int TargetRank=0; TargetRank<NGPU; TargetRank++)
   {
//    for the output-slice operation, the useless rank will NOT output any data because one of the Idx_MySize[x]
//    will be equal to zero
      if (   MyRank == TargetRank  &&  (      OutputXYZ  < 4
                                         ||   OutputXYZ == 7
                                         || ( OutputXYZ == 4 && MyRank_X[0] == 0 )
                                         || ( OutputXYZ == 5 && MyRank_X[1] == 0 )
                                         || ( OutputXYZ == 6 && MyRank_X[2] == 0 )  )   )
      {
//       3-1. text file --> all components will be outputted to the same file
         if ( OutputFormat == 1 )
         {
            FILE *File = fopen( FileName_Out, "a" );

            if ( TargetRank == 0 )
            {
               NextIdx = 0;

//             general fields
               fprintf( File, "#%9s %10s %10s %20s %20s %20s", "i", "j", "k", "x", "y", "z" );
               for (int v=0; v<NCOMP_FLUID; v++)      fprintf( File, " %13s", FieldName[NextIdx++] );
               for (int v=0; v<NCOMP_PASSIVE; v++)    fprintf( File, " %13s", FieldName[NextIdx++] );
               if ( OutputPot )                       fprintf( File, " %13s", FieldName[NextIdx++] );
               if ( OutputParDens )                   fprintf( File, " %13s", FieldName[NextIdx++] );

//             model-specific fields
#              if   ( MODEL == HYDRO )
               if ( OutputPres )                      fprintf( File, " %13s", FieldName[NextIdx++] );
               if ( OutputTemp )                      fprintf( File, " %13s", FieldName[NextIdx++] );
               if ( OutputDivVel )                    fprintf( File, " %13s", FieldName[NextIdx++] );
               if ( OutputCurlVel ) {                 fprintf( File, " %13s", FieldName[NextIdx++] );
                                                      fprintf( File, " %13s", FieldName[NextIdx++] );
                                                      fprintf( File, " %13s", FieldName[NextIdx++] ); }
#              elif ( MODEL == MHD )
#              warning : WAIT MHD !!!

#              elif ( MODEL == ELBDM )
               if ( OutputELBDM_Vel ) {               fprintf( File, " %13s", FieldName[NextIdx++] );
                                                      fprintf( File, " %13s", FieldName[NextIdx++] );
                                                      fprintf( File, " %13s", FieldName[NextIdx++] ); }

#              else
#              error : ERROR : unsupported MODEL !!
#              endif // MODEL

               fprintf( File, "\n" );
            } // if ( TargetRank == 0 )


            for (int k=0; k<Idx_MySize[2]; k++)  {  kk = ( k + Idx_MyStart[2] )*scale;    z = (kk+scale_2)*dh_min;
            for (int j=0; j<Idx_MySize[1]; j++)  {  jj = ( j + Idx_MyStart[1] )*scale;    y = (jj+scale_2)*dh_min;
            for (int i=0; i<Idx_MySize[0]; i++)  {  ii = ( i + Idx_MyStart[0] )*scale;    x = (ii+scale_2)*dh_min;

               NextIdx = NCOMP_TOTAL;
               ID      = ( (long)k*Idx_MySize[1] + j )*Idx_MySize[0] + i;

               for (int v=0; v<NOut; v++)    u[v] = OutputArray[ ID + (long)v*Size1v ];

               fprintf( File, "%10d %10d %10d %20.14e %20.14e %20.14e", ii, jj, kk, x, y, z );

               for (int v=0; v<NCOMP_TOTAL; v++)   fprintf( File, " %13.6e", u[v] );

               if ( OutputPot )                    fprintf( File, " %13.6e", u[NextIdx++] );
               if ( OutputParDens )                fprintf( File, " %13.6e", u[NextIdx++] );

#              if   ( MODEL == HYDRO )
               if ( OutputPres )                   fprintf( File, " %13.6e", u[NextIdx++] );
               if ( OutputTemp )                   fprintf( File, " %13.6e", u[NextIdx++] );
               if ( OutputDivVel )                 fprintf( File, " %13.6e", u[NextIdx++] );
               if ( OutputCurlVel ) {              fprintf( File, " %13.6e", u[NextIdx++] );
                                                   fprintf( File, " %13.6e", u[NextIdx++] );
                                                   fprintf( File, " %13.6e", u[NextIdx++] ); }

#              elif ( MODEL == MHD )
#              warning : WAIT MHD !!!

#              elif ( MODEL == ELBDM )
               if ( OutputELBDM_Vel ) {            fprintf( File, " %13.6e", u[NextIdx++] );
                                                   fprintf( File, " %13.6e", u[NextIdx++] );
                                                   fprintf( File, " %13.6e", u[NextIdx++] ); }

#              else
#              error : ERROR : unsupported MODEL !!
#              endif // MODEL

               fprintf( File, "\n" );

            }}} // i,j,k

            fclose( File );
         } // if ( OutputFormat == 1 )


//       3-2. HDF5 file --> different components will be outputted to different datasets in the same file
#        ifdef SUPPORT_HDF5
         else if ( OutputFormat == 2 )
         {
            hid_t   H5_MemID_Data;
            hsize_t H5_MemDims_Data[3], H5_Count_Data[3], H5_Offset_Data[3];

//          HDF5 file must be synchronized before being written by the next rank
            SyncHDF5File( FileName_Out );

//          reopen the file and group
            H5_FileID = H5Fopen( FileName_Out, H5F_ACC_RDWR, H5P_DEFAULT );
            if ( H5_FileID < 0 )    Aux_Error( ERROR_INFO, "failed to open the HDF5 file \"%s\" !!\n", FileName_Out );

            H5_GroupID_Data = H5Gopen( H5_FileID, "Data", H5P_DEFAULT );
            if ( H5_GroupID_Data < 0 )   Aux_Error( ERROR_INFO, "failed to open the group \"%s\" !!\n", "Data" );

//          set the memory space
            H5_MemDims_Data[0] = Idx_MySize[2];
            H5_MemDims_Data[1] = Idx_MySize[1];
            H5_MemDims_Data[2] = Idx_MySize[0];

            H5_MemID_Data = H5Screate_simple( 3, H5_MemDims_Data, NULL );
            if ( H5_MemID_Data < 0 )  Aux_Error( ERROR_INFO, "failed to create the space \"%s\" !!\n", "H5_MemID_Data" );

//          set the subset of the dataspace
            H5_Offset_Data[0] = 0;
            H5_Offset_Data[1] = 0;
            H5_Offset_Data[2] = 0;
            for (int r=0; r<MyRank; r++)  H5_Offset_Data[0] += Idx_AllRankSizeZ[r];

            H5_Count_Data [0] = Idx_MySize[2];
            H5_Count_Data [1] = Idx_MySize[1];
            H5_Count_Data [2] = Idx_MySize[0];

            H5_Status = H5Sselect_hyperslab( H5_SpaceID_Data, H5S_SELECT_SET, H5_Offset_Data, NULL, H5_Count_Data, NULL );
            if ( H5_Status < 0 )   Aux_Error( ERROR_INFO, "failed to create a hyperslab !!\n" );

//          write data to disk (one field at a time)
            for (int v=0; v<NOut; v++)
            {
               hid_t H5_SetID_Data = H5Dopen( H5_GroupID_Data, FieldName[v], H5P_DEFAULT );
               H5_Status           = H5Dwrite( H5_SetID_Data, H5T_GAMER_REAL, H5_MemID_Data, H5_SpaceID_Data, H5P_DEFAULT,
                                               OutputArray+(long)v*Size1v );
               if ( H5_Status < 0 )   Aux_Error( ERROR_INFO, "failed to output the field \"%s\" !!\n", FieldName );
               H5_Status = H5Dclose( H5_SetID_Data );
            }

            H5_Status = H5Sclose( H5_MemID_Data );
            H5_Status = H5Gclose( H5_GroupID_Data );
            H5_Status = H5Fclose( H5_FileID );
         } // else if ( OutputFormat == 2 )
#        endif // #ifdef SUPPORT_HDF5


//       3-3. C-binary file --> different components will be outputted to different files
         else if ( OutputFormat == 3 )
         {
            for (int v=0; v<NOut; v++)
            {
               FILE *File = fopen( FileName_Out_Binary[v], "ab" );

               fwrite( OutputArray+(long)v*Size1v, sizeof(real), Size1v, File );

               fclose( File );
            }
         } // else if ( OutputFormat == 3 )


         else
            Aux_Error( ERROR_INFO, "unsupported output format !!\n" );

      } // ( MyRank == TargetRank  &&  ... )

      MPI_Barrier( MPI_COMM_WORLD );

   } // for (int TargetRank=0; TargetRank<NGPU; TargetRank++)


// close all HDF5 objects
#  ifdef SUPPORT_HDF5
   if ( OutputFormat == 2 )
   {
      H5_Status = H5Sclose( H5_SpaceID_Data );
   }
#  endif


   if ( MyRank == 0 )   cout << "Output ... done" << endl;

} // FUNCTION : Output



#ifdef SUPPORT_HDF5
//-------------------------------------------------------------------------------------------------------
// Function    :  SetHDF5Info
// Description :  Create and set the HDF5 compound datatype "Info"
//
// Note        :  1. Data structure "Info_t" is defined in "HDF5_Typedef.h"
//
// Parameter   :  H5_FileID : HDF5 file ID (call-by-reference)
//-------------------------------------------------------------------------------------------------------
void SetHDF5Info( hid_t &H5_FileID )
{

// 1. create the HDF5 compound datatype "Info"
   hid_t  H5_ComID_Info;
   herr_t H5_Status;

// create the array type
   const hsize_t H5_ArrDims_3Var  = 3;  // array size of [3]
   const hid_t   H5_ArrID_3Double = H5Tarray_create( H5T_NATIVE_DOUBLE, 1, &H5_ArrDims_3Var );
   const hid_t   H5_ArrID_3Int    = H5Tarray_create( H5T_NATIVE_INT,    1, &H5_ArrDims_3Var );

// create the "variable-length string" datatype
   /*
   hid_t  H5_ArrID_VarStr;
   herr_t H5_Status;
   H5_ArrID_VarStr = H5Tcopy( H5T_C_S1 );
   H5_Status       = H5Tset_size( H5_ArrID_VarStr, H5T_VARIABLE );
   */

// get the compound type
   H5_ComID_Info = H5Tcreate( H5T_COMPOUND, sizeof(Info_t) );
   H5Tinsert( H5_ComID_Info, "DumpID",             HOFFSET(Info_t,DumpID           ),  H5T_NATIVE_INT    );
   H5Tinsert( H5_ComID_Info, "GridDimension",      HOFFSET(Info_t,GridDimension    ),  H5_ArrID_3Int     );
   H5Tinsert( H5_ComID_Info, "WithUnit",           HOFFSET(Info_t,WithUnit         ),  H5T_NATIVE_INT    );
   H5Tinsert( H5_ComID_Info, "OutputMode",         HOFFSET(Info_t,OutputMode       ),  H5T_NATIVE_INT    );
   H5Tinsert( H5_ComID_Info, "Time",               HOFFSET(Info_t,Time             ),  H5T_NATIVE_DOUBLE );
   H5Tinsert( H5_ComID_Info, "CellWidth",          HOFFSET(Info_t,CellWidth        ),  H5T_NATIVE_DOUBLE );
   H5Tinsert( H5_ComID_Info, "SubdomainSize",      HOFFSET(Info_t,SubdomainSize    ),  H5_ArrID_3Double  );
   H5Tinsert( H5_ComID_Info, "SubdomainLeftEdge",  HOFFSET(Info_t,SubdomainLeftEdge),  H5_ArrID_3Double  );
   H5Tinsert( H5_ComID_Info, "Unit_L",             HOFFSET(Info_t,Unit_L           ),  H5T_NATIVE_DOUBLE );
   H5Tinsert( H5_ComID_Info, "Unit_M",             HOFFSET(Info_t,Unit_M           ),  H5T_NATIVE_DOUBLE );
   H5Tinsert( H5_ComID_Info, "Unit_T",             HOFFSET(Info_t,Unit_T           ),  H5T_NATIVE_DOUBLE );
   H5Tinsert( H5_ComID_Info, "Unit_V",             HOFFSET(Info_t,Unit_V           ),  H5T_NATIVE_DOUBLE );
   H5Tinsert( H5_ComID_Info, "Unit_D",             HOFFSET(Info_t,Unit_D           ),  H5T_NATIVE_DOUBLE );
   H5Tinsert( H5_ComID_Info, "Unit_E",             HOFFSET(Info_t,Unit_E           ),  H5T_NATIVE_DOUBLE );
   H5Tinsert( H5_ComID_Info, "Unit_P",             HOFFSET(Info_t,Unit_P           ),  H5T_NATIVE_DOUBLE );

// free memory
   H5_Status = H5Tclose( H5_ArrID_3Int    );
   H5_Status = H5Tclose( H5_ArrID_3Double );
// H5_Status = H5Tclose( H5_ArrID_VarStr  );


// 2. fill in the structure "Info"
   Info_t Info;

   Info.DumpID     = DumpID;
   Info.WithUnit   = WithUnit;
   Info.Time       = Time[0];
   Info.OutputMode = OutputXYZ;
   Info.CellWidth  = amr.dh[TargetLevel];
   Info.Unit_L     = (WithUnit) ? Unit_L : 1.0;
   Info.Unit_M     = (WithUnit) ? Unit_M : 1.0;
   Info.Unit_T     = (WithUnit) ? Unit_T : 1.0;
   Info.Unit_V     = (WithUnit) ? Unit_V : 1.0;
   Info.Unit_D     = (WithUnit) ? Unit_D : 1.0;
   Info.Unit_E     = (WithUnit) ? Unit_E : 1.0;
   Info.Unit_P     = (WithUnit) ? Unit_P : 1.0;

   for (int d=0; d<3; d++)
   {
//    for projection, we record the coordinates of the original 3D region to be projected
      Info.GridDimension    [d] = ( OutputXYZ == 4+d ) ? 1 : Idx_Size[d];
      Info.SubdomainSize    [d] = PhyCoord_Size [d];
      Info.SubdomainLeftEdge[d] = PhyCoord_Start[d];
   }


// 3. write to disk
   hid_t H5_SpaceID_Scalar, H5_SetID_Info;

   H5_SpaceID_Scalar = H5Screate( H5S_SCALAR );
   H5_SetID_Info     = H5Dcreate( H5_FileID, "Info", H5_ComID_Info, H5_SpaceID_Scalar, H5P_DEFAULT, H5P_DEFAULT, H5P_DEFAULT );
   if ( H5_SetID_Info < 0 )   Aux_Error( ERROR_INFO, "failed to create the dataset \"%s\" !!\n", "Info" );

   H5_Status = H5Dwrite( H5_SetID_Info, H5_ComID_Info, H5S_ALL, H5S_ALL, H5P_DEFAULT, &Info );

   H5_Status = H5Dclose( H5_SetID_Info );
   H5_Status = H5Sclose( H5_SpaceID_Scalar );
   H5_Status = H5Tclose( H5_ComID_Info );

} // FUNCTION : SetHDF5Info
#endif // #ifdef SUPPORT_HDF5



//-------------------------------------------------------------------------------------------------------
// Function    :  CheckParameter
// Description :  Verify the input parameters
//-------------------------------------------------------------------------------------------------------
void CheckParameter()
{

   if ( MyRank == 0 )   cout << "   CheckParameter ... " << endl;


#  if ( MODEL != HYDRO  &&  MODEL != ELBDM )
#     error : ERROR : unsupported MODEL !!
#  endif

#  if ( defined OPENMP  &&  !defined _OPENMP )
#     error : ERROR : something is wrong in OpenMP, the macro "_OPENMP" is NOT defined !!
#  endif

   int NRank;
#  ifdef SERIAL
   NRank = 1;
#  else
   MPI_Comm_size( MPI_COMM_WORLD, &NRank );
   if ( NRank != NGPU )
   {
      fprintf( stderr, "ERROR : number of ranks (%d) != number of GPUs (%d) !!\n", NRank, NGPU );
      MPI_Exit();
   }
#  endif

   for (int d=0; d<3; d++)
   {
      if ( PhyCoord_Size[d] < amr.dh[NLEVEL-1] )
      {
         fprintf( stderr, "ERROR : incorrect PhyCoord_Size[%d] (%14.7e) --> must be >= finest cell (%14.7e)!!\n",
                  d, PhyCoord_Size[d], amr.dh[NLEVEL-1] );
         MPI_Exit();
      }

      if ( Scale_Size[d] <= 0 )
      {
         fprintf( stderr, "ERROR : incorrect Scale_Size[%d] (%d) --> must be positive !!\n", d, Scale_Size[d] );
         MPI_Exit();
      }

      if ( Idx_Size[d] <= 0 )
      {
         fprintf( stderr, "ERROR : incorrect Idx_Size[%d] (%d) --> must be positive !!\n", d, Idx_Size[d] );
         MPI_Exit();
      }

      if ( PhyCoord_Start[d] < 0.0  ||  PhyCoord_Start[d] >= amr.BoxSize[d] )
      {
         fprintf( stderr, "ERROR : incorrect PhyCoord_Start[%d] (%14.7e) --> out of range !!\n",
                  d, PhyCoord_Start[d] );
         MPI_Exit();
      }

      if ( Scale_Start[d] < 0  ||  Scale_Start[d] >= amr.BoxScale[d] )
      {
         fprintf( stderr, "ERROR : incorrect Scale_Start[%d] (%d) --> out of range !!\n", d, Scale_Start[d] );
         MPI_Exit();
      }

      if ( Idx_Start[d] < 0  ||  Idx_Start[d] >= NX0_TOT[d]*(1<<TargetLevel) )
      {
         fprintf( stderr, "ERROR : incorrect Idx_Start[%d] (%d) --> out of range !!\n", d, Idx_Start[d] );
         MPI_Exit();
      }

      if ( PhyCoord_Start[d]+PhyCoord_Size[d] > amr.BoxSize[d] )
      {
         fprintf( stderr, "ERROR : incorrect PhyCoord_Start[%d]+PhyCoord_Size[%d] (%14.7e) --> out of range !!\n",
                  d, d, PhyCoord_Start[d]+PhyCoord_Size[d] );
         MPI_Exit();
      }

      if ( Scale_Start[d]+Scale_Size[d] > amr.BoxScale[d] )
      {
         fprintf( stderr, "ERROR : incorrect Scale_Start[%d]+Scale_Size[%d] (%d) --> out of range !!\n",
                  d, d, Scale_Start[d]+Scale_Size[d] );
         MPI_Exit();
      }

      if ( Idx_Start[d]+Idx_Size[d] > NX0_TOT[d]*(1<<TargetLevel) )
      {
         fprintf( stderr, "ERROR : incorrect Idx_Start[%d]+Idx_Size[%d] (%d) --> out of range !!\n",
                  d, d, Idx_Start[d]+Idx_Size[d] );
         MPI_Exit();
      }
   } // for (int d=0; d<3; d++)

   if ( NX0_TOT[0]%(PS2*NGPU_X[0]) != 0  ||  NX0_TOT[1]%(PS2*NGPU_X[1]) != 0  ||  NX0_TOT[2]%(PS2*NGPU_X[2]) != 0 )
   {
      fprintf( stderr, "ERROR : number of base-level patches in each direction in one rank must be \"%s\" !!\n",
                 "a multiple of TWO" );
      MPI_Exit();
   }

   if ( !Comoving  &&  ConvertCom2PhyV )
   {
      ConvertCom2PhyV = false;

      if ( MyRank == 0 )
      fprintf( stderr, "WARNING : option -k (ConvertCom2PhyV) is useless for non-cosmological simulations !!\n" );
   }

#  if ( MODEL == HYDRO  ||  MODEL == MHD )
   if ( OutputTemp  &&  Convert2Temp < 0.0 )
      Aux_Error( ERROR_INFO, "Convert2Temp (%14.7e) < 0.0 for calculating temperature (use -u) !!\n",
                 Convert2Temp );
#  endif


   if ( MyRank == 0 )   cout << "   CheckParameter ... done" << endl;

} // FUNCTION : CheckParameter



//-------------------------------------------------------------------------------------------------------
// Function    :  WithinCandidateBox
// Description :  Check whether or not the input patch is within the candidate box
//
// Parameter   :  Corner   : Pointer to the three corner coordinates
//                Size     : Size of the targeted patch
//                Buf      : Buffer size attached to each side of the candidate box
//-------------------------------------------------------------------------------------------------------
bool WithinCandidateBox( const int *Corner, const int Size, const int Buf )
{

   bool Inside[3];
   int cr1[3], cr2[3];

   for (int d=0; d<3; d++)
   {
      Inside[d] = false;
      cr1   [d] = Corner[d];
      cr2   [d] = Corner[d] + Size;
   }


   for (int d=0; d<3; d++)
   {
      for (int s=0; s<3; s++)
      {
         if (  cr1[d] < CanMax[d][s]+Buf  &&  cr2[d] > CanMin[d][s]-Buf  )
         {
            Inside[d] = true;

            break;
         }
      }
   }

   return ( Inside[0] && Inside[1] && Inside[2] );

} // FUNCTION : WithinCandidateBox



//-------------------------------------------------------------------------------------------------------
// Function    :  GetCandidateBox
// Description :  Evaluate the range of the candidate box (considering the periodic boundary condition)
//-------------------------------------------------------------------------------------------------------
void GetCandidateBox()
{

   if ( MyRank == 0 )   cout << "   GetCandidateBox ... " << flush;


   const int scale = amr.scale[TargetLevel];

   for (int d=0; d<3; d++)
   for (int s=0; s<3; s++)
   {
      CanMin[d][s] = (Idx_Start[d]            )*scale + amr.BoxScale[d]*(s-1);
      CanMax[d][s] = (Idx_Start[d]+Idx_Size[d])*scale + amr.BoxScale[d]*(s-1);
   }


// set the buffer size to the size of two base-level patches
   CanBuf = 2*PATCH_SIZE*amr.scale[0];


   if ( MyRank == 0 )   cout << "done" << endl;

} // FUNCTION : GetCandidateBox



//-------------------------------------------------------------------------------------------------------
// Function    :  Init_TargetDomain
// Description :  Initialize the parameters related to parallelization and the targeted domain
//-------------------------------------------------------------------------------------------------------
void Init_TargetDomain()
{

   if ( MyRank == 0 )   cout << "   Init_TargetDomain ... " << endl;


// set parameters for parallelization
   MyRank_X[0] = MyRank % NGPU_X[0];
   MyRank_X[1] = (MyRank/NGPU_X[0]) % NGPU_X[1];
   MyRank_X[2] = (MyRank/NGPU_X[0]) / NGPU_X[1];

// sibling mpi ranks
   if ( ExtBC == 0 )    // periodic BC.
   {
      SibRank[ 0] = ( MyRank_X[2]             )          *NGPU_X[0]*NGPU_X[1] +
                    ( MyRank_X[1]             )          *NGPU_X[0]           +
                    ( MyRank_X[0]+NGPU_X[0]-1 )%NGPU_X[0];

      SibRank[ 1] = ( MyRank_X[2]             )          *NGPU_X[0]*NGPU_X[1] +
                    ( MyRank_X[1]             )          *NGPU_X[0]           +
                    ( MyRank_X[0]          +1 )%NGPU_X[0];

      SibRank[ 2] = ( MyRank_X[2]             )          *NGPU_X[0]*NGPU_X[1] +
                    ( MyRank_X[1]+NGPU_X[1]-1 )%NGPU_X[1]*NGPU_X[0]           +
                    ( MyRank_X[0]             );

      SibRank[ 3] = ( MyRank_X[2]             )          *NGPU_X[0]*NGPU_X[1] +
                    ( MyRank_X[1]          +1 )%NGPU_X[1]*NGPU_X[0]           +
                    ( MyRank_X[0]             );

      SibRank[ 4] = ( MyRank_X[2]+NGPU_X[2]-1 )%NGPU_X[2]*NGPU_X[0]*NGPU_X[1] +
                    ( MyRank_X[1]             )          *NGPU_X[0]           +
                    ( MyRank_X[0]             );

      SibRank[ 5] = ( MyRank_X[2]          +1 )%NGPU_X[2]*NGPU_X[0]*NGPU_X[1] +
                    ( MyRank_X[1]             )          *NGPU_X[0]           +
                    ( MyRank_X[0]             );

      SibRank[ 6] = ( MyRank_X[2]             )          *NGPU_X[0]*NGPU_X[1] +
                    ( MyRank_X[1]+NGPU_X[1]-1 )%NGPU_X[1]*NGPU_X[0]           +
                    ( MyRank_X[0]+NGPU_X[0]-1 )%NGPU_X[0];

      SibRank[ 7] = ( MyRank_X[2]             )          *NGPU_X[0]*NGPU_X[1] +
                    ( MyRank_X[1]+NGPU_X[1]-1 )%NGPU_X[1]*NGPU_X[0]           +
                    ( MyRank_X[0]          +1 )%NGPU_X[0];

      SibRank[ 8] = ( MyRank_X[2]             )          *NGPU_X[0]*NGPU_X[1] +
                    ( MyRank_X[1]          +1 )%NGPU_X[1]*NGPU_X[0]           +
                    ( MyRank_X[0]+NGPU_X[0]-1 )%NGPU_X[0];

      SibRank[ 9] = ( MyRank_X[2]             )          *NGPU_X[0]*NGPU_X[1] +
                    ( MyRank_X[1]          +1 )%NGPU_X[1]*NGPU_X[0]           +
                    ( MyRank_X[0]          +1 )%NGPU_X[0];

      SibRank[10] = ( MyRank_X[2]+NGPU_X[2]-1 )%NGPU_X[2]*NGPU_X[0]*NGPU_X[1] +
                    ( MyRank_X[1]+NGPU_X[1]-1 )%NGPU_X[1]*NGPU_X[0]           +
                    ( MyRank_X[0]             );

      SibRank[11] = ( MyRank_X[2]+NGPU_X[2]-1 )%NGPU_X[2]*NGPU_X[0]*NGPU_X[1] +
                    ( MyRank_X[1]          +1 )%NGPU_X[1]*NGPU_X[0]           +
                    ( MyRank_X[0]             );

      SibRank[12] = ( MyRank_X[2]          +1 )%NGPU_X[2]*NGPU_X[0]*NGPU_X[1] +
                    ( MyRank_X[1]+NGPU_X[1]-1 )%NGPU_X[1]*NGPU_X[0]           +
                    ( MyRank_X[0]             );

      SibRank[13] = ( MyRank_X[2]          +1 )%NGPU_X[2]*NGPU_X[0]*NGPU_X[1] +
                    ( MyRank_X[1]          +1 )%NGPU_X[1]*NGPU_X[0]           +
                    ( MyRank_X[0]             );

      SibRank[14] = ( MyRank_X[2]+NGPU_X[2]-1 )%NGPU_X[2]*NGPU_X[0]*NGPU_X[1] +
                    ( MyRank_X[1]             )          *NGPU_X[0]           +
                    ( MyRank_X[0]+NGPU_X[0]-1 )%NGPU_X[0];

      SibRank[15] = ( MyRank_X[2]          +1 )%NGPU_X[2]*NGPU_X[0]*NGPU_X[1] +
                    ( MyRank_X[1]             )*NGPU_X[0]                     +
                    ( MyRank_X[0]+NGPU_X[0]-1 )%NGPU_X[0];

      SibRank[16] = ( MyRank_X[2]+NGPU_X[2]-1 )%NGPU_X[2]*NGPU_X[0]*NGPU_X[1] +
                    ( MyRank_X[1]             )          *NGPU_X[0]           +
                    ( MyRank_X[0]          +1 )%NGPU_X[0];

      SibRank[17] = ( MyRank_X[2]          +1 )%NGPU_X[2]*NGPU_X[0]*NGPU_X[1] +
                    ( MyRank_X[1]             )          *NGPU_X[0]           +
                    ( MyRank_X[0]          +1 )%NGPU_X[0];

      SibRank[18] = ( MyRank_X[2]+NGPU_X[2]-1 )%NGPU_X[2]*NGPU_X[0]*NGPU_X[1] +
                    ( MyRank_X[1]+NGPU_X[1]-1 )%NGPU_X[1]*NGPU_X[0]           +
                    ( MyRank_X[0]+NGPU_X[0]-1 )%NGPU_X[0];

      SibRank[19] = ( MyRank_X[2]+NGPU_X[2]-1 )%NGPU_X[2]*NGPU_X[0]*NGPU_X[1] +
                    ( MyRank_X[1]+NGPU_X[1]-1 )%NGPU_X[1]*NGPU_X[0]           +
                    ( MyRank_X[0]          +1 )%NGPU_X[0];

      SibRank[20] = ( MyRank_X[2]+NGPU_X[2]-1 )%NGPU_X[2]*NGPU_X[0]*NGPU_X[1] +
                    ( MyRank_X[1]          +1 )%NGPU_X[1]*NGPU_X[0]           +
                    ( MyRank_X[0]+NGPU_X[0]-1 )%NGPU_X[0];

      SibRank[21] = ( MyRank_X[2]+NGPU_X[2]-1 )%NGPU_X[2]*NGPU_X[0]*NGPU_X[1] +
                    ( MyRank_X[1]          +1 )%NGPU_X[1]*NGPU_X[0]           +
                    ( MyRank_X[0]          +1 )%NGPU_X[0];

      SibRank[22] = ( MyRank_X[2]          +1 )%NGPU_X[2]*NGPU_X[0]*NGPU_X[1] +
                    ( MyRank_X[1]+NGPU_X[1]-1 )%NGPU_X[1]*NGPU_X[0]           +
                    ( MyRank_X[0]+NGPU_X[0]-1 )%NGPU_X[0];

      SibRank[23] = ( MyRank_X[2]          +1 )%NGPU_X[2]*NGPU_X[0]*NGPU_X[1] +
                    ( MyRank_X[1]+NGPU_X[1]-1 )%NGPU_X[1]*NGPU_X[0]           +
                    ( MyRank_X[0]          +1 )%NGPU_X[0];

      SibRank[24] = ( MyRank_X[2]          +1 )%NGPU_X[2]*NGPU_X[0]*NGPU_X[1] +
                    ( MyRank_X[1]          +1 )%NGPU_X[1]*NGPU_X[0]           +
                    ( MyRank_X[0]+NGPU_X[0]-1 )%NGPU_X[0];

      SibRank[25] = ( MyRank_X[2]          +1 )%NGPU_X[2]*NGPU_X[0]*NGPU_X[1] +
                    ( MyRank_X[1]          +1 )%NGPU_X[1]*NGPU_X[0]           +
                    ( MyRank_X[0]          +1 )%NGPU_X[0];
   } // if ( ExtBC == 0 )

   else  // non-periodic BC.
   {
      const int Buf     = 1;
      const int Size[3] = { NGPU_X[0]+2*Buf, NGPU_X[1]+2*Buf, NGPU_X[2]+2*Buf };

      int ii, jj, kk, Width[3], Disp[3], ID1, ID2;
      int *RankMap = new int [ Size[0]*Size[1]*Size[2] ];

//    interior ranks
      for (int k=Buf; k<Buf+NGPU_X[2]; k++)  {  kk = k - Buf;
      for (int j=Buf; j<Buf+NGPU_X[1]; j++)  {  jj = j - Buf;
      for (int i=Buf; i<Buf+NGPU_X[0]; i++)  {  ii = i - Buf;

         ID1          = ( k *       Size[1] + j  )*       Size[0] + i;
         ID2          = ( kk*NGPU_X[1] + jj )*NGPU_X[0] + ii;
         RankMap[ID1] = ID2;

      }}}

//    exterior ranks (set to "SIB_OFFSET_NONPERIODI-sib" --> similar to sibling patches lying outside the simulation domain)
      for (int s=0; s<26; s++)
      {
         for (int d=0; d<3; d++)
         {
            Width[d] = TABLE_01( s, 'x'+d, Buf, NGPU_X[d], Buf                );
            Disp [d] = TABLE_01( s, 'x'+d,   0,            Buf, Buf+NGPU_X[d] );
         }

         for (int k=Disp[2]; k<Disp[2]+Width[2]; k++)
         for (int j=Disp[1]; j<Disp[1]+Width[1]; j++)
         for (int i=Disp[0]; i<Disp[0]+Width[0]; i++)
         {
            ID1          = ( k*Size[1] + j )*Size[0] + i;
            RankMap[ID1] = SIB_OFFSET_NONPERIODIC - s;   // set to "SIB_OFFSET_NONPERIODIC-s" for the non-periodic B.C.
         }
      }

//    record the sibling ranks
      for (int s=0; s<26; s++)
      {
         for (int d=0; d<3; d++)    Disp[d] = TABLE_01( s, 'x'+d, -1, 0, +1 );

         ID1        = ( (Buf+MyRank_X[2]+Disp[2])*Size[1] + (Buf+MyRank_X[1]+Disp[1]) )*Size[0] + (Buf+MyRank_X[0]+Disp[0]);
         SibRank[s] = RankMap[ID1];
      }

      delete [] RankMap;

   } // if ( ExtBC == 0 ) ... else ...


// set the default (start/size) of (cell scales/physical coordinates)
   if ( InputScale )
   {
      for (int d=0; d<3; d++)
      {
         if ( Scale_Start[d] == WRONG )   Scale_Start[d] = 0;
         if ( Scale_Size [d] == WRONG )   Scale_Size [d] = amr.BoxScale[d] - Scale_Start[d];

         PhyCoord_Start[d] = amr.BoxSize[d]*( (double)Scale_Start[d]/(double)amr.BoxScale[d] );
         PhyCoord_Size [d] = amr.BoxSize[d]*( (double)Scale_Size [d]/(double)amr.BoxScale[d] );
      }
   }

   else
   {
      for (int d=0; d<3; d++)
      {
         if ( PhyCoord_Start[d] == WRONG )   PhyCoord_Start[d] = 0.0;
         if ( PhyCoord_Size [d] == WRONG )   PhyCoord_Size [d] = amr.BoxSize[d] - PhyCoord_Start[d];

         Scale_Start[d] = int(amr.BoxScale[d]*PhyCoord_Start[d]/amr.BoxSize[d]);
         Scale_Size [d] = int(amr.BoxScale[d]*PhyCoord_Size [d]/amr.BoxSize[d]);
      }
   }

   switch ( OutputXYZ )
   {
      case 1 : Scale_Size[0] = 1;   PhyCoord_Size[0] = amr.dh[NLEVEL-1];   break;
      case 2 : Scale_Size[1] = 1;   PhyCoord_Size[1] = amr.dh[NLEVEL-1];   break;
      case 3 : Scale_Size[2] = 1;   PhyCoord_Size[2] = amr.dh[NLEVEL-1];   break;
   }


   if ( ExtBC == 0 )
   {
//    reset the starting coords to be inside the box
      for (int d=0; d<3; d++)
      {
         const int    Scale_Start0    = Scale_Start   [d];
         const double PhyCoord_Start0 = PhyCoord_Start[d];

         if      ( Scale_Start[d] < 0 )                  Scale_Start[d] += amr.BoxScale[d];
         else if ( Scale_Start[d] >= amr.BoxScale[d] )   Scale_Start[d] -= amr.BoxScale[d];

         if ( Scale_Start[d] != Scale_Start0 )
         {
            PhyCoord_Start[d] = amr.BoxSize[d]*( (double)Scale_Start[d]/(double)amr.BoxScale[d] );

            if ( MyRank == 0 )
            {
               Aux_Message( stderr, "WARNING : starting Scale/PhyCoord[%d] (%d/%13.7e) lies outside the simulation box\n",
                            d, Scale_Start0, PhyCoord_Start0 );
               Aux_Message( stderr, "          --> reset starting Scale/PhyCoord to (%d/%13.7e)\n",
                            Scale_Start[d], PhyCoord_Start[d] );
            }
         }
      }


//    turn on "Shift2Center" if the target region lying outside the simulation box and periodic BC. is adopted
      for (int d=0; d<3; d++)
      {
         if ( Scale_Start[d]+Scale_Size[d] > amr.BoxScale[d] )
         {
            Shift2Center = true;

            if ( MyRank == 0 )
            {
               Aux_Message( stderr, "WARNING : target region along [%d] lies outside the simulation box !!\n", d );
               Aux_Message( stderr, "          Scale   : %13d + %13d = %13d > %13d\n",
                            Scale_Start[d], Scale_Size[d], Scale_Start[d]+Scale_Size[d], amr.BoxScale[d] );
               Aux_Message( stderr, "          PhyCoord: %13.7e + %13.7e = %13.7e > %13.7e\n",
                            PhyCoord_Start[d], PhyCoord_Size[d], PhyCoord_Start[d]+PhyCoord_Size[d], amr.BoxSize[d] );
               Aux_Message( stderr, "          --> Shift2Center is turned ON automatically\n" );
            }

            break;
         }
      }
   }


// shift the target region to be close to the box center
   if ( Shift2Center )
   {
      const int ShiftUnit = PS2*amr.scale[0]; // ShiftScale must be a multiple of the base-level patch group

      for (int d=0; d<3; d++)
      {
         ShiftScale[d] = ShiftUnit*(  (int)round( (0.5*amr.BoxScale[d]-Scale_Start[d]-0.5*Scale_Size[d])/ShiftUnit )  );

         Scale_Start   [d] = ( Scale_Start[d] + ShiftScale[d] + amr.BoxScale[d] ) % amr.BoxScale[d];
         PhyCoord_Start[d] = amr.BoxSize[d]*( (double)Scale_Start[d]/(double)amr.BoxScale[d] );

//       check
         if ( Scale_Size[d] > amr.BoxScale[d]-ShiftUnit  &&  MyRank == 0 )
         {
            Aux_Message( stderr, "WARNING : Scale_Size[%d] (%d) > Box.Scale[%d]-ShiftUnit (%d)\n",
                         d, Scale_Size[d], d, amr.BoxScale[d]-ShiftUnit );
            Aux_Message( stderr, "          --> It may fail unless the target region properly aligns with grids\n" );
         }

         if ( PhyCoord_Start[d] < 0.0  ||  PhyCoord_Start[d] >= amr.BoxSize[d] )
         {
            fprintf( stderr, "ERROR : incorrect PhyCoord_Start[%d] (%14.7e) --> out of range !!\n",
                     d, PhyCoord_Start[d] );
            MPI_Exit();
         }

         if ( Scale_Start[d] < 0  ||  Scale_Start[d] >= amr.BoxScale[d] )
         {
            fprintf( stderr, "ERROR : incorrect Scale_Start[%d] (%d) --> out of range !!\n", d, Scale_Start[d] );
            MPI_Exit();
         }

         if ( PhyCoord_Start[d]+PhyCoord_Size[d] > amr.BoxSize[d] )
         {
            fprintf( stderr, "ERROR : incorrect PhyCoord_Start[%d]+PhyCoord_Size[%d] (%14.7e) --> out of range !!\n",
                     d, d, PhyCoord_Start[d]+PhyCoord_Size[d] );
            MPI_Exit();
         }

         if ( Scale_Start[d]+Scale_Size[d] > amr.BoxScale[d] )
         {
            fprintf( stderr, "ERROR : incorrect Scale_Start[%d]+Scale_Size[%d] (%d) --> out of range !!\n",
                     d, d, Scale_Start[d]+Scale_Size[d] );
            MPI_Exit();
         }
      } // for (int d=0; d<3; d++)
   } // if ( Shift2Center )


// set the targeted array indices and ranges
   for (int d=0; d<3; d++)
   {
      Idx_Start[d] = Scale_Start[d]   /amr.scale[TargetLevel];
      Idx_Size [d] = (Scale_Size[d]-1)/amr.scale[TargetLevel] + 1;
   }


// recalculate scale and physical coords according to Idx
   for (int d=0; d<3; d++)
   {
      if ( d+1 == OutputXYZ )    continue;

      Scale_Start   [d] = Idx_Start[d]*amr.scale[TargetLevel];
      Scale_Size    [d] = Idx_Size [d]*amr.scale[TargetLevel];

      PhyCoord_Start[d] = Idx_Start[d]*amr.dh   [TargetLevel];
      PhyCoord_Size [d] = Idx_Size [d]*amr.dh   [TargetLevel];
   }


// set the local array size and the starting indices
   int Min, Max, NGrid, X_End;

   for (int d=0; d<3; d++)
   {
      NGrid = NX0[d]*(1<<TargetLevel);
      Min   = (MyRank_X[d]  )*NGrid;
      Max   = (MyRank_X[d]+1)*NGrid-1;

//    check whether or not the sub-domain is within the targeted range
      if ( Min < Idx_Start[d]+Idx_Size[d]  &&  Max >= Idx_Start[d] )
      {
         Idx_MyStart[d] = ( Idx_Start[d]             > Min ) ? Idx_Start[d]-Min : 0;
         X_End          = ( Idx_Start[d]+Idx_Size[d] > Max ) ? NGrid-1 : NGrid-1-(Max-Idx_Start[d]-Idx_Size[d]+1);
         Idx_MySize [d] = X_End - Idx_MyStart[d] + 1;
         Idx_MyStart[d] += MyRank_X[d]*NGrid;

         if (   (  d == 0  &&  ( OutputXYZ == 1 || OutputXYZ == 4 )  )  ||
                (  d == 1  &&  ( OutputXYZ == 2 || OutputXYZ == 5 )  )  ||
                (  d == 2  &&  ( OutputXYZ == 3 || OutputXYZ == 6 )  )     )     Idx_MySize[d] = 1;


//       verify the variables "Idx_MyStart and Idx_MySize"
         if ( Idx_MyStart[d] < Idx_Start[d]  ||  Idx_MyStart[d] >= Idx_Start[d]+Idx_Size[d] )
         {
            fprintf( stderr, "ERROR : incorrect Idx_MyStart[%d] (%d) --> out of range !!\n", d, Idx_MyStart[d] );
            MPI_Exit();
         }

         if ( Idx_MySize[d] < 0  ||  Idx_MySize[d] > NX0[d]*(1<<TargetLevel) )
         {
            fprintf( stderr, "ERROR : incorrect Idx_MySize[%d] (%d) --> out of range !!\n", d, Idx_MySize[d] );
            MPI_Exit();
         }

         if ( Idx_MyStart[d]+Idx_MySize[d] > Idx_Start[d]+Idx_Size[d] )
         {
            fprintf( stderr, "ERROR : incorrect Idx_MyStart[%d]+Idx_MySize[%d] (%d) --> out of range (%d) !!\n",
                     d, d, Idx_MyStart[d]+Idx_MySize[d], Idx_Start[d]+Idx_Size[d] );
            MPI_Exit();
         }

      } // if ( Min < Idx_Start[d]+Idx_Size[d]  &&  Max >= Idx_Start[d] )

      else
      {
         Idx_MyStart[d] = 0;
         Idx_MySize [d] = ( OutputXYZ == d+4 ) ? 1 : 0;  // set Idx_MySize[X] = 1 for the function "SumOverRanks"
      }
   } // for (int d=0; d<3; d++)


   if ( MyRank == 0 )   cout << "   Init_TargetDomain ... done" << endl;

} // FUNCTION : Init_TargetDomain



//-------------------------------------------------------------------------------------------------------
// Function    :  Init_Convert2Temp
// Description :  Set the conversion factor for calculating temperature
//
// Note        :  Must work with data providing both units and molecular weight (MU)
//-------------------------------------------------------------------------------------------------------
void Init_Convert2Temp()
{

   const double kB  = 1.38064852e-16;     // Boltzmann constant in erg/K
   const double amu = 1.660539040e-24;    // atomic mass unit in g

   if ( WithUnit  &&  MU > 0.0 )
   {
      if ( Unit_V <= 0.0 )
         Aux_Error( ERROR_INFO, "Unit_V = %14.7e <= 0.0 !!\n", Unit_V );

      Convert2Temp = Unit_V*Unit_V*amu*MU/kB;
   }

   else
      Aux_Error( ERROR_INFO, "cannot determine the conversion factor for calculating temperature (WithUnit %d, MU %14.7e) !!\n",
                 WithUnit, MU );

} // FUCNTION : Init_Convert2Temp



#ifndef SERIAL
//-------------------------------------------------------------------------------------------------------
// Function    :  Init_MPI
// Description :  Initialize MPI and parameters for parallelization
//-------------------------------------------------------------------------------------------------------
void Init_MPI( int *argc, char ***argv )
{

   if ( MPI_Init( argc, argv ) != MPI_SUCCESS )
   {
      cerr << "MPI_Init failed !!" << endl;
      exit( 1 );
   }

   if ( MPI_Comm_rank( MPI_COMM_WORLD, &MyRank ) != MPI_SUCCESS )
   {
      cerr << "MPI_Comm_rank failed !!" << endl;
      exit( 1 );
   }

   if ( MyRank == 0 )   cout << "Init_MPI ... done" << endl;

} // FUNCTION : Init_MPI
#endif



//-------------------------------------------------------------------------------------------------------
// Function    :  PreparePatch
// Description :  Prepare the central and buffer data of a single patch
//
// Note        :  If any of the sibling patch of PID does NOT exist, it will interpolate on the CData to fill up
//                the buffer data in FData
//
// Parameter   :  lv       : Refinement level of the targeted patch
//                PID      : Patch index of the targeted patch
//                Buffer   : Size of buffer (ghost zone)
//                FData    : Array to store the prepared data ( width = PATCH_SIZE + 2*Buffer )
//                CData    : Array for interpolation ( width = PATCH_SIZE + 2*Buffer )
//                BC_Face  : Priority of the BC. along different boundary faces (z>y>x)
//-------------------------------------------------------------------------------------------------------
void PreparePatch( const int lv, const int PID, const int Buffer, real FData[], real CData[], const int BC_Face[] )
{

   const int  Size     = PATCH_SIZE + 2*Buffer;
   const int  dii      = 1;
   const int  djj      = Size;
   const long dkk      = Size*Size;
   const long dvv      = Size*Size*Size;
   const int  Size3[3] = { Size, Size, Size };

   int  i0, j0, k0, ii0, jj0, kk0, i_loop, j_loop, k_loop, ID, CStart[3], CRange[3], FStart[3];
   int  SibPID, LocalID, BC_Sibling, BC_Idx_Start[3], BC_Idx_End[3], PotIdx, ParDensIdx, NextIdx;


// determine the array indices for outputting potential and particle densities
   NextIdx    = NCOMP_TOTAL;
   PotIdx     = -1;
   ParDensIdx = -1;

   if ( OutputPot     )    PotIdx     = NextIdx ++;
   if ( OutputParDens )    ParDensIdx = NextIdx ++;


// determine which variable needs to be monotonic
   const bool PhaseUnwrapping_Yes    = true;
   const bool PhaseUnwrapping_No     = false;
   const bool EnsureMonotonicity_Yes = true;
   const bool EnsureMonotonicity_No  = false;

   bool Monotonicity[NLoad];

   for (int v=0; v<NLoad; v++)
   {
//    we now apply monotonic interpolation to ALL fluid variables (which helps alleviate the issue of negative density/pressure)
#     if ( MODEL == HYDRO )
      /*
      if ( v == DENS  ||  v == ENGY  ||  v == ParDensIdx )  Monotonicity[v] = EnsureMonotonicity_Yes;
      else                                                  Monotonicity[v] = EnsureMonotonicity_No;
      */
                                                            Monotonicity[v] = EnsureMonotonicity_Yes;

#     elif ( MODEL == MHD )
#     warning : WAIT MHD !!!

#     elif ( MODEL == ELBDM )
      if ( v == DENS  ||  v == ParDensIdx  ||  ( v >= NCOMP_FLUID && v < NCOMP_TOTAL )  )
                                                            Monotonicity[v] = EnsureMonotonicity_Yes;
      else
                                                            Monotonicity[v] = EnsureMonotonicity_No;

#     else
                                                            Monotonicity[v] = EnsureMonotonicity_No;
#     warning : WARNING : DO YOU WANT TO ENSURE THE POSITIVITY OF INTERPOLATION ??
#     endif // MODEL
   }


// array for ELBDM_IntPhase
#  if ( MODEL == ELBDM )
   real *CData_Phase = ( ELBDM_IntPhase ) ? (new real [CUBE(Size)]) : NULL;

   bool GotPhaseAlready = false;
#  endif


// prepare the central data
#  ifdef GAMER_DEBUG
   if ( amr.patch[lv][PID]->fluid == NULL )
      Aux_Error( ERROR_INFO, "lv %d, PID %d, fluid array is NOT allocated !!\n", lv, PID );

   if ( OutputPot  &&  amr.patch[lv][PID]->pot == NULL )
      Aux_Error( ERROR_INFO, "lv %d, PID %d, potential array is NOT allocated !!\n", lv, PID );

   if ( OutputParDens  &&  amr.patch[lv][PID]->par_dens == NULL )
      Aux_Error( ERROR_INFO, "lv %d, PID %d, particle density array is NOT allocated !!\n", lv, PID );
#  endif

   for (int v=0; v<NCOMP_TOTAL; v++)
   for (int k=0, kk=Buffer; k<PATCH_SIZE; k++, kk++)
   for (int j=0, jj=Buffer; j<PATCH_SIZE; j++, jj++)
   for (int i=0, ii=Buffer; i<PATCH_SIZE; i++, ii++)
   {
      ID        = (long)v*dvv + kk*dkk + jj*djj + ii;
      FData[ID] = amr.patch[lv][PID]->fluid[v][k][j][i];
   }

   if ( OutputPot )
   for (int k=0, kk=Buffer; k<PATCH_SIZE; k++, kk++)
   for (int j=0, jj=Buffer; j<PATCH_SIZE; j++, jj++)
   for (int i=0, ii=Buffer; i<PATCH_SIZE; i++, ii++)
   {
      ID        = (long)PotIdx*dvv + kk*dkk + jj*djj + ii;
      FData[ID] = amr.patch[lv][PID]->pot[k][j][i];
   }

   if ( OutputParDens )
   for (int k=0, kk=Buffer; k<PATCH_SIZE; k++, kk++)
   for (int j=0, jj=Buffer; j<PATCH_SIZE; j++, jj++)
   for (int i=0, ii=Buffer; i<PATCH_SIZE; i++, ii++)
   {
      ID        = (long)ParDensIdx*dvv + kk*dkk + jj*djj + ii;
      FData[ID] = amr.patch[lv][PID]->par_dens[k][j][i];
   }


// prepare the buffer data
   for (int sib=0; sib<26; sib++)
   {
      SibPID = amr.patch[lv][PID]->sibling[sib];

//    (1) if the targeted sibling patch exists --> just copy data from the nearby patches at the same level
      if ( SibPID >= 0 )
      {
#        ifdef GAMER_DEBUG
         if ( amr.patch[lv][SibPID]->fluid == NULL )
            Aux_Error( ERROR_INFO, "lv %d, SibPID %d, fluid array is NOT allocated !!\n", lv, SibPID );

         if ( OutputPot  &&  amr.patch[lv][SibPID]->pot == NULL )
            Aux_Error( ERROR_INFO, "lv %d, SibPID %d, potential array is NOT allocated !!\n", lv, SibPID );

         if ( OutputParDens &&  amr.patch[lv][SibPID]->par_dens == NULL )
            Aux_Error( ERROR_INFO, "lv %d, SibPID %d, particle density array is NOT allocated !!\n", lv, SibPID );
#        endif

         i0     = TABLE_01( sib, 'x', PATCH_SIZE-Buffer, 0, 0 );
         j0     = TABLE_01( sib, 'y', PATCH_SIZE-Buffer, 0, 0 );
         k0     = TABLE_01( sib, 'z', PATCH_SIZE-Buffer, 0, 0 );
         ii0    = TABLE_01( sib, 'x', 0, Buffer, PATCH_SIZE+Buffer );
         jj0    = TABLE_01( sib, 'y', 0, Buffer, PATCH_SIZE+Buffer );
         kk0    = TABLE_01( sib, 'z', 0, Buffer, PATCH_SIZE+Buffer );
         i_loop = TABLE_01( sib, 'x', Buffer, PATCH_SIZE, Buffer );
         j_loop = TABLE_01( sib, 'y', Buffer, PATCH_SIZE, Buffer );
         k_loop = TABLE_01( sib, 'z', Buffer, PATCH_SIZE, Buffer );

         for (int v=0; v<NCOMP_TOTAL; v++)
         for (int k=k0, kk=kk0; k<k0+k_loop; k++, kk++)
         for (int j=j0, jj=jj0; j<j0+j_loop; j++, jj++)
         for (int i=i0, ii=ii0; i<i0+i_loop; i++, ii++)
         {
            ID        = (long)v*dvv + kk*dkk + jj*djj + ii;
            FData[ID] = amr.patch[lv][SibPID]->fluid[v][k][j][i];
         }

         if ( OutputPot )
         for (int k=k0, kk=kk0; k<k0+k_loop; k++, kk++)
         for (int j=j0, jj=jj0; j<j0+j_loop; j++, jj++)
         for (int i=i0, ii=ii0; i<i0+i_loop; i++, ii++)
         {
            ID        = (long)PotIdx*dvv + kk*dkk + jj*djj + ii;
            FData[ID] = amr.patch[lv][SibPID]->pot[k][j][i];
         }

         if ( OutputParDens )
         for (int k=k0, kk=kk0; k<k0+k_loop; k++, kk++)
         for (int j=j0, jj=jj0; j<j0+j_loop; j++, jj++)
         for (int i=i0, ii=ii0; i<i0+i_loop; i++, ii++)
         {
            ID        = (long)ParDensIdx*dvv + kk*dkk + jj*djj + ii;
            FData[ID] = amr.patch[lv][SibPID]->par_dens[k][j][i];
         }
      } // if ( SibPID >= 0 )



//    (2) if the targeted sibling patch does not exist --> interpolate from the coarse-grid array "CData"
      else if ( SibPID == -1 )
      {
//       the CData array must be properly prepared if any of the sibling patch does NOT exist
#        ifdef GAMER_DEBUG
         if ( CData == NULL )
            Aux_Error( ERROR_INFO, "CData == NULL, Rank = %d, lv = %d, PID = %d !!\n", MyRank, lv, PID );
#        endif


         LocalID = PID%8;

         for (int d=0; d<3; d++)
         {
            CStart[d] = TABLE_01( sib, 'x'+d, Buffer/2, Buffer, Buffer+PS1/2 ) + TABLE_02( LocalID, 'x'+d, 0, PS1/2 );
            CRange[d] = TABLE_01( sib, 'x'+d, Buffer/2, PS1/2, Buffer/2 );
            FStart[d] = TABLE_01( sib, 'x'+d, 0, Buffer, Buffer+PS1 );
         }


#        if ( MODEL == ELBDM )
         if ( ELBDM_IntPhase )
         {
            real *const CData_Dens = CData + DENS*CUBE(Size);
            real *const CData_Real = CData + REAL*CUBE(Size);
            real *const CData_Imag = CData + IMAG*CUBE(Size);
            real *const FData_Dens = FData + DENS*CUBE(Size);
            real *const FData_Real = FData + REAL*CUBE(Size);
            real *const FData_Imag = FData + IMAG*CUBE(Size);

//          get the wrapped phase
            if ( !GotPhaseAlready )
            {
               for (int t=0; t<CUBE(Size); t++)    CData_Phase[t] = ATAN2( CData_Imag[t], CData_Real[t] );

               GotPhaseAlready = true;
            }

//          interpolate density
            Interpolate( CData_Dens,  Size3, CStart, CRange, FData_Dens, Size3, FStart, 1, IntScheme,
                         PhaseUnwrapping_No, EnsureMonotonicity_Yes, Int_MonoCoeff );

//          interpolate phase (store in the REAL component)
            Interpolate( CData_Phase, Size3, CStart, CRange, FData_Real, Size3, FStart, 1, IntScheme,
                         PhaseUnwrapping_Yes, EnsureMonotonicity_No, Int_MonoCoeff );

//          retrieve real and imaginary parts
            real Amp, Phase, Rho;

            for (int k=FStart[2]; k<FStart[2]+2*CRange[2]; k++)
            for (int j=FStart[1]; j<FStart[1]+2*CRange[1]; j++)
            for (int i=FStart[0]; i<FStart[0]+2*CRange[0]; i++)
            {
               ID  = (long)k*dkk + j*djj + i;

               Phase = FData_Real[ID];
               Rho   = FData_Dens[ID];

//             be careful about the negative density introduced from the round-off errors
               if ( Rho < (real)0.0 )
               {
                  FData_Dens[ID] = (real)0.0;
                  Rho            = (real)0.0;
               }

               Amp            = SQRT( Rho );
               FData_Real[ID] = Amp*COS( Phase );
               FData_Imag[ID] = Amp*SIN( Phase );
            } // i,j,k


//          interpolate passive scalars
            for (int v=NCOMP_FLUID; v<NCOMP_TOTAL; v++)
            Interpolate( CData+v*CUBE(Size), Size3, CStart, CRange, FData+v*CUBE(Size), Size3, FStart, 1,
                         IntScheme, PhaseUnwrapping_No, Monotonicity[v], Int_MonoCoeff );


//          interpolate potential
            if ( OutputPot )
            Interpolate( CData+PotIdx*CUBE(Size), Size3, CStart, CRange, FData+PotIdx*CUBE(Size), Size3, FStart, 1,
                         IntScheme, PhaseUnwrapping_No, EnsureMonotonicity_No, Int_MonoCoeff );


//          interpolate particle density
            if ( OutputParDens  )
            Interpolate( CData+ParDensIdx*CUBE(Size), Size3, CStart, CRange, FData+ParDensIdx*CUBE(Size), Size3, FStart, 1,
                         IntScheme, PhaseUnwrapping_No, EnsureMonotonicity_Yes, Int_MonoCoeff );

         } // if ( ELBDM_IntPhase )

         else // if ( ELBDM_IntPhase ) ... else ...
#        endif // #if ( MODEL == ELBDM )
         {
            for (int v=0; v<NLoad; v++)
               Interpolate( CData+v*CUBE(Size), Size3, CStart, CRange, FData+v*CUBE(Size), Size3, FStart, 1,
                            IntScheme, PhaseUnwrapping_No, Monotonicity[v], Int_MonoCoeff );
         }
      } // else if ( SibPID == -1 ) ...



//    (3) if the targeted sibling patch lies outside the simulation domain --> apply the specified B.C.
      else if ( SibPID <= SIB_OFFSET_NONPERIODIC )
      {
         for (int d=0; d<3; d++)
         {
            BC_Idx_Start[d] = TABLE_01( sib, 'x'+d, 0, Buffer, Buffer+PATCH_SIZE );
            BC_Idx_End  [d] = TABLE_01( sib, 'x'+d, Buffer, PATCH_SIZE, Buffer ) + BC_Idx_Start[d] - 1;
         }

         BC_Sibling = SIB_OFFSET_NONPERIODIC - SibPID;

         switch ( ExtBC )
         {
            case 1:
               Hydro_BoundaryCondition_Outflow( FData, BC_Face[BC_Sibling], NLoad, Buffer,
                                                Size, Size, Size, BC_Idx_Start, BC_Idx_End );
            break;

            default:
               Aux_Error( ERROR_INFO, "unsupported ExtBC (%d) !!\n", ExtBC );

         } // switch ( FluBC[ BC_Face[BC_Sibling] ] )
      } // else if ( SibPID <= SIB_OFFSET_NONPERIODIC )

      else
         Aux_Error( ERROR_INFO, "SibPID == %d (PID %d, Sib %d) !!\n", SibPID, PID, sib );

   } // for (int sib=0; sib<26; sib++)


// free memory
#  if ( MODEL == ELBDM )
   if ( CData_Phase != NULL )    delete [] CData_Phase;
#  endif

} // FUNCTION : PreparePatch




//-------------------------------------------------------------------------------------------------------
// Function    :  StoreData
// Description :  Store data in the array "Out"
//
// Note        :  Projection is also performed in this function
//
// Parameter   :  lv       : Refinement level of the input patch
//                PID      : Pathc index of the input patch
//                FData    : Array storing the data to be outputted
//                Buffer   : Size of buffer
//                Out      : Array to store the results
//-------------------------------------------------------------------------------------------------------
void StoreData( const int lv, const int PID, real FData[], const int Buffer, real *Out )
{

<<<<<<< HEAD
   const long Size1v    = (long)Idx_MySize[0]*Idx_MySize[1]*Idx_MySize[2]; // total array size of one component
=======
   const long Size1v    = (long)Idx_MySize[0]*Idx_MySize[1]*Idx_MySize[2];    // total array size of one component
>>>>>>> 05938d27
   const int  PatchSize = PATCH_SIZE*( 1<<(TargetLevel-lv) );
   const int  FSize     = PatchSize + 2*Buffer;
   const int  Corner[3] = { amr.patch[lv][PID]->corner[0]/amr.scale[TargetLevel],
                            amr.patch[lv][PID]->corner[1]/amr.scale[TargetLevel],
                            amr.patch[lv][PID]->corner[2]/amr.scale[TargetLevel]  };

   int    ijk_min[3], ijk_max[3], NSum_local, ProjDir, ii, jj, kk, Stride[3]={0,0,0};
   long   Jump, ID1, ID2;
   double SumData, NAve;


// calculate the index range
   for (int d=0; d<3; d++)
   {
      if ( Corner[d] < Idx_Start[d]+Idx_Size[d]  &&  Corner[d]+PatchSize > Idx_Start[d] )
      {
         ijk_min[d] = ( Idx_Start[d] > Corner[d] ) ? Idx_Start[d]-Corner[d]+Buffer : Buffer;
         ijk_max[d] = ( Idx_Start[d]+Idx_Size[d] >= Corner[d]+PatchSize ) ?
            Buffer+PatchSize-1 : Buffer+PatchSize-1-(Corner[d]+PatchSize-Idx_Start[d]-Idx_Size[d]);
      }

      else
         return;
   }


// projection
   if ( OutputXYZ == 4  ||  OutputXYZ == 5  ||  OutputXYZ == 6 )
   {
      ProjDir          = OutputXYZ - 4;
      NSum_local       = ijk_max[ProjDir] - ijk_min[ProjDir] + 1;
      ijk_max[ProjDir] = ijk_min[ProjDir];
      NAve             = (double)Idx_Size[ProjDir];
      Jump             = 1;

      for (int t=0; t<ProjDir; t++)    Jump *= FSize;

      for (int v=0; v<NOut; v++)
      for (int k=ijk_min[2]; k<=ijk_max[2]; k++)
      for (int j=ijk_min[1]; j<=ijk_max[1]; j++)
      for (int i=ijk_min[0]; i<=ijk_max[0]; i++)
      {
         SumData = 0.0;
         ID1     = (((long)v*FSize + k)*FSize + j)*FSize + i;

         for (int t=0; t<NSum_local; t++)    SumData += FData[ ID1 + (long)t*Jump ];

         FData[ID1] = SumData / NAve;
      }
   }


// store data in the OutputArray array
   switch ( OutputXYZ )
   {
      case 1 : case 4 :    Stride[0] = 0;    Stride[1] = 1;             Stride[2] = Idx_MySize[1];
                           break;

      case 2 : case 5 :    Stride[0] = 1;    Stride[1] = 0;             Stride[2] = Idx_MySize[0];
                           break;

      case 3 : case 6 :    Stride[0] = 1;    Stride[1] = Idx_MySize[0];  Stride[2] = 0;
                           break;

      case 7 :             Stride[0] = 1;    Stride[1] = Idx_MySize[0];  Stride[2] = Idx_MySize[1]*Idx_MySize[0];
                           break;
   }

   for (int v=0; v<NOut; v++)                   {
   for (int k=ijk_min[2]; k<=ijk_max[2]; k++)   {  kk  = k - Buffer + Corner[2] - Idx_MyStart[2];
   for (int j=ijk_min[1]; j<=ijk_max[1]; j++)   {  jj  = j - Buffer + Corner[1] - Idx_MyStart[1];
   for (int i=ijk_min[0]; i<=ijk_max[0]; i++)   {  ii  = i - Buffer + Corner[0] - Idx_MyStart[0];
                                                   ID1 = (((long)v*FSize + k)*FSize + j)*FSize + i;
<<<<<<< HEAD
                                                   ID2 = (long)v*Size1v + (long)kk*Stride[2] + jj*Stride[1] + ii*Stride[0];
=======
                                                   ID2 = (long)v*Size1v + (long)kk*Stride[2] + (long)jj*Stride[1] + (long)ii*Stride[0];
>>>>>>> 05938d27

      Out[ID2] += FData[ID1];

   }}}}

} // FUNCTION : StoreData



#if ( MODEL == HYDRO )
//-------------------------------------------------------------------------------------------------------
// Function    :  GetPres
// Description :  Evaluate pressure
//
// Parameter   :  FData    : Array to store the output data
//                FSize    : Width of the FData array
//                Buffer   : Size of buffer
//                NextIdx  : Index to store the evaluated results
//-------------------------------------------------------------------------------------------------------
void GetPres( real FData[], const int FSize, const int Buffer, const int NextIdx )
{

   const int  di       = 1;
   const int  dj       = FSize;
   const long dk       = FSize*FSize;
   const long dv       = FSize*FSize*FSize;
   const real Gamma_m1 = GAMMA - 1.0;

   const real *Dens = FData +       0*dv;
   const real *MomX = FData +       1*dv;
   const real *MomY = FData +       2*dv;
   const real *MomZ = FData +       3*dv;
   const real *Engy = FData +       4*dv;
         real *Out  = FData + NextIdx*dv;

   long Idx;


//###OPTIMIZATION : perform calculations only for cells lying on the targeted slice
   for (int k=Buffer; k<FSize-Buffer; k++)
   for (int j=Buffer; j<FSize-Buffer; j++)
   for (int i=Buffer; i<FSize-Buffer; i++)
   {
      Idx      = (long)k*dk + j*dj + i*di;
      Out[Idx] = (  Engy[Idx] - 0.5*( MomX[Idx]*MomX[Idx] + MomY[Idx]*MomY[Idx] + MomZ[Idx]*MomZ[Idx] )/Dens[Idx] )*Gamma_m1;
   }

} // FUNCTION : GetPres



//-------------------------------------------------------------------------------------------------------
// Function    :  GetTemp
// Description :  Evaluate temperature
//
// Parameter   :  FData    : Array to store the output data
//                FSize    : Width of the FData array
//                Buffer   : Size of buffer
//                NextIdx  : Index to store the evaluated results
//                Con2T    : Factor for converting pressure/density to temperature
//                           --> Temperature is defined as "Con2T*Pressure/Density"
//-------------------------------------------------------------------------------------------------------
void GetTemp( real FData[], const int FSize, const int Buffer, const int NextIdx, const real Con2T )
{

   const int  di       = 1;
   const int  dj       = FSize;
   const long dk       = FSize*FSize;
   const long dv       = FSize*FSize*FSize;
   const real Gamma_m1 = GAMMA - 1.0;

   const real *Dens = FData +       0*dv;
   const real *MomX = FData +       1*dv;
   const real *MomY = FData +       2*dv;
   const real *MomZ = FData +       3*dv;
   const real *Engy = FData +       4*dv;
         real *Out  = FData + NextIdx*dv;

   real Pres, Temp;
   long Idx;


//###OPTIMIZATION : perform calculations only for cells lying on the targeted slice
   for (int k=Buffer; k<FSize-Buffer; k++)
   for (int j=Buffer; j<FSize-Buffer; j++)
   for (int i=Buffer; i<FSize-Buffer; i++)
   {
      Idx      = (long)k*dk + j*dj + i*di;
      Pres     = (  Engy[Idx] - 0.5*( MomX[Idx]*MomX[Idx] + MomY[Idx]*MomY[Idx] + MomZ[Idx]*MomZ[Idx] )/Dens[Idx] )*Gamma_m1;
      Temp     = Con2T*Pres/Dens[Idx];
      Out[Idx] = Temp;
   }

} // FUNCTION : GetTemp



//-------------------------------------------------------------------------------------------------------
// Function    :  GetCurlVel
// Description :  Evaluate the curl( velocity ) == vorticity
//
// Parameter   :  FData    : Array to store the output data
//                FSize    : Width of the FData array
//                Buffer   : Size of buffer
//                NextIdx  : Index to store the evaluated results
//                dh       : Cell size
//                Com2Phy  : Convert peculiar velocity from comoving to physical coords. (in km/s)
//                           --> by multiplying 100/ScaleA
//-------------------------------------------------------------------------------------------------------
void GetCurlVel( real FData[], const int FSize, const int Buffer, const int NextIdx, const real dh,
                 const bool Com2Phy )
{

   const int  di    = 1;
   const int  dj    = FSize;
   const long dk    = FSize*FSize;
   const long dv    = FSize*FSize*FSize;
   const real Coeff = (Com2Phy) ? 0.5/dh*100.0/Time[0] : 0.5/dh;

   const real *Rho  = FData +           0*dv;
   const real *MomX = FData +           1*dv;
   const real *MomY = FData +           2*dv;
   const real *MomZ = FData +           3*dv;
         real *Wx   = FData + (NextIdx+0)*dv;
         real *Wy   = FData + (NextIdx+1)*dv;
         real *Wz   = FData + (NextIdx+2)*dv;

   real *Vx = new real [dv];
   real *Vy = new real [dv];
   real *Vz = new real [dv];

   real _Rho, PxVy, PxVz, PyVx, PyVz, PzVx, PzVy;
   long Idx;


// get velocity
   for (int t=0; t<dv; t++)
   {
      _Rho  = 1.0/Rho[t];
      Vx[t] = _Rho*MomX[t];
      Vy[t] = _Rho*MomY[t];
      Vz[t] = _Rho*MomZ[t];
   }


//###OPTIMIZATION : perform calculations only for cells lying on the targeted slice
   for (int k=Buffer; k<FSize-Buffer; k++)
   for (int j=Buffer; j<FSize-Buffer; j++)
   for (int i=Buffer; i<FSize-Buffer; i++)
   {
      Idx  = (long)k*dk + j*dj + i*di;
      PxVy = Vy[Idx+di] - Vy[Idx-di];
      PxVz = Vz[Idx+di] - Vz[Idx-di];
      PyVx = Vx[Idx+dj] - Vx[Idx-dj];
      PyVz = Vz[Idx+dj] - Vz[Idx-dj];
      PzVx = Vx[Idx+dk] - Vx[Idx-dk];
      PzVy = Vy[Idx+dk] - Vy[Idx-dk];

      Wx[Idx] = Coeff*( PyVz - PzVy );
      Wy[Idx] = Coeff*( PzVx - PxVz );
      Wz[Idx] = Coeff*( PxVy - PyVx );
   }


   delete [] Vx;
   delete [] Vy;
   delete [] Vz;

} // FUNCTION : GetCurlVel



//-------------------------------------------------------------------------------------------------------
// Function    :  GetDivVel
// Description :  Evaluate the divergence( velocity )
//
// Parameter   :  FData    : Array to store the output data
//                FSize    : Width of the FData array
//                Buffer   : Size of buffer
//                NextIdx  : Index to store the evaluated results
//                dh       : Cell size
//                Com2Phy  : Convert peculiar velocity from comoving to physical coords. (in km/s)
//                           --> by multiplying 100/ScaleA
//-------------------------------------------------------------------------------------------------------
void GetDivVel( real FData[], const int FSize, const int Buffer, const int NextIdx, const real dh,
                const bool Com2Phy )
{

   const int  di    = 1;
   const int  dj    = FSize;
   const long dk    = FSize*FSize;
   const long dv    = FSize*FSize*FSize;
   const real Coeff = (Com2Phy) ? 0.5/dh*100.0/Time[0] : 0.5/dh;

   const real *Rho  = FData +       0*dv;
   const real *MomX = FData +       1*dv;
   const real *MomY = FData +       2*dv;
   const real *MomZ = FData +       3*dv;
         real *Out  = FData + NextIdx*dv;

   real *Vx = new real [dv];
   real *Vy = new real [dv];
   real *Vz = new real [dv];

   real _Rho;
   long Idx;


// get velocity
   for (int t=0; t<dv; t++)
   {
      _Rho  = 1.0/Rho[t];
      Vx[t] = _Rho*MomX[t];
      Vy[t] = _Rho*MomY[t];
      Vz[t] = _Rho*MomZ[t];
   }


//###OPTIMIZATION : perform calculations only for cells lying on the targeted slice
   for (int k=Buffer; k<FSize-Buffer; k++)
   for (int j=Buffer; j<FSize-Buffer; j++)
   for (int i=Buffer; i<FSize-Buffer; i++)
   {
      Idx      = (long)k*dk + j*dj + i*di;
      Out[Idx] = Coeff*( ( Vz[Idx+dk] - Vz[Idx-dk] ) + ( Vy[Idx+dj] - Vy[Idx-dj] ) + ( Vx[Idx+di] - Vx[Idx-di] ) );
   }


   delete [] Vx;
   delete [] Vy;
   delete [] Vz;

} // FUNCTION : GetDivVel
#endif // #if ( MODEL == HYDRO )



#if ( MODEL == ELBDM )
//-------------------------------------------------------------------------------------------------------
// Function    :  GetELBDM_Vel
// Description :  Evaluate the velocity field in ELBDM
//
// Parameter   :  FData    : Array to store the output data
//                FSize    : Width of the FData array
//                Buffer   : Size of buffer
//                NextIdx  : Index to store the evaluated results
//                dh       : Cell size
//                Com2Phy  : Convert peculiar velocity from comoving to physical coords. (in km/s)
//                           --> by multiplying 100/ScaleA
//-------------------------------------------------------------------------------------------------------
void GetELBDM_Vel( real FData[], const int FSize, const int Buffer, const int NextIdx, const real dh,
                   const bool Com2Phy )
{

   const int   di   = 1;
   const int   dj   = FSize;
   const long  dk   = FSize*FSize;
   const long  dv   = FSize*FSize*FSize;
   const real _dh2  = 0.5/dh;
   const real _Eta  = 1.0/ELBDM_ETA;
   const real Coeff = (Com2Phy) ? _Eta*100.0/Time[0] : _Eta;

   const real *Dens = FData +        DENS*dv;
   const real *Real = FData +        REAL*dv;
   const real *Imag = FData +        IMAG*dv;
         real *Vx   = FData + (NextIdx+0)*dv;
         real *Vy   = FData + (NextIdx+1)*dv;
         real *Vz   = FData + (NextIdx+2)*dv;

   real GradR[3], GradI[3], _Dens;
   long Idx;


// evaluate the ELBDM velocity
//###OPTIMIZATION : perform calculations only for cells lying on the targeted slice
   for (int k=Buffer; k<FSize-Buffer; k++)
   for (int j=Buffer; j<FSize-Buffer; j++)
   for (int i=Buffer; i<FSize-Buffer; i++)
   {
      Idx  = (long)k*dk + j*dj + i*di;

      GradR[0] = _dh2*( Real[Idx+di] - Real[Idx-di] );
      GradI[0] = _dh2*( Imag[Idx+di] - Imag[Idx-di] );
      GradR[1] = _dh2*( Real[Idx+dj] - Real[Idx-dj] );
      GradI[1] = _dh2*( Imag[Idx+dj] - Imag[Idx-dj] );
      GradR[2] = _dh2*( Real[Idx+dk] - Real[Idx-dk] );
      GradI[2] = _dh2*( Imag[Idx+dk] - Imag[Idx-dk] );

      _Dens    = 1.0 / Dens[Idx];
      Vx[Idx] = Coeff*_Dens*( Real[Idx]*GradI[0] - Imag[Idx]*GradR[0] );
      Vy[Idx] = Coeff*_Dens*( Real[Idx]*GradI[1] - Imag[Idx]*GradR[1] );
      Vz[Idx] = Coeff*_Dens*( Real[Idx]*GradI[2] - Imag[Idx]*GradR[2] );
   }

} // FUNCTION : GetELBDM_Vel
#endif // #if ( MODEL == ELBDM )



//-------------------------------------------------------------------------------------------------------
// Function    :  Refine2TargetLevel
// Description :  Refine to the level "TargetLevel" patch by patch
//-------------------------------------------------------------------------------------------------------
void Refine2TargetLevel()
{

   if ( MyRank == 0 )   cout << "Refine2TargetLevel ... " << endl;


   const int  Buffer         = BufSize;
   const int  CStart[3]      = { Buffer/2, Buffer/2, Buffer/2 };
   const int  FStart[3]      = { 0, 0, 0 };
#  if ( MODEL != ELBDM )
   const bool ELBDM_IntPhase = false;
#  endif

   int   FaPID, NextIdx, CSize3[3], CRange[3], FSize3[3];
   long  CSize, FSize;
   real *CData = NULL, *FData = NULL;

#  ifdef OPENMP
   const long OutSize = (long)NOut*Idx_MySize[0]*Idx_MySize[1]*Idx_MySize[2];
   real **OutputArray_OMP = NULL;
   int TID;

   if ( OutputXYZ == 4  ||  OutputXYZ == 5  ||  OutputXYZ == 6 )
   {
      OutputArray_OMP = new real* [OMP_NThread];

      for (int t=0; t<OMP_NThread; t++)
      {
         OutputArray_OMP[t] = new real [OutSize];

         for (long i=0; i<OutSize; i++)   OutputArray_OMP[t][i] = 0.0;
      }
   }
#  endif // #ifdef OPENMP


// determine the array indices for outputting potential and particle densities
   int PotIdx, ParDensIdx;

   NextIdx    = NCOMP_TOTAL;
   PotIdx     = -1;
   ParDensIdx = -1;

   if ( OutputPot     )    PotIdx     = NextIdx ++;
   if ( OutputParDens )    ParDensIdx = NextIdx ++;


// determine the priority of different boundary faces (z>y>x) to set the corner cells properly for the non-periodic B.C.
   int BC_Face[26], BC_Face_tmp[3];

   for (int s=0; s<26; s++)
   {
      BC_Face_tmp[0] = TABLE_01( s, 'x', 0, -1, 1 );
      BC_Face_tmp[1] = TABLE_01( s, 'y', 2, -1, 3 );
      BC_Face_tmp[2] = TABLE_01( s, 'z', 4, -1, 5 );

//    z > y > x
      if      ( BC_Face_tmp[2] != -1 )   BC_Face[s] = BC_Face_tmp[2];
      else if ( BC_Face_tmp[1] != -1 )   BC_Face[s] = BC_Face_tmp[1];
      else if ( BC_Face_tmp[0] != -1 )   BC_Face[s] = BC_Face_tmp[0];
   }


// determine which variable needs to be monotonic
   const bool PhaseUnwrapping_Yes    = true;
   const bool PhaseUnwrapping_No     = false;
   const bool EnsureMonotonicity_Yes = true;
   const bool EnsureMonotonicity_No  = false;

   bool Monotonicity[NLoad];

   for (int v=0; v<NLoad; v++)
   {
//    we now apply monotonic interpolation to ALL fluid variables (which helps alleviate the issue of negative density/pressure)
#     if ( MODEL == HYDRO )
      /*
      if ( v == DENS  ||  v == ENGY  ||  v == ParDensIdx )  Monotonicity[v] = EnsureMonotonicity_Yes;
      else                                                  Monotonicity[v] = EnsureMonotonicity_No;
      */
                                                            Monotonicity[v] = EnsureMonotonicity_Yes;

#     elif ( MODEL == MHD )
#     warning : WAIT MHD !!!

#     elif ( MODEL == ELBDM )
      if ( v == DENS  ||  v == ParDensIdx  ||  ( v >= NCOMP_FLUID && v < NCOMP_TOTAL )  )
                                                            Monotonicity[v] = EnsureMonotonicity_Yes;
      else
                                                            Monotonicity[v] = EnsureMonotonicity_No;

#     else
                                                            Monotonicity[v] = EnsureMonotonicity_No;
#     warning : WARNING : DO YOU WANT TO ENSURE THE POSITIVITY OF INTERPOLATION ??
#     endif // MODEL
   }


// loop over all levels
   for (int lv=0; lv<=TargetLevel; lv++)
   {
      if ( MyRank == 0 )   cout << "  Level = " << lv << " ... " << flush;

#     pragma omp parallel private( FaPID, FSize, CSize, NextIdx, CData, FData, CSize3, CRange, FSize3, TID )
      {
#        ifdef OPENMP
         TID = omp_get_thread_num();
#        endif

#        pragma omp for
         for (int PID=0; PID<NPatchComma[lv][1]; PID++)
         {
//          find the target patches
            if (  ( amr.patch[lv][PID]->son == -1 || lv == TargetLevel )  &&
                  WithinCandidateBox( amr.patch[lv][PID]->corner, PATCH_SIZE*amr.scale[lv], 0 )  )
            {
//             allocate memory
               CSize = PATCH_SIZE + 2*Buffer;
               FSize = PATCH_SIZE + 2*Buffer;
               CData = new real [ (long)NOut*CUBE(CSize) ];
               FData = new real [ (long)NOut*CUBE(FSize) ];


//###OPTIMIZATION : prepare the coarse-grid data "only once" for all son patches
//             prepare the coarse-grid data (level = lv-1)
               if ( lv != 0 )
               {
                  FaPID = amr.patch[lv][PID]->father;

                  PreparePatch( lv-1, FaPID, Buffer, CData, NULL, BC_Face );
               }


//             prepare the fine-grid data (level = lv)
               PreparePatch( lv, PID, Buffer, FData, CData, BC_Face );


//             perform interpolation to reach the TagetLevel resolution
               for (int FineLv=lv+1; FineLv<=TargetLevel; FineLv++)
               {
//                reset and reallocate CData and FData pointers
                  delete [] CData;
                  CSize = FSize;
                  CData = FData;
                  FSize = ( FSize - 2*Buffer )*2 + 2*Buffer;
                  FData = new real [ (long)NOut*CUBE(FSize) ];

//                interpolate from CData (level = FineLv-1) to FData (level = FineLv)
                  for (int d=0; d<3; d++)
                  {
                     CSize3[d] = CSize;
                     CRange[d] = CSize - Buffer;
                     FSize3[d] = FSize;
                  }

#                 if ( MODEL == ELBDM )
                  if ( ELBDM_IntPhase )
                  {
                     real *const CData_Dens = CData + DENS*CUBE(CSize);
                     real *const CData_Real = CData + REAL*CUBE(CSize);
                     real *const CData_Imag = CData + IMAG*CUBE(CSize);
                     real *const FData_Dens = FData + DENS*CUBE(FSize);
                     real *const FData_Real = FData + REAL*CUBE(FSize);
                     real *const FData_Imag = FData + IMAG*CUBE(FSize);

//                   get the wrapped phase (store in the REAL component)
                     for (long t=0; t<CUBE(CSize); t++)  CData_Real[t] = ATAN2( CData_Imag[t], CData_Real[t] );

//                   interpolate density
                     Interpolate( CData_Dens, CSize3, CStart, CRange, FData_Dens, FSize3, FStart, 1, IntScheme,
                                  PhaseUnwrapping_No, EnsureMonotonicity_Yes, Int_MonoCoeff );

//                   interpolate phase
                     Interpolate( CData_Real, CSize3, CStart, CRange, FData_Real, FSize3, FStart, 1, IntScheme,
                                  PhaseUnwrapping_Yes, EnsureMonotonicity_No, Int_MonoCoeff );

//                   retrieve real and imaginary parts
                     real Amp, Phase, Rho;

                     for (long t=0; t<CUBE(FSize); t++)
                     {
                        Phase = FData_Real[t];
                        Rho   = FData_Dens[t];

//                      be careful about the negative density introduced from the round-off errors
                        if ( Rho < (real)0.0 )
                        {
                           FData_Dens[t] = (real)0.0;
                           Rho           = (real)0.0;
                        }

                        Amp           = SQRT( Rho );
                        FData_Real[t] = Amp*COS( Phase );
                        FData_Imag[t] = Amp*SIN( Phase );
                     } // for (int t=0; t<CUBE(FSize); t++)

//                   interpolate passive scalars
                     for (int v=NCOMP_FLUID; v<NCOMP_TOTAL; v++)
                     Interpolate( CData+v*CUBE(CSize), CSize3, CStart, CRange, FData+v*CUBE(FSize),
                                  FSize3, FStart, 1, IntScheme, PhaseUnwrapping_No, Monotonicity[v], Int_MonoCoeff );
//                   interpolate potential
                     if ( OutputPot )
                     Interpolate( CData+PotIdx*CUBE(CSize), CSize3, CStart, CRange, FData+PotIdx*CUBE(FSize),
                                  FSize3, FStart, 1, IntScheme, PhaseUnwrapping_No, EnsureMonotonicity_No, Int_MonoCoeff );

//                   interpolate potential
                     if ( OutputParDens )
                     Interpolate( CData+ParDensIdx*CUBE(CSize), CSize3, CStart, CRange, FData+ParDensIdx*CUBE(FSize),
                                  FSize3, FStart, 1, IntScheme, PhaseUnwrapping_No, EnsureMonotonicity_Yes, Int_MonoCoeff );

                  } // if ( ELBDM_IntPhase )

                  else // if ( ELBDM_IntPhase ) ... else ...
#                 endif // #if ( MODEL == ELBDM )
                  {
                     for (int v=0; v<NLoad; v++)
                        Interpolate( CData+v*CUBE(CSize), CSize3, CStart, CRange, FData+v*CUBE(FSize), FSize3, FStart, 1,
                                     IntScheme, PhaseUnwrapping_No, Monotonicity[v], Int_MonoCoeff );
                  }
               } // for (int FineLv=lv+1; FineLv<=TargetLevel; FineLv++)


               NextIdx = NLoad;

#              if ( MODEL == HYDRO )
//             calculate pressure
               if ( OutputPres )
               {
                  GetPres( FData, FSize, Buffer, NextIdx );
                  NextIdx ++;
               }


//             calculate temperature
               if ( OutputTemp )
               {
                  GetTemp( FData, FSize, Buffer, NextIdx, Convert2Temp );
                  NextIdx ++;
               }


//             calculate divergence(vel)
               if ( OutputDivVel )
               {
                  GetDivVel( FData, FSize, Buffer, NextIdx, amr.dh[TargetLevel], ConvertCom2PhyV );
                  NextIdx ++;
               }


//             calculate curl(vel)
               if ( OutputCurlVel )
               {
                  GetCurlVel( FData, FSize, Buffer, NextIdx, amr.dh[TargetLevel], ConvertCom2PhyV );
                  NextIdx += 3;
               }
#              endif


#              if ( MODEL == ELBDM )
//             calculate ELBDM velocity field
               if ( OutputELBDM_Vel )
               {
                  GetELBDM_Vel( FData, FSize, Buffer, NextIdx, amr.dh[TargetLevel], ConvertCom2PhyV );
                  NextIdx += 3;
               }
#              endif


//             store the final result
#              ifdef OPENMP
               if ( OutputXYZ == 4  ||  OutputXYZ == 5  ||  OutputXYZ == 6 )
               StoreData( lv, PID, FData, Buffer, OutputArray_OMP[TID] );
               else
               StoreData( lv, PID, FData, Buffer, OutputArray );

#              else
               StoreData( lv, PID, FData, Buffer, OutputArray );
#              endif


//             free memory
               delete [] CData;
               delete [] FData;
               CData = NULL;
               FData = NULL;

            } // if ( amr.patch[lv][PID]->son == -1 ) ...
         } // for (int PID=0; PID<NPatchComma[lv][1]; PID++)
      } // OpenMP parallel region

      MPI_Barrier( MPI_COMM_WORLD );
      if ( MyRank == 0 )   cout << "done" << endl;

   } // for (int lv=0; lv<=TargetLevel; lv++)


#  ifdef OPENMP
   if ( OutputXYZ == 4  ||  OutputXYZ == 5  ||  OutputXYZ == 6 )
   {
      for (int t=0; t<OMP_NThread; t++)
      {
<<<<<<< HEAD
         for (long i=0; i<OutSize; i++)    OutputArray[i] += OutputArray_OMP[t][i];
=======
         for (long i=0; i<OutSize; i++)   OutputArray[i] += OutputArray_OMP[t][i];
>>>>>>> 05938d27

         delete [] OutputArray_OMP[t];
      }

      delete [] OutputArray_OMP;
   }
#  endif // #ifdef OPENMP


   if ( MyRank == 0 )   cout << "Refine2TargetLevel ... done" << endl;

} // FUNCTION : Refine2TargetLevel



//-------------------------------------------------------------------------------------------------------
// Function    :  AllocateOutputArray
// Description :  Allocate memory for the array "OutputArray"
//-------------------------------------------------------------------------------------------------------
void AllocateOutputArray()
{

   const long Size = (long)NOut*Idx_MySize[0]*Idx_MySize[1]*Idx_MySize[2];

   OutputArray = new real [Size];

// initialize it as zero (necessary for the projection operation)
   for (long t=0; t<Size; t++)    OutputArray[t] = 0.0;

} // FUNCTION : AllocateOutputArray



#ifndef SERIAL
//-------------------------------------------------------------------------------------------------------
// Function    :  SumOverRanks
// Description :  When doing projection, this function will collect the projection results from different ranks
//-------------------------------------------------------------------------------------------------------
void SumOverRanks()
{

   if ( MyRank == 0 )   cout << "SumOverRanks ... " << flush;


   const long Size = (long)NOut*Idx_MySize[0]*Idx_MySize[1]*Idx_MySize[2];

   int  RecvRank=0, NSend=0;
   int  *SendRank=NULL;
   real *RecvBuffer=NULL;

   switch ( OutputXYZ )
   {
      case 4:     NSend    = NGPU_X[0]-1;
                  RecvRank = MyRank_X[2]*NGPU_X[1]*NGPU_X[0] + MyRank_X[1]*NGPU_X[0];
                  SendRank = new int [NSend];

                  for (int ID=0; ID<NSend; ID++)
                     SendRank[ID] = MyRank_X[2]*NGPU_X[1]*NGPU_X[0] + MyRank_X[1]*NGPU_X[0] + (ID+1);

                  break;

      case 5:     NSend    = NGPU_X[1]-1;
                  RecvRank = MyRank_X[2]*NGPU_X[1]*NGPU_X[0] + MyRank_X[0];
                  SendRank = new int [NSend];

                  for (int ID=0; ID<NSend; ID++)
                     SendRank[ID] = MyRank_X[2]*NGPU_X[1]*NGPU_X[0] + (ID+1)*NGPU_X[0] + MyRank_X[0];

                  break;

      case 6:     NSend    = NGPU_X[2]-1;
                  RecvRank = MyRank_X[1]*NGPU_X[0] + MyRank_X[0];
                  SendRank = new int [NSend];

                  for (int ID=0; ID<NSend; ID++)
                     SendRank[ID] = (ID+1)*NGPU_X[1]*NGPU_X[0] + MyRank_X[1]*NGPU_X[0] + MyRank_X[0];

                  break;

      default :
                  cerr << "ERROR : incorrect OutputXYZ in the function \"SumOverRanks\" !!" << endl;
                  MPI_Exit();
   }


   RecvBuffer = new real [Size];


   for (int SendID=0; SendID<NSend; SendID++)
   {
      if ( MyRank == RecvRank )
      {
#        ifdef FLOAT8
         MPI_Recv( RecvBuffer, Size, MPI_DOUBLE, SendRank[SendID], 0, MPI_COMM_WORLD, MPI_STATUS_IGNORE );
#        else
         MPI_Recv( RecvBuffer, Size, MPI_FLOAT,  SendRank[SendID], 0, MPI_COMM_WORLD, MPI_STATUS_IGNORE );
#        endif

         for (long t=0; t<Size; t++)  OutputArray[t] += RecvBuffer[t];
      }

      else if ( MyRank == SendRank[SendID] )
      {
#        ifdef FLOAT8
         MPI_Send( OutputArray, Size, MPI_DOUBLE, RecvRank, 0, MPI_COMM_WORLD );
#        else
         MPI_Send( OutputArray, Size, MPI_FLOAT,  RecvRank, 0, MPI_COMM_WORLD );
#        endif
      }

      MPI_Barrier( MPI_COMM_WORLD );
   }


   delete [] SendRank;
   delete [] RecvBuffer;


   if ( MyRank == 0 )   cout << "done" << endl;

} // FUNCTION : SumOverRanks
#endif // #ifndef SERIAL



//-------------------------------------------------------------------------------------------------------
// Function    :  LoadTree
// Description :  Load the octree structure and verify it is consistent with the data file
//-------------------------------------------------------------------------------------------------------
void LoadTree()
{

   if ( MyRank == 0 )   Aux_Message( stdout, "%s ...\n", __FUNCTION__ );


// 1. load the tree
   for (int TargetRank=0; TargetRank<NGPU; TargetRank++)
   {
      if ( MyRank == 0 )   Aux_Message( stdout, "   MPI_Rank %3d ... ", TargetRank );

      if ( MyRank == TargetRank )
      {
         int     nlv, data_id, nblock_tot;
         long    step;
         double  time, box_size[3];
         int    *nblock = NULL;
         double *dh     = NULL;

         FILE *FileTree = fopen( FileName_Tree, "rb" );

         if ( FileTree == NULL )    Aux_Error( ERROR_INFO, "the input tree file \"%s\" does not exist !!\n", FileName_Tree );

         fread( &nlv,        sizeof(int),    1,   FileTree );
         fread( &data_id,    sizeof(int),    1,   FileTree );
         fread( &nblock_tot, sizeof(int),    1,   FileTree );
         fread( &step,       sizeof(long),   1,   FileTree );
         fread( &time,       sizeof(double), 1,   FileTree );
         fread(  box_size,   sizeof(double), 3,   FileTree );

         nblock = new int    [nlv];
         dh     = new double [nlv];
         fread(  nblock,     sizeof(int),    nlv, FileTree );
         fread(  dh,         sizeof(double), nlv, FileTree );

         tree = new tree_t( nlv, data_id, time, step, nblock, dh, box_size );

         fread( tree->block[0], sizeof(block_t), tree->nblock_tot, FileTree );

         fclose( FileTree );

         delete [] nblock;
         delete [] dh;
      } // if ( MyRank == TargetRank )

      MPI_Barrier( MPI_COMM_WORLD );

      if ( MyRank == 0 )   Aux_Message( stdout, "done\n" );
   } // for (int TargetRank=0; TargetRank<NGPU; TargetRank++)


// 2. verify the loaded tree is consistent with the data file
   if ( MyRank == 0 )
   {
      FILE *FileGAMER = fopen( FileName_In, "rb" );

      if ( FileGAMER == NULL )   Aux_Error( ERROR_INFO, "the input data file \"%s\" does not exist !!\n", FileName_In );

      const int Offset_Float8 = 256 + 5*sizeof(int) + 9*sizeof(bool);
      const int Offset_NLv    = Offset_Float8 + 1*sizeof(int) + 6*sizeof(bool);
      long    FormatVersion, HeaderSize, CheckCode_Ref, Step, CheckCode;
      int     NLv, DataID;
      bool    Float8;
      double *Time   = NULL;
      int    *NBlock = NULL;

//    load
      fread( &FormatVersion, sizeof(long),     1, FileGAMER );
      fread( &HeaderSize,    sizeof(long),     1, FileGAMER );
      fread( &CheckCode_Ref, sizeof(long),     1, FileGAMER );

      fseek( FileGAMER, Offset_Float8, SEEK_SET );
      fread( &Float8,        sizeof(bool),     1, FileGAMER );

      fseek( FileGAMER, Offset_NLv,    SEEK_SET );
      fread( &NLv,           sizeof(int),      1, FileGAMER );

      fseek( FileGAMER, HeaderSize,    SEEK_SET );
      fread( &CheckCode,     sizeof(long),     1, FileGAMER );

      Time   = new double [NLv];
      NBlock = new int    [NLv];

      fread( &DataID,        sizeof(int),      1, FileGAMER );
      fread( Time,           sizeof(double), NLv, FileGAMER );
      fread( &Step,          sizeof(long),     1, FileGAMER );
      fread( NBlock,         sizeof(int),    NLv, FileGAMER );

//    check
      fprintf( stdout, "   File format = %ld\n", FormatVersion );

      if ( FormatVersion < 1200 )
      {
         fprintf( stderr, "ERROR : unsupported data format version (only support version >= 1200) !!\n" );
         exit( 1 ) ;
      }

      if ( CheckCode != CheckCode_Ref )
      {
         fprintf( stderr, "ERROR : incorrect check code in the data file (input %ld <-> expeect %ld) !!\n",
                  CheckCode, CheckCode_Ref );
         exit( 1 );
      }

#     ifdef FLOAT8
      if ( !Float8 )
      {
         fprintf( stderr, "ERROR : %s : data file (%s) != runtime (%s) !!\n", "FLOAT8", "OFF", "ON" );
         exit( 1 ) ;
      }
#     else
      if (  Float8 )
      {
         fprintf( stderr, "ERROR : %s : data file (%s) != runtime (%s) !!\n", "FLOAT8", "ON", "OFF" );
         exit( 1 ) ;
      }
#     endif

      if ( NLv != tree->nlv )
      {
         fprintf( stderr, "ERROR : inconsistent \"%s\" (data: %d <-> tree: %d) !!\n",
                  "NLv", NLv, tree->nlv );
         exit( 1 );
      }

      if ( DataID != tree->data_id )
      {
         fprintf( stderr, "ERROR : inconsistent \"%s\" (data: %d <-> tree: %d) !!\n",
                  "DataID", DataID, tree->data_id );
         exit( 1 );
      }

      if ( Time[0] != tree->time )
      {
         fprintf( stderr, "ERROR : inconsistent \"%s\" (data: %13.7e <-> tree: %13.7e) !!\n",
                  "Time", Time[0], tree->time );
         exit( 1 );
      }

      if ( Step != tree->step )
      {
         fprintf( stderr, "ERROR : inconsistent \"%s\" (data: %ld <-> tree: %ld) !!\n",
                  "Step", Step, tree->step );
         exit( 1 );
      }

      for (int lv=0; lv<NLv; lv++)
      {
         if ( NBlock[lv] != tree->nblock[lv] )
         {
            fprintf( stderr, "ERROR : inconsistent \"%s\" at level %d (data: %d <-> tree: %d) !!\n",
                     "NBlock", lv, NBlock[lv], tree->nblock[lv] );
            exit( 1 );
         }
      }

      fclose( FileGAMER );

      delete [] Time;
      delete [] NBlock;

      Aux_Message( stdout, "   Check ... passed\n" );
   } // if ( MyRank == 0 )

   MPI_Barrier( MPI_COMM_WORLD );


   if ( MyRank == 0 )   Aux_Message( stdout, "%s ... done\n", __FUNCTION__ );

} // FUNCTION : LoadTree



//-------------------------------------------------------------------------------------------------------
// Function    :  main
// Description :
//-------------------------------------------------------------------------------------------------------
int main( int argc, char ** argv )
{

   Init_MPI( &argc, &argv );

   ReadOption( argc, argv );

   if ( UseTree )    LoadTree();

   LoadData();

   if ( MyRank == 0 )   TakeNote( argc, argv );

   AllocateOutputArray();

   Refine2TargetLevel();

#  ifndef SERIAL
   if ( OutputXYZ == 4  ||  OutputXYZ == 5  ||  OutputXYZ == 6 )     SumOverRanks();
#  endif

   End_MemFree();

   Output();

   delete [] OutputArray;

   MPI_Finalize();

   if ( MyRank == 0 )   cout << "Program terminated successfully" << endl << endl;

   return 0;

} // FUNCTION : main

<|MERGE_RESOLUTION|>--- conflicted
+++ resolved
@@ -2107,11 +2107,7 @@
 void StoreData( const int lv, const int PID, real FData[], const int Buffer, real *Out )
 {
 
-<<<<<<< HEAD
-   const long Size1v    = (long)Idx_MySize[0]*Idx_MySize[1]*Idx_MySize[2]; // total array size of one component
-=======
    const long Size1v    = (long)Idx_MySize[0]*Idx_MySize[1]*Idx_MySize[2];    // total array size of one component
->>>>>>> 05938d27
    const int  PatchSize = PATCH_SIZE*( 1<<(TargetLevel-lv) );
    const int  FSize     = PatchSize + 2*Buffer;
    const int  Corner[3] = { amr.patch[lv][PID]->corner[0]/amr.scale[TargetLevel],
@@ -2185,11 +2181,7 @@
    for (int j=ijk_min[1]; j<=ijk_max[1]; j++)   {  jj  = j - Buffer + Corner[1] - Idx_MyStart[1];
    for (int i=ijk_min[0]; i<=ijk_max[0]; i++)   {  ii  = i - Buffer + Corner[0] - Idx_MyStart[0];
                                                    ID1 = (((long)v*FSize + k)*FSize + j)*FSize + i;
-<<<<<<< HEAD
-                                                   ID2 = (long)v*Size1v + (long)kk*Stride[2] + jj*Stride[1] + ii*Stride[0];
-=======
                                                    ID2 = (long)v*Size1v + (long)kk*Stride[2] + (long)jj*Stride[1] + (long)ii*Stride[0];
->>>>>>> 05938d27
 
       Out[ID2] += FData[ID1];
 
@@ -2793,11 +2785,7 @@
    {
       for (int t=0; t<OMP_NThread; t++)
       {
-<<<<<<< HEAD
-         for (long i=0; i<OutSize; i++)    OutputArray[i] += OutputArray_OMP[t][i];
-=======
          for (long i=0; i<OutSize; i++)   OutputArray[i] += OutputArray_OMP[t][i];
->>>>>>> 05938d27
 
          delete [] OutputArray_OMP[t];
       }
