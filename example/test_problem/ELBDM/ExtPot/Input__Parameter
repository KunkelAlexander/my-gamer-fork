

# =================================================================================================================
# NOTE:
# 1. Comment symbol: #
# 2. [*]: defaults
# 3. Parameters set to "auto" (usually by setting to a negative value) do not have deterministic default values
#    and will be set according to the adopted compilation options and/or other runtime parameters
# 4. To add new parameters, please edit "Init/Init_Load_Parameter.cpp"
# 5. All dimensional variables should be set consistently with the code units (set by UNIT_L/M/T/V/D) unless
#    otherwise specified (e.g., SF_CREATE_STAR_MIN_GAS_DENS & SF_CREATE_STAR_MIN_STAR_MASS)
# 6. For boolean options: 0/1 -> off/on
# =================================================================================================================


# simulation scale
BOX_SIZE                      1.0         # box size along the longest side (in Mpc/h if COMOVING is adopted)
NX0_TOT_X                     64          # number of base-level cells along x
NX0_TOT_Y                     64          # number of base-level cells along y
NX0_TOT_Z                     64          # number of base-level cells along z
OMP_NTHREAD                  -1           # number of OpenMP threads (<=0=auto -> omp_get_max_threads) [-1] ##OPENMP ONLY##
END_T                        -1.0         # end physical time (<0=auto -> must be set by test problems or restart) [-1.0]
END_STEP                     -1           # end step (<0=auto -> must be set by test problems or restart) [-1]


# test problems
TESTPROB_ID                   1000        # test problem ID [0]
                                          #    0: none
                                          #    1: HYDRO blast wave
                                          #    2: HYDRO acoustic wave
                                          #    3: HYDRO Bondi accretion (+GRAVITY)
                                          # 1000: ELBDM external potential (+GRAVITY)


# boundary conditions
OPT__BC_FLU_XM                4           # fluid boundary condition at the -x face: (1=periodic, 2=outflow, 3=reflecting, 4=user)
OPT__BC_FLU_XP                4           # fluid boundary condition at the +x face: (1=periodic, 2=outflow, 3=reflecting, 4=user)
OPT__BC_FLU_YM                4           # fluid boundary condition at the -y face: (1=periodic, 2=outflow, 3=reflecting, 4=user)
OPT__BC_FLU_YP                4           # fluid boundary condition at the +y face: (1=periodic, 2=outflow, 3=reflecting, 4=user)
OPT__BC_FLU_ZM                4           # fluid boundary condition at the -z face: (1=periodic, 2=outflow, 3=reflecting, 4=user)
OPT__BC_FLU_ZP                4           # fluid boundary condition at the +z face: (1=periodic, 2=outflow, 3=reflecting, 4=user)
OPT__BC_POT                   2           # gravity boundary condition: (1=periodic, 2=isolated)


# time-step
DT__MAX                      -1.0         # dt criterion: maximum allowed dt (<0=off) [-1.0]
DT__FLUID                    -1.0         # dt criterion: fluid solver CFL factor (<0=auto) [-1.0]
DT__FLUID_INIT               -1.0         # dt criterion: DT__FLUID at the first step (<0=auto) [-1.0]
DT__GRAVITY                  -1.0         # dt criterion: gravity solver safety factor (<0=auto) [-1.0]
DT__PHASE                     0.0         # dt criterion: phase rotation safety factor (0=off) [0.0] ##ELBDM ONLY##
DT__SYNC_PARENT_LV            0.1         # dt criterion: allow dt to adjust by (1.0+DT__SYNC_PARENT) in order to synchronize
                                          #               with the parent level (for OPT__DT_LEVEL==3 only) [0.1]
DT__SYNC_CHILDREN_LV          0.1         # dt criterion: allow dt to adjust by (1.0-DT__SYNC_CHILDREN) in order to synchronize
                                          #               with the children level (for OPT__DT_LEVEL==3 only; 0=off) [0.1]
OPT__DT_USER                  0           # dt criterion: user-defined -> edit "Mis_GetTimeStep_UserCriteria.cpp" [0]
OPT__DT_LEVEL                 3           # dt at different AMR levels (1=shared, 2=differ by two, 3=flexible) [3]
OPT__RECORD_DT                1           # record info of the dt determination [1]
AUTO_REDUCE_DT                1           # reduce dt automatically when the program fails (for OPT__DT_LEVEL==3 only) [1]
AUTO_REDUCE_DT_FACTOR         0.8         # reduce dt by a factor of AUTO_REDUCE_DT_FACTOR when the program fails [0.8]
AUTO_REDUCE_DT_FACTOR_MIN     0.1         # minimum allowed AUTO_REDUCE_DT_FACTOR after consecutive failures [0.1]


# grid refinement (examples of Input__Flag_XXX tables are put at "example/input/")
REGRID_COUNT                  4           # refine every REGRID_COUNT sub-step [4]
FLAG_BUFFER_SIZE              8           # number of buffer cells for the flag operation (0~PATCH_SIZE) [PATCH_SIZE]
MAX_LEVEL                     2           # maximum refinement level (0~NLEVEL-1) [NLEVEL-1]
OPT__FLAG_RHO                 1           # flag: density (Input__Flag_Rho) [0]
OPT__FLAG_RHO_GRADIENT        0           # flag: density gradient (Input__Flag_RhoGradient) [0]
OPT__FLAG_ENGY_DENSITY        0           # flag: energy density (Input_Flag_EngyDensity) [0] ##ELBDM ONLY##
OPT__FLAG_LOHNER_DENS         0           # flag: Lohner for mass density   (Input__Flag_Lohner) [0] ##BOTH HYDRO AND ELBDM##
OPT__FLAG_LOHNER_FORM         2           # form of Lohner: (1=FLASH-1, 2=FLASH-2, 3=form-invariant-1, 4=form-invariant-2) [2]
OPT__FLAG_USER                0           # flag: user-defined (Input__Flag_User) -> edit "Flag_User.cpp" [0]
OPT__FLAG_REGION              0           # flag: specify the regions **allowed** to be refined -> edit "Flag_Region.cpp" [0]
OPT__NO_FLAG_NEAR_BOUNDARY    0           # flag: disallow refinement near the boundaries [0]
OPT__PATCH_COUNT              1           # record the # of patches   at each level: (0=off, 1=every step, 2=every sub-step) [1]
OPT__REUSE_MEMORY             2           # reuse patch memory to reduce memory fragmentation: (0=off, 1=on, 2=aggressive) [2]
OPT__MEMORY_POOL              0           # preallocate patches for OPT__REUSE_MEMORY=1/2 (Input__MemoryPool) [0]


# load balance (LOAD_BALANCE only)
LB_INPUT__WLI_MAX             0.1         # weighted-load-imbalance (WLI) threshold for redistributing all patches [0.1]
OPT__RECORD_LOAD_BALANCE      1           # record the load-balance info [1]
OPT__MINIMIZE_MPI_BARRIER     0           # minimize MPI barriers to improve load balance, especially with particles [1]
                                          # (STORE_POT_GHOST, PAR_IMPROVE_ACC=1, OPT__TIMING_BARRIER=0 only; recommend AUTO_REDUCE_DT=0)


# fluid solver in ELBDM (MODEL==ELBDM only)
ELBDM_MASS                    2.3         # particle mass in ev/c^2 (input unit is fixed even when OPT__UNIT or COMOVING is on)
ELBDM_PLANCK_CONST            1.0         # reduced Planck constant (will be overwritten if OPT__UNIT or COMOVING is on)
ELBDM_LAMBDA                  1.0         # quartic self-interaction coefficient [1.0] ##QUARTIC_SELF_INTERACTION ONLY##
ELBDM_TAYLOR3_COEFF           0.166666667 # 3rd Taylor expansion coefficient [1.0/6.0] ##USELESS if ELBDM_TAYLOR3_AUTO is on##
ELBDM_TAYLOR3_AUTO            1           # Optimize ELBDM_TAYLOR3_COEFF automatically to minimize the damping at kmax [1]
ELBDM_REMOVE_MOTION_CM        0           # remove the motion of center-of-mass (must enable OPT__CK_CONSERVATION):
                                          # (0=off, 1=init, 2=every step) [0]


# fluid solvers in all models
FLU_GPU_NPGROUP              -1           # number of patch groups sent into the GPU fluid solver (<=0=auto) [-1]
GPU_NSTREAM                  -1           # number of CUDA streams for the asynchronous memory copy in GPU (<=0=auto) [-1]
OPT__FIXUP_FLUX               1           # correct coarse grids by the fine-grid boundary fluxes [1] ##HYDRO and ELBDM ONLY##
OPT__FIXUP_RESTRICT           1           # correct coarse grids by averaging the fine-grid data [1]
OPT__CORR_AFTER_ALL_SYNC     -1           # apply various corrections after all levels are synchronized (see "Flu_CorrAfterAllSync"):
                                          # (-1=auto, 0=off, 1=every step, 2=before dump) [-1]
MIN_DENS                      0.0         # minimum mass density (must >= 0.0) [0.0] ##HYDRO, MHD, and ELBDM ONLY##


# gravity solvers in all models
NEWTON_G                      0.07957747  # gravitational constant (will be overwritten if OPT__UNIT or COMOVING is on)
SOR_OMEGA                    -1.0         # over-relaxation parameter in SOR: (<0=auto) [-1.0]
SOR_MAX_ITER                 -1           # maximum number of iterations in SOR: (<0=auto) [-1]
SOR_MIN_ITER                 -1           # minimum number of iterations in SOR: (<0=auto) [-1]
POT_GPU_NPGROUP              -1           # number of patch groups sent into the GPU Poisson solver (<=0=auto) [-1]
OPT__SELF_GRAVITY             1           # add self-gravity [1]
OPT__EXT_ACC                  0           # add external acceleration (0=off, 1=function, 2=table) [0] ##HYDRO ONLY##
OPT__EXT_POT                  1           # add external potential    (0=off, 1=function, 2=table) [0]
<<<<<<< HEAD
                                          # --> for 2 (table), edit the corresponding parameters below too
EXT_POT_TABLE_NAME            EmptyTable  # external potential table: filename
=======
>>>>>>> 45969a09


# initialization
OPT__INIT                     1           # initialization option: (1=FUNCTION, 2=RESTART, 3=FILE->"UM_IC")
RESTART_LOAD_NRANK            1           # number of parallel I/O (i.e., number of MPI ranks) for restart [1]
OPT__INIT_RESTRICT            1           # restrict all data during the initialization [1]
OPT__INIT_GRID_WITH_OMP       1           # enable OpenMP when assigning the initial condition of each grid patch [1]
OPT__GPUID_SELECT            -1           # GPU ID selection mode: (-3=Laohu, -2=CUDA, -1=MPI rank, >=0=input) [-1]
INIT_SUBSAMPLING_NCELL        0           # perform sub-sampling during initialization: (0=off, >0=# of sub-sampling cells) [0]


# interpolation schemes: (-1=auto, 1=MinMod-3D, 2=MinMod-1D, 3=vanLeer, 4=CQuad, 5=Quad, 6=CQuar, 7=Quar)
OPT__INT_TIME                 1           # perform "temporal" interpolation for OPT__DT_LEVEL == 2/3 [1]
OPT__INT_PHASE                1           # interpolation on phase (does not support MinMod-1D) [1] ##ELBDM ONLY##
OPT__FLU_INT_SCHEME          -1           # ghost-zone fluid variables for the fluid solver [-1]
OPT__REF_FLU_INT_SCHEME      -1           # newly allocated fluid variables during grid refinement [-1]
OPT__POT_INT_SCHEME           5           # ghost-zone potential for the Poisson solver (only supports 4 & 5) [5]
OPT__RHO_INT_SCHEME           4           # ghost-zone mass density for the Poisson solver [4]
OPT__GRA_INT_SCHEME           5           # ghost-zone potential for the gravity solver (for UNSPLIT_GRAVITY as well) [5]
OPT__REF_POT_INT_SCHEME       5           # newly allocated potential during grid refinement [5]
INT_MONO_COEFF                2.0         # coefficient for ensuring the interpolation monotonicity (1.0~4.0) [2.0]


# data dump
OPT__OUTPUT_TOTAL             1           # output the simulation snapshot: (0=off, 1=HDF5, 2=C-binary) [1]
OPT__OUTPUT_PART              7           # output a single line or slice: (0=off, 1=xy, 2=yz, 3=xz, 4=x, 5=y, 6=z, 7=diag) [0]
OPT__OUTPUT_USER              0           # output the user-specified data -> edit "Output_User.cpp" [0]
OPT__OUTPUT_BASE              0           # only output the base-level data [0] ##OPT__OUTPUT_PART ONLY##
OPT__OUTPUT_POT               0           # output gravitational potential [0] ##OPT__OUTPUT_TOTAL ONLY##
                                          # (0=off, 1=particle mass density, 2=total mass density) [1] ##OPT__OUTPUT_TOTAL ONLY##
OPT__OUTPUT_USER_FIELD        0           # output user-defined derived fields [0] -> edit "Flu_DerivedField_User.cpp"
OPT__OUTPUT_MODE              2           # (1=const step, 2=const dt, 3=dump table) -> edit "Input__DumpTable" for 3
OUTPUT_STEP                   5           # output data every OUTPUT_STEP step ##OPT__OUTPUT_MODE==1 ONLY##
OUTPUT_DT                     1.0e-3      # output data every OUTPUT_DT time interval ##OPT__OUTPUT_MODE==2 ONLY##
OUTPUT_PART_X                 0.5         # x coordinate for OPT__OUTPUT_PART [-1.0]
OUTPUT_PART_Y                 0.5         # y coordinate for OPT__OUTPUT_PART [-1.0]
OUTPUT_PART_Z                 0.5         # z coordinate for OPT__OUTPUT_PART [-1.0]
INIT_DUMPID                  -1           # set the first dump ID (<0=auto) [-1]


# miscellaneous
OPT__VERBOSE                  0           # output the simulation progress in detail [0]
OPT__TIMING_BARRIER          -1           # synchronize before timing -> more accurate, but may slow down the run (<0=auto) [-1]
OPT__TIMING_BALANCE           0           # record the max/min elapsed time in various code sections for checking load balance [0]
OPT__TIMING_MPI               0           # record the MPI bandwidth achieved in various code sections [0] ##LOAD_BALANCE ONLY##
OPT__RECORD_MEMORY            1           # record the memory consumption [1]
OPT__RECORD_PERFORMANCE       1           # record the code performance [1]
OPT__MANUAL_CONTROL           1           # support manually dump data or stop run during the runtime
                                          # (by generating the file DUMP_GAMER_DUMP or STOP_GAMER_STOP) [1]
OPT__RECORD_USER              0           # record the user-specified info -> edit "Aux_RecordUser.cpp" [0]
OPT__OPTIMIZE_AGGRESSIVE      0           # apply aggressive optimizations (experimental) [0]


# checks
OPT__CK_REFINE                0           # check the grid refinement [0]
OPT__CK_PROPER_NESTING        0           # check the proper-nesting condition [0]
OPT__CK_CONSERVATION          0           # check the conservation law [0]
OPT__CK_NORMALIZE_PASSIVE     0           # check the normalization of passive scalars [0] ##OPT__NORMALIZE_PASSIVE ONLY##
OPT__CK_RESTRICT              0           # check the data restriction [0]
OPT__CK_FINITE                0           # check if all variables are finite [0]
OPT__CK_PATCH_ALLOCATE        0           # check if all patches are properly allocated [0]
OPT__CK_FLUX_ALLOCATE         0           # check if all flux arrays are properly allocated ##HYDRO and ELBDM ONLY## [0]
OPT__CK_MEMFREE               1.0         # check the free memory in GB (0=off, >0=threshold) [1.0]<|MERGE_RESOLUTION|>--- conflicted
+++ resolved
@@ -113,11 +113,7 @@
 OPT__SELF_GRAVITY             1           # add self-gravity [1]
 OPT__EXT_ACC                  0           # add external acceleration (0=off, 1=function, 2=table) [0] ##HYDRO ONLY##
 OPT__EXT_POT                  1           # add external potential    (0=off, 1=function, 2=table) [0]
-<<<<<<< HEAD
                                           # --> for 2 (table), edit the corresponding parameters below too
-EXT_POT_TABLE_NAME            EmptyTable  # external potential table: filename
-=======
->>>>>>> 45969a09
 
 
 # initialization
