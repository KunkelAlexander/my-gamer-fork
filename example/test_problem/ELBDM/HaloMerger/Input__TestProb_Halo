# problem-specific runtime parameters (HaloMerger_Halo_Num > 0 only)
<<<<<<< HEAD
# the 1st halo
HaloMerger_Halo_1_CenCoordX              0.06469211            # x-coordinate of the center of the 1st halo (<0.0=auto -> box center) [-1.0]
HaloMerger_Halo_1_CenCoordY              0.12938422            # y-coordinate of the center of the 1st halo (<0.0=auto -> box center) [-1.0]
HaloMerger_Halo_1_CenCoordZ              0.12938422            # z-coordinate of the center of the 1st halo (<0.0=auto -> box center) [-1.0]
                                                               # (Note that CenCordX/Y/Z denotes the UM_IC box center, not the exact halo center, when HaloMerger_Halo_InitMode == 1.)
HaloMerger_Halo_1_VelocityX              0.5                   # x-component of the bulk velocity of the 1st halo [0.0]
HaloMerger_Halo_1_VelocityY              0.0                   # y-component of the bulk velocity of the 1st halo [0.0]
HaloMerger_Halo_1_VelocityZ              0.0                   # z-component of the bulk velocity of the 1st halo [0.0]
HaloMerger_Halo_1_UM_IC_Filename         UM_IC_Halo1           # filename of UM_IC (binary file in vzyx format; row-major and v=field) (single AMR level) for the 1st halo (HaloMerger_Halo_InitMode == 1 only)
HaloMerger_Halo_1_UM_IC_BoxLenX          0.0646921095          # physical length of the box in the x-direction of UM_IC for the 1st halo (HaloMerger_Halo_InitMode == 1 only)
HaloMerger_Halo_1_UM_IC_BoxLenY          0.0646921095          # physical length of the box in the y-direction of UM_IC for the 1st halo (HaloMerger_Halo_InitMode == 1 only)
HaloMerger_Halo_1_UM_IC_BoxLenZ          0.0646921095          # physical length of the box in the z-direction of UM_IC for the 1st halo (HaloMerger_Halo_InitMode == 1 only)
HaloMerger_Halo_1_UM_IC_NCellsX          640                   # number of cells of the box in the x-direction of UM_IC for the 1st halo (HaloMerger_Halo_InitMode == 1 only)
HaloMerger_Halo_1_UM_IC_NCellsY          640                   # number of cells of the box in the y-direction of UM_IC for the 1st halo (HaloMerger_Halo_InitMode == 1 only)
HaloMerger_Halo_1_UM_IC_NCellsZ          640                   # number of cells of the box in the z-direction of UM_IC for the 1st halo (HaloMerger_Halo_InitMode == 1 only)
HaloMerger_Halo_1_UM_IC_Float8           0                     # data precision of UM_IC for the 1st halo (0=float, 1=double) (HaloMerger_Halo_InitMode == 1 only) [0]
# the 2nd halo
HaloMerger_Halo_2_CenCoordX              0.19407633            # x-coordinate of the center of the 2nd halo (<0.0=auto -> box center) [-1.0]
HaloMerger_Halo_2_CenCoordY              0.12938422            # y-coordinate of the center of the 2nd halo (<0.0=auto -> box center) [-1.0]
HaloMerger_Halo_2_CenCoordZ              0.12938422            # z-coordinate of the center of the 2nd halo (<0.0=auto -> box center) [-1.0]
                                                               # (Note that CenCordX/Y/Z denotes the UM_IC box center, not the exact halo center, when HaloMerger_Halo_InitMode == 1.)
HaloMerger_Halo_2_VelocityX             -0.5                   # x-component of the bulk velocity of the 2nd halo [0.0]
HaloMerger_Halo_2_VelocityY              0.0                   # y-component of the bulk velocity of the 2nd halo [0.0]
HaloMerger_Halo_2_VelocityZ              0.0                   # z-component of the bulk velocity of the 2nd halo [0.0]
HaloMerger_Halo_2_UM_IC_Filename         UM_IC_Halo2           # filename of UM_IC (binary file in vzyx format; row-major and v=field) (single AMR level) for the 2nd halo (HaloMerger_Halo_InitMode == 1 only)
HaloMerger_Halo_2_UM_IC_BoxLenX          0.0646921095          # physical length of the box in the x-direction of UM_IC for the 2nd halo (HaloMerger_Halo_InitMode == 1 only)
HaloMerger_Halo_2_UM_IC_BoxLenY          0.0646921095          # physical length of the box in the y-direction of UM_IC for the 2nd halo (HaloMerger_Halo_InitMode == 1 only)
HaloMerger_Halo_2_UM_IC_BoxLenZ          0.0646921095          # physical length of the box in the z-direction of UM_IC for the 2nd halo (HaloMerger_Halo_InitMode == 1 only)
HaloMerger_Halo_2_UM_IC_NCellsX          640                   # number of cells of the box in the x-direction of UM_IC for the 2nd halo (HaloMerger_Halo_InitMode == 1 only)
HaloMerger_Halo_2_UM_IC_NCellsY          640                   # number of cells of the box in the y-direction of UM_IC for the 2nd halo (HaloMerger_Halo_InitMode == 1 only)
HaloMerger_Halo_2_UM_IC_NCellsZ          640                   # number of cells of the box in the z-direction of UM_IC for the 2nd halo (HaloMerger_Halo_InitMode == 1 only)
HaloMerger_Halo_2_UM_IC_Float8           0                     # data precision of UM_IC for the 2nd halo (0=float, 1=double) (HaloMerger_Halo_InitMode == 1 only) [0]
=======
# 1st halo
HaloMerger_Halo_1_CenCoordX             0.06469211      # x/y/z-coordinate of the center of the 1st halo (<0.0=auto -> box center) [-1.0]
HaloMerger_Halo_1_CenCoordY             0.12938422      # (Note that CenCoordX/Y/Z denotes the UM_IC box center, not the exact halo center, when HaloMerger_Halo_InitMode == 1)
HaloMerger_Halo_1_CenCoordZ             0.12938422
HaloMerger_Halo_1_VelocityX             0.5             # x/y/z-component of the bulk velocity of the 1st halo [0.0]
HaloMerger_Halo_1_VelocityY             0.0
HaloMerger_Halo_1_VelocityZ             0.0
HaloMerger_Halo_1_UM_IC_Filename        UM_IC_Halo1     # filename of UM_IC (binary file in vzyx format; row-major and v=field) (single AMR level) for the 1st halo (HaloMerger_Halo_InitMode == 1 only)
HaloMerger_Halo_1_UM_IC_BoxLenX         0.0646921095    # physical length in the x/y/z-direction of UM_IC box for the 1st halo (HaloMerger_Halo_InitMode == 1 only)
HaloMerger_Halo_1_UM_IC_BoxLenY         0.0646921095
HaloMerger_Halo_1_UM_IC_BoxLenZ         0.0646921095
HaloMerger_Halo_1_UM_IC_NCellsX         640             # number of cells in the x/y/z-direction of UM_IC box for the 1st halo (HaloMerger_Halo_InitMode == 1 only)
HaloMerger_Halo_1_UM_IC_NCellsY         640
HaloMerger_Halo_1_UM_IC_NCellsZ         640
HaloMerger_Halo_1_UM_IC_Float8          0               # data precision of UM_IC for the 1st halo (0=float, 1=double) (HaloMerger_Halo_InitMode == 1 only) [0]
# 2nd halo
HaloMerger_Halo_2_CenCoordX             0.19407633
HaloMerger_Halo_2_CenCoordY             0.12938422
HaloMerger_Halo_2_CenCoordZ             0.12938422

HaloMerger_Halo_2_VelocityX            -0.5
HaloMerger_Halo_2_VelocityY             0.0
HaloMerger_Halo_2_VelocityZ             0.0
HaloMerger_Halo_2_UM_IC_Filename        UM_IC_Halo2
HaloMerger_Halo_2_UM_IC_BoxLenX         0.0646921095
HaloMerger_Halo_2_UM_IC_BoxLenY         0.0646921095
HaloMerger_Halo_2_UM_IC_BoxLenZ         0.0646921095
HaloMerger_Halo_2_UM_IC_NCellsX         640
HaloMerger_Halo_2_UM_IC_NCellsY         640
HaloMerger_Halo_2_UM_IC_NCellsZ         640
HaloMerger_Halo_2_UM_IC_Float8          0
>>>>>>> be736701
<|MERGE_RESOLUTION|>--- conflicted
+++ resolved
@@ -1,38 +1,4 @@
 # problem-specific runtime parameters (HaloMerger_Halo_Num > 0 only)
-<<<<<<< HEAD
-# the 1st halo
-HaloMerger_Halo_1_CenCoordX              0.06469211            # x-coordinate of the center of the 1st halo (<0.0=auto -> box center) [-1.0]
-HaloMerger_Halo_1_CenCoordY              0.12938422            # y-coordinate of the center of the 1st halo (<0.0=auto -> box center) [-1.0]
-HaloMerger_Halo_1_CenCoordZ              0.12938422            # z-coordinate of the center of the 1st halo (<0.0=auto -> box center) [-1.0]
-                                                               # (Note that CenCordX/Y/Z denotes the UM_IC box center, not the exact halo center, when HaloMerger_Halo_InitMode == 1.)
-HaloMerger_Halo_1_VelocityX              0.5                   # x-component of the bulk velocity of the 1st halo [0.0]
-HaloMerger_Halo_1_VelocityY              0.0                   # y-component of the bulk velocity of the 1st halo [0.0]
-HaloMerger_Halo_1_VelocityZ              0.0                   # z-component of the bulk velocity of the 1st halo [0.0]
-HaloMerger_Halo_1_UM_IC_Filename         UM_IC_Halo1           # filename of UM_IC (binary file in vzyx format; row-major and v=field) (single AMR level) for the 1st halo (HaloMerger_Halo_InitMode == 1 only)
-HaloMerger_Halo_1_UM_IC_BoxLenX          0.0646921095          # physical length of the box in the x-direction of UM_IC for the 1st halo (HaloMerger_Halo_InitMode == 1 only)
-HaloMerger_Halo_1_UM_IC_BoxLenY          0.0646921095          # physical length of the box in the y-direction of UM_IC for the 1st halo (HaloMerger_Halo_InitMode == 1 only)
-HaloMerger_Halo_1_UM_IC_BoxLenZ          0.0646921095          # physical length of the box in the z-direction of UM_IC for the 1st halo (HaloMerger_Halo_InitMode == 1 only)
-HaloMerger_Halo_1_UM_IC_NCellsX          640                   # number of cells of the box in the x-direction of UM_IC for the 1st halo (HaloMerger_Halo_InitMode == 1 only)
-HaloMerger_Halo_1_UM_IC_NCellsY          640                   # number of cells of the box in the y-direction of UM_IC for the 1st halo (HaloMerger_Halo_InitMode == 1 only)
-HaloMerger_Halo_1_UM_IC_NCellsZ          640                   # number of cells of the box in the z-direction of UM_IC for the 1st halo (HaloMerger_Halo_InitMode == 1 only)
-HaloMerger_Halo_1_UM_IC_Float8           0                     # data precision of UM_IC for the 1st halo (0=float, 1=double) (HaloMerger_Halo_InitMode == 1 only) [0]
-# the 2nd halo
-HaloMerger_Halo_2_CenCoordX              0.19407633            # x-coordinate of the center of the 2nd halo (<0.0=auto -> box center) [-1.0]
-HaloMerger_Halo_2_CenCoordY              0.12938422            # y-coordinate of the center of the 2nd halo (<0.0=auto -> box center) [-1.0]
-HaloMerger_Halo_2_CenCoordZ              0.12938422            # z-coordinate of the center of the 2nd halo (<0.0=auto -> box center) [-1.0]
-                                                               # (Note that CenCordX/Y/Z denotes the UM_IC box center, not the exact halo center, when HaloMerger_Halo_InitMode == 1.)
-HaloMerger_Halo_2_VelocityX             -0.5                   # x-component of the bulk velocity of the 2nd halo [0.0]
-HaloMerger_Halo_2_VelocityY              0.0                   # y-component of the bulk velocity of the 2nd halo [0.0]
-HaloMerger_Halo_2_VelocityZ              0.0                   # z-component of the bulk velocity of the 2nd halo [0.0]
-HaloMerger_Halo_2_UM_IC_Filename         UM_IC_Halo2           # filename of UM_IC (binary file in vzyx format; row-major and v=field) (single AMR level) for the 2nd halo (HaloMerger_Halo_InitMode == 1 only)
-HaloMerger_Halo_2_UM_IC_BoxLenX          0.0646921095          # physical length of the box in the x-direction of UM_IC for the 2nd halo (HaloMerger_Halo_InitMode == 1 only)
-HaloMerger_Halo_2_UM_IC_BoxLenY          0.0646921095          # physical length of the box in the y-direction of UM_IC for the 2nd halo (HaloMerger_Halo_InitMode == 1 only)
-HaloMerger_Halo_2_UM_IC_BoxLenZ          0.0646921095          # physical length of the box in the z-direction of UM_IC for the 2nd halo (HaloMerger_Halo_InitMode == 1 only)
-HaloMerger_Halo_2_UM_IC_NCellsX          640                   # number of cells of the box in the x-direction of UM_IC for the 2nd halo (HaloMerger_Halo_InitMode == 1 only)
-HaloMerger_Halo_2_UM_IC_NCellsY          640                   # number of cells of the box in the y-direction of UM_IC for the 2nd halo (HaloMerger_Halo_InitMode == 1 only)
-HaloMerger_Halo_2_UM_IC_NCellsZ          640                   # number of cells of the box in the z-direction of UM_IC for the 2nd halo (HaloMerger_Halo_InitMode == 1 only)
-HaloMerger_Halo_2_UM_IC_Float8           0                     # data precision of UM_IC for the 2nd halo (0=float, 1=double) (HaloMerger_Halo_InitMode == 1 only) [0]
-=======
 # 1st halo
 HaloMerger_Halo_1_CenCoordX             0.06469211      # x/y/z-coordinate of the center of the 1st halo (<0.0=auto -> box center) [-1.0]
 HaloMerger_Halo_1_CenCoordY             0.12938422      # (Note that CenCoordX/Y/Z denotes the UM_IC box center, not the exact halo center, when HaloMerger_Halo_InitMode == 1)
@@ -52,7 +18,6 @@
 HaloMerger_Halo_2_CenCoordX             0.19407633
 HaloMerger_Halo_2_CenCoordY             0.12938422
 HaloMerger_Halo_2_CenCoordZ             0.12938422
-
 HaloMerger_Halo_2_VelocityX            -0.5
 HaloMerger_Halo_2_VelocityY             0.0
 HaloMerger_Halo_2_VelocityZ             0.0
@@ -63,5 +28,4 @@
 HaloMerger_Halo_2_UM_IC_NCellsX         640
 HaloMerger_Halo_2_UM_IC_NCellsY         640
 HaloMerger_Halo_2_UM_IC_NCellsZ         640
-HaloMerger_Halo_2_UM_IC_Float8          0
->>>>>>> be736701
+HaloMerger_Halo_2_UM_IC_Float8          0