

# =================================================================================================================
# NOTE:
# 1. Comment symbol: #
# 2. [*]: defaults
# 3. Parameters set to "auto" (usually by setting to a negative value) do not have deterministic default values
#    and will be set according to the adopted compilation options and/or other runtime parameters
# 4. To add new parameters, please edit "Init/Init_Load_Parameter.cpp"
# 5. All dimensional variables should be set consistently with the code units (set by UNIT_L/M/T/V/D) unless
#    otherwise specified (e.g., SF_CREATE_STAR_MIN_GAS_DENS & SF_CREATE_STAR_MIN_STAR_MASS)
# 6. For boolean options: 0/1 -> off/on
# =================================================================================================================


# simulation scale
BOX_SIZE                      1.0         # box size along the longest side (in Mpc/h if COMOVING is adopted)
NX0_TOT_X                     64          # number of base-level cells along x
NX0_TOT_Y                     64          # number of base-level cells along y
NX0_TOT_Z                     64          # number of base-level cells along z
OMP_NTHREAD                  -1           # number of OpenMP threads (<=0=auto -> omp_get_max_threads) [-1] ##OPENMP ONLY##
END_T                        -1.0         # end physical time (<0=auto -> must be set by test problems or restart) [-1.0]
END_STEP                     -1           # end step (<0=auto -> must be set by test problems or restart) [-1]


# test problems
TESTPROB_ID                   0           # test problem ID [0]
                                          #    0: none
                                          #    1: HYDRO blast wave [+MHD]
                                          #    2: HYDRO acoustic wave
                                          #    3: HYDRO Bondi accretion (+GRAVITY)
                                          #    4: HYDRO cluster merger vs. Flash (+GRAVITY & PARTICLE)
                                          #    5: HYDRO AGORA isolated galaxy (+GRAVITY & PARTICLE & STAR_FORMATION & GRACKLE)
                                          #    6: HYDRO caustic wave
                                          #    7: HYDRO spherical collapse (+GRAVITY & COMOVING)
                                          #    8: HYDRO Kelvin Helmholtz instability
                                          #    9: HYDRO Riemann problems [+MHD]
                                          #   10: HYDRO colliding jets
                                          #   11: HYDRO Plummer cloud(s) (+GRAVITY & PARTICLE)
                                          #   12: HYDRO gravity (+GRAVITY)
                                          #   13: HYDRO MHD Arnold-Beltrami-Childress (ABC) flow (+MHD)
                                          #   14: HYDRO MHD Orszag-Tang vortex (+MHD)
                                          #   15: HYDRO MHD linear wave (+MHD)
                                          #   16: HYDRO Jeans instability (+GRAVITY) [+MHD]
                                          # 1000: ELBDM external potential (+GRAVITY)
                                          # 1001: ELBDM Jeans instability in the comoving frame (+GRAVITY, +COMOVING)
                                          # 1002: ELBDM Jeans instability in the physical frame (+GRAVITY)
                                          # 1003: ELBDM soliton merger (+GRAVITY)
                                          # 1004: ELBDM self-similar halo (+GRAVITY, +COMOVING)
                                          # 1005: ELBDM rotating vortex pair
                                          # 1006: ELBDM vortex pair in linear motion
<<<<<<< HEAD
=======
                                          # 1007: ELBDM halo extracted from a large-scale structure simulation (+GRAVITY)
                                          # 1008: ELBDM 1D Gaussian wave packet
>>>>>>> d54b2e7a


# code units (in cgs)
OPT__UNIT                     0           # specify code units -> must set exactly 3 basic units below [0] ##USELESS FOR COMOVING##
UNIT_L                       -1.0         # length unit        (<=0 -> set to UNIT_V*UNIT_T or (UNIT_M/UNIT_D)^(1/3)) [-1.0]
UNIT_M                       -1.0         # mass unit          (<=0 -> set to UNIT_D*UNIT_L^3)                        [-1.0]
UNIT_T                       -1.0         # time unit          (<=0 -> set to UNIT_L/UNIT_V)                          [-1.0]
UNIT_V                       -1.0         # velocity unit      (<=0 -> set to UNIT_L/UNIT_T)                          [-1.0]
UNIT_D                       -1.0         # mass density unit  (<=0 -> set to UNIT_M/UNIT_L^3)                        [-1.0]


# boundary conditions
OPT__BC_FLU_XM                1           # fluid boundary condition at the -x face: (1=periodic, 2=outflow, 3=reflecting, 4=user) ##2/3 for HYDRO ONLY##
OPT__BC_FLU_XP                1           # fluid boundary condition at the +x face: (1=periodic, 2=outflow, 3=reflecting, 4=user) ##2/3 for HYDRO ONLY##
OPT__BC_FLU_YM                1           # fluid boundary condition at the -y face: (1=periodic, 2=outflow, 3=reflecting, 4=user) ##2/3 for HYDRO ONLY##
OPT__BC_FLU_YP                1           # fluid boundary condition at the +y face: (1=periodic, 2=outflow, 3=reflecting, 4=user) ##2/3 for HYDRO ONLY##
OPT__BC_FLU_ZM                1           # fluid boundary condition at the -z face: (1=periodic, 2=outflow, 3=reflecting, 4=user) ##2/3 for HYDRO ONLY##
OPT__BC_FLU_ZP                1           # fluid boundary condition at the +z face: (1=periodic, 2=outflow, 3=reflecting, 4=user) ##2/3 for HYDRO ONLY##
OPT__BC_POT                   1           # gravity boundary condition: (1=periodic, 2=isolated)
GFUNC_COEFF0                 -1.0         # Green's function coefficient at the origin for the isolated BC (<0=auto) [-1.0]


# particle (PARTICLE only)
PAR_NPAR                      0           # total number of particles (must be set for PAR_INIT==1/3; must be an integer)
PAR_INIT                      1           # initialization option for particles: (1=FUNCTION, 2=RESTART, 3=FILE->"PAR_IC")
PAR_IC_FORMAT                 1           # data format of PAR_IC: (1=[attribute][id], 2=[id][attribute]; row-major) [1]
PAR_IC_MASS                  -1.0         # mass of all particles for PAR_INIT==3 (<0=off) [-1.0]
PAR_INTERP                    3           # particle interpolation scheme: (1=NGP, 2=CIC, 3=TSC) [2]
PAR_INTEG                     2           # particle integration scheme: (1=Euler, 2=KDK) [2]
PAR_IMPROVE_ACC               1           # improve force accuracy at patch boundaries [1] ##STORE_POT_GHOST and PAR_INTERP=2/3 ONLY##
PAR_PREDICT_POS               1           # predict particle position during mass assignment [1]
PAR_REMOVE_CELL              -1.0         # remove particles X-root-cells from the boundaries (non-periodic BC only; <0=auto) [-1.0]


# cosmology (COMOVING only)
A_INIT                        0.01        # initial scale factor
OMEGA_M0                      0.3         # omega matter at the present time
HUBBLE0                       0.70        # dimensionless Hubble parameter (currently only for converting ELBDM_MASS to code units)


# time-step
DT__MAX                      -1.0         # dt criterion: maximum allowed dt (<0=off) [-1.0]
DT__FLUID                    -1.0         # dt criterion: fluid solver CFL factor (<0=auto) [-1.0]
DT__FLUID_INIT               -1.0         # dt criterion: DT__FLUID at the first step (<0=auto) [-1.0]
DT__GRAVITY                  -1.0         # dt criterion: gravity solver safety factor (<0=auto) [-1.0]
DT__PHASE                     0.0         # dt criterion: phase rotation safety factor (0=off) [0.0] ##ELBDM ONLY##
DT__PARVEL                    0.5         # dt criterion: particle velocity safety factor [0.5]
DT__PARVEL_MAX               -1.0         # dt criterion: maximum allowed dt from particle velocity (<0=off) [-1.0]
DT__PARACC                    0.5         # dt criterion: particle acceleration safety factor (0=off) [0.5] ##STORE_PAR_ACC ONLY##
DT__MAX_DELTA_A               0.01        # dt criterion: maximum variation of the cosmic scale factor [0.01]
DT__SYNC_PARENT_LV            0.1         # dt criterion: allow dt to adjust by (1.0+DT__SYNC_PARENT) in order to synchronize
                                          #               with the parent level (for OPT__DT_LEVEL==3 only) [0.1]
DT__SYNC_CHILDREN_LV          0.1         # dt criterion: allow dt to adjust by (1.0-DT__SYNC_CHILDREN) in order to synchronize
                                          #               with the children level (for OPT__DT_LEVEL==3 only; 0=off) [0.1]
OPT__DT_USER                  0           # dt criterion: user-defined -> edit "Mis_GetTimeStep_UserCriteria.cpp" [0]
OPT__DT_LEVEL                 3           # dt at different AMR levels (1=shared, 2=differ by two, 3=flexible) [3]
OPT__RECORD_DT                1           # record info of the dt determination [1]
AUTO_REDUCE_DT                1           # reduce dt automatically when the program fails (for OPT__DT_LEVEL==3 only) [1]
AUTO_REDUCE_DT_FACTOR         0.8         # reduce dt by a factor of AUTO_REDUCE_DT_FACTOR when the program fails [0.8]
AUTO_REDUCE_DT_FACTOR_MIN     0.1         # minimum allowed AUTO_REDUCE_DT_FACTOR after consecutive failures [0.1]


# grid refinement (examples of Input__Flag_XXX tables are put at "example/input/")
REGRID_COUNT                  4           # refine every REGRID_COUNT sub-step [4]
FLAG_BUFFER_SIZE              8           # number of buffer cells for the flag operation (0~PATCH_SIZE) [PATCH_SIZE]
FLAG_BUFFER_SIZE_MAXM1_LV     4           # FLAG_BUFFER_SIZE at the level MAX_LEVEL-1 (<0=auto -> FLAG_BUFFER_SIZE) [-1]
FLAG_BUFFER_SIZE_MAXM2_LV    -1           # FLAG_BUFFER_SIZE at the level MAX_LEVEL-2 (<0=auto) [-1]
MAX_LEVEL                     0           # maximum refinement level (0~NLEVEL-1) [NLEVEL-1]
OPT__FLAG_RHO                 0           # flag: density (Input__Flag_Rho) [0]
OPT__FLAG_RHO_GRADIENT        0           # flag: density gradient (Input__Flag_RhoGradient) [0]
OPT__FLAG_PRES_GRADIENT       0           # flag: pressure gradient (Input__Flag_PresGradient) [0] ##HYDRO ONLY##
OPT__FLAG_VORTICITY           0           # flag: vorticity (Input__Flag_Vorticity) [0] ##HYDRO ONLY##
OPT__FLAG_JEANS               0           # flag: Jeans length (Input__Flag_Jeans) [0] ##HYDRO ONLY##
OPT__FLAG_CURRENT             0           # flag: current density in MHD (Input__Flag_Current) [0] ##MHD ONLY##
OPT__FLAG_ENGY_DENSITY        0           # flag: energy density (Input_Flag_EngyDensity) [0] ##ELBDM ONLY##
OPT__FLAG_LOHNER_DENS         0           # flag: Lohner for mass density   (Input__Flag_Lohner) [0] ##BOTH HYDRO AND ELBDM##
OPT__FLAG_LOHNER_ENGY         0           # flag: Lohner for energy density (Input__Flag_Lohner) [0] ##HYDRO ONLY##
OPT__FLAG_LOHNER_PRES         0           # flag: Lohner for pressure       (Input__Flag_Lohner) [0] ##HYDRO ONLY##
OPT__FLAG_LOHNER_TEMP         0           # flag: Lohner for temperature    (Input__Flag_Lohner) [0] ##HYDRO ONLY##
OPT__FLAG_LOHNER_FORM         2           # form of Lohner: (1=FLASH-1, 2=FLASH-2, 3=form-invariant-1, 4=form-invariant-2) [2]
OPT__FLAG_USER                0           # flag: user-defined (Input__Flag_User) -> edit "Flag_User.cpp" [0]
OPT__FLAG_REGION              0           # flag: specify the regions **allowed** to be refined -> edit "Flag_Region.cpp" [0]
OPT__FLAG_NPAR_PATCH          0           # flag: # of particles per patch (Input__Flag_NParPatch): (0=off, 1=itself, 2=itself+siblings) [0]
OPT__FLAG_NPAR_CELL           0           # flag: # of particles per cell  (Input__Flag_NParCell) [0]
OPT__FLAG_PAR_MASS_CELL       0           # flag: total particle mass per cell (Input__Flag_ParMassCell) [0]
OPT__NO_FLAG_NEAR_BOUNDARY    0           # flag: disallow refinement near the boundaries [0]
OPT__PATCH_COUNT              1           # record the # of patches   at each level: (0=off, 1=every step, 2=every sub-step) [1]
OPT__PARTICLE_COUNT           1           # record the # of particles at each level: (0=off, 1=every step, 2=every sub-step) [1]
OPT__REUSE_MEMORY             2           # reuse patch memory to reduce memory fragmentation: (0=off, 1=on, 2=aggressive) [2]
OPT__MEMORY_POOL              0           # preallocate patches for OPT__REUSE_MEMORY=1/2 (Input__MemoryPool) [0]


# load balance (LOAD_BALANCE only)
LB_INPUT__WLI_MAX             0.1         # weighted-load-imbalance (WLI) threshold for redistributing all patches [0.1]
LB_INPUT__PAR_WEIGHT          0.0         # load-balance weighting of one particle over one cell [0.0]
OPT__RECORD_LOAD_BALANCE      1           # record the load-balance info [1]
OPT__MINIMIZE_MPI_BARRIER     1           # minimize MPI barriers to improve load balance, especially with particles [1]
                                          # (STORE_POT_GHOST, PAR_IMPROVE_ACC=1, OPT__TIMING_BARRIER=0 only; recommend AUTO_REDUCE_DT=0)


# Grackle library for chemistry and radiative cooling (SUPPORT_GRACKLE only)
GRACKLE_ACTIVATE              1           # enable Grackle [1]
GRACKLE_VERBOSE               1           # map to "grackle_verbose" [1]
GRACKLE_COOLING               1           # ...    "with_radiative_cooling" [1]
GRACKLE_PRIMORDIAL            0           # ...    "primordial_chemistry" (0=Cloudy, 1/2/3=6-/9-/12-species) [0]
                                          #        (must increase NCOMP_PASSIVE_USER by 6/9/12, respectively)
GRACKLE_METAL                 0           # ...    "metal_cooling" (must increase NCOMP_PASSIVE_USER by 1) [0]
GRACKLE_UV                    0           # ...    "UVbackground" [0]
GRACKLE_CMB_FLOOR             1           # ...    "cmb_temperature_floor" [1]
GRACKLE_PE_HEATING            0           # ...    "photoelectric_heating" [0]
GRACKLE_PE_HEATING_RATE       8.5e-26     # ...    "photoelectric_heating_rate (in erg/cm^3/s)" [8.5e-26]
GRACKLE_CLOUDY_TABLE          CloudyData_noUVB.h5  # "grackle_data_file"
GRACKLE_THREE_BODY_RATE       4           # used Glover+08 rate
GRACKLE_CIE_COOLING           1           # 0: off; 1:on
GRACKLE_H2_OPA_APPROX         1           # H2 opacity from Ripamonti+04; 0:off, 1:Ripomonti+04
CHE_GPU_NPGROUP              -1           # number of patch groups sent into the CPU/GPU Grackle solver (<=0=auto) [-1]


# star formation (STAR_FORMATION only)
SF_CREATE_STAR_SCHEME         0           # star formation schemes (0=off, 1=AGORA) [0]
SF_CREATE_STAR_RSEED          123         # random seed [123]
SF_CREATE_STAR_DET_RANDOM    -1           # make random numbers deterministic (i.e., independent of OpenMP and MPI, <0=auto) [-1]
SF_CREATE_STAR_MIN_LEVEL      0           # minimum AMR level allowed to form stars (<0=auto -> MAX_LEVEL) [0]
SF_CREATE_STAR_MIN_GAS_DENS   1.0e1       # minimum gas density allowed to form stars (in HI count/cm^3) [1.0e1]
SF_CREATE_STAR_MASS_EFF       1.0e-2      # Gas-to-star mass conversion efficiency [1.0e-2]
SF_CREATE_STAR_MIN_STAR_MASS  0.0         # minimum star particle mass for the stochastical star formation (in Msun) [0.0]
SF_CREATE_STAR_MAX_STAR_MFRAC 0.5         # maximum gas mass fraction allowed to convert to stars per substep [0.5]


# fluid solver in HYDRO (MODEL==HYDRO only)
GAMMA                         1.666666667 # ratio of specific heats (i.e., adiabatic index) [5.0/3.0]
MOLECULAR_WEIGHT              0.6         # mean molecular weight -> currently only for post-processing [0.6]
MINMOD_COEFF                  1.5         # coefficient of the generalized MinMod limiter (1.0~2.0) [1.5]
OPT__LR_LIMITER               4           # slope limiter of data reconstruction in the MHM/MHM_RP/CTU schemes:
                                          # (0=none, 1=vanLeer, 2=generalized MinMod, 3=vanAlbada, 4=vanLeer+generalized MinMod) [4]
OPT__1ST_FLUX_CORR           -1           # correct unphysical results (defined by MIN_DENS/PRES) by the 1st-order fluxes:
                                          # (<0=auto, 0=off, 1=3D, 2=3D+1D) [-1] ##MHM/MHM_RP/CTU ONLY; NOT SUPPORTED IN MHD##
OPT__1ST_FLUX_CORR_SCHEME     1           # Riemann solver for OPT__1ST_FLUX_CORR (0=none, 1=Roe, 2=HLLC, 3=HLLE, 4=HLLD) [1]
DUAL_ENERGY_SWITCH            2.0e-2      # apply dual-energy if E_int/E_kin < DUAL_ENERGY_SWITCH [2.0e-2] ##DUAL_ENERGY ONLY##


# fluid solver in ELBDM (MODEL==ELBDM only)
ELBDM_MASS                    1.0         # particle mass in ev/c^2 (input unit is fixed even when OPT__UNIT or COMOVING is on)
ELBDM_PLANCK_CONST            1.0         # reduced Planck constant (will be overwritten if OPT__UNIT or COMOVING is on)
ELBDM_LAMBDA                  1.0         # quartic self-interaction coefficient [1.0] ##QUARTIC_SELF_INTERACTION ONLY##
ELBDM_TAYLOR3_COEFF           0.166666667 # 3rd Taylor expansion coefficient [1.0/6.0] ##USELESS if ELBDM_TAYLOR3_AUTO is on##
ELBDM_TAYLOR3_AUTO            1           # Optimize ELBDM_TAYLOR3_COEFF automatically to minimize the damping at kmax [1]
ELBDM_REMOVE_MOTION_CM        0           # remove the motion of center-of-mass (must enable OPT__CK_CONSERVATION):
                                          # (0=off, 1=init, 2=every step) [0]


# fluid solvers in all models
FLU_GPU_NPGROUP              -1           # number of patch groups sent into the CPU/GPU fluid solver (<=0=auto) [-1]
GPU_NSTREAM                  -1           # number of CUDA streams for the asynchronous memory copy in GPU (<=0=auto) [-1]
OPT__FIXUP_FLUX               1           # correct coarse grids by the fine-grid boundary fluxes [1] ##HYDRO and ELBDM ONLY##
OPT__FIXUP_ELECTRIC           1           # correct coarse grids by the fine-grid boundary electric field [1] ##MHD ONLY##
OPT__FIXUP_RESTRICT           1           # correct coarse grids by averaging the fine-grid data [1]
OPT__CORR_AFTER_ALL_SYNC     -1           # apply various corrections after all levels are synchronized (see "Flu_CorrAfterAllSync"):
                                          # (-1=auto, 0=off, 1=every step, 2=before dump) [-1]
OPT__NORMALIZE_PASSIVE        1           # ensure "sum(passive_scalar_density) == gas_density" [1]
OPT__OVERLAP_MPI              0           # overlap MPI communication with CPU/GPU computations [0] ##NOT SUPPORTED YET##
OPT__RESET_FLUID              0           # reset fluid variables after each update -> edit "Flu_ResetByUser.cpp" [0]
MIN_DENS                      0.0         # minimum mass density (must >= 0.0) [0.0] ##HYDRO, MHD, and ELBDM ONLY##
MIN_PRES                      0.0         # minimum pressure     (must >= 0.0) [0.0] ##HYDRO and MHD ONLY##
JEANS_MIN_PRES                0           # minimum pressure estimated from the Jeans length [0] ##HYDRO/MHD and GRAVITY ONLY##
JEANS_MIN_PRES_LEVEL         -1           # for JEANS_MIN_PRES; ensure Jeans length is resolved by JEANS_MIN_PRES_NCELL*dh[JEANS_MIN_PRES_LEVEL]
                                          # (<0=auto -> MAX_LEVEL) [-1]
JEANS_MIN_PRES_NCELL          4           # for JEANS_MIN_PRES; see JEANS_MIN_PRES_LEVEL [4]


# gravity solvers in all models
NEWTON_G                      1.0         # gravitational constant (will be overwritten if OPT__UNIT or COMOVING is on)
SOR_OMEGA                    -1.0         # over-relaxation parameter in SOR: (<0=auto) [-1.0]
SOR_MAX_ITER                 -1           # maximum number of iterations in SOR: (<0=auto) [-1]
SOR_MIN_ITER                 -1           # minimum number of iterations in SOR: (<0=auto) [-1]
MG_MAX_ITER                  -1           # maximum number of iterations in multigrid: (<0=auto) [-1]
MG_NPRE_SMOOTH               -1           # number of pre-smoothing steps in multigrid: (<0=auto) [-1]
MG_NPOST_SMOOTH              -1           # number of post-smoothing steps in multigrid: (<0=auto) [-1]
MG_TOLERATED_ERROR           -1.0         # maximum tolerated error in multigrid (<0=auto) [-1.0]
POT_GPU_NPGROUP              -1           # number of patch groups sent into the CPU/GPU Poisson solver (<=0=auto) [-1]
OPT__GRA_P5_GRADIENT          0           # 5-points gradient in the Gravity solver (must have GRA/USG_GHOST_SIZE_G>=2) [0]
OPT__GRAVITY_TYPE             1           # gravity source: (1=self-gravity, 2=external gravity, 3=both) ##2/3 for HYDRO ONLY##
OPT__EXTERNAL_POT             0           # add the external potential (incompatible with OPT__GRAVITY_TYPE==2) [0] ##ELBDM ONLY##
OPT__GRAVITY_EXTRA_MASS       0           # add extra mass source when computing gravity [0]


# initialization
OPT__INIT                     1           # initialization option: (1=FUNCTION, 2=RESTART, 3=FILE->"UM_IC")
OPT__INIT_BFIELD_BYFILE       0           # initialize the magnetic field from a vector potential disk file named "B_IC"
                                          # (example python script: tool/inits/gen_vec_pot.py) [0] ##MHD ONLY##
RESTART_LOAD_NRANK            1           # number of parallel I/O (i.e., number of MPI ranks) for restart [1]
OPT__RESTART_RESET            0           # reset some simulation status parameters (e.g., current step and time) during restart [0]
OPT__UM_IC_LEVEL              0           # AMR level corresponding to UM_IC (must >= 0) [0]
OPT__UM_IC_NVAR              -1           # number of variables in UM_IC: (1~NCOMP_TOTAL; <=0=auto) [HYDRO=5+passive/ELBDM=2]
OPT__UM_IC_FORMAT             1           # data format of UM_IC: (1=vzyx, 2=zyxv; row-major and v=field) [1]
OPT__UM_IC_DOWNGRADE          1           # downgrade UM_IC from level OPT__UM_IC_LEVEL to 0 [1]
OPT__UM_IC_REFINE             1           # refine UM_IC from level OPT__UM_IC_LEVEL to MAX_LEVEL [1]
OPT__UM_IC_LOAD_NRANK         1           # number of parallel I/O (i.e., number of MPI ranks) for loading UM_IC [1]
OPT__INIT_RESTRICT            1           # restrict all data during the initialization [1]
OPT__INIT_GRID_WITH_OMP       1           # enable OpenMP when assigning the initial condition of each grid patch [1]
OPT__GPUID_SELECT            -1           # GPU ID selection mode: (-3=Laohu, -2=CUDA, -1=MPI rank, >=0=input) [-1]
INIT_SUBSAMPLING_NCELL        0           # perform sub-sampling during initialization: (0=off, >0=# of sub-sampling cells) [0]

# interpolation schemes: (-1=auto, 1=MinMod-3D, 2=MinMod-1D, 3=vanLeer, 4=CQuad, 5=Quad, 6=CQuar, 7=Quar)
OPT__INT_TIME                 1           # perform "temporal" interpolation for OPT__DT_LEVEL == 2/3 [1]
OPT__INT_PHASE                1           # interpolation on phase (does not support MinMod-1D) [1] ##ELBDM ONLY##
OPT__FLU_INT_SCHEME          -1           # ghost-zone fluid variables for the fluid solver [-1]
OPT__REF_FLU_INT_SCHEME      -1           # newly allocated fluid variables during grid refinement [-1]
OPT__MAG_INT_SCHEME           4           # ghost-zone magnetic field for the MHD solver (2,3,4,6 only) [4]
OPT__REF_MAG_INT_SCHEME       4           # newly allocated magnetic field during grid refinement (2,3,4,6 only) [4]
OPT__POT_INT_SCHEME           5           # ghost-zone potential for the Poisson solver (only supports 4 & 5) [5]
OPT__RHO_INT_SCHEME           4           # ghost-zone mass density for the Poisson solver [4]
OPT__GRA_INT_SCHEME           5           # ghost-zone potential for the gravity solver (for UNSPLIT_GRAVITY as well) [5]
OPT__REF_POT_INT_SCHEME       5           # newly allocated potential during grid refinement [5]
INT_MONO_COEFF                2.0         # coefficient for ensuring the interpolation monotonicity (1.0~4.0) [2.0]


# data dump
OPT__OUTPUT_TOTAL             1           # output the simulation snapshot: (0=off, 1=HDF5, 2=C-binary) [1]
OPT__OUTPUT_PART              0           # output a single line or slice: (0=off, 1=xy, 2=yz, 3=xz, 4=x, 5=y, 6=z, 7=diag) [0]
OPT__OUTPUT_USER              0           # output the user-specified data -> edit "Output_User.cpp" [0]
OPT__OUTPUT_PAR_TEXT          0           # output the particle text file [0] ##PARTICLE ONLY##
OPT__OUTPUT_BASEPS            0           # output the base-level power spectrum [0]
OPT__OUTPUT_BASE              0           # only output the base-level data [0] ##OPT__OUTPUT_PART ONLY##
OPT__OUTPUT_POT               0           # output gravitational potential [0] ##OPT__OUTPUT_TOTAL ONLY##
OPT__OUTPUT_PAR_DENS          1           # output the particle or total mass density on grids:
                                          # (0=off, 1=particle mass density, 2=total mass density) [1] ##OPT__OUTPUT_TOTAL ONLY##
OPT__OUTPUT_CC_MAG            1           # output **cell-centered** magnetic field (necessary for yt analysis) [1] ##MHD ONLY##
OPT__OUTPUT_MODE              1           # (1=const step, 2=const dt, 3=dump table) -> edit "Input__DumpTable" for 3
OUTPUT_STEP                   5           # output data every OUTPUT_STEP step ##OPT__OUTPUT_MODE==1 ONLY##
OUTPUT_DT                     1.0         # output data every OUTPUT_DT time interval ##OPT__OUTPUT_MODE==2 ONLY##
OUTPUT_PART_X                -1.0         # x coordinate for OPT__OUTPUT_PART [-1.0]
OUTPUT_PART_Y                -1.0         # y coordinate for OPT__OUTPUT_PART [-1.0]
OUTPUT_PART_Z                -1.0         # z coordinate for OPT__OUTPUT_PART [-1.0]
INIT_DUMPID                  -1           # set the first dump ID (<0=auto) [-1]


# yt inline analysis (SUPPORT_LIBYT only)
YT_SCRIPT                     yt_inline   # yt inline analysis script (do not include the ".py" file extension)
YT_VERBOSE                    1           # verbose level of yt: (0=off, 1=info, 2=warning, 3=debug) [1]


# miscellaneous
OPT__VERBOSE                  0           # output the simulation progress in detail [0]
OPT__TIMING_BARRIER          -1           # synchronize before timing -> more accurate, but may slow down the run (<0=auto) [-1]
OPT__TIMING_BALANCE           0           # record the max/min elapsed time in various code sections for checking load balance [0]
OPT__TIMING_MPI               0           # record the MPI bandwidth achieved in various code sections [0] ##LOAD_BALANCE ONLY##
OPT__RECORD_NOTE              1           # take notes for the general simulation info [1]
OPT__RECORD_UNPHY             1           # record the number of cells with unphysical results being corrected [1]
OPT__RECORD_MEMORY            1           # record the memory consumption [1]
OPT__RECORD_PERFORMANCE       1           # record the code performance [1]
OPT__MANUAL_CONTROL           1           # support manually dump data or stop run during the runtime
                                          # (by generating the file DUMP_GAMER_DUMP or STOP_GAMER_STOP) [1]
OPT__RECORD_USER              0           # record the user-specified info -> edit "Aux_RecordUser.cpp" [0]
OPT__OPTIMIZE_AGGRESSIVE      0           # apply aggressive optimizations (experimental) [0]


# checks
OPT__CK_REFINE                0           # check the grid refinement [0]
OPT__CK_PROPER_NESTING        0           # check the proper-nesting condition [0]
OPT__CK_CONSERVATION          0           # check the conservation law [0]
OPT__CK_NORMALIZE_PASSIVE     0           # check the normalization of passive scalars [0] ##OPT__NORMALIZE_PASSIVE ONLY##
OPT__CK_RESTRICT              0           # check the data restriction [0]
OPT__CK_FINITE                0           # check if all variables are finite [0]
OPT__CK_PATCH_ALLOCATE        0           # check if all patches are properly allocated [0]
OPT__CK_FLUX_ALLOCATE         0           # check if all flux arrays are properly allocated [0] ##HYDRO and ELBDM ONLY##
OPT__CK_NEGATIVE              0           # check the negative values: (0=off, 1=density, 2=pressure and entropy, 3=both) [0] ##HYDRO ONLY##
OPT__CK_MEMFREE               1.0         # check the free memory in GB (0=off, >0=threshold) [1.0]
OPT__CK_PARTICLE              0           # check the particle allocation [0]
OPT__CK_INTERFACE_B           0           # check the consistency of patch interface B field [0] ##MHD ONLY##
OPT__CK_DIVERGENCE_B          0           # check the divergence-free constraint on B field (0=off, 1=on, 2=on+verbose) [0] ##MHD ONLY##<|MERGE_RESOLUTION|>--- conflicted
+++ resolved
@@ -49,11 +49,8 @@
                                           # 1004: ELBDM self-similar halo (+GRAVITY, +COMOVING)
                                           # 1005: ELBDM rotating vortex pair
                                           # 1006: ELBDM vortex pair in linear motion
-<<<<<<< HEAD
-=======
                                           # 1007: ELBDM halo extracted from a large-scale structure simulation (+GRAVITY)
                                           # 1008: ELBDM 1D Gaussian wave packet
->>>>>>> d54b2e7a
 
 
 # code units (in cgs)
