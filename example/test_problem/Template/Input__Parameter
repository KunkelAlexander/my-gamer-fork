--- conflicted
+++ resolved
@@ -326,11 +326,7 @@
 OPT__OUTPUT_CC_MAG            1           # output **cell-centered** magnetic field (necessary for yt analysis) [1] ##MHD ONLY##
 OPT__OUTPUT_PRES              0           # output gas pressure [0] ##HYDRO ONLY##
 OPT__OUTPUT_TEMP              0           # output gas temperature [0] ##HYDRO ONLY##
-<<<<<<< HEAD
-OPT__OUTPUT_ENTR              0           # output gas entropy [0] ##EOS_NUCLEAR ONLY##
-=======
 OPT__OUTPUT_ENTR              0           # output gas entropy [0] ##HYDRO ONLY##
->>>>>>> 47d8f757
 OPT__OUTPUT_CS                0           # output sound speed [0] ##HYDRO ONLY##
 OPT__OUTPUT_DIVVEL            0           # output divergence(velocity) [0] ##HYDRO ONLY##
 OPT__OUTPUT_MACH              0           # output mach number [0] ##HYDRO ONLY##
