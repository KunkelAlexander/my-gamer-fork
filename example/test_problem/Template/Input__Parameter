--- conflicted
+++ resolved
@@ -231,14 +231,9 @@
 OPT__GRAVITY_EXTRA_MASS       0           # add extra mass source when computing gravity [0]
 OPT__SELF_GRAVITY             1           # add self-gravity [1]
 OPT__EXT_ACC                  0           # add external acceleration (0=off, 1=function, 2=table) [0] ##HYDRO ONLY##
-<<<<<<< HEAD
+                                          # --> 2 (table) is not supported yet
 OPT__EXT_POT                  0           # add external potential    (0=off, 1=function, 2=table, 3=GREP) [0]
-                                          # --> for table/GREP, edit the corresponding parameters below too
-=======
-                                          # --> 2 (table) is not supported yet
-OPT__EXT_POT                  0           # add external potential    (0=off, 1=function, 2=table) [0]
-                                          # --> for 2 (table), edit the corresponding parameters below too
->>>>>>> e59271f4
+                                          # --> for 2/3 (table/GREP), edit the corresponding parameters below too
 
 # tabular external potential
 EXT_POT_TABLE_NAME            ExtPotTable # external potential table: filename
