--- conflicted
+++ resolved
@@ -153,22 +153,14 @@
 OPT__FLAG_CURRENT             0           # flag: current density in MHD (Input__Flag_Current) [0] ##MHD ONLY##
 OPT__FLAG_CRAY                0           # flag: cosmic-ray energy (Input__Flag_CRay) [0] ##COSMIC_RAY ONLY##
 OPT__FLAG_ENGY_DENSITY        0           # flag: energy density (Input_Flag_EngyDensity) [0] ##ELBDM ONLY##
-<<<<<<< HEAD
 OPT__FLAG_INTERFERENCE        0           # flag: interference level (Input__Flag_Interference) [0] ##ELBDM ONLY##
 OPT__FLAG_SPECTRAL            0           # flag: spectral refinement (Input__Flag_Spectral) [0] ##ELBDM ONLY##
-OPT__FLAG_LOHNER_DENS         0           # flag: Lohner for mass density   (Input__Flag_Lohner) [0] ##BOTH HYDRO AND ELBDM##
-OPT__FLAG_LOHNER_ENGY         0           # flag: Lohner for energy density (Input__Flag_Lohner) [0] ##HYDRO ONLY##
-OPT__FLAG_LOHNER_PRES         0           # flag: Lohner for pressure       (Input__Flag_Lohner) [0] ##HYDRO ONLY##
-OPT__FLAG_LOHNER_TEMP         0           # flag: Lohner for temperature    (Input__Flag_Lohner) [0] ##HYDRO ONLY##
-OPT__FLAG_LOHNER_ENTR         0           # flag: Lohner for entropy        (Input__Flag_Lohner) [0] ##HYDRO ONLY##
-=======
 OPT__FLAG_LOHNER_DENS         0           # flag: Lohner for mass density      (Input__Flag_Lohner) [0] ##BOTH HYDRO AND ELBDM##
 OPT__FLAG_LOHNER_ENGY         0           # flag: Lohner for energy density    (Input__Flag_Lohner) [0] ##HYDRO ONLY##
 OPT__FLAG_LOHNER_PRES         0           # flag: Lohner for pressure          (Input__Flag_Lohner) [0] ##HYDRO ONLY##
 OPT__FLAG_LOHNER_TEMP         0           # flag: Lohner for temperature       (Input__Flag_Lohner) [0] ##HYDRO ONLY##
 OPT__FLAG_LOHNER_ENTR         0           # flag: Lohner for entropy           (Input__Flag_Lohner) [0] ##HYDRO ONLY##
 OPT__FLAG_LOHNER_CRAY         0           # flag: Lohner for cosmic-ray energy (Input__Flag_Lohner) [0] ##COSMIC_RAY ONLY##
->>>>>>> 09101b24
 OPT__FLAG_LOHNER_FORM         2           # form of Lohner: (1=FLASH-1, 2=FLASH-2, 3=form-invariant-1, 4=form-invariant-2) [2]
 OPT__FLAG_USER                0           # flag: user-defined (Input__Flag_User) -> edit "Flag_User.cpp" [0]
 OPT__FLAG_USER_NUM            1           # number of threshold values in user-defined table (Input__Flag_User) [1]
