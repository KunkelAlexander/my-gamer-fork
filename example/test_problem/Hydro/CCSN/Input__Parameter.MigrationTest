

# =================================================================================================================
# NOTE:
# 1. Comment symbol: #
# 2. [*]: defaults
# 3. Parameters set to "auto" (usually by setting to a negative value) do not have deterministic default values
#    and will be set according to the adopted compilation options and/or other runtime parameters
# 4. To add new parameters, please edit "Init/Init_Load_Parameter.cpp"
# 5. All dimensional variables should be set consistently with the code units (set by UNIT_L/M/T/V/D) unless
#    otherwise specified (e.g., SF_CREATE_STAR_MIN_GAS_DENS & SF_CREATE_STAR_MIN_STAR_MASS)
# 6. For boolean options: 0/1 -> off/on
# =================================================================================================================


# simulation scale
BOX_SIZE                    100.0         # box size along the longest side (in Mpc/h if COMOVING is adopted)
NX0_TOT_X                    64           # number of base-level cells along x
NX0_TOT_Y                    64           # number of base-level cells along y
NX0_TOT_Z                    64           # number of base-level cells along z
OMP_NTHREAD                  -1           # number of OpenMP threads (<=0=auto -> omp_get_max_threads) [-1] ##OPENMP ONLY##
END_T                         4.0         # end physical time (<0=auto -> must be set by test problems or restart) [-1.0]
END_STEP                     -1           # end step (<0=auto -> must be set by test problems or restart) [-1]


# test problems
TESTPROB_ID                  20           # test problem ID [0]
                                          #   20: HYDRO CCSN (+GRAVITY & GREP & EOS_GAMMA) [+MHD]


# code units (in cgs)
OPT__UNIT                     1           # specify code units -> must set exactly 3 basic units below [0] ##USELESS FOR COMOVING##
UNIT_L                        1.0e5       # length unit        (<=0 -> set to UNIT_V*UNIT_T or (UNIT_M/UNIT_D)^(1/3)) [-1.0]
UNIT_M                        1.989e33    # mass unit          (<=0 -> set to UNIT_D*UNIT_L^3)                        [-1.0]
UNIT_T                        1.0e-3      # time unit          (<=0 -> set to UNIT_L/UNIT_V)                          [-1.0]
UNIT_V                       -1.0         # velocity unit      (<=0 -> set to UNIT_L/UNIT_T)                          [-1.0]
UNIT_D                       -1.0         # mass density unit  (<=0 -> set to UNIT_M/UNIT_L^3)                        [-1.0]


# boundary conditions
OPT__BC_FLU_XM                2           # fluid boundary condition at the -x face: (1=periodic, 2=outflow, 3=reflecting, 4=user) ##2/3 for HYDRO ONLY##
OPT__BC_FLU_XP                2           # fluid boundary condition at the +x face: (1=periodic, 2=outflow, 3=reflecting, 4=user) ##2/3 for HYDRO ONLY##
OPT__BC_FLU_YM                2           # fluid boundary condition at the -y face: (1=periodic, 2=outflow, 3=reflecting, 4=user) ##2/3 for HYDRO ONLY##
OPT__BC_FLU_YP                2           # fluid boundary condition at the +y face: (1=periodic, 2=outflow, 3=reflecting, 4=user) ##2/3 for HYDRO ONLY##
OPT__BC_FLU_ZM                2           # fluid boundary condition at the -z face: (1=periodic, 2=outflow, 3=reflecting, 4=user) ##2/3 for HYDRO ONLY##
OPT__BC_FLU_ZP                2           # fluid boundary condition at the +z face: (1=periodic, 2=outflow, 3=reflecting, 4=user) ##2/3 for HYDRO ONLY##
OPT__BC_POT                   2           # gravity boundary condition: (1=periodic, 2=isolated)
GFUNC_COEFF0                 -1.0         # Green's function coefficient at the origin for the isolated BC (<0=auto) [-1.0]


# time-step
DT__FLUID                    -1.0         # dt criterion: fluid solver CFL factor (<0=auto) [-1.0]
DT__FLUID_INIT                1.0e-6      # dt criterion: DT__FLUID at the first step (<0=auto) [-1.0]
DT__GRAVITY                  -1.0         # dt criterion: gravity solver safety factor (<0=auto) [-1.0]
DT__PHASE                     0.0         # dt criterion: phase rotation safety factor (0=off) [0.0] ##ELBDM ONLY##
DT__PARVEL                    0.5         # dt criterion: particle velocity safety factor [0.5]
DT__PARVEL_MAX               -1.0         # dt criterion: maximum allowed dt from particle velocity (<0=off) [-1.0]
DT__PARACC                    0.5         # dt criterion: particle acceleration safety factor (0=off) [0.5] ##STORE_PAR_ACC ONLY##
DT__MAX_DELTA_A               0.01        # dt criterion: maximum variation of the cosmic scale factor [0.01]
DT__SYNC_PARENT_LV            0.1         # dt criterion: allow dt to adjust by (1.0+DT__SYNC_PARENT) in order to synchronize
                                          #               with the parent level (for OPT__DT_LEVEL==3 only) [0.1]
DT__SYNC_CHILDREN_LV          0.1         # dt criterion: allow dt to adjust by (1.0-DT__SYNC_CHILDREN) in order to synchronize
                                          #               with the children level (for OPT__DT_LEVEL==3 only; 0=off) [0.1]
OPT__DT_USER                  0           # dt criterion: user-defined -> edit "Mis_GetTimeStep_UserCriteria.cpp" [0]
OPT__DT_LEVEL                 3           # dt at different AMR levels (1=shared, 2=differ by two, 3=flexible) [3]
OPT__RECORD_DT                1           # record info of the dt determination [1]
AUTO_REDUCE_DT                0           # reduce dt automatically when the program fails (for OPT__DT_LEVEL==3 only) [1]
AUTO_REDUCE_DT_FACTOR         0.8         # reduce dt by a factor of AUTO_REDUCE_DT_FACTOR when the program fails [0.8]
AUTO_REDUCE_DT_FACTOR_MIN     0.1         # minimum allowed AUTO_REDUCE_DT_FACTOR after consecutive failures [0.1]


# grid refinement (examples of Input__Flag_XXX tables are put at "example/input/")
REGRID_COUNT                  4           # refine every REGRID_COUNT sub-step [4]
FLAG_BUFFER_SIZE              8           # number of buffer cells for the flag operation (0~PATCH_SIZE) [PATCH_SIZE]
FLAG_BUFFER_SIZE_MAXM1_LV     4           # FLAG_BUFFER_SIZE at the level MAX_LEVEL-1 (<0=auto -> FLAG_BUFFER_SIZE) [-1]
FLAG_BUFFER_SIZE_MAXM2_LV    -1           # FLAG_BUFFER_SIZE at the level MAX_LEVEL-2 (<0=auto) [-1]
MAX_LEVEL                     3           # maximum refinement level (0~NLEVEL-1) [NLEVEL-1]
OPT__FLAG_RHO                 1           # flag: density (Input__Flag_Rho) [0]
OPT__FLAG_RHO_GRADIENT        0           # flag: density gradient (Input__Flag_RhoGradient) [0]
OPT__FLAG_PRES_GRADIENT       0           # flag: pressure gradient (Input__Flag_PresGradient) [0] ##HYDRO ONLY##
OPT__FLAG_VORTICITY           0           # flag: vorticity (Input__Flag_Vorticity) [0] ##HYDRO ONLY##
OPT__FLAG_CURRENT             0           # flag: current density in MHD (Input__Flag_Current) [0] ##MHD ONLY##
OPT__FLAG_JEANS               0           # flag: Jeans length (Input__Flag_Jeans) [0] ##HYDRO ONLY##
OPT__FLAG_ENGY_DENSITY        0           # flag: energy density (Input_Flag_EngyDensity) [0] ##ELBDM ONLY##
OPT__FLAG_LOHNER_DENS         0           # flag: Lohner for mass density   (Input__Flag_Lohner) [0] ##BOTH HYDRO AND ELBDM##
OPT__FLAG_LOHNER_ENGY         0           # flag: Lohner for energy density (Input__Flag_Lohner) [0] ##HYDRO ONLY##
OPT__FLAG_LOHNER_PRES         0           # flag: Lohner for pressure       (Input__Flag_Lohner) [0] ##HYDRO ONLY##
OPT__FLAG_LOHNER_TEMP         0           # flag: Lohner for temperature    (Input__Flag_Lohner) [0] ##HYDRO ONLY##
OPT__FLAG_LOHNER_FORM         2           # form of Lohner: (1=FLASH-1, 2=FLASH-2, 3=form-invariant-1, 4=form-invariant-2) [2]
OPT__FLAG_USER                0           # flag: user-defined (Input__Flag_User) -> edit "Flag_User.cpp" [0]
OPT__FLAG_USER_NUM            1           # number of threshold values in user-defined table (Input__Flag_User) [1]
OPT__FLAG_REGION              0           # flag: specify the regions **allowed** to be refined -> edit "Flag_Region.cpp" [0]
OPT__FLAG_NPAR_PATCH          0           # flag: # of particles per patch (Input__Flag_NParPatch): (0=off, 1=itself, 2=itself+siblings) [0]
OPT__FLAG_NPAR_CELL           0           # flag: # of particles per cell  (Input__Flag_NParCell) [0]
OPT__FLAG_PAR_MASS_CELL       0           # flag: total particle mass per cell (Input__Flag_ParMassCell) [0]
OPT__NO_FLAG_NEAR_BOUNDARY    0           # flag: disallow refinement near the boundaries [0]
OPT__PATCH_COUNT              1           # record the # of patches   at each level: (0=off, 1=every step, 2=every sub-step) [1]
OPT__PARTICLE_COUNT           1           # record the # of particles at each level: (0=off, 1=every step, 2=every sub-step) [1]
OPT__REUSE_MEMORY             2           # reuse patch memory to reduce memory fragmentation: (0=off, 1=on, 2=aggressive) [2]
OPT__MEMORY_POOL              0           # preallocate patches for OPT__REUSE_MEMORY=1/2 (Input__MemoryPool) [0]


# load balance (LOAD_BALANCE only)
LB_INPUT__WLI_MAX             0.1         # weighted-load-imbalance (WLI) threshold for redistributing all patches [0.1]
LB_INPUT__PAR_WEIGHT          0.0         # load-balance weighting of one particle over one cell [0.0]
OPT__RECORD_LOAD_BALANCE      1           # record the load-balance info [1]
OPT__MINIMIZE_MPI_BARRIER     1           # minimize MPI barriers to improve load balance, especially with particles [1]
                                          # (STORE_POT_GHOST, PAR_IMPROVE_ACC=1, OPT__TIMING_BARRIER=0 only; recommend AUTO_REDUCE_DT=0)


# fluid solver in HYDRO (MODEL==HYDRO only)
GAMMA                         2.0         # ratio of specific heats (i.e., adiabatic index) [5.0/3.0] ##EOS_GAMMA ONLY##
MOLECULAR_WEIGHT              0.6         # mean molecular weight [0.6]
ISO_TEMP                      1.0e4       # isothermal temperature in kelvin ##EOS_ISOTHERMAL ONLY##
NUC_TABLE                     LS220_eps.h5   # nuclear EoS table ##EOS_NUCLEAR ONLY##
NUC_INT_SCHEME_AUX            1           # interpolation scheme for auxiliary   table (1=linear, 2=cubic) [1] ##EOS_NUCLEAR ONLY##
NUC_INT_SCHEME_MAIN           1           # interpolation scheme for nuclear EoS table (1=linear, 2=cubic) [1] ##EOS_NUCLEAR ONLY##
MINMOD_COEFF                  1.5         # coefficient of the generalized MinMod limiter (1.0~2.0) [1.5]
MINMOD_MAX_ITER               10          # maximum number of iterations to reduce MINMOD_COEFF when data reconstruction fails (0=off) [0]
OPT__LR_LIMITER              -1           # slope limiter of data reconstruction in the MHM/MHM_RP/CTU schemes:
                                          # (-1=auto, 0=none, 1=vanLeer, 2=generalized MinMod, 3=vanAlbada, 4=vanLeer+generalized MinMod, 6=central) [-1]
OPT__1ST_FLUX_CORR           -1           # correct unphysical results (defined by MIN_DENS/PRES) by the 1st-order fluxes:
                                          # (<0=auto, 0=off, 1=3D, 2=3D+1D) [-1] ##MHM/MHM_RP/CTU ONLY##
OPT__1ST_FLUX_CORR_SCHEME    -1           # Riemann solver for OPT__1ST_FLUX_CORR (<0=auto, 0=none, 1=Roe, 2=HLLC, 3=HLLE, 4=HLLD) [-1]
DUAL_ENERGY_SWITCH            2.0e-2      # apply dual-energy if E_int/E_kin < DUAL_ENERGY_SWITCH [2.0e-2] ##DUAL_ENERGY ONLY##


# fluid solvers in all models
FLU_GPU_NPGROUP              -1           # number of patch groups sent into the CPU/GPU fluid solver (<=0=auto) [-1]
GPU_NSTREAM                  -1           # number of CUDA streams for the asynchronous memory copy in GPU (<=0=auto) [-1]
OPT__FIXUP_FLUX               1           # correct coarse grids by the fine-grid boundary fluxes [1] ##HYDRO and ELBDM ONLY##
OPT__FIXUP_ELECTRIC           1           # correct coarse grids by the fine-grid boundary electric field [1] ##MHD ONLY##
OPT__FIXUP_RESTRICT           1           # correct coarse grids by averaging the fine-grid data [1]
OPT__CORR_AFTER_ALL_SYNC     -1           # apply various corrections after all levels are synchronized (see "Flu_CorrAfterAllSync"):
                                          # (-1=auto, 0=off, 1=every step, 2=before dump) [-1]
OPT__NORMALIZE_PASSIVE        1           # ensure "sum(passive_scalar_density) == gas_density" [1]
OPT__INT_FRAC_PASSIVE_LR      1           # convert specified passive scalars to mass fraction during data reconstruction [1]
OPT__OVERLAP_MPI              0           # overlap MPI communication with CPU/GPU computations [0] ##NOT SUPPORTED YET##
OPT__RESET_FLUID              0           # reset fluid variables after each update -> edit "Flu_ResetByUser.cpp" [0]
OPT__LAST_RESORT_FLOOR        1           # apply floor values as the last resort when the fluid solver fails [1] ##HYDRO and MHD ONLY##
MIN_DENS                      0.0         # minimum mass density    (must >= 0.0) [0.0] ##HYDRO, MHD, and ELBDM ONLY##
MIN_PRES                      0.0         # minimum pressure        (must >= 0.0) [0.0] ##HYDRO and MHD ONLY##
MIN_EINT                      0.0         # minimum internal energy (must >= 0.0) [0.0] ##HYDRO and MHD ONLY##
MIN_TEMP                      0.0         # minimum temperature in K (must >= 0.0) [0.0] ##HYDRO and MHD ONLY##
JEANS_MIN_PRES                0           # minimum pressure estimated from the Jeans length [0] ##HYDRO/MHD and GRAVITY ONLY##
JEANS_MIN_PRES_LEVEL         -1           # for JEANS_MIN_PRES; ensure Jeans length is resolved by JEANS_MIN_PRES_NCELL*dh[JEANS_MIN_PRES_LEVEL]
                                          # (<0=auto -> MAX_LEVEL) [-1]
JEANS_MIN_PRES_NCELL          4           # for JEANS_MIN_PRES; see JEANS_MIN_PRES_LEVEL [4]


# gravity solvers in all models
NEWTON_G                      1.0         # gravitational constant (will be overwritten if OPT__UNIT or COMOVING is on)
SOR_OMEGA                    -1.0         # over-relaxation parameter in SOR: (<0=auto) [-1.0]
SOR_MAX_ITER                 -1           # maximum number of iterations in SOR: (<0=auto) [-1]
SOR_MIN_ITER                 -1           # minimum number of iterations in SOR: (<0=auto) [-1]
MG_MAX_ITER                  -1           # maximum number of iterations in multigrid: (<0=auto) [-1]
MG_NPRE_SMOOTH               -1           # number of pre-smoothing steps in multigrid: (<0=auto) [-1]
MG_NPOST_SMOOTH              -1           # number of post-smoothing steps in multigrid: (<0=auto) [-1]
MG_TOLERATED_ERROR           -1.0         # maximum tolerated error in multigrid (<0=auto) [-1.0]
POT_GPU_NPGROUP              -1           # number of patch groups sent into the CPU/GPU Poisson solver (<=0=auto) [-1]
OPT__GRA_P5_GRADIENT          0           # 5-points gradient in the Gravity solver (must have GRA/USG_GHOST_SIZE_G>=2) [0]
OPT__GRAVITY_EXTRA_MASS       0           # add extra mass source when computing gravity [0]
OPT__SELF_GRAVITY             1           # add self-gravity [1]
OPT__EXT_ACC                  0           # add external acceleration (0=off, 1=function, 2=table) [0] ##HYDRO ONLY##
OPT__EXT_POT                  3           # add external potential    (0=off, 1=function, 2=table, 3=GREP) [0]
                                          # --> for 3 (GREP), one must also enable GREP in the Makefile
                                          # --> for table/GREP, edit the corresponding parameters below too

<<<<<<< HEAD

# tabular external potential
EXT_POT_TABLE_NAME            ExtPotTable # external potential table: filename
EXT_POT_TABLE_NPOINT_X        129         # ...                     : table size (i.e., number of data points) along x/y/z
EXT_POT_TABLE_NPOINT_Y        129         #
EXT_POT_TABLE_NPOINT_Z        129         #
EXT_POT_TABLE_DH              0.0078125   # ...                     : spatial interval between adjacent data points
EXT_POT_TABLE_EDGEL_X         0.0         # ...                     : starting x/y/z coordinates
EXT_POT_TABLE_EDGEL_Y         0.0         #
EXT_POT_TABLE_EDGEL_Z         0.0         #
EXT_POT_TABLE_FLOAT8         -1           # ...                     : double precision (<0=auto -> FLOAT8, 0=off, 1=on) [-1]
                                          # --> not supported yet; use -1 for now
=======
>>>>>>> df45908c


# GREP
GREP_CENTER_METHOD            1           # center of radial profile                                     [1]
                                          # (1=box center)
GREP_MAXITER                  1000        # number of iterations for constructing mass_TOV and Gamma_TOV [1000]
GREP_LOGBIN                   1           # log/linear bins                                              [true]
                                          # (true=logarithmic, false=linear)
GREP_LOGBINRATIO              1.0025      # ratio of adjacent log bins                                   [1.25]
GREP_MAXRADIUS               -1.0         # maximum radius in the radial profile                         [-1.0]
                                          # (<=0=distance of the farthest vertex to the center)
GREP_MINBINSIZE              -1.0         # minimum bin size                                             [-1.0]
                                          # (<=0=use amr->dh[MAX_LEVEL])


# initialization
OPT__INIT                     1           # initialization option: (1=FUNCTION, 2=RESTART, 3=FILE->"UM_IC")
OPT__INIT_BFIELD_BYFILE       0           # initialize the magnetic field from a vector potential disk file named "B_IC"
                                          # (example python script: tool/inits/gen_vec_pot.py) [0] ##MHD ONLY##
RESTART_LOAD_NRANK            1           # number of parallel I/O (i.e., number of MPI ranks) for restart [1]
OPT__RESTART_RESET            0           # reset some simulation status parameters (e.g., current step and time) during restart [0]
OPT__UM_IC_LEVEL              0           # AMR level corresponding to UM_IC (must >= 0) [0]
OPT__UM_IC_NVAR              -1           # number of variables in UM_IC: (1~NCOMP_TOTAL; <=0=auto) [HYDRO=5+passive/ELBDM=2]
OPT__UM_IC_FORMAT             1           # data format of UM_IC: (1=vzyx, 2=zyxv; row-major and v=field) [1]
OPT__UM_IC_DOWNGRADE          1           # downgrade UM_IC from level OPT__UM_IC_LEVEL to 0 [1]
OPT__UM_IC_REFINE             1           # refine UM_IC from level OPT__UM_IC_LEVEL to MAX_LEVEL [1]
OPT__UM_IC_LOAD_NRANK         1           # number of parallel I/O (i.e., number of MPI ranks) for loading UM_IC [1]
OPT__INIT_RESTRICT            1           # restrict all data during the initialization [1]
OPT__INIT_GRID_WITH_OMP       1           # enable OpenMP when assigning the initial condition of each grid patch [1]
OPT__GPUID_SELECT            -1           # GPU ID selection mode: (-3=Laohu, -2=CUDA, -1=MPI rank, >=0=input) [-1]
INIT_SUBSAMPLING_NCELL        0           # perform sub-sampling during initialization: (0=off, >0=# of sub-sampling cells) [0]


# interpolation schemes: (-1=auto, 1=MinMod-3D, 2=MinMod-1D, 3=vanLeer, 4=CQuad, 5=Quad, 6=CQuar, 7=Quar)
OPT__INT_TIME                 1           # perform "temporal" interpolation for OPT__DT_LEVEL == 2/3 [1]
OPT__INT_PHASE                1           # interpolation on phase (does not support MinMod-1D) [1] ##ELBDM ONLY##
OPT__FLU_INT_SCHEME          -1           # ghost-zone fluid variables for the fluid solver [-1]
OPT__REF_FLU_INT_SCHEME      -1           # newly allocated fluid variables during grid refinement [-1]
OPT__MAG_INT_SCHEME           4           # ghost-zone magnetic field for the MHD solver (2,3,4,6 only) [4]
OPT__REF_MAG_INT_SCHEME       4           # newly allocated magnetic field during grid refinement (2,3,4,6 only) [4]
OPT__POT_INT_SCHEME           5           # ghost-zone potential for the Poisson solver (only supports 4 & 5) [5]
OPT__RHO_INT_SCHEME           4           # ghost-zone mass density for the Poisson solver [4]
OPT__GRA_INT_SCHEME           5           # ghost-zone potential for the gravity solver (for UNSPLIT_GRAVITY as well) [5]
OPT__REF_POT_INT_SCHEME       5           # newly allocated potential during grid refinement [5]
INT_MONO_COEFF                2.0         # coefficient for ensuring the interpolation monotonicity (1.0~4.0) [2.0]
MONO_MAX_ITER                 0           # maximum number of iterations to reduce INT_MONO_COEFF when interpolation fails (0=off) [0]
INT_OPP_SIGN_0TH_ORDER        1           # switch to 0th-order interpolation if adjacent values change signs [HYDRO:1; ELBDM:0]


# data dump
OPT__OUTPUT_TOTAL             1           # output the simulation snapshot: (0=off, 1=HDF5, 2=C-binary) [1]
OPT__OUTPUT_PART              0           # output a single line or slice: (0=off, 1=xy, 2=yz, 3=xz, 4=x, 5=y, 6=z, 7=diag) [0]
OPT__OUTPUT_USER              0           # output the user-specified data -> edit "Output_User.cpp" [0]
OPT__OUTPUT_PAR_TEXT          0           # output the particle text file [0] ##PARTICLE ONLY##
OPT__OUTPUT_BASEPS            0           # output the base-level power spectrum [0]
OPT__OUTPUT_BASE              0           # only output the base-level data [0] ##OPT__OUTPUT_PART ONLY##
OPT__OUTPUT_POT               1           # output gravitational potential [0] ##OPT__OUTPUT_TOTAL ONLY##
OPT__OUTPUT_PAR_DENS          1           # output the particle or total mass density on grids:
                                          # (0=off, 1=particle mass density, 2=total mass density) [1] ##OPT__OUTPUT_TOTAL ONLY##
OPT__OUTPUT_CC_MAG            1           # output **cell-centered** magnetic field (necessary for yt analysis) [1] ##MHD ONLY##
OPT__OUTPUT_PRES              0           # output gas pressure [0] ##HYDRO ONLY##
OPT__OUTPUT_TEMP              0           # output gas temperature [0] ##HYDRO ONLY##
OPT__OUTPUT_ENTR              0           # output gas entropy [0] ##EOS_NUCLEAR ONLY##
OPT__OUTPUT_CS                0           # output sound speed [0] ##HYDRO ONLY##
OPT__OUTPUT_DIVVEL            0           # output divergence(velocity) [0] ##HYDRO ONLY##
OPT__OUTPUT_MACH              0           # output mach number [0] ##HYDRO ONLY##
OPT__OUTPUT_DIVMAG            0           # output |divergence(B)*dh/|B|| [0] ##MHD ONLY##
OPT__OUTPUT_USER_FIELD        0           # output user-defined derived fields [0] -> edit "Flu_DerivedField_User.cpp"
OPT__OUTPUT_MODE              2           # (1=const step, 2=const dt, 3=dump table) -> edit "Input__DumpTable" for 3
OUTPUT_STEP                   5           # output data every OUTPUT_STEP step ##OPT__OUTPUT_MODE==1 ONLY##
OUTPUT_DT                     0.05        # output data every OUTPUT_DT time interval ##OPT__OUTPUT_MODE==2 ONLY##
OUTPUT_PART_X                -1.0         # x coordinate for OPT__OUTPUT_PART [-1.0]
OUTPUT_PART_Y                -1.0         # y coordinate for OPT__OUTPUT_PART [-1.0]
OUTPUT_PART_Z                -1.0         # z coordinate for OPT__OUTPUT_PART [-1.0]
INIT_DUMPID                  -1           # set the first dump ID (<0=auto) [-1]


# yt inline analysis (SUPPORT_LIBYT only)
YT_SCRIPT                     yt_inline   # yt inline analysis script (do not include the ".py" file extension)
YT_VERBOSE                    1           # verbose level of yt: (0=off, 1=info, 2=warning, 3=debug) [1]


# miscellaneous
OPT__VERBOSE                  0           # output the simulation progress in detail [0]
OPT__TIMING_BARRIER          -1           # synchronize before timing -> more accurate, but may slow down the run (<0=auto) [-1]
OPT__TIMING_BALANCE           0           # record the max/min elapsed time in various code sections for checking load balance [0]
OPT__TIMING_MPI               0           # record the MPI bandwidth achieved in various code sections [0] ##LOAD_BALANCE ONLY##
OPT__RECORD_NOTE              1           # take notes for the general simulation info [1]
OPT__RECORD_UNPHY             1           # record the number of cells with unphysical results being corrected [1]
OPT__RECORD_MEMORY            1           # record the memory consumption [1]
OPT__RECORD_PERFORMANCE       1           # record the code performance [1]
OPT__MANUAL_CONTROL           1           # support manually dump data or stop run during the runtime
                                          # (by generating the file DUMP_GAMER_DUMP or STOP_GAMER_STOP) [1]
OPT__RECORD_USER              1           # record the user-specified info -> edit "Aux_RecordUser.cpp" [0]
OPT__OPTIMIZE_AGGRESSIVE      0           # apply aggressive optimizations (experimental) [0]


# checks
OPT__CK_REFINE                0           # check the grid refinement [0]
OPT__CK_PROPER_NESTING        0           # check the proper-nesting condition [0]
OPT__CK_CONSERVATION          0           # check the conservation law [0]
OPT__CK_NORMALIZE_PASSIVE     0           # check the normalization of passive scalars [0] ##OPT__NORMALIZE_PASSIVE ONLY##
OPT__CK_RESTRICT              0           # check the data restriction [0]
OPT__CK_FINITE                0           # check if all variables are finite [0]
OPT__CK_PATCH_ALLOCATE        0           # check if all patches are properly allocated [0]
OPT__CK_FLUX_ALLOCATE         0           # check if all flux arrays are properly allocated [0] ##HYDRO and ELBDM ONLY##
OPT__CK_NEGATIVE              0           # check the negative values: (0=off, 1=density, 2=pressure and entropy, 3=both) [0] ##HYDRO ONLY##
OPT__CK_MEMFREE               1.0         # check the free memory in GB (0=off, >0=threshold) [1.0]
OPT__CK_PARTICLE              0           # check the particle allocation [0]
OPT__CK_INTERFACE_B           0           # check the consistency of patch interface B field [0] ##MHD ONLY##
OPT__CK_DIVERGENCE_B          0           # check the divergence-free constraint on B field (0=off, 1=on, 2=on+verbose) [0] ##MHD ONLY##<|MERGE_RESOLUTION|>--- conflicted
+++ resolved
@@ -166,22 +166,6 @@
                                           # --> for 3 (GREP), one must also enable GREP in the Makefile
                                           # --> for table/GREP, edit the corresponding parameters below too
 
-<<<<<<< HEAD
-
-# tabular external potential
-EXT_POT_TABLE_NAME            ExtPotTable # external potential table: filename
-EXT_POT_TABLE_NPOINT_X        129         # ...                     : table size (i.e., number of data points) along x/y/z
-EXT_POT_TABLE_NPOINT_Y        129         #
-EXT_POT_TABLE_NPOINT_Z        129         #
-EXT_POT_TABLE_DH              0.0078125   # ...                     : spatial interval between adjacent data points
-EXT_POT_TABLE_EDGEL_X         0.0         # ...                     : starting x/y/z coordinates
-EXT_POT_TABLE_EDGEL_Y         0.0         #
-EXT_POT_TABLE_EDGEL_Z         0.0         #
-EXT_POT_TABLE_FLOAT8         -1           # ...                     : double precision (<0=auto -> FLOAT8, 0=off, 1=on) [-1]
-                                          # --> not supported yet; use -1 for now
-=======
->>>>>>> df45908c
-
 
 # GREP
 GREP_CENTER_METHOD            1           # center of radial profile                                     [1]
