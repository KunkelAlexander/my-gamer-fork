# problem-specific runtime parameters
Merger_Coll_NumHalos    2 # number of halos

# parameters for cluster 1
Merger_File_Prof1       profile1_gamer.h5    # profile table of cluster 1
Merger_File_Par1        1to3_b0.0_gamerp_1.h5    # particle file of cluster 1
Merger_Coll_PosX1       6000.0    # X-center of cluster 1 in kpc
Merger_Coll_PosY1       7500.0    # Y-center of cluster 1 in kpc
Merger_Coll_VelX1       375.0    # X-velocity of cluster 1 in km/s
Merger_Coll_VelY1       0.0    # Y-velocity of cluster 1 in km/s
Merger_Coll_IsGas1      1 # If cluster 1 should have gas and not have DM only

# parameters for cluster 2
Merger_File_Prof2       profile2_gamer.h5    # profile table of cluster 2
Merger_File_Par2        1to3_b0.0_gamerp_2.h5    # particle file of cluster 2
Merger_Coll_PosX2       9000.0    # X-center of cluster 2 in kpc
Merger_Coll_PosY2       7500.0    # Y-center of cluster 2 in kpc
Merger_Coll_VelX2       -1125.0000000000002    # X-velocity of cluster 2 in km/s
Merger_Coll_VelY2       0.0    # Y-velocity of cluster 2 in km/s
Merger_Coll_IsGas2      1 # If cluster 2 should have gas and not have DM only

# parameters for cluster 3 (disabled for this example)
Merger_File_Prof3       none # profile table of cluster 3
Merger_File_Par3        none # particle file of cluster 3
Merger_Coll_PosX3       0 # X-center of cluster 3 in kpc
Merger_Coll_PosY3       0.0 # Y-center of cluster 3 in kpc
Merger_Coll_VelX3       0.0 # X-velocity of cluster 3 in km/s
Merger_Coll_VelY3       0.0 # Y-velocity of cluster 3 in km/s
Merger_Coll_IsGas3      0 # If cluster 3 should have gas and not have DM only

<<<<<<< HEAD
# other	parameters
Merger_Coll_UseMetals   0 # look for a metal field in the profile files [1]
=======
# other parameters
Merger_Coll_UseMetals   0 # look for a metal field in the profile files
>>>>>>> 1ef9b13c
<|MERGE_RESOLUTION|>--- conflicted
+++ resolved
@@ -28,10 +28,5 @@
 Merger_Coll_VelY3       0.0 # Y-velocity of cluster 3 in km/s
 Merger_Coll_IsGas3      0 # If cluster 3 should have gas and not have DM only
 
-<<<<<<< HEAD
 # other	parameters
-Merger_Coll_UseMetals   0 # look for a metal field in the profile files [1]
-=======
-# other parameters
-Merger_Coll_UseMetals   0 # look for a metal field in the profile files
->>>>>>> 1ef9b13c
+Merger_Coll_UseMetals   0 # look for a metal field in the profile files [1]