--- conflicted
+++ resolved
@@ -2,10 +2,5 @@
       Record__Conservation Data* stderr stdout log XYslice* YZslice* XZslice* Xline* Yline* Zline* \
       Diag* BaseXYslice* BaseYZslice* BaseXZslice* BaseXline* BaseYline* BaseZline* BaseDiag* \
       PowerSpec_* Particle_* nohup.out Record__Performance Record__TimingMPI_* \
-<<<<<<< HEAD
-      Record__ParticleCount Record__User Patch_* Record__NCorrUnphy FailedPatchGroup* *.pyc Record__LoadBalance \
-      GRACKLE_INFO Record__DivB Record__Hybrid
-=======
       Record__ParticleCount Record__User Patch_* Record__NCorrUnphy FailedPatchGroup* *.pyc Record__LoadBalance Record__Center \
-      GRACKLE_INFO Record__DivB
->>>>>>> 09101b24
+      GRACKLE_INFO Record__DivB Record__Hybrid